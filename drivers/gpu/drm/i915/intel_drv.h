/*
 * Copyright (c) 2006 Dave Airlie <airlied@linux.ie>
 * Copyright (c) 2007-2008 Intel Corporation
 *   Jesse Barnes <jesse.barnes@intel.com>
 *
 * Permission is hereby granted, free of charge, to any person obtaining a
 * copy of this software and associated documentation files (the "Software"),
 * to deal in the Software without restriction, including without limitation
 * the rights to use, copy, modify, merge, publish, distribute, sublicense,
 * and/or sell copies of the Software, and to permit persons to whom the
 * Software is furnished to do so, subject to the following conditions:
 *
 * The above copyright notice and this permission notice (including the next
 * paragraph) shall be included in all copies or substantial portions of the
 * Software.
 *
 * THE SOFTWARE IS PROVIDED "AS IS", WITHOUT WARRANTY OF ANY KIND, EXPRESS OR
 * IMPLIED, INCLUDING BUT NOT LIMITED TO THE WARRANTIES OF MERCHANTABILITY,
 * FITNESS FOR A PARTICULAR PURPOSE AND NONINFRINGEMENT.  IN NO EVENT SHALL
 * THE AUTHORS OR COPYRIGHT HOLDERS BE LIABLE FOR ANY CLAIM, DAMAGES OR OTHER
 * LIABILITY, WHETHER IN AN ACTION OF CONTRACT, TORT OR OTHERWISE, ARISING
 * FROM, OUT OF OR IN CONNECTION WITH THE SOFTWARE OR THE USE OR OTHER DEALINGS
 * IN THE SOFTWARE.
 */
#ifndef __INTEL_DRV_H__
#define __INTEL_DRV_H__

#include <linux/async.h>
#include <linux/i2c.h>
#include <linux/hdmi.h>
#include <drm/i915_drm.h>
#include "i915_drv.h"
#include <drm/drm_crtc.h>
#include <drm/drm_crtc_helper.h>
#include <drm/drm_fb_helper.h>
#include <drm/drm_dp_mst_helper.h>
#include <drm/drm_rect.h>
#include <drm/drm_atomic.h>

#define DIV_ROUND_CLOSEST_ULL(ll, d)	\
({ unsigned long long _tmp = (ll)+(d)/2; do_div(_tmp, d); _tmp; })

/**
 * _wait_for - magic (register) wait macro
 *
 * Does the right thing for modeset paths when run under kdgb or similar atomic
 * contexts. Note that it's important that we check the condition again after
 * having timed out, since the timeout could be due to preemption or similar and
 * we've never had a chance to check the condition before the timeout.
 */
#define _wait_for(COND, MS, W) ({ \
	unsigned long timeout__ = jiffies + msecs_to_jiffies(MS) + 1;	\
	int ret__ = 0;							\
	while (!(COND)) {						\
		if (time_after(jiffies, timeout__)) {			\
			if (!(COND))					\
				ret__ = -ETIMEDOUT;			\
			break;						\
		}							\
		if ((W) && drm_can_sleep()) {				\
			usleep_range((W)*1000, (W)*2000);		\
		} else {						\
			cpu_relax();					\
		}							\
	}								\
	ret__;								\
})

#define wait_for(COND, MS) _wait_for(COND, MS, 1)
#define wait_for_atomic(COND, MS) _wait_for(COND, MS, 0)
#define wait_for_atomic_us(COND, US) _wait_for((COND), \
					       DIV_ROUND_UP((US), 1000), 0)

#define KHz(x) (1000 * (x))
#define MHz(x) KHz(1000 * (x))

/*
 * Display related stuff
 */

/* store information about an Ixxx DVO */
/* The i830->i865 use multiple DVOs with multiple i2cs */
/* the i915, i945 have a single sDVO i2c bus - which is different */
#define MAX_OUTPUTS 6
/* maximum connectors per crtcs in the mode set */

/* Maximum cursor sizes */
#define GEN2_CURSOR_WIDTH 64
#define GEN2_CURSOR_HEIGHT 64
#define MAX_CURSOR_WIDTH 256
#define MAX_CURSOR_HEIGHT 256

#define INTEL_I2C_BUS_DVO 1
#define INTEL_I2C_BUS_SDVO 2

/* these are outputs from the chip - integrated only
   external chips are via DVO or SDVO output */
enum intel_output_type {
	INTEL_OUTPUT_UNUSED = 0,
	INTEL_OUTPUT_ANALOG = 1,
	INTEL_OUTPUT_DVO = 2,
	INTEL_OUTPUT_SDVO = 3,
	INTEL_OUTPUT_LVDS = 4,
	INTEL_OUTPUT_TVOUT = 5,
	INTEL_OUTPUT_HDMI = 6,
	INTEL_OUTPUT_DISPLAYPORT = 7,
	INTEL_OUTPUT_EDP = 8,
	INTEL_OUTPUT_DSI = 9,
	INTEL_OUTPUT_UNKNOWN = 10,
	INTEL_OUTPUT_DP_MST = 11,
};

#define INTEL_DVO_CHIP_NONE 0
#define INTEL_DVO_CHIP_LVDS 1
#define INTEL_DVO_CHIP_TMDS 2
#define INTEL_DVO_CHIP_TVOUT 4

#define INTEL_DSI_VIDEO_MODE	0
#define INTEL_DSI_COMMAND_MODE	1

struct intel_framebuffer {
	struct drm_framebuffer base;
	struct drm_i915_gem_object *obj;
};

struct intel_fbdev {
	struct drm_fb_helper helper;
	struct intel_framebuffer *fb;
	struct list_head fbdev_list;
	struct drm_display_mode *our_mode;
	int preferred_bpp;
};

struct intel_encoder {
	struct drm_encoder base;
	/*
	 * The new crtc this encoder will be driven from. Only differs from
	 * base->crtc while a modeset is in progress.
	 */
	struct intel_crtc *new_crtc;

	enum intel_output_type type;
	unsigned int cloneable;
	bool connectors_active;
	void (*hot_plug)(struct intel_encoder *);
	bool (*compute_config)(struct intel_encoder *,
			       struct intel_crtc_state *);
	void (*pre_pll_enable)(struct intel_encoder *);
	void (*pre_enable)(struct intel_encoder *);
	void (*enable)(struct intel_encoder *);
	void (*mode_set)(struct intel_encoder *intel_encoder);
	void (*disable)(struct intel_encoder *);
	void (*post_disable)(struct intel_encoder *);
	/* Read out the current hw state of this connector, returning true if
	 * the encoder is active. If the encoder is enabled it also set the pipe
	 * it is connected to in the pipe parameter. */
	bool (*get_hw_state)(struct intel_encoder *, enum pipe *pipe);
	/* Reconstructs the equivalent mode flags for the current hardware
	 * state. This must be called _after_ display->get_pipe_config has
	 * pre-filled the pipe config. Note that intel_encoder->base.crtc must
	 * be set correctly before calling this function. */
	void (*get_config)(struct intel_encoder *,
			   struct intel_crtc_state *pipe_config);
	/*
	 * Called during system suspend after all pending requests for the
	 * encoder are flushed (for example for DP AUX transactions) and
	 * device interrupts are disabled.
	 */
	void (*suspend)(struct intel_encoder *);
	int crtc_mask;
	enum hpd_pin hpd_pin;
};

struct intel_panel {
	struct drm_display_mode *fixed_mode;
	struct drm_display_mode *downclock_mode;
	int fitting_mode;

	/* backlight */
	struct {
		bool present;
		u32 level;
		u32 min;
		u32 max;
		bool enabled;
		bool combination_mode;	/* gen 2/4 only */
		bool active_low_pwm;
		struct backlight_device *device;
	} backlight;

	void (*backlight_power)(struct intel_connector *, bool enable);
};

struct intel_connector {
	struct drm_connector base;
	/*
	 * The fixed encoder this connector is connected to.
	 */
	struct intel_encoder *encoder;

	/*
	 * The new encoder this connector will be driven. Only differs from
	 * encoder while a modeset is in progress.
	 */
	struct intel_encoder *new_encoder;

	/* Reads out the current hw, returning true if the connector is enabled
	 * and active (i.e. dpms ON state). */
	bool (*get_hw_state)(struct intel_connector *);

	/*
	 * Removes all interfaces through which the connector is accessible
	 * - like sysfs, debugfs entries -, so that no new operations can be
	 * started on the connector. Also makes sure all currently pending
	 * operations finish before returing.
	 */
	void (*unregister)(struct intel_connector *);

	/* Panel info for eDP and LVDS */
	struct intel_panel panel;

	/* Cached EDID for eDP and LVDS. May hold ERR_PTR for invalid EDID. */
	struct edid *edid;
	struct edid *detect_edid;

	/* since POLL and HPD connectors may use the same HPD line keep the native
	   state of connector->polled in case hotplug storm detection changes it */
	u8 polled;

	void *port; /* store this opaque as its illegal to dereference it */

	struct intel_dp *mst_port;
};

typedef struct dpll {
	/* given values */
	int n;
	int m1, m2;
	int p1, p2;
	/* derived values */
	int	dot;
	int	vco;
	int	m;
	int	p;
} intel_clock_t;

struct intel_plane_state {
	struct drm_plane_state base;
	struct drm_rect src;
	struct drm_rect dst;
	struct drm_rect clip;
	bool visible;

	/*
	 * used only for sprite planes to determine when to implicitly
	 * enable/disable the primary plane
	 */
	bool hides_primary;
};

struct intel_initial_plane_config {
	struct intel_framebuffer *fb;
	unsigned int tiling;
	int size;
	u32 base;
};

struct intel_crtc_state {
	struct drm_crtc_state base;

	/**
	 * quirks - bitfield with hw state readout quirks
	 *
	 * For various reasons the hw state readout code might not be able to
	 * completely faithfully read out the current state. These cases are
	 * tracked with quirk flags so that fastboot and state checker can act
	 * accordingly.
	 */
#define PIPE_CONFIG_QUIRK_MODE_SYNC_FLAGS	(1<<0) /* unreliable sync mode.flags */
#define PIPE_CONFIG_QUIRK_INHERITED_MODE	(1<<1) /* mode inherited from firmware */
	unsigned long quirks;

	/* Pipe source size (ie. panel fitter input size)
	 * All planes will be positioned inside this space,
	 * and get clipped at the edges. */
	int pipe_src_w, pipe_src_h;

	/* Whether to set up the PCH/FDI. Note that we never allow sharing
	 * between pch encoders and cpu encoders. */
	bool has_pch_encoder;

	/* Are we sending infoframes on the attached port */
	bool has_infoframe;

	/* CPU Transcoder for the pipe. Currently this can only differ from the
	 * pipe on Haswell (where we have a special eDP transcoder). */
	enum transcoder cpu_transcoder;

	/*
	 * Use reduced/limited/broadcast rbg range, compressing from the full
	 * range fed into the crtcs.
	 */
	bool limited_color_range;

	/* DP has a bunch of special case unfortunately, so mark the pipe
	 * accordingly. */
	bool has_dp_encoder;

	/* Whether we should send NULL infoframes. Required for audio. */
	bool has_hdmi_sink;

	/* Audio enabled on this pipe. Only valid if either has_hdmi_sink or
	 * has_dp_encoder is set. */
	bool has_audio;

	/*
	 * Enable dithering, used when the selected pipe bpp doesn't match the
	 * plane bpp.
	 */
	bool dither;

	/* Controls for the clock computation, to override various stages. */
	bool clock_set;

	/* SDVO TV has a bunch of special case. To make multifunction encoders
	 * work correctly, we need to track this at runtime.*/
	bool sdvo_tv_clock;

	/*
	 * crtc bandwidth limit, don't increase pipe bpp or clock if not really
	 * required. This is set in the 2nd loop of calling encoder's
	 * ->compute_config if the first pick doesn't work out.
	 */
	bool bw_constrained;

	/* Settings for the intel dpll used on pretty much everything but
	 * haswell. */
	struct dpll dpll;

	/* Selected dpll when shared or DPLL_ID_PRIVATE. */
	enum intel_dpll_id shared_dpll;

	/*
	 * - PORT_CLK_SEL for DDI ports on HSW/BDW.
	 * - enum skl_dpll on SKL
	 */
	uint32_t ddi_pll_sel;

	/* Actual register state of the dpll, for shared dpll cross-checking. */
	struct intel_dpll_hw_state dpll_hw_state;

	int pipe_bpp;
	struct intel_link_m_n dp_m_n;

	/* m2_n2 for eDP downclock */
	struct intel_link_m_n dp_m2_n2;
	bool has_drrs;

	/*
	 * Frequence the dpll for the port should run at. Differs from the
	 * adjusted dotclock e.g. for DP or 12bpc hdmi mode. This is also
	 * already multiplied by pixel_multiplier.
	 */
	int port_clock;

	/* Used by SDVO (and if we ever fix it, HDMI). */
	unsigned pixel_multiplier;

	/* Panel fitter controls for gen2-gen4 + VLV */
	struct {
		u32 control;
		u32 pgm_ratios;
		u32 lvds_border_bits;
	} gmch_pfit;

	/* Panel fitter placement and size for Ironlake+ */
	struct {
		u32 pos;
		u32 size;
		bool enabled;
		bool force_thru;
	} pch_pfit;

	/* FDI configuration, only valid if has_pch_encoder is set. */
	int fdi_lanes;
	struct intel_link_m_n fdi_m_n;

	bool ips_enabled;

	bool double_wide;

	bool dp_encoder_is_mst;
	int pbn;
};

struct intel_pipe_wm {
	struct intel_wm_level wm[5];
	uint32_t linetime;
	bool fbc_wm_enabled;
	bool pipe_enabled;
	bool sprites_enabled;
	bool sprites_scaled;
};

struct intel_mmio_flip {
	struct drm_i915_gem_request *req;
	struct work_struct work;
};

struct skl_pipe_wm {
	struct skl_wm_level wm[8];
	struct skl_wm_level trans_wm;
	uint32_t linetime;
};

/*
 * Tracking of operations that need to be performed at the beginning/end of an
 * atomic commit, outside the atomic section where interrupts are disabled.
 * These are generally operations that grab mutexes or might otherwise sleep
 * and thus can't be run with interrupts disabled.
 */
struct intel_crtc_atomic_commit {
	/* vblank evasion */
	bool evade;
	unsigned start_vbl_count;

	/* Sleepable operations to perform before commit */
	bool wait_for_flips;
	bool disable_fbc;
	bool pre_disable_primary;
	bool update_wm;
	unsigned disabled_planes;

	/* Sleepable operations to perform after commit */
	unsigned fb_bits;
	bool wait_vblank;
	bool update_fbc;
	bool post_enable_primary;
	unsigned update_sprite_watermarks;
};

struct intel_crtc {
	struct drm_crtc base;
	enum pipe pipe;
	enum plane plane;
	u8 lut_r[256], lut_g[256], lut_b[256];
	/*
	 * Whether the crtc and the connected output pipeline is active. Implies
	 * that crtc->enabled is set, i.e. the current mode configuration has
	 * some outputs connected to this crtc.
	 */
	bool active;
	unsigned long enabled_power_domains;
	bool primary_enabled; /* is the primary plane (partially) visible? */
	bool lowfreq_avail;
	struct intel_overlay *overlay;
	struct intel_unpin_work *unpin_work;

	atomic_t unpin_work_count;

	/* Display surface base address adjustement for pageflips. Note that on
	 * gen4+ this only adjusts up to a tile, offsets within a tile are
	 * handled in the hw itself (with the TILEOFF register). */
	unsigned long dspaddr_offset;

	struct drm_i915_gem_object *cursor_bo;
	uint32_t cursor_addr;
	uint32_t cursor_cntl;
	uint32_t cursor_size;
	uint32_t cursor_base;

	struct intel_initial_plane_config plane_config;
	struct intel_crtc_state *config;
	struct intel_crtc_state *new_config;
	bool new_enabled;

	/* reset counter value when the last flip was submitted */
	unsigned int reset_counter;

	/* Access to these should be protected by dev_priv->irq_lock. */
	bool cpu_fifo_underrun_disabled;
	bool pch_fifo_underrun_disabled;

	/* per-pipe watermark state */
	struct {
		/* watermarks currently being used  */
		struct intel_pipe_wm active;
		/* SKL wm values currently in use */
		struct skl_pipe_wm skl_active;
	} wm;

	int scanline_offset;
	struct intel_mmio_flip mmio_flip;

	struct intel_crtc_atomic_commit atomic;
};

struct intel_plane_wm_parameters {
	uint32_t horiz_pixels;
	uint32_t vert_pixels;
	uint8_t bytes_per_pixel;
	bool enabled;
	bool scaled;
	u64 tiling;
<<<<<<< HEAD
=======
	unsigned int rotation;
>>>>>>> 743e78c1
};

struct intel_plane {
	struct drm_plane base;
	int plane;
	enum pipe pipe;
	bool can_scale;
	int max_downscale;

	/* FIXME convert to properties */
	struct drm_intel_sprite_colorkey ckey;

	/* Since we need to change the watermarks before/after
	 * enabling/disabling the planes, we need to store the parameters here
	 * as the other pieces of the struct may not reflect the values we want
	 * for the watermark calculations. Currently only Haswell uses this.
	 */
	struct intel_plane_wm_parameters wm;

	/*
	 * NOTE: Do not place new plane state fields here (e.g., when adding
	 * new plane properties).  New runtime state should now be placed in
	 * the intel_plane_state structure and accessed via drm_plane->state.
	 */

	void (*update_plane)(struct drm_plane *plane,
			     struct drm_crtc *crtc,
			     struct drm_framebuffer *fb,
			     int crtc_x, int crtc_y,
			     unsigned int crtc_w, unsigned int crtc_h,
			     uint32_t x, uint32_t y,
			     uint32_t src_w, uint32_t src_h);
	void (*disable_plane)(struct drm_plane *plane,
			      struct drm_crtc *crtc);
	int (*check_plane)(struct drm_plane *plane,
			   struct intel_plane_state *state);
	void (*commit_plane)(struct drm_plane *plane,
			     struct intel_plane_state *state);
};

struct intel_watermark_params {
	unsigned long fifo_size;
	unsigned long max_wm;
	unsigned long default_wm;
	unsigned long guard_size;
	unsigned long cacheline_size;
};

struct cxsr_latency {
	int is_desktop;
	int is_ddr3;
	unsigned long fsb_freq;
	unsigned long mem_freq;
	unsigned long display_sr;
	unsigned long display_hpll_disable;
	unsigned long cursor_sr;
	unsigned long cursor_hpll_disable;
};

#define to_intel_crtc(x) container_of(x, struct intel_crtc, base)
#define to_intel_crtc_state(x) container_of(x, struct intel_crtc_state, base)
#define to_intel_connector(x) container_of(x, struct intel_connector, base)
#define to_intel_encoder(x) container_of(x, struct intel_encoder, base)
#define to_intel_framebuffer(x) container_of(x, struct intel_framebuffer, base)
#define to_intel_plane(x) container_of(x, struct intel_plane, base)
#define to_intel_plane_state(x) container_of(x, struct intel_plane_state, base)
#define intel_fb_obj(x) (x ? to_intel_framebuffer(x)->obj : NULL)

struct intel_hdmi {
	u32 hdmi_reg;
	int ddc_bus;
	uint32_t color_range;
	bool color_range_auto;
	bool has_hdmi_sink;
	bool has_audio;
	enum hdmi_force_audio force_audio;
	bool rgb_quant_range_selectable;
	enum hdmi_picture_aspect aspect_ratio;
	void (*write_infoframe)(struct drm_encoder *encoder,
				enum hdmi_infoframe_type type,
				const void *frame, ssize_t len);
	void (*set_infoframes)(struct drm_encoder *encoder,
			       bool enable,
			       struct drm_display_mode *adjusted_mode);
	bool (*infoframe_enabled)(struct drm_encoder *encoder);
};

struct intel_dp_mst_encoder;
#define DP_MAX_DOWNSTREAM_PORTS		0x10

/*
 * enum link_m_n_set:
 *	When platform provides two set of M_N registers for dp, we can
 *	program them and switch between them incase of DRRS.
 *	But When only one such register is provided, we have to program the
 *	required divider value on that registers itself based on the DRRS state.
 *
 * M1_N1	: Program dp_m_n on M1_N1 registers
 *			  dp_m2_n2 on M2_N2 registers (If supported)
 *
 * M2_N2	: Program dp_m2_n2 on M1_N1 registers
 *			  M2_N2 registers are not supported
 */

enum link_m_n_set {
	/* Sets the m1_n1 and m2_n2 */
	M1_N1 = 0,
	M2_N2
};

struct intel_dp {
	uint32_t output_reg;
	uint32_t aux_ch_ctl_reg;
	uint32_t DP;
	bool has_audio;
	enum hdmi_force_audio force_audio;
	uint32_t color_range;
	bool color_range_auto;
	uint8_t link_bw;
	uint8_t rate_select;
	uint8_t lane_count;
	uint8_t dpcd[DP_RECEIVER_CAP_SIZE];
	uint8_t psr_dpcd[EDP_PSR_RECEIVER_CAP_SIZE];
	uint8_t downstream_ports[DP_MAX_DOWNSTREAM_PORTS];
	/* sink rates as reported by DP_SUPPORTED_LINK_RATES */
	uint8_t num_sink_rates;
	int sink_rates[DP_MAX_SUPPORTED_RATES];
	struct drm_dp_aux aux;
	uint8_t train_set[4];
	int panel_power_up_delay;
	int panel_power_down_delay;
	int panel_power_cycle_delay;
	int backlight_on_delay;
	int backlight_off_delay;
	struct delayed_work panel_vdd_work;
	bool want_panel_vdd;
	unsigned long last_power_cycle;
	unsigned long last_power_on;
	unsigned long last_backlight_off;

	struct notifier_block edp_notifier;

	/*
	 * Pipe whose power sequencer is currently locked into
	 * this port. Only relevant on VLV/CHV.
	 */
	enum pipe pps_pipe;
	struct edp_power_seq pps_delays;

	bool use_tps3;
	bool can_mst; /* this port supports mst */
	bool is_mst;
	int active_mst_links;
	/* connector directly attached - won't be use for modeset in mst world */
	struct intel_connector *attached_connector;

	/* mst connector list */
	struct intel_dp_mst_encoder *mst_encoders[I915_MAX_PIPES];
	struct drm_dp_mst_topology_mgr mst_mgr;

	uint32_t (*get_aux_clock_divider)(struct intel_dp *dp, int index);
	/*
	 * This function returns the value we have to program the AUX_CTL
	 * register with to kick off an AUX transaction.
	 */
	uint32_t (*get_aux_send_ctl)(struct intel_dp *dp,
				     bool has_aux_irq,
				     int send_bytes,
				     uint32_t aux_clock_divider);
};

struct intel_digital_port {
	struct intel_encoder base;
	enum port port;
	u32 saved_port_bits;
	struct intel_dp dp;
	struct intel_hdmi hdmi;
	enum irqreturn (*hpd_pulse)(struct intel_digital_port *, bool);
};

struct intel_dp_mst_encoder {
	struct intel_encoder base;
	enum pipe pipe;
	struct intel_digital_port *primary;
	void *port; /* store this opaque as its illegal to dereference it */
};

static inline int
vlv_dport_to_channel(struct intel_digital_port *dport)
{
	switch (dport->port) {
	case PORT_B:
	case PORT_D:
		return DPIO_CH0;
	case PORT_C:
		return DPIO_CH1;
	default:
		BUG();
	}
}

static inline int
vlv_pipe_to_channel(enum pipe pipe)
{
	switch (pipe) {
	case PIPE_A:
	case PIPE_C:
		return DPIO_CH0;
	case PIPE_B:
		return DPIO_CH1;
	default:
		BUG();
	}
}

static inline struct drm_crtc *
intel_get_crtc_for_pipe(struct drm_device *dev, int pipe)
{
	struct drm_i915_private *dev_priv = dev->dev_private;
	return dev_priv->pipe_to_crtc_mapping[pipe];
}

static inline struct drm_crtc *
intel_get_crtc_for_plane(struct drm_device *dev, int plane)
{
	struct drm_i915_private *dev_priv = dev->dev_private;
	return dev_priv->plane_to_crtc_mapping[plane];
}

struct intel_unpin_work {
	struct work_struct work;
	struct drm_crtc *crtc;
	struct drm_framebuffer *old_fb;
	struct drm_i915_gem_object *pending_flip_obj;
	struct drm_pending_vblank_event *event;
	atomic_t pending;
#define INTEL_FLIP_INACTIVE	0
#define INTEL_FLIP_PENDING	1
#define INTEL_FLIP_COMPLETE	2
	u32 flip_count;
	u32 gtt_offset;
	struct drm_i915_gem_request *flip_queued_req;
	int flip_queued_vblank;
	int flip_ready_vblank;
	bool enable_stall_check;
};

struct intel_set_config {
	struct drm_encoder **save_connector_encoders;
	struct drm_crtc **save_encoder_crtcs;
	bool *save_crtc_enabled;

	bool fb_changed;
	bool mode_changed;
};

struct intel_load_detect_pipe {
	struct drm_framebuffer *release_fb;
	bool load_detect_temp;
	int dpms_mode;
};

static inline struct intel_encoder *
intel_attached_encoder(struct drm_connector *connector)
{
	return to_intel_connector(connector)->encoder;
}

static inline struct intel_digital_port *
enc_to_dig_port(struct drm_encoder *encoder)
{
	return container_of(encoder, struct intel_digital_port, base.base);
}

static inline struct intel_dp_mst_encoder *
enc_to_mst(struct drm_encoder *encoder)
{
	return container_of(encoder, struct intel_dp_mst_encoder, base.base);
}

static inline struct intel_dp *enc_to_intel_dp(struct drm_encoder *encoder)
{
	return &enc_to_dig_port(encoder)->dp;
}

static inline struct intel_digital_port *
dp_to_dig_port(struct intel_dp *intel_dp)
{
	return container_of(intel_dp, struct intel_digital_port, dp);
}

static inline struct intel_digital_port *
hdmi_to_dig_port(struct intel_hdmi *intel_hdmi)
{
	return container_of(intel_hdmi, struct intel_digital_port, hdmi);
}

/*
 * Returns the number of planes for this pipe, ie the number of sprites + 1
 * (primary plane). This doesn't count the cursor plane then.
 */
static inline unsigned int intel_num_planes(struct intel_crtc *crtc)
{
	return INTEL_INFO(crtc->base.dev)->num_sprites[crtc->pipe] + 1;
}

/* intel_fifo_underrun.c */
bool intel_set_cpu_fifo_underrun_reporting(struct drm_i915_private *dev_priv,
					   enum pipe pipe, bool enable);
bool intel_set_pch_fifo_underrun_reporting(struct drm_i915_private *dev_priv,
					   enum transcoder pch_transcoder,
					   bool enable);
void intel_cpu_fifo_underrun_irq_handler(struct drm_i915_private *dev_priv,
					 enum pipe pipe);
void intel_pch_fifo_underrun_irq_handler(struct drm_i915_private *dev_priv,
					 enum transcoder pch_transcoder);
void i9xx_check_fifo_underruns(struct drm_i915_private *dev_priv);

/* i915_irq.c */
void gen5_enable_gt_irq(struct drm_i915_private *dev_priv, uint32_t mask);
void gen5_disable_gt_irq(struct drm_i915_private *dev_priv, uint32_t mask);
void gen6_enable_pm_irq(struct drm_i915_private *dev_priv, uint32_t mask);
void gen6_disable_pm_irq(struct drm_i915_private *dev_priv, uint32_t mask);
void gen6_reset_rps_interrupts(struct drm_device *dev);
void gen6_enable_rps_interrupts(struct drm_device *dev);
void gen6_disable_rps_interrupts(struct drm_device *dev);
u32 gen6_sanitize_rps_pm_mask(struct drm_i915_private *dev_priv, u32 mask);
void intel_runtime_pm_disable_interrupts(struct drm_i915_private *dev_priv);
void intel_runtime_pm_enable_interrupts(struct drm_i915_private *dev_priv);
static inline bool intel_irqs_enabled(struct drm_i915_private *dev_priv)
{
	/*
	 * We only use drm_irq_uninstall() at unload and VT switch, so
	 * this is the only thing we need to check.
	 */
	return dev_priv->pm.irqs_enabled;
}

int intel_get_crtc_scanline(struct intel_crtc *crtc);
void gen8_irq_power_well_post_enable(struct drm_i915_private *dev_priv,
				     unsigned int pipe_mask);

/* intel_crt.c */
void intel_crt_init(struct drm_device *dev);


/* intel_ddi.c */
void intel_prepare_ddi(struct drm_device *dev);
void hsw_fdi_link_train(struct drm_crtc *crtc);
void intel_ddi_init(struct drm_device *dev, enum port port);
enum port intel_ddi_get_encoder_port(struct intel_encoder *intel_encoder);
bool intel_ddi_get_hw_state(struct intel_encoder *encoder, enum pipe *pipe);
int intel_ddi_get_cdclk_freq(struct drm_i915_private *dev_priv);
void intel_ddi_pll_init(struct drm_device *dev);
void intel_ddi_enable_transcoder_func(struct drm_crtc *crtc);
void intel_ddi_disable_transcoder_func(struct drm_i915_private *dev_priv,
				       enum transcoder cpu_transcoder);
void intel_ddi_enable_pipe_clock(struct intel_crtc *intel_crtc);
void intel_ddi_disable_pipe_clock(struct intel_crtc *intel_crtc);
bool intel_ddi_pll_select(struct intel_crtc *crtc,
			  struct intel_crtc_state *crtc_state);
void intel_ddi_set_pipe_settings(struct drm_crtc *crtc);
void intel_ddi_prepare_link_retrain(struct drm_encoder *encoder);
bool intel_ddi_connector_get_hw_state(struct intel_connector *intel_connector);
void intel_ddi_fdi_disable(struct drm_crtc *crtc);
void intel_ddi_get_config(struct intel_encoder *encoder,
			  struct intel_crtc_state *pipe_config);

void intel_ddi_init_dp_buf_reg(struct intel_encoder *encoder);
void intel_ddi_clock_get(struct intel_encoder *encoder,
			 struct intel_crtc_state *pipe_config);
void intel_ddi_set_vc_payload_alloc(struct drm_crtc *crtc, bool state);

/* intel_frontbuffer.c */
void intel_fb_obj_invalidate(struct drm_i915_gem_object *obj,
			     struct intel_engine_cs *ring,
			     enum fb_op_origin origin);
void intel_frontbuffer_flip_prepare(struct drm_device *dev,
				    unsigned frontbuffer_bits);
void intel_frontbuffer_flip_complete(struct drm_device *dev,
				     unsigned frontbuffer_bits);
void intel_frontbuffer_flush(struct drm_device *dev,
			     unsigned frontbuffer_bits);
/**
 * intel_frontbuffer_flip - synchronous frontbuffer flip
 * @dev: DRM device
 * @frontbuffer_bits: frontbuffer plane tracking bits
 *
 * This function gets called after scheduling a flip on @obj. This is for
 * synchronous plane updates which will happen on the next vblank and which will
 * not get delayed by pending gpu rendering.
 *
 * Can be called without any locks held.
 */
static inline
void intel_frontbuffer_flip(struct drm_device *dev,
			    unsigned frontbuffer_bits)
{
	intel_frontbuffer_flush(dev, frontbuffer_bits);
}

<<<<<<< HEAD
int intel_fb_align_height(struct drm_device *dev, int height,
			  uint32_t pixel_format,
			  uint64_t fb_format_modifier);
=======
unsigned int intel_fb_align_height(struct drm_device *dev,
				   unsigned int height,
				   uint32_t pixel_format,
				   uint64_t fb_format_modifier);
>>>>>>> 743e78c1
void intel_fb_obj_flush(struct drm_i915_gem_object *obj, bool retire);

u32 intel_fb_stride_alignment(struct drm_device *dev, uint64_t fb_modifier,
			      uint32_t pixel_format);

/* intel_audio.c */
void intel_init_audio(struct drm_device *dev);
void intel_audio_codec_enable(struct intel_encoder *encoder);
void intel_audio_codec_disable(struct intel_encoder *encoder);
void i915_audio_component_init(struct drm_i915_private *dev_priv);
void i915_audio_component_cleanup(struct drm_i915_private *dev_priv);

/* intel_display.c */
extern const struct drm_plane_funcs intel_plane_funcs;
bool intel_has_pending_fb_unpin(struct drm_device *dev);
int intel_pch_rawclk(struct drm_device *dev);
void intel_mark_busy(struct drm_device *dev);
void intel_mark_idle(struct drm_device *dev);
void intel_crtc_restore_mode(struct drm_crtc *crtc);
void intel_crtc_control(struct drm_crtc *crtc, bool enable);
void intel_crtc_update_dpms(struct drm_crtc *crtc);
void intel_encoder_destroy(struct drm_encoder *encoder);
void intel_connector_dpms(struct drm_connector *, int mode);
bool intel_connector_get_hw_state(struct intel_connector *connector);
void intel_modeset_check_state(struct drm_device *dev);
bool ibx_digital_port_connected(struct drm_i915_private *dev_priv,
				struct intel_digital_port *port);
void intel_connector_attach_encoder(struct intel_connector *connector,
				    struct intel_encoder *encoder);
struct drm_encoder *intel_best_encoder(struct drm_connector *connector);
struct drm_display_mode *intel_crtc_mode_get(struct drm_device *dev,
					     struct drm_crtc *crtc);
enum pipe intel_get_pipe_from_connector(struct intel_connector *connector);
int intel_get_pipe_from_crtc_id(struct drm_device *dev, void *data,
				struct drm_file *file_priv);
enum transcoder intel_pipe_to_cpu_transcoder(struct drm_i915_private *dev_priv,
					     enum pipe pipe);
bool intel_pipe_has_type(struct intel_crtc *crtc, enum intel_output_type type);
static inline void
intel_wait_for_vblank(struct drm_device *dev, int pipe)
{
	drm_wait_one_vblank(dev, pipe);
}
int ironlake_get_lanes_required(int target_clock, int link_bw, int bpp);
void vlv_wait_port_ready(struct drm_i915_private *dev_priv,
			 struct intel_digital_port *dport);
bool intel_get_load_detect_pipe(struct drm_connector *connector,
				struct drm_display_mode *mode,
				struct intel_load_detect_pipe *old,
				struct drm_modeset_acquire_ctx *ctx);
void intel_release_load_detect_pipe(struct drm_connector *connector,
				    struct intel_load_detect_pipe *old,
				    struct drm_modeset_acquire_ctx *ctx);
int intel_pin_and_fence_fb_obj(struct drm_plane *plane,
			       struct drm_framebuffer *fb,
			       const struct drm_plane_state *plane_state,
			       struct intel_engine_cs *pipelined);
struct drm_framebuffer *
__intel_framebuffer_create(struct drm_device *dev,
			   struct drm_mode_fb_cmd2 *mode_cmd,
			   struct drm_i915_gem_object *obj);
void intel_prepare_page_flip(struct drm_device *dev, int plane);
void intel_finish_page_flip(struct drm_device *dev, int pipe);
void intel_finish_page_flip_plane(struct drm_device *dev, int plane);
void intel_check_page_flip(struct drm_device *dev, int pipe);
int intel_prepare_plane_fb(struct drm_plane *plane,
			   struct drm_framebuffer *fb,
			   const struct drm_plane_state *new_state);
void intel_cleanup_plane_fb(struct drm_plane *plane,
			    struct drm_framebuffer *fb,
			    const struct drm_plane_state *old_state);
int intel_plane_atomic_get_property(struct drm_plane *plane,
				    const struct drm_plane_state *state,
				    struct drm_property *property,
				    uint64_t *val);
int intel_plane_atomic_set_property(struct drm_plane *plane,
				    struct drm_plane_state *state,
				    struct drm_property *property,
				    uint64_t val);

unsigned int
intel_tile_height(struct drm_device *dev, uint32_t pixel_format,
		  uint64_t fb_format_modifier);

static inline bool
intel_rotation_90_or_270(unsigned int rotation)
{
	return rotation & (BIT(DRM_ROTATE_90) | BIT(DRM_ROTATE_270));
}

bool intel_wm_need_update(struct drm_plane *plane,
			  struct drm_plane_state *state);

/* shared dpll functions */
struct intel_shared_dpll *intel_crtc_to_shared_dpll(struct intel_crtc *crtc);
void assert_shared_dpll(struct drm_i915_private *dev_priv,
			struct intel_shared_dpll *pll,
			bool state);
#define assert_shared_dpll_enabled(d, p) assert_shared_dpll(d, p, true)
#define assert_shared_dpll_disabled(d, p) assert_shared_dpll(d, p, false)
struct intel_shared_dpll *intel_get_shared_dpll(struct intel_crtc *crtc,
						struct intel_crtc_state *state);
void intel_put_shared_dpll(struct intel_crtc *crtc);

void vlv_force_pll_on(struct drm_device *dev, enum pipe pipe,
		      const struct dpll *dpll);
void vlv_force_pll_off(struct drm_device *dev, enum pipe pipe);

/* modesetting asserts */
void assert_panel_unlocked(struct drm_i915_private *dev_priv,
			   enum pipe pipe);
void assert_pll(struct drm_i915_private *dev_priv,
		enum pipe pipe, bool state);
#define assert_pll_enabled(d, p) assert_pll(d, p, true)
#define assert_pll_disabled(d, p) assert_pll(d, p, false)
void assert_fdi_rx_pll(struct drm_i915_private *dev_priv,
		       enum pipe pipe, bool state);
#define assert_fdi_rx_pll_enabled(d, p) assert_fdi_rx_pll(d, p, true)
#define assert_fdi_rx_pll_disabled(d, p) assert_fdi_rx_pll(d, p, false)
void assert_pipe(struct drm_i915_private *dev_priv, enum pipe pipe, bool state);
#define assert_pipe_enabled(d, p) assert_pipe(d, p, true)
#define assert_pipe_disabled(d, p) assert_pipe(d, p, false)
unsigned long intel_gen4_compute_page_offset(int *x, int *y,
					     unsigned int tiling_mode,
					     unsigned int bpp,
					     unsigned int pitch);
void intel_prepare_reset(struct drm_device *dev);
void intel_finish_reset(struct drm_device *dev);
void hsw_enable_pc8(struct drm_i915_private *dev_priv);
void hsw_disable_pc8(struct drm_i915_private *dev_priv);
void intel_dp_get_m_n(struct intel_crtc *crtc,
		      struct intel_crtc_state *pipe_config);
void intel_dp_set_m_n(struct intel_crtc *crtc, enum link_m_n_set m_n);
int intel_dotclock_calculate(int link_freq, const struct intel_link_m_n *m_n);
void
ironlake_check_encoder_dotclock(const struct intel_crtc_state *pipe_config,
				int dotclock);
bool intel_crtc_active(struct drm_crtc *crtc);
void hsw_enable_ips(struct intel_crtc *crtc);
void hsw_disable_ips(struct intel_crtc *crtc);
enum intel_display_power_domain
intel_display_port_power_domain(struct intel_encoder *intel_encoder);
void intel_mode_from_pipe_config(struct drm_display_mode *mode,
				 struct intel_crtc_state *pipe_config);
void intel_crtc_wait_for_pending_flips(struct drm_crtc *crtc);
void intel_modeset_preclose(struct drm_device *dev, struct drm_file *file);

unsigned long intel_plane_obj_offset(struct intel_plane *intel_plane,
				     struct drm_i915_gem_object *obj);

/* intel_dp.c */
void intel_dp_init(struct drm_device *dev, int output_reg, enum port port);
bool intel_dp_init_connector(struct intel_digital_port *intel_dig_port,
			     struct intel_connector *intel_connector);
void intel_dp_start_link_train(struct intel_dp *intel_dp);
void intel_dp_complete_link_train(struct intel_dp *intel_dp);
void intel_dp_stop_link_train(struct intel_dp *intel_dp);
void intel_dp_sink_dpms(struct intel_dp *intel_dp, int mode);
void intel_dp_encoder_destroy(struct drm_encoder *encoder);
int intel_dp_sink_crc(struct intel_dp *intel_dp, u8 *crc);
bool intel_dp_compute_config(struct intel_encoder *encoder,
			     struct intel_crtc_state *pipe_config);
bool intel_dp_is_edp(struct drm_device *dev, enum port port);
enum irqreturn intel_dp_hpd_pulse(struct intel_digital_port *intel_dig_port,
				  bool long_hpd);
void intel_edp_backlight_on(struct intel_dp *intel_dp);
void intel_edp_backlight_off(struct intel_dp *intel_dp);
void intel_edp_panel_vdd_on(struct intel_dp *intel_dp);
void intel_edp_panel_on(struct intel_dp *intel_dp);
void intel_edp_panel_off(struct intel_dp *intel_dp);
void intel_dp_add_properties(struct intel_dp *intel_dp, struct drm_connector *connector);
void intel_dp_mst_suspend(struct drm_device *dev);
void intel_dp_mst_resume(struct drm_device *dev);
int intel_dp_max_link_rate(struct intel_dp *intel_dp);
int intel_dp_rate_select(struct intel_dp *intel_dp, int rate);
void intel_dp_hot_plug(struct intel_encoder *intel_encoder);
void vlv_power_sequencer_reset(struct drm_i915_private *dev_priv);
uint32_t intel_dp_pack_aux(const uint8_t *src, int src_bytes);
void intel_plane_destroy(struct drm_plane *plane);
void intel_edp_drrs_enable(struct intel_dp *intel_dp);
void intel_edp_drrs_disable(struct intel_dp *intel_dp);
void intel_edp_drrs_invalidate(struct drm_device *dev,
		unsigned frontbuffer_bits);
void intel_edp_drrs_flush(struct drm_device *dev, unsigned frontbuffer_bits);

/* intel_dp_mst.c */
int intel_dp_mst_encoder_init(struct intel_digital_port *intel_dig_port, int conn_id);
void intel_dp_mst_encoder_cleanup(struct intel_digital_port *intel_dig_port);
/* intel_dsi.c */
void intel_dsi_init(struct drm_device *dev);


/* intel_dvo.c */
void intel_dvo_init(struct drm_device *dev);


/* legacy fbdev emulation in intel_fbdev.c */
#ifdef CONFIG_DRM_I915_FBDEV
extern int intel_fbdev_init(struct drm_device *dev);
extern void intel_fbdev_initial_config(void *data, async_cookie_t cookie);
extern void intel_fbdev_fini(struct drm_device *dev);
extern void intel_fbdev_set_suspend(struct drm_device *dev, int state, bool synchronous);
extern void intel_fbdev_output_poll_changed(struct drm_device *dev);
extern void intel_fbdev_restore_mode(struct drm_device *dev);
#else
static inline int intel_fbdev_init(struct drm_device *dev)
{
	return 0;
}

static inline void intel_fbdev_initial_config(void *data, async_cookie_t cookie)
{
}

static inline void intel_fbdev_fini(struct drm_device *dev)
{
}

static inline void intel_fbdev_set_suspend(struct drm_device *dev, int state, bool synchronous)
{
}

static inline void intel_fbdev_restore_mode(struct drm_device *dev)
{
}
#endif

/* intel_fbc.c */
bool intel_fbc_enabled(struct drm_device *dev);
void intel_fbc_update(struct drm_device *dev);
void intel_fbc_init(struct drm_i915_private *dev_priv);
void intel_fbc_disable(struct drm_device *dev);
void intel_fbc_invalidate(struct drm_i915_private *dev_priv,
			  unsigned int frontbuffer_bits,
			  enum fb_op_origin origin);
void intel_fbc_flush(struct drm_i915_private *dev_priv,
		     unsigned int frontbuffer_bits);

/* intel_hdmi.c */
void intel_hdmi_init(struct drm_device *dev, int hdmi_reg, enum port port);
void intel_hdmi_init_connector(struct intel_digital_port *intel_dig_port,
			       struct intel_connector *intel_connector);
struct intel_hdmi *enc_to_intel_hdmi(struct drm_encoder *encoder);
bool intel_hdmi_compute_config(struct intel_encoder *encoder,
			       struct intel_crtc_state *pipe_config);


/* intel_lvds.c */
void intel_lvds_init(struct drm_device *dev);
bool intel_is_dual_link_lvds(struct drm_device *dev);


/* intel_modes.c */
int intel_connector_update_modes(struct drm_connector *connector,
				 struct edid *edid);
int intel_ddc_get_modes(struct drm_connector *c, struct i2c_adapter *adapter);
void intel_attach_force_audio_property(struct drm_connector *connector);
void intel_attach_broadcast_rgb_property(struct drm_connector *connector);


/* intel_overlay.c */
void intel_setup_overlay(struct drm_device *dev);
void intel_cleanup_overlay(struct drm_device *dev);
int intel_overlay_switch_off(struct intel_overlay *overlay);
int intel_overlay_put_image(struct drm_device *dev, void *data,
			    struct drm_file *file_priv);
int intel_overlay_attrs(struct drm_device *dev, void *data,
			struct drm_file *file_priv);
void intel_overlay_reset(struct drm_i915_private *dev_priv);


/* intel_panel.c */
int intel_panel_init(struct intel_panel *panel,
		     struct drm_display_mode *fixed_mode,
		     struct drm_display_mode *downclock_mode);
void intel_panel_fini(struct intel_panel *panel);
void intel_fixed_panel_mode(const struct drm_display_mode *fixed_mode,
			    struct drm_display_mode *adjusted_mode);
void intel_pch_panel_fitting(struct intel_crtc *crtc,
			     struct intel_crtc_state *pipe_config,
			     int fitting_mode);
void intel_gmch_panel_fitting(struct intel_crtc *crtc,
			      struct intel_crtc_state *pipe_config,
			      int fitting_mode);
void intel_panel_set_backlight_acpi(struct intel_connector *connector,
				    u32 level, u32 max);
int intel_panel_setup_backlight(struct drm_connector *connector, enum pipe pipe);
void intel_panel_enable_backlight(struct intel_connector *connector);
void intel_panel_disable_backlight(struct intel_connector *connector);
void intel_panel_destroy_backlight(struct drm_connector *connector);
void intel_panel_init_backlight_funcs(struct drm_device *dev);
enum drm_connector_status intel_panel_detect(struct drm_device *dev);
extern struct drm_display_mode *intel_find_panel_downclock(
				struct drm_device *dev,
				struct drm_display_mode *fixed_mode,
				struct drm_connector *connector);
void intel_backlight_register(struct drm_device *dev);
void intel_backlight_unregister(struct drm_device *dev);


/* intel_psr.c */
void intel_psr_enable(struct intel_dp *intel_dp);
void intel_psr_disable(struct intel_dp *intel_dp);
void intel_psr_invalidate(struct drm_device *dev,
			      unsigned frontbuffer_bits);
void intel_psr_flush(struct drm_device *dev,
			 unsigned frontbuffer_bits);
void intel_psr_init(struct drm_device *dev);

/* intel_runtime_pm.c */
int intel_power_domains_init(struct drm_i915_private *);
void intel_power_domains_fini(struct drm_i915_private *);
void intel_power_domains_init_hw(struct drm_i915_private *dev_priv);
void intel_runtime_pm_enable(struct drm_i915_private *dev_priv);

bool intel_display_power_is_enabled(struct drm_i915_private *dev_priv,
				    enum intel_display_power_domain domain);
bool __intel_display_power_is_enabled(struct drm_i915_private *dev_priv,
				      enum intel_display_power_domain domain);
void intel_display_power_get(struct drm_i915_private *dev_priv,
			     enum intel_display_power_domain domain);
void intel_display_power_put(struct drm_i915_private *dev_priv,
			     enum intel_display_power_domain domain);
void intel_aux_display_runtime_get(struct drm_i915_private *dev_priv);
void intel_aux_display_runtime_put(struct drm_i915_private *dev_priv);
void intel_runtime_pm_get(struct drm_i915_private *dev_priv);
void intel_runtime_pm_get_noresume(struct drm_i915_private *dev_priv);
void intel_runtime_pm_put(struct drm_i915_private *dev_priv);

void intel_display_set_init_power(struct drm_i915_private *dev, bool enable);

/* intel_pm.c */
void intel_init_clock_gating(struct drm_device *dev);
void intel_suspend_hw(struct drm_device *dev);
int ilk_wm_max_level(const struct drm_device *dev);
void intel_update_watermarks(struct drm_crtc *crtc);
void intel_update_sprite_watermarks(struct drm_plane *plane,
				    struct drm_crtc *crtc,
				    uint32_t sprite_width,
				    uint32_t sprite_height,
				    int pixel_size,
				    bool enabled, bool scaled);
void intel_init_pm(struct drm_device *dev);
void intel_pm_setup(struct drm_device *dev);
void intel_gpu_ips_init(struct drm_i915_private *dev_priv);
void intel_gpu_ips_teardown(void);
void intel_init_gt_powersave(struct drm_device *dev);
void intel_cleanup_gt_powersave(struct drm_device *dev);
void intel_enable_gt_powersave(struct drm_device *dev);
void intel_disable_gt_powersave(struct drm_device *dev);
void intel_suspend_gt_powersave(struct drm_device *dev);
void intel_reset_gt_powersave(struct drm_device *dev);
void gen6_update_ring_freq(struct drm_device *dev);
void gen6_rps_busy(struct drm_i915_private *dev_priv);
void gen6_rps_reset_ei(struct drm_i915_private *dev_priv);
void gen6_rps_idle(struct drm_i915_private *dev_priv);
void gen6_rps_boost(struct drm_i915_private *dev_priv);
void ilk_wm_get_hw_state(struct drm_device *dev);
void skl_wm_get_hw_state(struct drm_device *dev);
void skl_ddb_get_hw_state(struct drm_i915_private *dev_priv,
			  struct skl_ddb_allocation *ddb /* out */);


/* intel_sdvo.c */
bool intel_sdvo_init(struct drm_device *dev, uint32_t sdvo_reg, bool is_sdvob);


/* intel_sprite.c */
int intel_plane_init(struct drm_device *dev, enum pipe pipe, int plane);
void intel_flush_primary_plane(struct drm_i915_private *dev_priv,
			       enum plane plane);
int intel_plane_restore(struct drm_plane *plane);
int intel_sprite_set_colorkey(struct drm_device *dev, void *data,
			      struct drm_file *file_priv);
bool intel_pipe_update_start(struct intel_crtc *crtc,
			     uint32_t *start_vbl_count);
void intel_pipe_update_end(struct intel_crtc *crtc, u32 start_vbl_count);
void intel_post_enable_primary(struct drm_crtc *crtc);
void intel_pre_disable_primary(struct drm_crtc *crtc);

/* intel_tv.c */
void intel_tv_init(struct drm_device *dev);

/* intel_atomic.c */
int intel_atomic_check(struct drm_device *dev,
		       struct drm_atomic_state *state);
int intel_atomic_commit(struct drm_device *dev,
			struct drm_atomic_state *state,
			bool async);
int intel_connector_atomic_get_property(struct drm_connector *connector,
					const struct drm_connector_state *state,
					struct drm_property *property,
					uint64_t *val);
struct drm_crtc_state *intel_crtc_duplicate_state(struct drm_crtc *crtc);
void intel_crtc_destroy_state(struct drm_crtc *crtc,
			       struct drm_crtc_state *state);
static inline struct intel_crtc_state *
intel_atomic_get_crtc_state(struct drm_atomic_state *state,
			    struct intel_crtc *crtc)
{
	struct drm_crtc_state *crtc_state;
	crtc_state = drm_atomic_get_crtc_state(state, &crtc->base);
	if (IS_ERR(crtc_state))
		return ERR_PTR(PTR_ERR(crtc_state));

	return to_intel_crtc_state(crtc_state);
}

/* intel_atomic_plane.c */
struct intel_plane_state *intel_create_plane_state(struct drm_plane *plane);
struct drm_plane_state *intel_plane_duplicate_state(struct drm_plane *plane);
void intel_plane_destroy_state(struct drm_plane *plane,
			       struct drm_plane_state *state);
extern const struct drm_plane_helper_funcs intel_plane_helper_funcs;

#endif /* __INTEL_DRV_H__ */<|MERGE_RESOLUTION|>--- conflicted
+++ resolved
@@ -502,10 +502,7 @@
 	bool enabled;
 	bool scaled;
 	u64 tiling;
-<<<<<<< HEAD
-=======
 	unsigned int rotation;
->>>>>>> 743e78c1
 };
 
 struct intel_plane {
@@ -907,16 +904,10 @@
 	intel_frontbuffer_flush(dev, frontbuffer_bits);
 }
 
-<<<<<<< HEAD
-int intel_fb_align_height(struct drm_device *dev, int height,
-			  uint32_t pixel_format,
-			  uint64_t fb_format_modifier);
-=======
 unsigned int intel_fb_align_height(struct drm_device *dev,
 				   unsigned int height,
 				   uint32_t pixel_format,
 				   uint64_t fb_format_modifier);
->>>>>>> 743e78c1
 void intel_fb_obj_flush(struct drm_i915_gem_object *obj, bool retire);
 
 u32 intel_fb_stride_alignment(struct drm_device *dev, uint64_t fb_modifier,
