/*
 * Copyright © 2014 Intel Corporation
 *
 * Permission is hereby granted, free of charge, to any person obtaining a
 * copy of this software and associated documentation files (the "Software"),
 * to deal in the Software without restriction, including without limitation
 * the rights to use, copy, modify, merge, publish, distribute, sublicense,
 * and/or sell copies of the Software, and to permit persons to whom the
 * Software is furnished to do so, subject to the following conditions:
 *
 * The above copyright notice and this permission notice (including the next
 * paragraph) shall be included in all copies or substantial portions of the
 * Software.
 *
 * THE SOFTWARE IS PROVIDED "AS IS", WITHOUT WARRANTY OF ANY KIND, EXPRESS OR
 * IMPLIED, INCLUDING BUT NOT LIMITED TO THE WARRANTIES OF MERCHANTABILITY,
 * FITNESS FOR A PARTICULAR PURPOSE AND NONINFRINGEMENT.  IN NO EVENT SHALL
 * THE AUTHORS OR COPYRIGHT HOLDERS BE LIABLE FOR ANY CLAIM, DAMAGES OR OTHER
 * LIABILITY, WHETHER IN AN ACTION OF CONTRACT, TORT OR OTHERWISE, ARISING
 * FROM, OUT OF OR IN CONNECTION WITH THE SOFTWARE OR THE USE OR OTHER
 * DEALINGS IN THE SOFTWARE.
 */

#ifndef _INTEL_LRC_H_
#define _INTEL_LRC_H_

#define GEN8_LR_CONTEXT_ALIGN 4096

/* Execlists regs */
#define RING_ELSP(ring)			((ring)->mmio_base+0x230)
#define RING_EXECLIST_STATUS(ring)	((ring)->mmio_base+0x234)
#define RING_CONTEXT_CONTROL(ring)	((ring)->mmio_base+0x244)
#define RING_CONTEXT_STATUS_BUF(ring)	((ring)->mmio_base+0x370)
#define RING_CONTEXT_STATUS_PTR(ring)	((ring)->mmio_base+0x3a0)

/* Logical Rings */
void intel_logical_ring_stop(struct intel_engine_cs *ring);
void intel_logical_ring_cleanup(struct intel_engine_cs *ring);
int intel_logical_rings_init(struct drm_device *dev);

int logical_ring_flush_all_caches(struct intel_ringbuffer *ringbuf,
				  struct intel_context *ctx);
void intel_logical_ring_advance_and_submit(
				struct intel_ringbuffer *ringbuf,
				struct intel_context *ctx,
				struct drm_i915_gem_request *request);
/**
 * intel_logical_ring_advance() - advance the ringbuffer tail
 * @ringbuf: Ringbuffer to advance.
 *
 * The tail is only updated in our logical ringbuffer struct.
 */
static inline void intel_logical_ring_advance(struct intel_ringbuffer *ringbuf)
{
	ringbuf->tail &= ringbuf->size - 1;
}
/**
 * intel_logical_ring_emit() - write a DWORD to the ringbuffer.
 * @ringbuf: Ringbuffer to write to.
 * @data: DWORD to write.
 */
static inline void intel_logical_ring_emit(struct intel_ringbuffer *ringbuf,
					   u32 data)
{
	iowrite32(data, ringbuf->virtual_start + ringbuf->tail);
	ringbuf->tail += 4;
}
int intel_logical_ring_begin(struct intel_ringbuffer *ringbuf,
			     struct intel_context *ctx,
			     int num_dwords);

/* Logical Ring Contexts */
int intel_lr_context_render_state_init(struct intel_engine_cs *ring,
				       struct intel_context *ctx);
void intel_lr_context_free(struct intel_context *ctx);
int intel_lr_context_deferred_create(struct intel_context *ctx,
				     struct intel_engine_cs *ring);
void intel_lr_context_unpin(struct intel_engine_cs *ring,
		struct intel_context *ctx);

/* Execlists */
int intel_sanitize_enable_execlists(struct drm_device *dev, int enable_execlists);
int intel_execlists_submission(struct drm_device *dev, struct drm_file *file,
			       struct intel_engine_cs *ring,
			       struct intel_context *ctx,
			       struct drm_i915_gem_execbuffer2 *args,
			       struct list_head *vmas,
			       struct drm_i915_gem_object *batch_obj,
			       u64 exec_start, u32 flags);
u32 intel_execlists_ctx_id(struct drm_i915_gem_object *ctx_obj);

<<<<<<< HEAD
/**
 * struct intel_ctx_submit_request - queued context submission request
 * @ctx: Context to submit to the ELSP.
 * @ring: Engine to submit it to.
 * @tail: how far in the context's ringbuffer this request goes to.
 * @execlist_link: link in the submission queue.
 * @work: workqueue for processing this request in a bottom half.
 * @elsp_submitted: no. of times this request has been sent to the ELSP.
 *
 * The ELSP only accepts two elements at a time, so we queue context/tail
 * pairs on a given queue (ring->execlist_queue) until the hardware is
 * available. The queue serves a double purpose: we also use it to keep track
 * of the up to 2 contexts currently in the hardware (usually one in execution
 * and the other queued up by the GPU): We only remove elements from the head
 * of the queue when the hardware informs us that an element has been
 * completed.
 *
 * All accesses to the queue are mediated by a spinlock (ring->execlist_lock).
 */
struct intel_ctx_submit_request {
	struct intel_context *ctx;
	struct intel_engine_cs *ring;
	u32 tail;

	struct list_head execlist_link;

	int elsp_submitted;
};

=======
>>>>>>> e9413c76
void intel_lrc_irq_handler(struct intel_engine_cs *ring);
void intel_execlists_retire_requests(struct intel_engine_cs *ring);

#endif /* _INTEL_LRC_H_ */<|MERGE_RESOLUTION|>--- conflicted
+++ resolved
@@ -89,38 +89,6 @@
 			       u64 exec_start, u32 flags);
 u32 intel_execlists_ctx_id(struct drm_i915_gem_object *ctx_obj);
 
-<<<<<<< HEAD
-/**
- * struct intel_ctx_submit_request - queued context submission request
- * @ctx: Context to submit to the ELSP.
- * @ring: Engine to submit it to.
- * @tail: how far in the context's ringbuffer this request goes to.
- * @execlist_link: link in the submission queue.
- * @work: workqueue for processing this request in a bottom half.
- * @elsp_submitted: no. of times this request has been sent to the ELSP.
- *
- * The ELSP only accepts two elements at a time, so we queue context/tail
- * pairs on a given queue (ring->execlist_queue) until the hardware is
- * available. The queue serves a double purpose: we also use it to keep track
- * of the up to 2 contexts currently in the hardware (usually one in execution
- * and the other queued up by the GPU): We only remove elements from the head
- * of the queue when the hardware informs us that an element has been
- * completed.
- *
- * All accesses to the queue are mediated by a spinlock (ring->execlist_lock).
- */
-struct intel_ctx_submit_request {
-	struct intel_context *ctx;
-	struct intel_engine_cs *ring;
-	u32 tail;
-
-	struct list_head execlist_link;
-
-	int elsp_submitted;
-};
-
-=======
->>>>>>> e9413c76
 void intel_lrc_irq_handler(struct intel_engine_cs *ring);
 void intel_execlists_retire_requests(struct intel_engine_cs *ring);
 
