--- conflicted
+++ resolved
@@ -122,10 +122,7 @@
 	return 0;
 }
 
-<<<<<<< HEAD
-=======
 #ifdef CONFIG_PM_SLEEP
->>>>>>> cfaf0251
 static int mmc_bus_suspend(struct device *dev)
 {
 	struct mmc_driver *drv = to_mmc_driver(dev->driver);
