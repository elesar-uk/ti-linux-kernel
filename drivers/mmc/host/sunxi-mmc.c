/*
 * Driver for sunxi SD/MMC host controllers
 * (C) Copyright 2007-2011 Reuuimlla Technology Co., Ltd.
 * (C) Copyright 2007-2011 Aaron Maoye <leafy.myeh@reuuimllatech.com>
 * (C) Copyright 2013-2014 O2S GmbH <www.o2s.ch>
 * (C) Copyright 2013-2014 David Lanzend�rfer <david.lanzendoerfer@o2s.ch>
 * (C) Copyright 2013-2014 Hans de Goede <hdegoede@redhat.com>
 *
 * This program is free software; you can redistribute it and/or
 * modify it under the terms of the GNU General Public License as
 * published by the Free Software Foundation; either version 2 of
 * the License, or (at your option) any later version.
 */

#include <linux/kernel.h>
#include <linux/module.h>
#include <linux/io.h>
#include <linux/device.h>
#include <linux/interrupt.h>
#include <linux/delay.h>
#include <linux/err.h>

#include <linux/clk.h>
#include <linux/gpio.h>
#include <linux/platform_device.h>
#include <linux/spinlock.h>
#include <linux/scatterlist.h>
#include <linux/dma-mapping.h>
#include <linux/slab.h>
#include <linux/reset.h>

#include <linux/of_address.h>
#include <linux/of_gpio.h>
#include <linux/of_platform.h>

#include <linux/mmc/host.h>
#include <linux/mmc/sd.h>
#include <linux/mmc/sdio.h>
#include <linux/mmc/mmc.h>
#include <linux/mmc/core.h>
#include <linux/mmc/card.h>
#include <linux/mmc/slot-gpio.h>

/* register offset definitions */
#define SDXC_REG_GCTRL	(0x00) /* SMC Global Control Register */
#define SDXC_REG_CLKCR	(0x04) /* SMC Clock Control Register */
#define SDXC_REG_TMOUT	(0x08) /* SMC Time Out Register */
#define SDXC_REG_WIDTH	(0x0C) /* SMC Bus Width Register */
#define SDXC_REG_BLKSZ	(0x10) /* SMC Block Size Register */
#define SDXC_REG_BCNTR	(0x14) /* SMC Byte Count Register */
#define SDXC_REG_CMDR	(0x18) /* SMC Command Register */
#define SDXC_REG_CARG	(0x1C) /* SMC Argument Register */
#define SDXC_REG_RESP0	(0x20) /* SMC Response Register 0 */
#define SDXC_REG_RESP1	(0x24) /* SMC Response Register 1 */
#define SDXC_REG_RESP2	(0x28) /* SMC Response Register 2 */
#define SDXC_REG_RESP3	(0x2C) /* SMC Response Register 3 */
#define SDXC_REG_IMASK	(0x30) /* SMC Interrupt Mask Register */
#define SDXC_REG_MISTA	(0x34) /* SMC Masked Interrupt Status Register */
#define SDXC_REG_RINTR	(0x38) /* SMC Raw Interrupt Status Register */
#define SDXC_REG_STAS	(0x3C) /* SMC Status Register */
#define SDXC_REG_FTRGL	(0x40) /* SMC FIFO Threshold Watermark Registe */
#define SDXC_REG_FUNS	(0x44) /* SMC Function Select Register */
#define SDXC_REG_CBCR	(0x48) /* SMC CIU Byte Count Register */
#define SDXC_REG_BBCR	(0x4C) /* SMC BIU Byte Count Register */
#define SDXC_REG_DBGC	(0x50) /* SMC Debug Enable Register */
#define SDXC_REG_HWRST	(0x78) /* SMC Card Hardware Reset for Register */
#define SDXC_REG_DMAC	(0x80) /* SMC IDMAC Control Register */
#define SDXC_REG_DLBA	(0x84) /* SMC IDMAC Descriptor List Base Addre */
#define SDXC_REG_IDST	(0x88) /* SMC IDMAC Status Register */
#define SDXC_REG_IDIE	(0x8C) /* SMC IDMAC Interrupt Enable Register */
#define SDXC_REG_CHDA	(0x90)
#define SDXC_REG_CBDA	(0x94)

#define mmc_readl(host, reg) \
	readl((host)->reg_base + SDXC_##reg)
#define mmc_writel(host, reg, value) \
	writel((value), (host)->reg_base + SDXC_##reg)

/* global control register bits */
#define SDXC_SOFT_RESET			BIT(0)
#define SDXC_FIFO_RESET			BIT(1)
#define SDXC_DMA_RESET			BIT(2)
#define SDXC_INTERRUPT_ENABLE_BIT	BIT(4)
#define SDXC_DMA_ENABLE_BIT		BIT(5)
#define SDXC_DEBOUNCE_ENABLE_BIT	BIT(8)
#define SDXC_POSEDGE_LATCH_DATA		BIT(9)
#define SDXC_DDR_MODE			BIT(10)
#define SDXC_MEMORY_ACCESS_DONE		BIT(29)
#define SDXC_ACCESS_DONE_DIRECT		BIT(30)
#define SDXC_ACCESS_BY_AHB		BIT(31)
#define SDXC_ACCESS_BY_DMA		(0 << 31)
#define SDXC_HARDWARE_RESET \
	(SDXC_SOFT_RESET | SDXC_FIFO_RESET | SDXC_DMA_RESET)

/* clock control bits */
#define SDXC_CARD_CLOCK_ON		BIT(16)
#define SDXC_LOW_POWER_ON		BIT(17)

/* bus width */
#define SDXC_WIDTH1			0
#define SDXC_WIDTH4			1
#define SDXC_WIDTH8			2

/* smc command bits */
#define SDXC_RESP_EXPIRE		BIT(6)
#define SDXC_LONG_RESPONSE		BIT(7)
#define SDXC_CHECK_RESPONSE_CRC		BIT(8)
#define SDXC_DATA_EXPIRE		BIT(9)
#define SDXC_WRITE			BIT(10)
#define SDXC_SEQUENCE_MODE		BIT(11)
#define SDXC_SEND_AUTO_STOP		BIT(12)
#define SDXC_WAIT_PRE_OVER		BIT(13)
#define SDXC_STOP_ABORT_CMD		BIT(14)
#define SDXC_SEND_INIT_SEQUENCE		BIT(15)
#define SDXC_UPCLK_ONLY			BIT(21)
#define SDXC_READ_CEATA_DEV		BIT(22)
#define SDXC_CCS_EXPIRE			BIT(23)
#define SDXC_ENABLE_BIT_BOOT		BIT(24)
#define SDXC_ALT_BOOT_OPTIONS		BIT(25)
#define SDXC_BOOT_ACK_EXPIRE		BIT(26)
#define SDXC_BOOT_ABORT			BIT(27)
#define SDXC_VOLTAGE_SWITCH	        BIT(28)
#define SDXC_USE_HOLD_REGISTER	        BIT(29)
#define SDXC_START			BIT(31)

/* interrupt bits */
#define SDXC_RESP_ERROR			BIT(1)
#define SDXC_COMMAND_DONE		BIT(2)
#define SDXC_DATA_OVER			BIT(3)
#define SDXC_TX_DATA_REQUEST		BIT(4)
#define SDXC_RX_DATA_REQUEST		BIT(5)
#define SDXC_RESP_CRC_ERROR		BIT(6)
#define SDXC_DATA_CRC_ERROR		BIT(7)
#define SDXC_RESP_TIMEOUT		BIT(8)
#define SDXC_DATA_TIMEOUT		BIT(9)
#define SDXC_VOLTAGE_CHANGE_DONE	BIT(10)
#define SDXC_FIFO_RUN_ERROR		BIT(11)
#define SDXC_HARD_WARE_LOCKED		BIT(12)
#define SDXC_START_BIT_ERROR		BIT(13)
#define SDXC_AUTO_COMMAND_DONE		BIT(14)
#define SDXC_END_BIT_ERROR		BIT(15)
#define SDXC_SDIO_INTERRUPT		BIT(16)
#define SDXC_CARD_INSERT		BIT(30)
#define SDXC_CARD_REMOVE		BIT(31)
#define SDXC_INTERRUPT_ERROR_BIT \
	(SDXC_RESP_ERROR | SDXC_RESP_CRC_ERROR | SDXC_DATA_CRC_ERROR | \
	 SDXC_RESP_TIMEOUT | SDXC_DATA_TIMEOUT | SDXC_FIFO_RUN_ERROR | \
	 SDXC_HARD_WARE_LOCKED | SDXC_START_BIT_ERROR | SDXC_END_BIT_ERROR)
#define SDXC_INTERRUPT_DONE_BIT \
	(SDXC_AUTO_COMMAND_DONE | SDXC_DATA_OVER | \
	 SDXC_COMMAND_DONE | SDXC_VOLTAGE_CHANGE_DONE)

/* status */
#define SDXC_RXWL_FLAG			BIT(0)
#define SDXC_TXWL_FLAG			BIT(1)
#define SDXC_FIFO_EMPTY			BIT(2)
#define SDXC_FIFO_FULL			BIT(3)
#define SDXC_CARD_PRESENT		BIT(8)
#define SDXC_CARD_DATA_BUSY		BIT(9)
#define SDXC_DATA_FSM_BUSY		BIT(10)
#define SDXC_DMA_REQUEST		BIT(31)
#define SDXC_FIFO_SIZE			16

/* Function select */
#define SDXC_CEATA_ON			(0xceaa << 16)
#define SDXC_SEND_IRQ_RESPONSE		BIT(0)
#define SDXC_SDIO_READ_WAIT		BIT(1)
#define SDXC_ABORT_READ_DATA		BIT(2)
#define SDXC_SEND_CCSD			BIT(8)
#define SDXC_SEND_AUTO_STOPCCSD		BIT(9)
#define SDXC_CEATA_DEV_IRQ_ENABLE	BIT(10)

/* IDMA controller bus mod bit field */
#define SDXC_IDMAC_SOFT_RESET		BIT(0)
#define SDXC_IDMAC_FIX_BURST		BIT(1)
#define SDXC_IDMAC_IDMA_ON		BIT(7)
#define SDXC_IDMAC_REFETCH_DES		BIT(31)

/* IDMA status bit field */
#define SDXC_IDMAC_TRANSMIT_INTERRUPT		BIT(0)
#define SDXC_IDMAC_RECEIVE_INTERRUPT		BIT(1)
#define SDXC_IDMAC_FATAL_BUS_ERROR		BIT(2)
#define SDXC_IDMAC_DESTINATION_INVALID		BIT(4)
#define SDXC_IDMAC_CARD_ERROR_SUM		BIT(5)
#define SDXC_IDMAC_NORMAL_INTERRUPT_SUM		BIT(8)
#define SDXC_IDMAC_ABNORMAL_INTERRUPT_SUM	BIT(9)
#define SDXC_IDMAC_HOST_ABORT_INTERRUPT		BIT(10)
#define SDXC_IDMAC_IDLE				(0 << 13)
#define SDXC_IDMAC_SUSPEND			(1 << 13)
#define SDXC_IDMAC_DESC_READ			(2 << 13)
#define SDXC_IDMAC_DESC_CHECK			(3 << 13)
#define SDXC_IDMAC_READ_REQUEST_WAIT		(4 << 13)
#define SDXC_IDMAC_WRITE_REQUEST_WAIT		(5 << 13)
#define SDXC_IDMAC_READ				(6 << 13)
#define SDXC_IDMAC_WRITE			(7 << 13)
#define SDXC_IDMAC_DESC_CLOSE			(8 << 13)

/*
* If the idma-des-size-bits of property is ie 13, bufsize bits are:
*  Bits  0-12: buf1 size
*  Bits 13-25: buf2 size
*  Bits 26-31: not used
* Since we only ever set buf1 size, we can simply store it directly.
*/
#define SDXC_IDMAC_DES0_DIC	BIT(1)  /* disable interrupt on completion */
#define SDXC_IDMAC_DES0_LD	BIT(2)  /* last descriptor */
#define SDXC_IDMAC_DES0_FD	BIT(3)  /* first descriptor */
#define SDXC_IDMAC_DES0_CH	BIT(4)  /* chain mode */
#define SDXC_IDMAC_DES0_ER	BIT(5)  /* end of ring */
#define SDXC_IDMAC_DES0_CES	BIT(30) /* card error summary */
#define SDXC_IDMAC_DES0_OWN	BIT(31) /* 1-idma owns it, 0-host owns it */

struct sunxi_idma_des {
	u32	config;
	u32	buf_size;
	u32	buf_addr_ptr1;
	u32	buf_addr_ptr2;
};

struct sunxi_mmc_host {
	struct mmc_host	*mmc;
	struct reset_control *reset;

	/* IO mapping base */
	void __iomem	*reg_base;

	/* clock management */
	struct clk	*clk_ahb;
	struct clk	*clk_mmc;
	struct clk	*clk_sample;
	struct clk	*clk_output;

	/* irq */
	spinlock_t	lock;
	int		irq;
	u32		int_sum;
	u32		sdio_imask;

	/* dma */
	u32		idma_des_size_bits;
	dma_addr_t	sg_dma;
	void		*sg_cpu;
	bool		wait_dma;

	struct mmc_request *mrq;
	struct mmc_request *manual_stop_mrq;
	int		ferror;
};

static int sunxi_mmc_reset_host(struct sunxi_mmc_host *host)
{
	unsigned long expire = jiffies + msecs_to_jiffies(250);
	u32 rval;

	mmc_writel(host, REG_GCTRL, SDXC_HARDWARE_RESET);
	do {
		rval = mmc_readl(host, REG_GCTRL);
	} while (time_before(jiffies, expire) && (rval & SDXC_HARDWARE_RESET));

	if (rval & SDXC_HARDWARE_RESET) {
		dev_err(mmc_dev(host->mmc), "fatal err reset timeout\n");
		return -EIO;
	}

	return 0;
}

static int sunxi_mmc_init_host(struct mmc_host *mmc)
{
	u32 rval;
	struct sunxi_mmc_host *host = mmc_priv(mmc);

	if (sunxi_mmc_reset_host(host))
		return -EIO;

	mmc_writel(host, REG_FTRGL, 0x20070008);
	mmc_writel(host, REG_TMOUT, 0xffffffff);
	mmc_writel(host, REG_IMASK, host->sdio_imask);
	mmc_writel(host, REG_RINTR, 0xffffffff);
	mmc_writel(host, REG_DBGC, 0xdeb);
	mmc_writel(host, REG_FUNS, SDXC_CEATA_ON);
	mmc_writel(host, REG_DLBA, host->sg_dma);

	rval = mmc_readl(host, REG_GCTRL);
	rval |= SDXC_INTERRUPT_ENABLE_BIT;
	rval &= ~SDXC_ACCESS_DONE_DIRECT;
	mmc_writel(host, REG_GCTRL, rval);

	return 0;
}

static void sunxi_mmc_init_idma_des(struct sunxi_mmc_host *host,
				    struct mmc_data *data)
{
	struct sunxi_idma_des *pdes = (struct sunxi_idma_des *)host->sg_cpu;
	struct sunxi_idma_des *pdes_pa = (struct sunxi_idma_des *)host->sg_dma;
	int i, max_len = (1 << host->idma_des_size_bits);

	for (i = 0; i < data->sg_len; i++) {
		pdes[i].config = SDXC_IDMAC_DES0_CH | SDXC_IDMAC_DES0_OWN |
				 SDXC_IDMAC_DES0_DIC;

		if (data->sg[i].length == max_len)
			pdes[i].buf_size = 0; /* 0 == max_len */
		else
			pdes[i].buf_size = data->sg[i].length;

		pdes[i].buf_addr_ptr1 = sg_dma_address(&data->sg[i]);
		pdes[i].buf_addr_ptr2 = (u32)&pdes_pa[i + 1];
	}

	pdes[0].config |= SDXC_IDMAC_DES0_FD;
	pdes[i - 1].config |= SDXC_IDMAC_DES0_LD | SDXC_IDMAC_DES0_ER;
	pdes[i - 1].config &= ~SDXC_IDMAC_DES0_DIC;
	pdes[i - 1].buf_addr_ptr2 = 0;

	/*
	 * Avoid the io-store starting the idmac hitting io-mem before the
	 * descriptors hit the main-mem.
	 */
	wmb();
}

static enum dma_data_direction sunxi_mmc_get_dma_dir(struct mmc_data *data)
{
	if (data->flags & MMC_DATA_WRITE)
		return DMA_TO_DEVICE;
	else
		return DMA_FROM_DEVICE;
}

static int sunxi_mmc_map_dma(struct sunxi_mmc_host *host,
			     struct mmc_data *data)
{
	u32 i, dma_len;
	struct scatterlist *sg;

	dma_len = dma_map_sg(mmc_dev(host->mmc), data->sg, data->sg_len,
			     sunxi_mmc_get_dma_dir(data));
	if (dma_len == 0) {
		dev_err(mmc_dev(host->mmc), "dma_map_sg failed\n");
		return -ENOMEM;
	}

	for_each_sg(data->sg, sg, data->sg_len, i) {
		if (sg->offset & 3 || sg->length & 3) {
			dev_err(mmc_dev(host->mmc),
				"unaligned scatterlist: os %x length %d\n",
				sg->offset, sg->length);
			return -EINVAL;
		}
	}

	return 0;
}

static void sunxi_mmc_start_dma(struct sunxi_mmc_host *host,
				struct mmc_data *data)
{
	u32 rval;

	sunxi_mmc_init_idma_des(host, data);

	rval = mmc_readl(host, REG_GCTRL);
	rval |= SDXC_DMA_ENABLE_BIT;
	mmc_writel(host, REG_GCTRL, rval);
	rval |= SDXC_DMA_RESET;
	mmc_writel(host, REG_GCTRL, rval);

	mmc_writel(host, REG_DMAC, SDXC_IDMAC_SOFT_RESET);

	if (!(data->flags & MMC_DATA_WRITE))
		mmc_writel(host, REG_IDIE, SDXC_IDMAC_RECEIVE_INTERRUPT);

	mmc_writel(host, REG_DMAC,
		   SDXC_IDMAC_FIX_BURST | SDXC_IDMAC_IDMA_ON);
}

static void sunxi_mmc_send_manual_stop(struct sunxi_mmc_host *host,
				       struct mmc_request *req)
{
	u32 arg, cmd_val, ri;
	unsigned long expire = jiffies + msecs_to_jiffies(1000);

	cmd_val = SDXC_START | SDXC_RESP_EXPIRE |
		  SDXC_STOP_ABORT_CMD | SDXC_CHECK_RESPONSE_CRC;

	if (req->cmd->opcode == SD_IO_RW_EXTENDED) {
		cmd_val |= SD_IO_RW_DIRECT;
		arg = (1 << 31) | (0 << 28) | (SDIO_CCCR_ABORT << 9) |
		      ((req->cmd->arg >> 28) & 0x7);
	} else {
		cmd_val |= MMC_STOP_TRANSMISSION;
		arg = 0;
	}

	mmc_writel(host, REG_CARG, arg);
	mmc_writel(host, REG_CMDR, cmd_val);

	do {
		ri = mmc_readl(host, REG_RINTR);
	} while (!(ri & (SDXC_COMMAND_DONE | SDXC_INTERRUPT_ERROR_BIT)) &&
		 time_before(jiffies, expire));

	if (!(ri & SDXC_COMMAND_DONE) || (ri & SDXC_INTERRUPT_ERROR_BIT)) {
		dev_err(mmc_dev(host->mmc), "send stop command failed\n");
		if (req->stop)
			req->stop->resp[0] = -ETIMEDOUT;
	} else {
		if (req->stop)
			req->stop->resp[0] = mmc_readl(host, REG_RESP0);
	}

	mmc_writel(host, REG_RINTR, 0xffff);
}

static void sunxi_mmc_dump_errinfo(struct sunxi_mmc_host *host)
{
	struct mmc_command *cmd = host->mrq->cmd;
	struct mmc_data *data = host->mrq->data;

	/* For some cmds timeout is normal with sd/mmc cards */
	if ((host->int_sum & SDXC_INTERRUPT_ERROR_BIT) ==
		SDXC_RESP_TIMEOUT && (cmd->opcode == SD_IO_SEND_OP_COND ||
				      cmd->opcode == SD_IO_RW_DIRECT))
		return;

	dev_err(mmc_dev(host->mmc),
		"smc %d err, cmd %d,%s%s%s%s%s%s%s%s%s%s !!\n",
		host->mmc->index, cmd->opcode,
		data ? (data->flags & MMC_DATA_WRITE ? " WR" : " RD") : "",
		host->int_sum & SDXC_RESP_ERROR     ? " RE"     : "",
		host->int_sum & SDXC_RESP_CRC_ERROR  ? " RCE"    : "",
		host->int_sum & SDXC_DATA_CRC_ERROR  ? " DCE"    : "",
		host->int_sum & SDXC_RESP_TIMEOUT ? " RTO"    : "",
		host->int_sum & SDXC_DATA_TIMEOUT ? " DTO"    : "",
		host->int_sum & SDXC_FIFO_RUN_ERROR  ? " FE"     : "",
		host->int_sum & SDXC_HARD_WARE_LOCKED ? " HL"     : "",
		host->int_sum & SDXC_START_BIT_ERROR ? " SBE"    : "",
		host->int_sum & SDXC_END_BIT_ERROR   ? " EBE"    : ""
		);
}

/* Called in interrupt context! */
static irqreturn_t sunxi_mmc_finalize_request(struct sunxi_mmc_host *host)
{
	struct mmc_request *mrq = host->mrq;
	struct mmc_data *data = mrq->data;
	u32 rval;

	mmc_writel(host, REG_IMASK, host->sdio_imask);
	mmc_writel(host, REG_IDIE, 0);

	if (host->int_sum & SDXC_INTERRUPT_ERROR_BIT) {
		sunxi_mmc_dump_errinfo(host);
		mrq->cmd->error = -ETIMEDOUT;

		if (data) {
			data->error = -ETIMEDOUT;
			host->manual_stop_mrq = mrq;
		}

		if (mrq->stop)
			mrq->stop->error = -ETIMEDOUT;
	} else {
		if (mrq->cmd->flags & MMC_RSP_136) {
			mrq->cmd->resp[0] = mmc_readl(host, REG_RESP3);
			mrq->cmd->resp[1] = mmc_readl(host, REG_RESP2);
			mrq->cmd->resp[2] = mmc_readl(host, REG_RESP1);
			mrq->cmd->resp[3] = mmc_readl(host, REG_RESP0);
		} else {
			mrq->cmd->resp[0] = mmc_readl(host, REG_RESP0);
		}

		if (data)
			data->bytes_xfered = data->blocks * data->blksz;
	}

	if (data) {
		mmc_writel(host, REG_IDST, 0x337);
		mmc_writel(host, REG_DMAC, 0);
		rval = mmc_readl(host, REG_GCTRL);
		rval |= SDXC_DMA_RESET;
		mmc_writel(host, REG_GCTRL, rval);
		rval &= ~SDXC_DMA_ENABLE_BIT;
		mmc_writel(host, REG_GCTRL, rval);
		rval |= SDXC_FIFO_RESET;
		mmc_writel(host, REG_GCTRL, rval);
		dma_unmap_sg(mmc_dev(host->mmc), data->sg, data->sg_len,
				     sunxi_mmc_get_dma_dir(data));
	}

	mmc_writel(host, REG_RINTR, 0xffff);

	host->mrq = NULL;
	host->int_sum = 0;
	host->wait_dma = false;

	return host->manual_stop_mrq ? IRQ_WAKE_THREAD : IRQ_HANDLED;
}

static irqreturn_t sunxi_mmc_irq(int irq, void *dev_id)
{
	struct sunxi_mmc_host *host = dev_id;
	struct mmc_request *mrq;
	u32 msk_int, idma_int;
	bool finalize = false;
	bool sdio_int = false;
	irqreturn_t ret = IRQ_HANDLED;

	spin_lock(&host->lock);

	idma_int  = mmc_readl(host, REG_IDST);
	msk_int   = mmc_readl(host, REG_MISTA);

	dev_dbg(mmc_dev(host->mmc), "irq: rq %p mi %08x idi %08x\n",
		host->mrq, msk_int, idma_int);

	mrq = host->mrq;
	if (mrq) {
		if (idma_int & SDXC_IDMAC_RECEIVE_INTERRUPT)
			host->wait_dma = false;

		host->int_sum |= msk_int;

		/* Wait for COMMAND_DONE on RESPONSE_TIMEOUT before finalize */
		if ((host->int_sum & SDXC_RESP_TIMEOUT) &&
				!(host->int_sum & SDXC_COMMAND_DONE))
			mmc_writel(host, REG_IMASK,
				   host->sdio_imask | SDXC_COMMAND_DONE);
		/* Don't wait for dma on error */
		else if (host->int_sum & SDXC_INTERRUPT_ERROR_BIT)
			finalize = true;
		else if ((host->int_sum & SDXC_INTERRUPT_DONE_BIT) &&
				!host->wait_dma)
			finalize = true;
	}

	if (msk_int & SDXC_SDIO_INTERRUPT)
		sdio_int = true;

	mmc_writel(host, REG_RINTR, msk_int);
	mmc_writel(host, REG_IDST, idma_int);

	if (finalize)
		ret = sunxi_mmc_finalize_request(host);

	spin_unlock(&host->lock);

	if (finalize && ret == IRQ_HANDLED)
		mmc_request_done(host->mmc, mrq);

	if (sdio_int)
		mmc_signal_sdio_irq(host->mmc);

	return ret;
}

static irqreturn_t sunxi_mmc_handle_manual_stop(int irq, void *dev_id)
{
	struct sunxi_mmc_host *host = dev_id;
	struct mmc_request *mrq;
	unsigned long iflags;

	spin_lock_irqsave(&host->lock, iflags);
	mrq = host->manual_stop_mrq;
	spin_unlock_irqrestore(&host->lock, iflags);

	if (!mrq) {
		dev_err(mmc_dev(host->mmc), "no request for manual stop\n");
		return IRQ_HANDLED;
	}

	dev_err(mmc_dev(host->mmc), "data error, sending stop command\n");

	/*
	 * We will never have more than one outstanding request,
	 * and we do not complete the request until after
	 * we've cleared host->manual_stop_mrq so we do not need to
	 * spin lock this function.
	 * Additionally we have wait states within this function
	 * so having it in a lock is a very bad idea.
	 */
	sunxi_mmc_send_manual_stop(host, mrq);

	spin_lock_irqsave(&host->lock, iflags);
	host->manual_stop_mrq = NULL;
	spin_unlock_irqrestore(&host->lock, iflags);

	mmc_request_done(host->mmc, mrq);

	return IRQ_HANDLED;
}

static int sunxi_mmc_oclk_onoff(struct sunxi_mmc_host *host, u32 oclk_en)
{
	unsigned long expire = jiffies + msecs_to_jiffies(250);
	u32 rval;

	rval = mmc_readl(host, REG_CLKCR);
	rval &= ~(SDXC_CARD_CLOCK_ON | SDXC_LOW_POWER_ON);

	if (oclk_en)
		rval |= SDXC_CARD_CLOCK_ON;

	mmc_writel(host, REG_CLKCR, rval);

	rval = SDXC_START | SDXC_UPCLK_ONLY | SDXC_WAIT_PRE_OVER;
	mmc_writel(host, REG_CMDR, rval);

	do {
		rval = mmc_readl(host, REG_CMDR);
	} while (time_before(jiffies, expire) && (rval & SDXC_START));

	/* clear irq status bits set by the command */
	mmc_writel(host, REG_RINTR,
		   mmc_readl(host, REG_RINTR) & ~SDXC_SDIO_INTERRUPT);

	if (rval & SDXC_START) {
		dev_err(mmc_dev(host->mmc), "fatal err update clk timeout\n");
		return -EIO;
	}

	return 0;
}

static int sunxi_mmc_clk_set_rate(struct sunxi_mmc_host *host,
				  struct mmc_ios *ios)
{
	u32 rate, oclk_dly, rval, sclk_dly;
	int ret;

	rate = clk_round_rate(host->clk_mmc, ios->clock);
	dev_dbg(mmc_dev(host->mmc), "setting clk to %d, rounded %d\n",
		ios->clock, rate);

	/* setting clock rate */
	ret = clk_set_rate(host->clk_mmc, rate);
	if (ret) {
		dev_err(mmc_dev(host->mmc), "error setting clk to %d: %d\n",
			rate, ret);
		return ret;
	}

	ret = sunxi_mmc_oclk_onoff(host, 0);
	if (ret)
		return ret;

	/* clear internal divider */
	rval = mmc_readl(host, REG_CLKCR);
	rval &= ~0xff;
	mmc_writel(host, REG_CLKCR, rval);

	/* determine delays */
	if (rate <= 400000) {
		oclk_dly = 180;
		sclk_dly = 42;
	} else if (rate <= 25000000) {
		oclk_dly = 180;
		sclk_dly = 75;
	} else if (rate <= 50000000) {
		if (ios->timing == MMC_TIMING_UHS_DDR50) {
			oclk_dly = 60;
			sclk_dly = 120;
		} else {
			oclk_dly = 90;
			sclk_dly = 150;
		}
	} else if (rate <= 100000000) {
		oclk_dly = 6;
		sclk_dly = 24;
	} else if (rate <= 200000000) {
		oclk_dly = 3;
		sclk_dly = 12;
	} else {
<<<<<<< HEAD
		/* rate > 50000000 */
		oclk_dly = 2;
		sclk_dly = 4;
	}

	clk_sunxi_mmc_phase_control(host->clk_mmc, sclk_dly, oclk_dly);
=======
		return -EINVAL;
	}

	clk_set_phase(host->clk_sample, sclk_dly);
	clk_set_phase(host->clk_output, oclk_dly);
>>>>>>> 16e8c17e

	return sunxi_mmc_oclk_onoff(host, 1);
}

static void sunxi_mmc_set_ios(struct mmc_host *mmc, struct mmc_ios *ios)
{
	struct sunxi_mmc_host *host = mmc_priv(mmc);
	u32 rval;

	/* Set the power state */
	switch (ios->power_mode) {
	case MMC_POWER_ON:
		break;

	case MMC_POWER_UP:
		mmc_regulator_set_ocr(mmc, mmc->supply.vmmc, ios->vdd);

		host->ferror = sunxi_mmc_init_host(mmc);
		if (host->ferror)
			return;

		dev_dbg(mmc_dev(mmc), "power on!\n");
		break;

	case MMC_POWER_OFF:
		dev_dbg(mmc_dev(mmc), "power off!\n");
		sunxi_mmc_reset_host(host);
		mmc_regulator_set_ocr(mmc, mmc->supply.vmmc, 0);
		break;
	}

	/* set bus width */
	switch (ios->bus_width) {
	case MMC_BUS_WIDTH_1:
		mmc_writel(host, REG_WIDTH, SDXC_WIDTH1);
		break;
	case MMC_BUS_WIDTH_4:
		mmc_writel(host, REG_WIDTH, SDXC_WIDTH4);
		break;
	case MMC_BUS_WIDTH_8:
		mmc_writel(host, REG_WIDTH, SDXC_WIDTH8);
		break;
	}

	/* set ddr mode */
	rval = mmc_readl(host, REG_GCTRL);
	if (ios->timing == MMC_TIMING_UHS_DDR50)
		rval |= SDXC_DDR_MODE;
	else
		rval &= ~SDXC_DDR_MODE;
	mmc_writel(host, REG_GCTRL, rval);

	/* set up clock */
	if (ios->clock && ios->power_mode) {
		host->ferror = sunxi_mmc_clk_set_rate(host, ios);
		/* Android code had a usleep_range(50000, 55000); here */
	}
}

static void sunxi_mmc_enable_sdio_irq(struct mmc_host *mmc, int enable)
{
	struct sunxi_mmc_host *host = mmc_priv(mmc);
	unsigned long flags;
	u32 imask;

	spin_lock_irqsave(&host->lock, flags);

	imask = mmc_readl(host, REG_IMASK);
	if (enable) {
		host->sdio_imask = SDXC_SDIO_INTERRUPT;
		imask |= SDXC_SDIO_INTERRUPT;
	} else {
		host->sdio_imask = 0;
		imask &= ~SDXC_SDIO_INTERRUPT;
	}
	mmc_writel(host, REG_IMASK, imask);
	spin_unlock_irqrestore(&host->lock, flags);
}

static void sunxi_mmc_hw_reset(struct mmc_host *mmc)
{
	struct sunxi_mmc_host *host = mmc_priv(mmc);
	mmc_writel(host, REG_HWRST, 0);
	udelay(10);
	mmc_writel(host, REG_HWRST, 1);
	udelay(300);
}

static void sunxi_mmc_request(struct mmc_host *mmc, struct mmc_request *mrq)
{
	struct sunxi_mmc_host *host = mmc_priv(mmc);
	struct mmc_command *cmd = mrq->cmd;
	struct mmc_data *data = mrq->data;
	unsigned long iflags;
	u32 imask = SDXC_INTERRUPT_ERROR_BIT;
	u32 cmd_val = SDXC_START | (cmd->opcode & 0x3f);
	bool wait_dma = host->wait_dma;
	int ret;

	/* Check for set_ios errors (should never happen) */
	if (host->ferror) {
		mrq->cmd->error = host->ferror;
		mmc_request_done(mmc, mrq);
		return;
	}

	if (data) {
		ret = sunxi_mmc_map_dma(host, data);
		if (ret < 0) {
			dev_err(mmc_dev(mmc), "map DMA failed\n");
			cmd->error = ret;
			data->error = ret;
			mmc_request_done(mmc, mrq);
			return;
		}
	}

	if (cmd->opcode == MMC_GO_IDLE_STATE) {
		cmd_val |= SDXC_SEND_INIT_SEQUENCE;
		imask |= SDXC_COMMAND_DONE;
	}

	if (cmd->flags & MMC_RSP_PRESENT) {
		cmd_val |= SDXC_RESP_EXPIRE;
		if (cmd->flags & MMC_RSP_136)
			cmd_val |= SDXC_LONG_RESPONSE;
		if (cmd->flags & MMC_RSP_CRC)
			cmd_val |= SDXC_CHECK_RESPONSE_CRC;

		if ((cmd->flags & MMC_CMD_MASK) == MMC_CMD_ADTC) {
			cmd_val |= SDXC_DATA_EXPIRE | SDXC_WAIT_PRE_OVER;
			if (cmd->data->flags & MMC_DATA_STREAM) {
				imask |= SDXC_AUTO_COMMAND_DONE;
				cmd_val |= SDXC_SEQUENCE_MODE |
					   SDXC_SEND_AUTO_STOP;
			}

			if (cmd->data->stop) {
				imask |= SDXC_AUTO_COMMAND_DONE;
				cmd_val |= SDXC_SEND_AUTO_STOP;
			} else {
				imask |= SDXC_DATA_OVER;
			}

			if (cmd->data->flags & MMC_DATA_WRITE)
				cmd_val |= SDXC_WRITE;
			else
				wait_dma = true;
		} else {
			imask |= SDXC_COMMAND_DONE;
		}
	} else {
		imask |= SDXC_COMMAND_DONE;
	}

	dev_dbg(mmc_dev(mmc), "cmd %d(%08x) arg %x ie 0x%08x len %d\n",
		cmd_val & 0x3f, cmd_val, cmd->arg, imask,
		mrq->data ? mrq->data->blksz * mrq->data->blocks : 0);

	spin_lock_irqsave(&host->lock, iflags);

	if (host->mrq || host->manual_stop_mrq) {
		spin_unlock_irqrestore(&host->lock, iflags);

		if (data)
			dma_unmap_sg(mmc_dev(mmc), data->sg, data->sg_len,
				     sunxi_mmc_get_dma_dir(data));

		dev_err(mmc_dev(mmc), "request already pending\n");
		mrq->cmd->error = -EBUSY;
		mmc_request_done(mmc, mrq);
		return;
	}

	if (data) {
		mmc_writel(host, REG_BLKSZ, data->blksz);
		mmc_writel(host, REG_BCNTR, data->blksz * data->blocks);
		sunxi_mmc_start_dma(host, data);
	}

	host->mrq = mrq;
	host->wait_dma = wait_dma;
	mmc_writel(host, REG_IMASK, host->sdio_imask | imask);
	mmc_writel(host, REG_CARG, cmd->arg);
	mmc_writel(host, REG_CMDR, cmd_val);

	spin_unlock_irqrestore(&host->lock, iflags);
}

static const struct of_device_id sunxi_mmc_of_match[] = {
	{ .compatible = "allwinner,sun4i-a10-mmc", },
	{ .compatible = "allwinner,sun5i-a13-mmc", },
	{ /* sentinel */ }
};
MODULE_DEVICE_TABLE(of, sunxi_mmc_of_match);

static struct mmc_host_ops sunxi_mmc_ops = {
	.request	 = sunxi_mmc_request,
	.set_ios	 = sunxi_mmc_set_ios,
	.get_ro		 = mmc_gpio_get_ro,
	.get_cd		 = mmc_gpio_get_cd,
	.enable_sdio_irq = sunxi_mmc_enable_sdio_irq,
	.hw_reset	 = sunxi_mmc_hw_reset,
};

static int sunxi_mmc_resource_request(struct sunxi_mmc_host *host,
				      struct platform_device *pdev)
{
	struct device_node *np = pdev->dev.of_node;
	int ret;

	if (of_device_is_compatible(np, "allwinner,sun4i-a10-mmc"))
		host->idma_des_size_bits = 13;
	else
		host->idma_des_size_bits = 16;

	ret = mmc_regulator_get_supply(host->mmc);
	if (ret) {
		if (ret != -EPROBE_DEFER)
			dev_err(&pdev->dev, "Could not get vmmc supply\n");
		return ret;
	}

	host->reg_base = devm_ioremap_resource(&pdev->dev,
			      platform_get_resource(pdev, IORESOURCE_MEM, 0));
	if (IS_ERR(host->reg_base))
		return PTR_ERR(host->reg_base);

	host->clk_ahb = devm_clk_get(&pdev->dev, "ahb");
	if (IS_ERR(host->clk_ahb)) {
		dev_err(&pdev->dev, "Could not get ahb clock\n");
		return PTR_ERR(host->clk_ahb);
	}

	host->clk_mmc = devm_clk_get(&pdev->dev, "mmc");
	if (IS_ERR(host->clk_mmc)) {
		dev_err(&pdev->dev, "Could not get mmc clock\n");
		return PTR_ERR(host->clk_mmc);
	}

	host->clk_output = devm_clk_get(&pdev->dev, "output");
	if (IS_ERR(host->clk_output)) {
		dev_err(&pdev->dev, "Could not get output clock\n");
		return PTR_ERR(host->clk_output);
	}

	host->clk_sample = devm_clk_get(&pdev->dev, "sample");
	if (IS_ERR(host->clk_sample)) {
		dev_err(&pdev->dev, "Could not get sample clock\n");
		return PTR_ERR(host->clk_sample);
	}

	host->reset = devm_reset_control_get(&pdev->dev, "ahb");

	ret = clk_prepare_enable(host->clk_ahb);
	if (ret) {
		dev_err(&pdev->dev, "Enable ahb clk err %d\n", ret);
		return ret;
	}

	ret = clk_prepare_enable(host->clk_mmc);
	if (ret) {
		dev_err(&pdev->dev, "Enable mmc clk err %d\n", ret);
		goto error_disable_clk_ahb;
	}

	ret = clk_prepare_enable(host->clk_output);
	if (ret) {
		dev_err(&pdev->dev, "Enable output clk err %d\n", ret);
		goto error_disable_clk_mmc;
	}

	ret = clk_prepare_enable(host->clk_sample);
	if (ret) {
		dev_err(&pdev->dev, "Enable sample clk err %d\n", ret);
		goto error_disable_clk_output;
	}

	if (!IS_ERR(host->reset)) {
		ret = reset_control_deassert(host->reset);
		if (ret) {
			dev_err(&pdev->dev, "reset err %d\n", ret);
			goto error_disable_clk_sample;
		}
	}

	/*
	 * Sometimes the controller asserts the irq on boot for some reason,
	 * make sure the controller is in a sane state before enabling irqs.
	 */
	ret = sunxi_mmc_reset_host(host);
	if (ret)
		goto error_assert_reset;

	host->irq = platform_get_irq(pdev, 0);
	return devm_request_threaded_irq(&pdev->dev, host->irq, sunxi_mmc_irq,
			sunxi_mmc_handle_manual_stop, 0, "sunxi-mmc", host);

error_assert_reset:
	if (!IS_ERR(host->reset))
		reset_control_assert(host->reset);
error_disable_clk_sample:
	clk_disable_unprepare(host->clk_sample);
error_disable_clk_output:
	clk_disable_unprepare(host->clk_output);
error_disable_clk_mmc:
	clk_disable_unprepare(host->clk_mmc);
error_disable_clk_ahb:
	clk_disable_unprepare(host->clk_ahb);
	return ret;
}

static int sunxi_mmc_probe(struct platform_device *pdev)
{
	struct sunxi_mmc_host *host;
	struct mmc_host *mmc;
	int ret;

	mmc = mmc_alloc_host(sizeof(struct sunxi_mmc_host), &pdev->dev);
	if (!mmc) {
		dev_err(&pdev->dev, "mmc alloc host failed\n");
		return -ENOMEM;
	}

	host = mmc_priv(mmc);
	host->mmc = mmc;
	spin_lock_init(&host->lock);

	ret = sunxi_mmc_resource_request(host, pdev);
	if (ret)
		goto error_free_host;

	host->sg_cpu = dma_alloc_coherent(&pdev->dev, PAGE_SIZE,
					  &host->sg_dma, GFP_KERNEL);
	if (!host->sg_cpu) {
		dev_err(&pdev->dev, "Failed to allocate DMA descriptor mem\n");
		ret = -ENOMEM;
		goto error_free_host;
	}

	mmc->ops		= &sunxi_mmc_ops;
	mmc->max_blk_count	= 8192;
	mmc->max_blk_size	= 4096;
	mmc->max_segs		= PAGE_SIZE / sizeof(struct sunxi_idma_des);
	mmc->max_seg_size	= (1 << host->idma_des_size_bits);
	mmc->max_req_size	= mmc->max_seg_size * mmc->max_segs;
	/* 400kHz ~ 50MHz */
	mmc->f_min		=   400000;
	mmc->f_max		= 50000000;
	mmc->caps	       |= MMC_CAP_MMC_HIGHSPEED | MMC_CAP_SD_HIGHSPEED |
				  MMC_CAP_ERASE;

	ret = mmc_of_parse(mmc);
	if (ret)
		goto error_free_dma;

	ret = mmc_add_host(mmc);
	if (ret)
		goto error_free_dma;

	dev_info(&pdev->dev, "base:0x%p irq:%u\n", host->reg_base, host->irq);
	platform_set_drvdata(pdev, mmc);
	return 0;

error_free_dma:
	dma_free_coherent(&pdev->dev, PAGE_SIZE, host->sg_cpu, host->sg_dma);
error_free_host:
	mmc_free_host(mmc);
	return ret;
}

static int sunxi_mmc_remove(struct platform_device *pdev)
{
	struct mmc_host	*mmc = platform_get_drvdata(pdev);
	struct sunxi_mmc_host *host = mmc_priv(mmc);

	mmc_remove_host(mmc);
	disable_irq(host->irq);
	sunxi_mmc_reset_host(host);

	if (!IS_ERR(host->reset))
		reset_control_assert(host->reset);

	clk_disable_unprepare(host->clk_mmc);
	clk_disable_unprepare(host->clk_ahb);

	dma_free_coherent(&pdev->dev, PAGE_SIZE, host->sg_cpu, host->sg_dma);
	mmc_free_host(mmc);

	return 0;
}

static struct platform_driver sunxi_mmc_driver = {
	.driver = {
		.name	= "sunxi-mmc",
		.of_match_table = of_match_ptr(sunxi_mmc_of_match),
	},
	.probe		= sunxi_mmc_probe,
	.remove		= sunxi_mmc_remove,
};
module_platform_driver(sunxi_mmc_driver);

MODULE_DESCRIPTION("Allwinner's SD/MMC Card Controller Driver");
MODULE_LICENSE("GPL v2");
MODULE_AUTHOR("David Lanzend�rfer <david.lanzendoerfer@o2s.ch>");
MODULE_ALIAS("platform:sunxi-mmc");<|MERGE_RESOLUTION|>--- conflicted
+++ resolved
@@ -673,20 +673,11 @@
 		oclk_dly = 3;
 		sclk_dly = 12;
 	} else {
-<<<<<<< HEAD
-		/* rate > 50000000 */
-		oclk_dly = 2;
-		sclk_dly = 4;
-	}
-
-	clk_sunxi_mmc_phase_control(host->clk_mmc, sclk_dly, oclk_dly);
-=======
 		return -EINVAL;
 	}
 
 	clk_set_phase(host->clk_sample, sclk_dly);
 	clk_set_phase(host->clk_output, oclk_dly);
->>>>>>> 16e8c17e
 
 	return sunxi_mmc_oclk_onoff(host, 1);
 }
