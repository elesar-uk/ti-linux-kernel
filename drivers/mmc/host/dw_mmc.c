/*
 * Synopsys DesignWare Multimedia Card Interface driver
 *  (Based on NXP driver for lpc 31xx)
 *
 * Copyright (C) 2009 NXP Semiconductors
 * Copyright (C) 2009, 2010 Imagination Technologies Ltd.
 *
 * This program is free software; you can redistribute it and/or modify
 * it under the terms of the GNU General Public License as published by
 * the Free Software Foundation; either version 2 of the License, or
 * (at your option) any later version.
 */

#include <linux/blkdev.h>
#include <linux/clk.h>
#include <linux/debugfs.h>
#include <linux/device.h>
#include <linux/dma-mapping.h>
#include <linux/err.h>
#include <linux/init.h>
#include <linux/interrupt.h>
#include <linux/ioport.h>
#include <linux/module.h>
#include <linux/platform_device.h>
#include <linux/seq_file.h>
#include <linux/slab.h>
#include <linux/stat.h>
#include <linux/delay.h>
#include <linux/irq.h>
#include <linux/mmc/host.h>
#include <linux/mmc/mmc.h>
#include <linux/mmc/sd.h>
#include <linux/mmc/sdio.h>
#include <linux/mmc/dw_mmc.h>
#include <linux/bitops.h>
#include <linux/regulator/consumer.h>
#include <linux/of.h>
#include <linux/of_gpio.h>
#include <linux/mmc/slot-gpio.h>

#include "dw_mmc.h"

/* Common flag combinations */
#define DW_MCI_DATA_ERROR_FLAGS	(SDMMC_INT_DRTO | SDMMC_INT_DCRC | \
				 SDMMC_INT_HTO | SDMMC_INT_SBE  | \
				 SDMMC_INT_EBE)
#define DW_MCI_CMD_ERROR_FLAGS	(SDMMC_INT_RTO | SDMMC_INT_RCRC | \
				 SDMMC_INT_RESP_ERR)
#define DW_MCI_ERROR_FLAGS	(DW_MCI_DATA_ERROR_FLAGS | \
				 DW_MCI_CMD_ERROR_FLAGS  | SDMMC_INT_HLE)
#define DW_MCI_SEND_STATUS	1
#define DW_MCI_RECV_STATUS	2
#define DW_MCI_DMA_THRESHOLD	16

#define DW_MCI_FREQ_MAX	200000000	/* unit: HZ */
#define DW_MCI_FREQ_MIN	400000		/* unit: HZ */

#ifdef CONFIG_MMC_DW_IDMAC
#define IDMAC_INT_CLR		(SDMMC_IDMAC_INT_AI | SDMMC_IDMAC_INT_NI | \
				 SDMMC_IDMAC_INT_CES | SDMMC_IDMAC_INT_DU | \
				 SDMMC_IDMAC_INT_FBE | SDMMC_IDMAC_INT_RI | \
				 SDMMC_IDMAC_INT_TI)

struct idmac_desc_64addr {
	u32		des0;	/* Control Descriptor */

	u32		des1;	/* Reserved */

	u32		des2;	/*Buffer sizes */
#define IDMAC_64ADDR_SET_BUFFER1_SIZE(d, s) \
	((d)->des2 = ((d)->des2 & 0x03ffe000) | ((s) & 0x1fff))

	u32		des3;	/* Reserved */

	u32		des4;	/* Lower 32-bits of Buffer Address Pointer 1*/
	u32		des5;	/* Upper 32-bits of Buffer Address Pointer 1*/

	u32		des6;	/* Lower 32-bits of Next Descriptor Address */
	u32		des7;	/* Upper 32-bits of Next Descriptor Address */
};

struct idmac_desc {
	u32		des0;	/* Control Descriptor */
#define IDMAC_DES0_DIC	BIT(1)
#define IDMAC_DES0_LD	BIT(2)
#define IDMAC_DES0_FD	BIT(3)
#define IDMAC_DES0_CH	BIT(4)
#define IDMAC_DES0_ER	BIT(5)
#define IDMAC_DES0_CES	BIT(30)
#define IDMAC_DES0_OWN	BIT(31)

	u32		des1;	/* Buffer sizes */
#define IDMAC_SET_BUFFER1_SIZE(d, s) \
	((d)->des1 = ((d)->des1 & 0x03ffe000) | ((s) & 0x1fff))

	u32		des2;	/* buffer 1 physical address */

	u32		des3;	/* buffer 2 physical address */
};
#endif /* CONFIG_MMC_DW_IDMAC */

static bool dw_mci_reset(struct dw_mci *host);
static bool dw_mci_ctrl_reset(struct dw_mci *host, u32 reset);

#if defined(CONFIG_DEBUG_FS)
static int dw_mci_req_show(struct seq_file *s, void *v)
{
	struct dw_mci_slot *slot = s->private;
	struct mmc_request *mrq;
	struct mmc_command *cmd;
	struct mmc_command *stop;
	struct mmc_data	*data;

	/* Make sure we get a consistent snapshot */
	spin_lock_bh(&slot->host->lock);
	mrq = slot->mrq;

	if (mrq) {
		cmd = mrq->cmd;
		data = mrq->data;
		stop = mrq->stop;

		if (cmd)
			seq_printf(s,
				   "CMD%u(0x%x) flg %x rsp %x %x %x %x err %d\n",
				   cmd->opcode, cmd->arg, cmd->flags,
				   cmd->resp[0], cmd->resp[1], cmd->resp[2],
				   cmd->resp[2], cmd->error);
		if (data)
			seq_printf(s, "DATA %u / %u * %u flg %x err %d\n",
				   data->bytes_xfered, data->blocks,
				   data->blksz, data->flags, data->error);
		if (stop)
			seq_printf(s,
				   "CMD%u(0x%x) flg %x rsp %x %x %x %x err %d\n",
				   stop->opcode, stop->arg, stop->flags,
				   stop->resp[0], stop->resp[1], stop->resp[2],
				   stop->resp[2], stop->error);
	}

	spin_unlock_bh(&slot->host->lock);

	return 0;
}

static int dw_mci_req_open(struct inode *inode, struct file *file)
{
	return single_open(file, dw_mci_req_show, inode->i_private);
}

static const struct file_operations dw_mci_req_fops = {
	.owner		= THIS_MODULE,
	.open		= dw_mci_req_open,
	.read		= seq_read,
	.llseek		= seq_lseek,
	.release	= single_release,
};

static int dw_mci_regs_show(struct seq_file *s, void *v)
{
	seq_printf(s, "STATUS:\t0x%08x\n", SDMMC_STATUS);
	seq_printf(s, "RINTSTS:\t0x%08x\n", SDMMC_RINTSTS);
	seq_printf(s, "CMD:\t0x%08x\n", SDMMC_CMD);
	seq_printf(s, "CTRL:\t0x%08x\n", SDMMC_CTRL);
	seq_printf(s, "INTMASK:\t0x%08x\n", SDMMC_INTMASK);
	seq_printf(s, "CLKENA:\t0x%08x\n", SDMMC_CLKENA);

	return 0;
}

static int dw_mci_regs_open(struct inode *inode, struct file *file)
{
	return single_open(file, dw_mci_regs_show, inode->i_private);
}

static const struct file_operations dw_mci_regs_fops = {
	.owner		= THIS_MODULE,
	.open		= dw_mci_regs_open,
	.read		= seq_read,
	.llseek		= seq_lseek,
	.release	= single_release,
};

static void dw_mci_init_debugfs(struct dw_mci_slot *slot)
{
	struct mmc_host	*mmc = slot->mmc;
	struct dw_mci *host = slot->host;
	struct dentry *root;
	struct dentry *node;

	root = mmc->debugfs_root;
	if (!root)
		return;

	node = debugfs_create_file("regs", S_IRUSR, root, host,
				   &dw_mci_regs_fops);
	if (!node)
		goto err;

	node = debugfs_create_file("req", S_IRUSR, root, slot,
				   &dw_mci_req_fops);
	if (!node)
		goto err;

	node = debugfs_create_u32("state", S_IRUSR, root, (u32 *)&host->state);
	if (!node)
		goto err;

	node = debugfs_create_x32("pending_events", S_IRUSR, root,
				  (u32 *)&host->pending_events);
	if (!node)
		goto err;

	node = debugfs_create_x32("completed_events", S_IRUSR, root,
				  (u32 *)&host->completed_events);
	if (!node)
		goto err;

	return;

err:
	dev_err(&mmc->class_dev, "failed to initialize debugfs for slot\n");
}
#endif /* defined(CONFIG_DEBUG_FS) */

static void mci_send_cmd(struct dw_mci_slot *slot, u32 cmd, u32 arg);

static u32 dw_mci_prepare_command(struct mmc_host *mmc, struct mmc_command *cmd)
{
	struct mmc_data	*data;
	struct dw_mci_slot *slot = mmc_priv(mmc);
	struct dw_mci *host = slot->host;
	const struct dw_mci_drv_data *drv_data = slot->host->drv_data;
	u32 cmdr;
	cmd->error = -EINPROGRESS;

	cmdr = cmd->opcode;

	if (cmd->opcode == MMC_STOP_TRANSMISSION ||
	    cmd->opcode == MMC_GO_IDLE_STATE ||
	    cmd->opcode == MMC_GO_INACTIVE_STATE ||
	    (cmd->opcode == SD_IO_RW_DIRECT &&
	     ((cmd->arg >> 9) & 0x1FFFF) == SDIO_CCCR_ABORT))
		cmdr |= SDMMC_CMD_STOP;
	else if (cmd->opcode != MMC_SEND_STATUS && cmd->data)
		cmdr |= SDMMC_CMD_PRV_DAT_WAIT;

	if (cmd->opcode == SD_SWITCH_VOLTAGE) {
		u32 clk_en_a;

		/* Special bit makes CMD11 not die */
		cmdr |= SDMMC_CMD_VOLT_SWITCH;

		/* Change state to continue to handle CMD11 weirdness */
		WARN_ON(slot->host->state != STATE_SENDING_CMD);
		slot->host->state = STATE_SENDING_CMD11;

		/*
		 * We need to disable low power mode (automatic clock stop)
		 * while doing voltage switch so we don't confuse the card,
		 * since stopping the clock is a specific part of the UHS
		 * voltage change dance.
		 *
		 * Note that low power mode (SDMMC_CLKEN_LOW_PWR) will be
		 * unconditionally turned back on in dw_mci_setup_bus() if it's
		 * ever called with a non-zero clock.  That shouldn't happen
		 * until the voltage change is all done.
		 */
		clk_en_a = mci_readl(host, CLKENA);
		clk_en_a &= ~(SDMMC_CLKEN_LOW_PWR << slot->id);
		mci_writel(host, CLKENA, clk_en_a);
		mci_send_cmd(slot, SDMMC_CMD_UPD_CLK |
			     SDMMC_CMD_PRV_DAT_WAIT, 0);
	}

	if (cmd->flags & MMC_RSP_PRESENT) {
		/* We expect a response, so set this bit */
		cmdr |= SDMMC_CMD_RESP_EXP;
		if (cmd->flags & MMC_RSP_136)
			cmdr |= SDMMC_CMD_RESP_LONG;
	}

	if (cmd->flags & MMC_RSP_CRC)
		cmdr |= SDMMC_CMD_RESP_CRC;

	data = cmd->data;
	if (data) {
		cmdr |= SDMMC_CMD_DAT_EXP;
		if (data->flags & MMC_DATA_STREAM)
			cmdr |= SDMMC_CMD_STRM_MODE;
		if (data->flags & MMC_DATA_WRITE)
			cmdr |= SDMMC_CMD_DAT_WR;
	}

	if (drv_data && drv_data->prepare_command)
		drv_data->prepare_command(slot->host, &cmdr);

	return cmdr;
}

static u32 dw_mci_prep_stop_abort(struct dw_mci *host, struct mmc_command *cmd)
{
	struct mmc_command *stop;
	u32 cmdr;

	if (!cmd->data)
		return 0;

	stop = &host->stop_abort;
	cmdr = cmd->opcode;
	memset(stop, 0, sizeof(struct mmc_command));

	if (cmdr == MMC_READ_SINGLE_BLOCK ||
	    cmdr == MMC_READ_MULTIPLE_BLOCK ||
	    cmdr == MMC_WRITE_BLOCK ||
	    cmdr == MMC_WRITE_MULTIPLE_BLOCK) {
		stop->opcode = MMC_STOP_TRANSMISSION;
		stop->arg = 0;
		stop->flags = MMC_RSP_R1B | MMC_CMD_AC;
	} else if (cmdr == SD_IO_RW_EXTENDED) {
		stop->opcode = SD_IO_RW_DIRECT;
		stop->arg |= (1 << 31) | (0 << 28) | (SDIO_CCCR_ABORT << 9) |
			     ((cmd->arg >> 28) & 0x7);
		stop->flags = MMC_RSP_SPI_R5 | MMC_RSP_R5 | MMC_CMD_AC;
	} else {
		return 0;
	}

	cmdr = stop->opcode | SDMMC_CMD_STOP |
		SDMMC_CMD_RESP_CRC | SDMMC_CMD_RESP_EXP;

	return cmdr;
}

static void dw_mci_start_command(struct dw_mci *host,
				 struct mmc_command *cmd, u32 cmd_flags)
{
	host->cmd = cmd;
	dev_vdbg(host->dev,
		 "start command: ARGR=0x%08x CMDR=0x%08x\n",
		 cmd->arg, cmd_flags);

	mci_writel(host, CMDARG, cmd->arg);
	wmb();

	mci_writel(host, CMD, cmd_flags | SDMMC_CMD_START);
}

static inline void send_stop_abort(struct dw_mci *host, struct mmc_data *data)
{
	struct mmc_command *stop = data->stop ? data->stop : &host->stop_abort;
	dw_mci_start_command(host, stop, host->stop_cmdr);
}

/* DMA interface functions */
static void dw_mci_stop_dma(struct dw_mci *host)
{
	if (host->using_dma) {
		host->dma_ops->stop(host);
		host->dma_ops->cleanup(host);
	}

	/* Data transfer was stopped by the interrupt handler */
	set_bit(EVENT_XFER_COMPLETE, &host->pending_events);
}

static int dw_mci_get_dma_dir(struct mmc_data *data)
{
	if (data->flags & MMC_DATA_WRITE)
		return DMA_TO_DEVICE;
	else
		return DMA_FROM_DEVICE;
}

#ifdef CONFIG_MMC_DW_IDMAC
static void dw_mci_dma_cleanup(struct dw_mci *host)
{
	struct mmc_data *data = host->data;

	if (data)
		if (!data->host_cookie)
			dma_unmap_sg(host->dev,
				     data->sg,
				     data->sg_len,
				     dw_mci_get_dma_dir(data));
}

static void dw_mci_idmac_reset(struct dw_mci *host)
{
	u32 bmod = mci_readl(host, BMOD);
	/* Software reset of DMA */
	bmod |= SDMMC_IDMAC_SWRESET;
	mci_writel(host, BMOD, bmod);
}

static void dw_mci_idmac_stop_dma(struct dw_mci *host)
{
	u32 temp;

	/* Disable and reset the IDMAC interface */
	temp = mci_readl(host, CTRL);
	temp &= ~SDMMC_CTRL_USE_IDMAC;
	temp |= SDMMC_CTRL_DMA_RESET;
	mci_writel(host, CTRL, temp);

	/* Stop the IDMAC running */
	temp = mci_readl(host, BMOD);
	temp &= ~(SDMMC_IDMAC_ENABLE | SDMMC_IDMAC_FB);
	temp |= SDMMC_IDMAC_SWRESET;
	mci_writel(host, BMOD, temp);
}

static void dw_mci_idmac_complete_dma(struct dw_mci *host)
{
	struct mmc_data *data = host->data;

	dev_vdbg(host->dev, "DMA complete\n");

	host->dma_ops->cleanup(host);

	/*
	 * If the card was removed, data will be NULL. No point in trying to
	 * send the stop command or waiting for NBUSY in this case.
	 */
	if (data) {
		set_bit(EVENT_XFER_COMPLETE, &host->pending_events);
		tasklet_schedule(&host->tasklet);
	}
}

static void dw_mci_translate_sglist(struct dw_mci *host, struct mmc_data *data,
				    unsigned int sg_len)
{
	int i;
	if (host->dma_64bit_address == 1) {
		struct idmac_desc_64addr *desc = host->sg_cpu;

		for (i = 0; i < sg_len; i++, desc++) {
			unsigned int length = sg_dma_len(&data->sg[i]);
			u64 mem_addr = sg_dma_address(&data->sg[i]);

			/*
			 * Set the OWN bit and disable interrupts for this
			 * descriptor
			 */
			desc->des0 = IDMAC_DES0_OWN | IDMAC_DES0_DIC |
						IDMAC_DES0_CH;
			/* Buffer length */
			IDMAC_64ADDR_SET_BUFFER1_SIZE(desc, length);

			/* Physical address to DMA to/from */
			desc->des4 = mem_addr & 0xffffffff;
			desc->des5 = mem_addr >> 32;
		}

		/* Set first descriptor */
		desc = host->sg_cpu;
		desc->des0 |= IDMAC_DES0_FD;

		/* Set last descriptor */
		desc = host->sg_cpu + (i - 1) *
				sizeof(struct idmac_desc_64addr);
		desc->des0 &= ~(IDMAC_DES0_CH | IDMAC_DES0_DIC);
		desc->des0 |= IDMAC_DES0_LD;

	} else {
		struct idmac_desc *desc = host->sg_cpu;

		for (i = 0; i < sg_len; i++, desc++) {
			unsigned int length = sg_dma_len(&data->sg[i]);
			u32 mem_addr = sg_dma_address(&data->sg[i]);

			/*
			 * Set the OWN bit and disable interrupts for this
			 * descriptor
			 */
			desc->des0 = IDMAC_DES0_OWN | IDMAC_DES0_DIC |
						IDMAC_DES0_CH;
			/* Buffer length */
			IDMAC_SET_BUFFER1_SIZE(desc, length);

			/* Physical address to DMA to/from */
			desc->des2 = mem_addr;
		}

		/* Set first descriptor */
		desc = host->sg_cpu;
		desc->des0 |= IDMAC_DES0_FD;

		/* Set last descriptor */
		desc = host->sg_cpu + (i - 1) * sizeof(struct idmac_desc);
		desc->des0 &= ~(IDMAC_DES0_CH | IDMAC_DES0_DIC);
		desc->des0 |= IDMAC_DES0_LD;
	}

	wmb();
}

static void dw_mci_idmac_start_dma(struct dw_mci *host, unsigned int sg_len)
{
	u32 temp;

	dw_mci_translate_sglist(host, host->data, sg_len);

	/* Make sure to reset DMA in case we did PIO before this */
	dw_mci_ctrl_reset(host, SDMMC_CTRL_DMA_RESET);
	dw_mci_idmac_reset(host);

	/* Select IDMAC interface */
	temp = mci_readl(host, CTRL);
	temp |= SDMMC_CTRL_USE_IDMAC;
	mci_writel(host, CTRL, temp);

	wmb();

	/* Enable the IDMAC */
	temp = mci_readl(host, BMOD);
	temp |= SDMMC_IDMAC_ENABLE | SDMMC_IDMAC_FB;
	mci_writel(host, BMOD, temp);

	/* Start it running */
	mci_writel(host, PLDMND, 1);
}

static int dw_mci_idmac_init(struct dw_mci *host)
{
	int i;

	if (host->dma_64bit_address == 1) {
		struct idmac_desc_64addr *p;
		/* Number of descriptors in the ring buffer */
		host->ring_size = PAGE_SIZE / sizeof(struct idmac_desc_64addr);

		/* Forward link the descriptor list */
		for (i = 0, p = host->sg_cpu; i < host->ring_size - 1;
								i++, p++) {
			p->des6 = (host->sg_dma +
					(sizeof(struct idmac_desc_64addr) *
							(i + 1))) & 0xffffffff;

			p->des7 = (u64)(host->sg_dma +
					(sizeof(struct idmac_desc_64addr) *
							(i + 1))) >> 32;
			/* Initialize reserved and buffer size fields to "0" */
			p->des1 = 0;
			p->des2 = 0;
			p->des3 = 0;
		}

		/* Set the last descriptor as the end-of-ring descriptor */
		p->des6 = host->sg_dma & 0xffffffff;
		p->des7 = (u64)host->sg_dma >> 32;
		p->des0 = IDMAC_DES0_ER;

	} else {
		struct idmac_desc *p;
		/* Number of descriptors in the ring buffer */
		host->ring_size = PAGE_SIZE / sizeof(struct idmac_desc);

		/* Forward link the descriptor list */
		for (i = 0, p = host->sg_cpu; i < host->ring_size - 1; i++, p++)
			p->des3 = host->sg_dma + (sizeof(struct idmac_desc) *
								(i + 1));

		/* Set the last descriptor as the end-of-ring descriptor */
		p->des3 = host->sg_dma;
		p->des0 = IDMAC_DES0_ER;
	}

	dw_mci_idmac_reset(host);

	if (host->dma_64bit_address == 1) {
		/* Mask out interrupts - get Tx & Rx complete only */
		mci_writel(host, IDSTS64, IDMAC_INT_CLR);
		mci_writel(host, IDINTEN64, SDMMC_IDMAC_INT_NI |
				SDMMC_IDMAC_INT_RI | SDMMC_IDMAC_INT_TI);

		/* Set the descriptor base address */
		mci_writel(host, DBADDRL, host->sg_dma & 0xffffffff);
		mci_writel(host, DBADDRU, (u64)host->sg_dma >> 32);

	} else {
		/* Mask out interrupts - get Tx & Rx complete only */
		mci_writel(host, IDSTS, IDMAC_INT_CLR);
		mci_writel(host, IDINTEN, SDMMC_IDMAC_INT_NI |
				SDMMC_IDMAC_INT_RI | SDMMC_IDMAC_INT_TI);

		/* Set the descriptor base address */
		mci_writel(host, DBADDR, host->sg_dma);
	}

	return 0;
}

static const struct dw_mci_dma_ops dw_mci_idmac_ops = {
	.init = dw_mci_idmac_init,
	.start = dw_mci_idmac_start_dma,
	.stop = dw_mci_idmac_stop_dma,
	.complete = dw_mci_idmac_complete_dma,
	.cleanup = dw_mci_dma_cleanup,
};
#endif /* CONFIG_MMC_DW_IDMAC */

static int dw_mci_pre_dma_transfer(struct dw_mci *host,
				   struct mmc_data *data,
				   bool next)
{
	struct scatterlist *sg;
	unsigned int i, sg_len;

	if (!next && data->host_cookie)
		return data->host_cookie;

	/*
	 * We don't do DMA on "complex" transfers, i.e. with
	 * non-word-aligned buffers or lengths. Also, we don't bother
	 * with all the DMA setup overhead for short transfers.
	 */
	if (data->blocks * data->blksz < DW_MCI_DMA_THRESHOLD)
		return -EINVAL;

	if (data->blksz & 3)
		return -EINVAL;

	for_each_sg(data->sg, sg, data->sg_len, i) {
		if (sg->offset & 3 || sg->length & 3)
			return -EINVAL;
	}

	sg_len = dma_map_sg(host->dev,
			    data->sg,
			    data->sg_len,
			    dw_mci_get_dma_dir(data));
	if (sg_len == 0)
		return -EINVAL;

	if (next)
		data->host_cookie = sg_len;

	return sg_len;
}

static void dw_mci_pre_req(struct mmc_host *mmc,
			   struct mmc_request *mrq,
			   bool is_first_req)
{
	struct dw_mci_slot *slot = mmc_priv(mmc);
	struct mmc_data *data = mrq->data;

	if (!slot->host->use_dma || !data)
		return;

	if (data->host_cookie) {
		data->host_cookie = 0;
		return;
	}

	if (dw_mci_pre_dma_transfer(slot->host, mrq->data, 1) < 0)
		data->host_cookie = 0;
}

static void dw_mci_post_req(struct mmc_host *mmc,
			    struct mmc_request *mrq,
			    int err)
{
	struct dw_mci_slot *slot = mmc_priv(mmc);
	struct mmc_data *data = mrq->data;

	if (!slot->host->use_dma || !data)
		return;

	if (data->host_cookie)
		dma_unmap_sg(slot->host->dev,
			     data->sg,
			     data->sg_len,
			     dw_mci_get_dma_dir(data));
	data->host_cookie = 0;
}

static void dw_mci_adjust_fifoth(struct dw_mci *host, struct mmc_data *data)
{
#ifdef CONFIG_MMC_DW_IDMAC
	unsigned int blksz = data->blksz;
	const u32 mszs[] = {1, 4, 8, 16, 32, 64, 128, 256};
	u32 fifo_width = 1 << host->data_shift;
	u32 blksz_depth = blksz / fifo_width, fifoth_val;
	u32 msize = 0, rx_wmark = 1, tx_wmark, tx_wmark_invers;
	int idx = (sizeof(mszs) / sizeof(mszs[0])) - 1;

	tx_wmark = (host->fifo_depth) / 2;
	tx_wmark_invers = host->fifo_depth - tx_wmark;

	/*
	 * MSIZE is '1',
	 * if blksz is not a multiple of the FIFO width
	 */
	if (blksz % fifo_width) {
		msize = 0;
		rx_wmark = 1;
		goto done;
	}

	do {
		if (!((blksz_depth % mszs[idx]) ||
		     (tx_wmark_invers % mszs[idx]))) {
			msize = idx;
			rx_wmark = mszs[idx] - 1;
			break;
		}
	} while (--idx > 0);
	/*
	 * If idx is '0', it won't be tried
	 * Thus, initial values are uesed
	 */
done:
	fifoth_val = SDMMC_SET_FIFOTH(msize, rx_wmark, tx_wmark);
	mci_writel(host, FIFOTH, fifoth_val);
#endif
}

static void dw_mci_ctrl_rd_thld(struct dw_mci *host, struct mmc_data *data)
{
	unsigned int blksz = data->blksz;
	u32 blksz_depth, fifo_depth;
	u16 thld_size;

	WARN_ON(!(data->flags & MMC_DATA_READ));

	/*
	 * CDTHRCTL doesn't exist prior to 240A (in fact that register offset is
	 * in the FIFO region, so we really shouldn't access it).
	 */
	if (host->verid < DW_MMC_240A)
		return;

	if (host->timing != MMC_TIMING_MMC_HS200 &&
	    host->timing != MMC_TIMING_UHS_SDR104)
		goto disable;

	blksz_depth = blksz / (1 << host->data_shift);
	fifo_depth = host->fifo_depth;

	if (blksz_depth > fifo_depth)
		goto disable;

	/*
	 * If (blksz_depth) >= (fifo_depth >> 1), should be 'thld_size <= blksz'
	 * If (blksz_depth) <  (fifo_depth >> 1), should be thld_size = blksz
	 * Currently just choose blksz.
	 */
	thld_size = blksz;
	mci_writel(host, CDTHRCTL, SDMMC_SET_RD_THLD(thld_size, 1));
	return;

disable:
	mci_writel(host, CDTHRCTL, SDMMC_SET_RD_THLD(0, 0));
}

static int dw_mci_submit_data_dma(struct dw_mci *host, struct mmc_data *data)
{
	int sg_len;
	u32 temp;

	host->using_dma = 0;

	/* If we don't have a channel, we can't do DMA */
	if (!host->use_dma)
		return -ENODEV;

	sg_len = dw_mci_pre_dma_transfer(host, data, 0);
	if (sg_len < 0) {
		host->dma_ops->stop(host);
		return sg_len;
	}

	host->using_dma = 1;

	dev_vdbg(host->dev,
		 "sd sg_cpu: %#lx sg_dma: %#lx sg_len: %d\n",
		 (unsigned long)host->sg_cpu, (unsigned long)host->sg_dma,
		 sg_len);

	/*
	 * Decide the MSIZE and RX/TX Watermark.
	 * If current block size is same with previous size,
	 * no need to update fifoth.
	 */
	if (host->prev_blksz != data->blksz)
		dw_mci_adjust_fifoth(host, data);

	/* Enable the DMA interface */
	temp = mci_readl(host, CTRL);
	temp |= SDMMC_CTRL_DMA_ENABLE;
	mci_writel(host, CTRL, temp);

	/* Disable RX/TX IRQs, let DMA handle it */
	temp = mci_readl(host, INTMASK);
	temp  &= ~(SDMMC_INT_RXDR | SDMMC_INT_TXDR);
	mci_writel(host, INTMASK, temp);

	host->dma_ops->start(host, sg_len);

	return 0;
}

static void dw_mci_submit_data(struct dw_mci *host, struct mmc_data *data)
{
	u32 temp;

	data->error = -EINPROGRESS;

	WARN_ON(host->data);
	host->sg = NULL;
	host->data = data;

	if (data->flags & MMC_DATA_READ) {
		host->dir_status = DW_MCI_RECV_STATUS;
		dw_mci_ctrl_rd_thld(host, data);
	} else {
		host->dir_status = DW_MCI_SEND_STATUS;
	}

	if (dw_mci_submit_data_dma(host, data)) {
		int flags = SG_MITER_ATOMIC;
		if (host->data->flags & MMC_DATA_READ)
			flags |= SG_MITER_TO_SG;
		else
			flags |= SG_MITER_FROM_SG;

		sg_miter_start(&host->sg_miter, data->sg, data->sg_len, flags);
		host->sg = data->sg;
		host->part_buf_start = 0;
		host->part_buf_count = 0;

		mci_writel(host, RINTSTS, SDMMC_INT_TXDR | SDMMC_INT_RXDR);
		temp = mci_readl(host, INTMASK);
		temp |= SDMMC_INT_TXDR | SDMMC_INT_RXDR;
		mci_writel(host, INTMASK, temp);

		temp = mci_readl(host, CTRL);
		temp &= ~SDMMC_CTRL_DMA_ENABLE;
		mci_writel(host, CTRL, temp);

		/*
		 * Use the initial fifoth_val for PIO mode.
		 * If next issued data may be transfered by DMA mode,
		 * prev_blksz should be invalidated.
		 */
		mci_writel(host, FIFOTH, host->fifoth_val);
		host->prev_blksz = 0;
	} else {
		/*
		 * Keep the current block size.
		 * It will be used to decide whether to update
		 * fifoth register next time.
		 */
		host->prev_blksz = data->blksz;
	}
}

static void mci_send_cmd(struct dw_mci_slot *slot, u32 cmd, u32 arg)
{
	struct dw_mci *host = slot->host;
	unsigned long timeout = jiffies + msecs_to_jiffies(500);
	unsigned int cmd_status = 0;

	mci_writel(host, CMDARG, arg);
	wmb();
	mci_writel(host, CMD, SDMMC_CMD_START | cmd);

	while (time_before(jiffies, timeout)) {
		cmd_status = mci_readl(host, CMD);
		if (!(cmd_status & SDMMC_CMD_START))
			return;
	}
	dev_err(&slot->mmc->class_dev,
		"Timeout sending command (cmd %#x arg %#x status %#x)\n",
		cmd, arg, cmd_status);
}

static void dw_mci_setup_bus(struct dw_mci_slot *slot, bool force_clkinit)
{
	struct dw_mci *host = slot->host;
	unsigned int clock = slot->clock;
	u32 div;
	u32 clk_en_a;
	u32 sdmmc_cmd_bits = SDMMC_CMD_UPD_CLK | SDMMC_CMD_PRV_DAT_WAIT;

	/* We must continue to set bit 28 in CMD until the change is complete */
	if (host->state == STATE_WAITING_CMD11_DONE)
		sdmmc_cmd_bits |= SDMMC_CMD_VOLT_SWITCH;

	if (!clock) {
		mci_writel(host, CLKENA, 0);
		mci_send_cmd(slot, sdmmc_cmd_bits, 0);
	} else if (clock != host->current_speed || force_clkinit) {
		div = host->bus_hz / clock;
		if (host->bus_hz % clock && host->bus_hz > clock)
			/*
			 * move the + 1 after the divide to prevent
			 * over-clocking the card.
			 */
			div += 1;

		div = (host->bus_hz != clock) ? DIV_ROUND_UP(div, 2) : 0;

		if ((clock << div) != slot->__clk_old || force_clkinit)
			dev_info(&slot->mmc->class_dev,
				 "Bus speed (slot %d) = %dHz (slot req %dHz, actual %dHZ div = %d)\n",
				 slot->id, host->bus_hz, clock,
				 div ? ((host->bus_hz / div) >> 1) :
				 host->bus_hz, div);

		/* disable clock */
		mci_writel(host, CLKENA, 0);
		mci_writel(host, CLKSRC, 0);

		/* inform CIU */
		mci_send_cmd(slot, sdmmc_cmd_bits, 0);

		/* set clock to desired speed */
		mci_writel(host, CLKDIV, div);

		/* inform CIU */
		mci_send_cmd(slot, sdmmc_cmd_bits, 0);

		/* enable clock; only low power if no SDIO */
		clk_en_a = SDMMC_CLKEN_ENABLE << slot->id;
		if (!(mci_readl(host, INTMASK) & SDMMC_INT_SDIO(slot->sdio_id)))
			clk_en_a |= SDMMC_CLKEN_LOW_PWR << slot->id;
		mci_writel(host, CLKENA, clk_en_a);

		/* inform CIU */
		mci_send_cmd(slot, sdmmc_cmd_bits, 0);

		/* keep the clock with reflecting clock dividor */
		slot->__clk_old = clock << div;
	}

	host->current_speed = clock;

	/* Set the current slot bus width */
	mci_writel(host, CTYPE, (slot->ctype << slot->id));
}

static void __dw_mci_start_request(struct dw_mci *host,
				   struct dw_mci_slot *slot,
				   struct mmc_command *cmd)
{
	struct mmc_request *mrq;
	struct mmc_data	*data;
	u32 cmdflags;

	mrq = slot->mrq;

	host->cur_slot = slot;
	host->mrq = mrq;

	host->pending_events = 0;
	host->completed_events = 0;
	host->cmd_status = 0;
	host->data_status = 0;
	host->dir_status = 0;

	data = cmd->data;
	if (data) {
		mci_writel(host, TMOUT, 0xFFFFFFFF);
		mci_writel(host, BYTCNT, data->blksz*data->blocks);
		mci_writel(host, BLKSIZ, data->blksz);
	}

	cmdflags = dw_mci_prepare_command(slot->mmc, cmd);

	/* this is the first command, send the initialization clock */
	if (test_and_clear_bit(DW_MMC_CARD_NEED_INIT, &slot->flags))
		cmdflags |= SDMMC_CMD_INIT;

	if (data) {
		dw_mci_submit_data(host, data);
		wmb();
	}

	dw_mci_start_command(host, cmd, cmdflags);

	if (mrq->stop)
		host->stop_cmdr = dw_mci_prepare_command(slot->mmc, mrq->stop);
	else
		host->stop_cmdr = dw_mci_prep_stop_abort(host, cmd);
}

static void dw_mci_start_request(struct dw_mci *host,
				 struct dw_mci_slot *slot)
{
	struct mmc_request *mrq = slot->mrq;
	struct mmc_command *cmd;

	cmd = mrq->sbc ? mrq->sbc : mrq->cmd;
	__dw_mci_start_request(host, slot, cmd);
}

/* must be called with host->lock held */
static void dw_mci_queue_request(struct dw_mci *host, struct dw_mci_slot *slot,
				 struct mmc_request *mrq)
{
	dev_vdbg(&slot->mmc->class_dev, "queue request: state=%d\n",
		 host->state);

	slot->mrq = mrq;

	if (host->state == STATE_WAITING_CMD11_DONE) {
		dev_warn(&slot->mmc->class_dev,
			 "Voltage change didn't complete\n");
		/*
		 * this case isn't expected to happen, so we can
		 * either crash here or just try to continue on
		 * in the closest possible state
		 */
		host->state = STATE_IDLE;
	}

	if (host->state == STATE_IDLE) {
		host->state = STATE_SENDING_CMD;
		dw_mci_start_request(host, slot);
	} else {
		list_add_tail(&slot->queue_node, &host->queue);
	}
}

static void dw_mci_request(struct mmc_host *mmc, struct mmc_request *mrq)
{
	struct dw_mci_slot *slot = mmc_priv(mmc);
	struct dw_mci *host = slot->host;

	WARN_ON(slot->mrq);

	/*
	 * The check for card presence and queueing of the request must be
	 * atomic, otherwise the card could be removed in between and the
	 * request wouldn't fail until another card was inserted.
	 */
	spin_lock_bh(&host->lock);

	if (!test_bit(DW_MMC_CARD_PRESENT, &slot->flags)) {
		spin_unlock_bh(&host->lock);
		mrq->cmd->error = -ENOMEDIUM;
		mmc_request_done(mmc, mrq);
		return;
	}

	dw_mci_queue_request(host, slot, mrq);

	spin_unlock_bh(&host->lock);
}

static void dw_mci_set_ios(struct mmc_host *mmc, struct mmc_ios *ios)
{
	struct dw_mci_slot *slot = mmc_priv(mmc);
	const struct dw_mci_drv_data *drv_data = slot->host->drv_data;
	u32 regs;
	int ret;

	switch (ios->bus_width) {
	case MMC_BUS_WIDTH_4:
		slot->ctype = SDMMC_CTYPE_4BIT;
		break;
	case MMC_BUS_WIDTH_8:
		slot->ctype = SDMMC_CTYPE_8BIT;
		break;
	default:
		/* set default 1 bit mode */
		slot->ctype = SDMMC_CTYPE_1BIT;
	}

	regs = mci_readl(slot->host, UHS_REG);

	/* DDR mode set */
	if (ios->timing == MMC_TIMING_MMC_DDR52)
		regs |= ((0x1 << slot->id) << 16);
	else
		regs &= ~((0x1 << slot->id) << 16);

	mci_writel(slot->host, UHS_REG, regs);
	slot->host->timing = ios->timing;

	/*
	 * Use mirror of ios->clock to prevent race with mmc
	 * core ios update when finding the minimum.
	 */
	slot->clock = ios->clock;

	if (drv_data && drv_data->set_ios)
		drv_data->set_ios(slot->host, ios);

	/* Slot specific timing and width adjustment */
	dw_mci_setup_bus(slot, false);

	if (slot->host->state == STATE_WAITING_CMD11_DONE && ios->clock != 0)
		slot->host->state = STATE_IDLE;

	switch (ios->power_mode) {
	case MMC_POWER_UP:
		if (!IS_ERR(mmc->supply.vmmc)) {
			ret = mmc_regulator_set_ocr(mmc, mmc->supply.vmmc,
					ios->vdd);
			if (ret) {
				dev_err(slot->host->dev,
					"failed to enable vmmc regulator\n");
				/*return, if failed turn on vmmc*/
				return;
			}
		}
		if (!IS_ERR(mmc->supply.vqmmc) && !slot->host->vqmmc_enabled) {
			ret = regulator_enable(mmc->supply.vqmmc);
			if (ret < 0)
				dev_err(slot->host->dev,
					"failed to enable vqmmc regulator\n");
			else
				slot->host->vqmmc_enabled = true;
		}
		set_bit(DW_MMC_CARD_NEED_INIT, &slot->flags);
		regs = mci_readl(slot->host, PWREN);
		regs |= (1 << slot->id);
		mci_writel(slot->host, PWREN, regs);
		break;
	case MMC_POWER_OFF:
		if (!IS_ERR(mmc->supply.vmmc))
			mmc_regulator_set_ocr(mmc, mmc->supply.vmmc, 0);

		if (!IS_ERR(mmc->supply.vqmmc) && slot->host->vqmmc_enabled) {
			regulator_disable(mmc->supply.vqmmc);
			slot->host->vqmmc_enabled = false;
		}

		regs = mci_readl(slot->host, PWREN);
		regs &= ~(1 << slot->id);
		mci_writel(slot->host, PWREN, regs);
		break;
	default:
		break;
	}
}

static int dw_mci_card_busy(struct mmc_host *mmc)
{
	struct dw_mci_slot *slot = mmc_priv(mmc);
	u32 status;

	/*
	 * Check the busy bit which is low when DAT[3:0]
	 * (the data lines) are 0000
	 */
	status = mci_readl(slot->host, STATUS);

	return !!(status & SDMMC_STATUS_BUSY);
}

static int dw_mci_switch_voltage(struct mmc_host *mmc, struct mmc_ios *ios)
{
	struct dw_mci_slot *slot = mmc_priv(mmc);
	struct dw_mci *host = slot->host;
	u32 uhs;
	u32 v18 = SDMMC_UHS_18V << slot->id;
	int min_uv, max_uv;
	int ret;

	/*
	 * Program the voltage.  Note that some instances of dw_mmc may use
	 * the UHS_REG for this.  For other instances (like exynos) the UHS_REG
	 * does no harm but you need to set the regulator directly.  Try both.
	 */
	uhs = mci_readl(host, UHS_REG);
	if (ios->signal_voltage == MMC_SIGNAL_VOLTAGE_330) {
		min_uv = 2700000;
		max_uv = 3600000;
		uhs &= ~v18;
	} else {
		min_uv = 1700000;
		max_uv = 1950000;
		uhs |= v18;
	}
	if (!IS_ERR(mmc->supply.vqmmc)) {
		ret = regulator_set_voltage(mmc->supply.vqmmc, min_uv, max_uv);

		if (ret) {
<<<<<<< HEAD
			dev_err(&mmc->class_dev,
=======
			dev_dbg(&mmc->class_dev,
>>>>>>> e529fea9
					 "Regulator set error %d: %d - %d\n",
					 ret, min_uv, max_uv);
			return ret;
		}
	}
	mci_writel(host, UHS_REG, uhs);

	return 0;
}

static int dw_mci_get_ro(struct mmc_host *mmc)
{
	int read_only;
	struct dw_mci_slot *slot = mmc_priv(mmc);
	int gpio_ro = mmc_gpio_get_ro(mmc);

	/* Use platform get_ro function, else try on board write protect */
	if ((slot->quirks & DW_MCI_SLOT_QUIRK_NO_WRITE_PROTECT) ||
			(slot->host->quirks & DW_MCI_QUIRK_NO_WRITE_PROTECT))
		read_only = 0;
	else if (!IS_ERR_VALUE(gpio_ro))
		read_only = gpio_ro;
	else
		read_only =
			mci_readl(slot->host, WRTPRT) & (1 << slot->id) ? 1 : 0;

	dev_dbg(&mmc->class_dev, "card is %s\n",
		read_only ? "read-only" : "read-write");

	return read_only;
}

static int dw_mci_get_cd(struct mmc_host *mmc)
{
	int present;
	struct dw_mci_slot *slot = mmc_priv(mmc);
	struct dw_mci_board *brd = slot->host->pdata;
	struct dw_mci *host = slot->host;
	int gpio_cd = mmc_gpio_get_cd(mmc);

	/* Use platform get_cd function, else try onboard card detect */
	if (brd->quirks & DW_MCI_QUIRK_BROKEN_CARD_DETECTION)
		present = 1;
	else if (!IS_ERR_VALUE(gpio_cd))
		present = gpio_cd;
	else
		present = (mci_readl(slot->host, CDETECT) & (1 << slot->id))
			== 0 ? 1 : 0;

	spin_lock_bh(&host->lock);
	if (present) {
		set_bit(DW_MMC_CARD_PRESENT, &slot->flags);
		dev_dbg(&mmc->class_dev, "card is present\n");
	} else {
		clear_bit(DW_MMC_CARD_PRESENT, &slot->flags);
		dev_dbg(&mmc->class_dev, "card is not present\n");
	}
	spin_unlock_bh(&host->lock);

	return present;
}

/*
 * Disable lower power mode.
 *
 * Low power mode will stop the card clock when idle.  According to the
 * description of the CLKENA register we should disable low power mode
 * for SDIO cards if we need SDIO interrupts to work.
 *
 * This function is fast if low power mode is already disabled.
 */
static void dw_mci_disable_low_power(struct dw_mci_slot *slot)
{
	struct dw_mci *host = slot->host;
	u32 clk_en_a;
	const u32 clken_low_pwr = SDMMC_CLKEN_LOW_PWR << slot->id;

	clk_en_a = mci_readl(host, CLKENA);

	if (clk_en_a & clken_low_pwr) {
		mci_writel(host, CLKENA, clk_en_a & ~clken_low_pwr);
		mci_send_cmd(slot, SDMMC_CMD_UPD_CLK |
			     SDMMC_CMD_PRV_DAT_WAIT, 0);
	}
}

static void dw_mci_enable_sdio_irq(struct mmc_host *mmc, int enb)
{
	struct dw_mci_slot *slot = mmc_priv(mmc);
	struct dw_mci *host = slot->host;
	u32 int_mask;

	/* Enable/disable Slot Specific SDIO interrupt */
	int_mask = mci_readl(host, INTMASK);
	if (enb) {
		/*
		 * Turn off low power mode if it was enabled.  This is a bit of
		 * a heavy operation and we disable / enable IRQs a lot, so
		 * we'll leave low power mode disabled and it will get
		 * re-enabled again in dw_mci_setup_bus().
		 */
		dw_mci_disable_low_power(slot);

		mci_writel(host, INTMASK,
			   (int_mask | SDMMC_INT_SDIO(slot->sdio_id)));
	} else {
		mci_writel(host, INTMASK,
			   (int_mask & ~SDMMC_INT_SDIO(slot->sdio_id)));
	}
}

static int dw_mci_execute_tuning(struct mmc_host *mmc, u32 opcode)
{
	struct dw_mci_slot *slot = mmc_priv(mmc);
	struct dw_mci *host = slot->host;
	const struct dw_mci_drv_data *drv_data = host->drv_data;
	struct dw_mci_tuning_data tuning_data;
	int err = -ENOSYS;

	if (opcode == MMC_SEND_TUNING_BLOCK_HS200) {
		if (mmc->ios.bus_width == MMC_BUS_WIDTH_8) {
			tuning_data.blk_pattern = tuning_blk_pattern_8bit;
			tuning_data.blksz = sizeof(tuning_blk_pattern_8bit);
		} else if (mmc->ios.bus_width == MMC_BUS_WIDTH_4) {
			tuning_data.blk_pattern = tuning_blk_pattern_4bit;
			tuning_data.blksz = sizeof(tuning_blk_pattern_4bit);
		} else {
			return -EINVAL;
		}
	} else if (opcode == MMC_SEND_TUNING_BLOCK) {
		tuning_data.blk_pattern = tuning_blk_pattern_4bit;
		tuning_data.blksz = sizeof(tuning_blk_pattern_4bit);
	} else {
		dev_err(host->dev,
			"Undefined command(%d) for tuning\n", opcode);
		return -EINVAL;
	}

	if (drv_data && drv_data->execute_tuning)
		err = drv_data->execute_tuning(slot, opcode, &tuning_data);
	return err;
}

static const struct mmc_host_ops dw_mci_ops = {
	.request		= dw_mci_request,
	.pre_req		= dw_mci_pre_req,
	.post_req		= dw_mci_post_req,
	.set_ios		= dw_mci_set_ios,
	.get_ro			= dw_mci_get_ro,
	.get_cd			= dw_mci_get_cd,
	.enable_sdio_irq	= dw_mci_enable_sdio_irq,
	.execute_tuning		= dw_mci_execute_tuning,
	.card_busy		= dw_mci_card_busy,
	.start_signal_voltage_switch = dw_mci_switch_voltage,

};

static void dw_mci_request_end(struct dw_mci *host, struct mmc_request *mrq)
	__releases(&host->lock)
	__acquires(&host->lock)
{
	struct dw_mci_slot *slot;
	struct mmc_host	*prev_mmc = host->cur_slot->mmc;

	WARN_ON(host->cmd || host->data);

	host->cur_slot->mrq = NULL;
	host->mrq = NULL;
	if (!list_empty(&host->queue)) {
		slot = list_entry(host->queue.next,
				  struct dw_mci_slot, queue_node);
		list_del(&slot->queue_node);
		dev_vdbg(host->dev, "list not empty: %s is next\n",
			 mmc_hostname(slot->mmc));
		host->state = STATE_SENDING_CMD;
		dw_mci_start_request(host, slot);
	} else {
		dev_vdbg(host->dev, "list empty\n");

		if (host->state == STATE_SENDING_CMD11)
			host->state = STATE_WAITING_CMD11_DONE;
		else
			host->state = STATE_IDLE;
	}

	spin_unlock(&host->lock);
	mmc_request_done(prev_mmc, mrq);
	spin_lock(&host->lock);
}

static int dw_mci_command_complete(struct dw_mci *host, struct mmc_command *cmd)
{
	u32 status = host->cmd_status;

	host->cmd_status = 0;

	/* Read the response from the card (up to 16 bytes) */
	if (cmd->flags & MMC_RSP_PRESENT) {
		if (cmd->flags & MMC_RSP_136) {
			cmd->resp[3] = mci_readl(host, RESP0);
			cmd->resp[2] = mci_readl(host, RESP1);
			cmd->resp[1] = mci_readl(host, RESP2);
			cmd->resp[0] = mci_readl(host, RESP3);
		} else {
			cmd->resp[0] = mci_readl(host, RESP0);
			cmd->resp[1] = 0;
			cmd->resp[2] = 0;
			cmd->resp[3] = 0;
		}
	}

	if (status & SDMMC_INT_RTO)
		cmd->error = -ETIMEDOUT;
	else if ((cmd->flags & MMC_RSP_CRC) && (status & SDMMC_INT_RCRC))
		cmd->error = -EILSEQ;
	else if (status & SDMMC_INT_RESP_ERR)
		cmd->error = -EIO;
	else
		cmd->error = 0;

	if (cmd->error) {
		/* newer ip versions need a delay between retries */
		if (host->quirks & DW_MCI_QUIRK_RETRY_DELAY)
			mdelay(20);
	}

	return cmd->error;
}

static int dw_mci_data_complete(struct dw_mci *host, struct mmc_data *data)
{
	u32 status = host->data_status;

	if (status & DW_MCI_DATA_ERROR_FLAGS) {
		if (status & SDMMC_INT_DRTO) {
			data->error = -ETIMEDOUT;
		} else if (status & SDMMC_INT_DCRC) {
			data->error = -EILSEQ;
		} else if (status & SDMMC_INT_EBE) {
			if (host->dir_status ==
				DW_MCI_SEND_STATUS) {
				/*
				 * No data CRC status was returned.
				 * The number of bytes transferred
				 * will be exaggerated in PIO mode.
				 */
				data->bytes_xfered = 0;
				data->error = -ETIMEDOUT;
			} else if (host->dir_status ==
					DW_MCI_RECV_STATUS) {
				data->error = -EIO;
			}
		} else {
			/* SDMMC_INT_SBE is included */
			data->error = -EIO;
		}

		dev_dbg(host->dev, "data error, status 0x%08x\n", status);

		/*
		 * After an error, there may be data lingering
		 * in the FIFO
		 */
		dw_mci_reset(host);
	} else {
		data->bytes_xfered = data->blocks * data->blksz;
		data->error = 0;
	}

	return data->error;
}

static void dw_mci_tasklet_func(unsigned long priv)
{
	struct dw_mci *host = (struct dw_mci *)priv;
	struct mmc_data	*data;
	struct mmc_command *cmd;
	struct mmc_request *mrq;
	enum dw_mci_state state;
	enum dw_mci_state prev_state;
	unsigned int err;

	spin_lock(&host->lock);

	state = host->state;
	data = host->data;
	mrq = host->mrq;

	do {
		prev_state = state;

		switch (state) {
		case STATE_IDLE:
		case STATE_WAITING_CMD11_DONE:
			break;

		case STATE_SENDING_CMD11:
		case STATE_SENDING_CMD:
			if (!test_and_clear_bit(EVENT_CMD_COMPLETE,
						&host->pending_events))
				break;

			cmd = host->cmd;
			host->cmd = NULL;
			set_bit(EVENT_CMD_COMPLETE, &host->completed_events);
			err = dw_mci_command_complete(host, cmd);
			if (cmd == mrq->sbc && !err) {
				prev_state = state = STATE_SENDING_CMD;
				__dw_mci_start_request(host, host->cur_slot,
						       mrq->cmd);
				goto unlock;
			}

			if (cmd->data && err) {
				dw_mci_stop_dma(host);
				send_stop_abort(host, data);
				state = STATE_SENDING_STOP;
				break;
			}

			if (!cmd->data || err) {
				dw_mci_request_end(host, mrq);
				goto unlock;
			}

			prev_state = state = STATE_SENDING_DATA;
			/* fall through */

		case STATE_SENDING_DATA:
			/*
			 * We could get a data error and never a transfer
			 * complete so we'd better check for it here.
			 *
			 * Note that we don't really care if we also got a
			 * transfer complete; stopping the DMA and sending an
			 * abort won't hurt.
			 */
			if (test_and_clear_bit(EVENT_DATA_ERROR,
					       &host->pending_events)) {
				dw_mci_stop_dma(host);
				send_stop_abort(host, data);
				state = STATE_DATA_ERROR;
				break;
			}

			if (!test_and_clear_bit(EVENT_XFER_COMPLETE,
						&host->pending_events))
				break;

			set_bit(EVENT_XFER_COMPLETE, &host->completed_events);

			/*
			 * Handle an EVENT_DATA_ERROR that might have shown up
			 * before the transfer completed.  This might not have
			 * been caught by the check above because the interrupt
			 * could have gone off between the previous check and
			 * the check for transfer complete.
			 *
			 * Technically this ought not be needed assuming we
			 * get a DATA_COMPLETE eventually (we'll notice the
			 * error and end the request), but it shouldn't hurt.
			 *
			 * This has the advantage of sending the stop command.
			 */
			if (test_and_clear_bit(EVENT_DATA_ERROR,
					       &host->pending_events)) {
				dw_mci_stop_dma(host);
				send_stop_abort(host, data);
				state = STATE_DATA_ERROR;
				break;
			}
			prev_state = state = STATE_DATA_BUSY;

			/* fall through */

		case STATE_DATA_BUSY:
			if (!test_and_clear_bit(EVENT_DATA_COMPLETE,
						&host->pending_events))
				break;

			host->data = NULL;
			set_bit(EVENT_DATA_COMPLETE, &host->completed_events);
			err = dw_mci_data_complete(host, data);

			if (!err) {
				if (!data->stop || mrq->sbc) {
					if (mrq->sbc && data->stop)
						data->stop->error = 0;
					dw_mci_request_end(host, mrq);
					goto unlock;
				}

				/* stop command for open-ended transfer*/
				if (data->stop)
					send_stop_abort(host, data);
			} else {
				/*
				 * If we don't have a command complete now we'll
				 * never get one since we just reset everything;
				 * better end the request.
				 *
				 * If we do have a command complete we'll fall
				 * through to the SENDING_STOP command and
				 * everything will be peachy keen.
				 */
				if (!test_bit(EVENT_CMD_COMPLETE,
					      &host->pending_events)) {
					host->cmd = NULL;
					dw_mci_request_end(host, mrq);
					goto unlock;
				}
			}

			/*
			 * If err has non-zero,
			 * stop-abort command has been already issued.
			 */
			prev_state = state = STATE_SENDING_STOP;

			/* fall through */

		case STATE_SENDING_STOP:
			if (!test_and_clear_bit(EVENT_CMD_COMPLETE,
						&host->pending_events))
				break;

			/* CMD error in data command */
			if (mrq->cmd->error && mrq->data)
				dw_mci_reset(host);

			host->cmd = NULL;
			host->data = NULL;

			if (mrq->stop)
				dw_mci_command_complete(host, mrq->stop);
			else
				host->cmd_status = 0;

			dw_mci_request_end(host, mrq);
			goto unlock;

		case STATE_DATA_ERROR:
			if (!test_and_clear_bit(EVENT_XFER_COMPLETE,
						&host->pending_events))
				break;

			state = STATE_DATA_BUSY;
			break;
		}
	} while (state != prev_state);

	host->state = state;
unlock:
	spin_unlock(&host->lock);

}

/* push final bytes to part_buf, only use during push */
static void dw_mci_set_part_bytes(struct dw_mci *host, void *buf, int cnt)
{
	memcpy((void *)&host->part_buf, buf, cnt);
	host->part_buf_count = cnt;
}

/* append bytes to part_buf, only use during push */
static int dw_mci_push_part_bytes(struct dw_mci *host, void *buf, int cnt)
{
	cnt = min(cnt, (1 << host->data_shift) - host->part_buf_count);
	memcpy((void *)&host->part_buf + host->part_buf_count, buf, cnt);
	host->part_buf_count += cnt;
	return cnt;
}

/* pull first bytes from part_buf, only use during pull */
static int dw_mci_pull_part_bytes(struct dw_mci *host, void *buf, int cnt)
{
	cnt = min(cnt, (int)host->part_buf_count);
	if (cnt) {
		memcpy(buf, (void *)&host->part_buf + host->part_buf_start,
		       cnt);
		host->part_buf_count -= cnt;
		host->part_buf_start += cnt;
	}
	return cnt;
}

/* pull final bytes from the part_buf, assuming it's just been filled */
static void dw_mci_pull_final_bytes(struct dw_mci *host, void *buf, int cnt)
{
	memcpy(buf, &host->part_buf, cnt);
	host->part_buf_start = cnt;
	host->part_buf_count = (1 << host->data_shift) - cnt;
}

static void dw_mci_push_data16(struct dw_mci *host, void *buf, int cnt)
{
	struct mmc_data *data = host->data;
	int init_cnt = cnt;

	/* try and push anything in the part_buf */
	if (unlikely(host->part_buf_count)) {
		int len = dw_mci_push_part_bytes(host, buf, cnt);
		buf += len;
		cnt -= len;
		if (host->part_buf_count == 2) {
			mci_writew(host, DATA(host->data_offset),
					host->part_buf16);
			host->part_buf_count = 0;
		}
	}
#ifndef CONFIG_HAVE_EFFICIENT_UNALIGNED_ACCESS
	if (unlikely((unsigned long)buf & 0x1)) {
		while (cnt >= 2) {
			u16 aligned_buf[64];
			int len = min(cnt & -2, (int)sizeof(aligned_buf));
			int items = len >> 1;
			int i;
			/* memcpy from input buffer into aligned buffer */
			memcpy(aligned_buf, buf, len);
			buf += len;
			cnt -= len;
			/* push data from aligned buffer into fifo */
			for (i = 0; i < items; ++i)
				mci_writew(host, DATA(host->data_offset),
						aligned_buf[i]);
		}
	} else
#endif
	{
		u16 *pdata = buf;
		for (; cnt >= 2; cnt -= 2)
			mci_writew(host, DATA(host->data_offset), *pdata++);
		buf = pdata;
	}
	/* put anything remaining in the part_buf */
	if (cnt) {
		dw_mci_set_part_bytes(host, buf, cnt);
		 /* Push data if we have reached the expected data length */
		if ((data->bytes_xfered + init_cnt) ==
		    (data->blksz * data->blocks))
			mci_writew(host, DATA(host->data_offset),
				   host->part_buf16);
	}
}

static void dw_mci_pull_data16(struct dw_mci *host, void *buf, int cnt)
{
#ifndef CONFIG_HAVE_EFFICIENT_UNALIGNED_ACCESS
	if (unlikely((unsigned long)buf & 0x1)) {
		while (cnt >= 2) {
			/* pull data from fifo into aligned buffer */
			u16 aligned_buf[64];
			int len = min(cnt & -2, (int)sizeof(aligned_buf));
			int items = len >> 1;
			int i;
			for (i = 0; i < items; ++i)
				aligned_buf[i] = mci_readw(host,
						DATA(host->data_offset));
			/* memcpy from aligned buffer into output buffer */
			memcpy(buf, aligned_buf, len);
			buf += len;
			cnt -= len;
		}
	} else
#endif
	{
		u16 *pdata = buf;
		for (; cnt >= 2; cnt -= 2)
			*pdata++ = mci_readw(host, DATA(host->data_offset));
		buf = pdata;
	}
	if (cnt) {
		host->part_buf16 = mci_readw(host, DATA(host->data_offset));
		dw_mci_pull_final_bytes(host, buf, cnt);
	}
}

static void dw_mci_push_data32(struct dw_mci *host, void *buf, int cnt)
{
	struct mmc_data *data = host->data;
	int init_cnt = cnt;

	/* try and push anything in the part_buf */
	if (unlikely(host->part_buf_count)) {
		int len = dw_mci_push_part_bytes(host, buf, cnt);
		buf += len;
		cnt -= len;
		if (host->part_buf_count == 4) {
			mci_writel(host, DATA(host->data_offset),
					host->part_buf32);
			host->part_buf_count = 0;
		}
	}
#ifndef CONFIG_HAVE_EFFICIENT_UNALIGNED_ACCESS
	if (unlikely((unsigned long)buf & 0x3)) {
		while (cnt >= 4) {
			u32 aligned_buf[32];
			int len = min(cnt & -4, (int)sizeof(aligned_buf));
			int items = len >> 2;
			int i;
			/* memcpy from input buffer into aligned buffer */
			memcpy(aligned_buf, buf, len);
			buf += len;
			cnt -= len;
			/* push data from aligned buffer into fifo */
			for (i = 0; i < items; ++i)
				mci_writel(host, DATA(host->data_offset),
						aligned_buf[i]);
		}
	} else
#endif
	{
		u32 *pdata = buf;
		for (; cnt >= 4; cnt -= 4)
			mci_writel(host, DATA(host->data_offset), *pdata++);
		buf = pdata;
	}
	/* put anything remaining in the part_buf */
	if (cnt) {
		dw_mci_set_part_bytes(host, buf, cnt);
		 /* Push data if we have reached the expected data length */
		if ((data->bytes_xfered + init_cnt) ==
		    (data->blksz * data->blocks))
			mci_writel(host, DATA(host->data_offset),
				   host->part_buf32);
	}
}

static void dw_mci_pull_data32(struct dw_mci *host, void *buf, int cnt)
{
#ifndef CONFIG_HAVE_EFFICIENT_UNALIGNED_ACCESS
	if (unlikely((unsigned long)buf & 0x3)) {
		while (cnt >= 4) {
			/* pull data from fifo into aligned buffer */
			u32 aligned_buf[32];
			int len = min(cnt & -4, (int)sizeof(aligned_buf));
			int items = len >> 2;
			int i;
			for (i = 0; i < items; ++i)
				aligned_buf[i] = mci_readl(host,
						DATA(host->data_offset));
			/* memcpy from aligned buffer into output buffer */
			memcpy(buf, aligned_buf, len);
			buf += len;
			cnt -= len;
		}
	} else
#endif
	{
		u32 *pdata = buf;
		for (; cnt >= 4; cnt -= 4)
			*pdata++ = mci_readl(host, DATA(host->data_offset));
		buf = pdata;
	}
	if (cnt) {
		host->part_buf32 = mci_readl(host, DATA(host->data_offset));
		dw_mci_pull_final_bytes(host, buf, cnt);
	}
}

static void dw_mci_push_data64(struct dw_mci *host, void *buf, int cnt)
{
	struct mmc_data *data = host->data;
	int init_cnt = cnt;

	/* try and push anything in the part_buf */
	if (unlikely(host->part_buf_count)) {
		int len = dw_mci_push_part_bytes(host, buf, cnt);
		buf += len;
		cnt -= len;

		if (host->part_buf_count == 8) {
			mci_writeq(host, DATA(host->data_offset),
					host->part_buf);
			host->part_buf_count = 0;
		}
	}
#ifndef CONFIG_HAVE_EFFICIENT_UNALIGNED_ACCESS
	if (unlikely((unsigned long)buf & 0x7)) {
		while (cnt >= 8) {
			u64 aligned_buf[16];
			int len = min(cnt & -8, (int)sizeof(aligned_buf));
			int items = len >> 3;
			int i;
			/* memcpy from input buffer into aligned buffer */
			memcpy(aligned_buf, buf, len);
			buf += len;
			cnt -= len;
			/* push data from aligned buffer into fifo */
			for (i = 0; i < items; ++i)
				mci_writeq(host, DATA(host->data_offset),
						aligned_buf[i]);
		}
	} else
#endif
	{
		u64 *pdata = buf;
		for (; cnt >= 8; cnt -= 8)
			mci_writeq(host, DATA(host->data_offset), *pdata++);
		buf = pdata;
	}
	/* put anything remaining in the part_buf */
	if (cnt) {
		dw_mci_set_part_bytes(host, buf, cnt);
		/* Push data if we have reached the expected data length */
		if ((data->bytes_xfered + init_cnt) ==
		    (data->blksz * data->blocks))
			mci_writeq(host, DATA(host->data_offset),
				   host->part_buf);
	}
}

static void dw_mci_pull_data64(struct dw_mci *host, void *buf, int cnt)
{
#ifndef CONFIG_HAVE_EFFICIENT_UNALIGNED_ACCESS
	if (unlikely((unsigned long)buf & 0x7)) {
		while (cnt >= 8) {
			/* pull data from fifo into aligned buffer */
			u64 aligned_buf[16];
			int len = min(cnt & -8, (int)sizeof(aligned_buf));
			int items = len >> 3;
			int i;
			for (i = 0; i < items; ++i)
				aligned_buf[i] = mci_readq(host,
						DATA(host->data_offset));
			/* memcpy from aligned buffer into output buffer */
			memcpy(buf, aligned_buf, len);
			buf += len;
			cnt -= len;
		}
	} else
#endif
	{
		u64 *pdata = buf;
		for (; cnt >= 8; cnt -= 8)
			*pdata++ = mci_readq(host, DATA(host->data_offset));
		buf = pdata;
	}
	if (cnt) {
		host->part_buf = mci_readq(host, DATA(host->data_offset));
		dw_mci_pull_final_bytes(host, buf, cnt);
	}
}

static void dw_mci_pull_data(struct dw_mci *host, void *buf, int cnt)
{
	int len;

	/* get remaining partial bytes */
	len = dw_mci_pull_part_bytes(host, buf, cnt);
	if (unlikely(len == cnt))
		return;
	buf += len;
	cnt -= len;

	/* get the rest of the data */
	host->pull_data(host, buf, cnt);
}

static void dw_mci_read_data_pio(struct dw_mci *host, bool dto)
{
	struct sg_mapping_iter *sg_miter = &host->sg_miter;
	void *buf;
	unsigned int offset;
	struct mmc_data	*data = host->data;
	int shift = host->data_shift;
	u32 status;
	unsigned int len;
	unsigned int remain, fcnt;

	do {
		if (!sg_miter_next(sg_miter))
			goto done;

		host->sg = sg_miter->piter.sg;
		buf = sg_miter->addr;
		remain = sg_miter->length;
		offset = 0;

		do {
			fcnt = (SDMMC_GET_FCNT(mci_readl(host, STATUS))
					<< shift) + host->part_buf_count;
			len = min(remain, fcnt);
			if (!len)
				break;
			dw_mci_pull_data(host, (void *)(buf + offset), len);
			data->bytes_xfered += len;
			offset += len;
			remain -= len;
		} while (remain);

		sg_miter->consumed = offset;
		status = mci_readl(host, MINTSTS);
		mci_writel(host, RINTSTS, SDMMC_INT_RXDR);
	/* if the RXDR is ready read again */
	} while ((status & SDMMC_INT_RXDR) ||
		 (dto && SDMMC_GET_FCNT(mci_readl(host, STATUS))));

	if (!remain) {
		if (!sg_miter_next(sg_miter))
			goto done;
		sg_miter->consumed = 0;
	}
	sg_miter_stop(sg_miter);
	return;

done:
	sg_miter_stop(sg_miter);
	host->sg = NULL;
	smp_wmb();
	set_bit(EVENT_XFER_COMPLETE, &host->pending_events);
}

static void dw_mci_write_data_pio(struct dw_mci *host)
{
	struct sg_mapping_iter *sg_miter = &host->sg_miter;
	void *buf;
	unsigned int offset;
	struct mmc_data	*data = host->data;
	int shift = host->data_shift;
	u32 status;
	unsigned int len;
	unsigned int fifo_depth = host->fifo_depth;
	unsigned int remain, fcnt;

	do {
		if (!sg_miter_next(sg_miter))
			goto done;

		host->sg = sg_miter->piter.sg;
		buf = sg_miter->addr;
		remain = sg_miter->length;
		offset = 0;

		do {
			fcnt = ((fifo_depth -
				 SDMMC_GET_FCNT(mci_readl(host, STATUS)))
					<< shift) - host->part_buf_count;
			len = min(remain, fcnt);
			if (!len)
				break;
			host->push_data(host, (void *)(buf + offset), len);
			data->bytes_xfered += len;
			offset += len;
			remain -= len;
		} while (remain);

		sg_miter->consumed = offset;
		status = mci_readl(host, MINTSTS);
		mci_writel(host, RINTSTS, SDMMC_INT_TXDR);
	} while (status & SDMMC_INT_TXDR); /* if TXDR write again */

	if (!remain) {
		if (!sg_miter_next(sg_miter))
			goto done;
		sg_miter->consumed = 0;
	}
	sg_miter_stop(sg_miter);
	return;

done:
	sg_miter_stop(sg_miter);
	host->sg = NULL;
	smp_wmb();
	set_bit(EVENT_XFER_COMPLETE, &host->pending_events);
}

static void dw_mci_cmd_interrupt(struct dw_mci *host, u32 status)
{
	if (!host->cmd_status)
		host->cmd_status = status;

	smp_wmb();

	set_bit(EVENT_CMD_COMPLETE, &host->pending_events);
	tasklet_schedule(&host->tasklet);
}

static void dw_mci_handle_cd(struct dw_mci *host)
{
	int i;

	for (i = 0; i < host->num_slots; i++) {
		struct dw_mci_slot *slot = host->slot[i];

		if (!slot)
			continue;

		if (slot->mmc->ops->card_event)
			slot->mmc->ops->card_event(slot->mmc);
		mmc_detect_change(slot->mmc,
			msecs_to_jiffies(host->pdata->detect_delay_ms));
	}
}

static irqreturn_t dw_mci_interrupt(int irq, void *dev_id)
{
	struct dw_mci *host = dev_id;
	u32 pending;
	int i;

	pending = mci_readl(host, MINTSTS); /* read-only mask reg */

	/*
	 * DTO fix - version 2.10a and below, and only if internal DMA
	 * is configured.
	 */
	if (host->quirks & DW_MCI_QUIRK_IDMAC_DTO) {
		if (!pending &&
		    ((mci_readl(host, STATUS) >> 17) & 0x1fff))
			pending |= SDMMC_INT_DATA_OVER;
	}

	if (pending) {
		/* Check volt switch first, since it can look like an error */
		if ((host->state == STATE_SENDING_CMD11) &&
		    (pending & SDMMC_INT_VOLT_SWITCH)) {
			mci_writel(host, RINTSTS, SDMMC_INT_VOLT_SWITCH);
			pending &= ~SDMMC_INT_VOLT_SWITCH;
			dw_mci_cmd_interrupt(host, pending);
		}

		if (pending & DW_MCI_CMD_ERROR_FLAGS) {
			mci_writel(host, RINTSTS, DW_MCI_CMD_ERROR_FLAGS);
			host->cmd_status = pending;
			smp_wmb();
			set_bit(EVENT_CMD_COMPLETE, &host->pending_events);
		}

		if (pending & DW_MCI_DATA_ERROR_FLAGS) {
			/* if there is an error report DATA_ERROR */
			mci_writel(host, RINTSTS, DW_MCI_DATA_ERROR_FLAGS);
			host->data_status = pending;
			smp_wmb();
			set_bit(EVENT_DATA_ERROR, &host->pending_events);
			tasklet_schedule(&host->tasklet);
		}

		if (pending & SDMMC_INT_DATA_OVER) {
			mci_writel(host, RINTSTS, SDMMC_INT_DATA_OVER);
			if (!host->data_status)
				host->data_status = pending;
			smp_wmb();
			if (host->dir_status == DW_MCI_RECV_STATUS) {
				if (host->sg != NULL)
					dw_mci_read_data_pio(host, true);
			}
			set_bit(EVENT_DATA_COMPLETE, &host->pending_events);
			tasklet_schedule(&host->tasklet);
		}

		if (pending & SDMMC_INT_RXDR) {
			mci_writel(host, RINTSTS, SDMMC_INT_RXDR);
			if (host->dir_status == DW_MCI_RECV_STATUS && host->sg)
				dw_mci_read_data_pio(host, false);
		}

		if (pending & SDMMC_INT_TXDR) {
			mci_writel(host, RINTSTS, SDMMC_INT_TXDR);
			if (host->dir_status == DW_MCI_SEND_STATUS && host->sg)
				dw_mci_write_data_pio(host);
		}

		if (pending & SDMMC_INT_CMD_DONE) {
			mci_writel(host, RINTSTS, SDMMC_INT_CMD_DONE);
			dw_mci_cmd_interrupt(host, pending);
		}

		if (pending & SDMMC_INT_CD) {
			mci_writel(host, RINTSTS, SDMMC_INT_CD);
			dw_mci_handle_cd(host);
		}

		/* Handle SDIO Interrupts */
		for (i = 0; i < host->num_slots; i++) {
			struct dw_mci_slot *slot = host->slot[i];
			if (pending & SDMMC_INT_SDIO(slot->sdio_id)) {
				mci_writel(host, RINTSTS,
					   SDMMC_INT_SDIO(slot->sdio_id));
				mmc_signal_sdio_irq(slot->mmc);
			}
		}

	}

#ifdef CONFIG_MMC_DW_IDMAC
	/* Handle DMA interrupts */
	if (host->dma_64bit_address == 1) {
		pending = mci_readl(host, IDSTS64);
		if (pending & (SDMMC_IDMAC_INT_TI | SDMMC_IDMAC_INT_RI)) {
			mci_writel(host, IDSTS64, SDMMC_IDMAC_INT_TI |
							SDMMC_IDMAC_INT_RI);
			mci_writel(host, IDSTS64, SDMMC_IDMAC_INT_NI);
			host->dma_ops->complete(host);
		}
	} else {
		pending = mci_readl(host, IDSTS);
		if (pending & (SDMMC_IDMAC_INT_TI | SDMMC_IDMAC_INT_RI)) {
			mci_writel(host, IDSTS, SDMMC_IDMAC_INT_TI |
							SDMMC_IDMAC_INT_RI);
			mci_writel(host, IDSTS, SDMMC_IDMAC_INT_NI);
			host->dma_ops->complete(host);
		}
	}
#endif

	return IRQ_HANDLED;
}

<<<<<<< HEAD
static void dw_mci_work_routine_card(struct work_struct *work)
{
	struct dw_mci *host = container_of(work, struct dw_mci, card_work);
	int i;

	for (i = 0; i < host->num_slots; i++) {
		struct dw_mci_slot *slot = host->slot[i];
		struct mmc_host *mmc = slot->mmc;
		struct mmc_request *mrq;
		int present;

		present = dw_mci_get_cd(mmc);
		while (present != slot->last_detect_state) {
			dev_dbg(&slot->mmc->class_dev, "card %s\n",
				present ? "inserted" : "removed");

			spin_lock_bh(&host->lock);

			/* Card change detected */
			slot->last_detect_state = present;

			/* Clean up queue if present */
			mrq = slot->mrq;
			if (mrq) {
				if (mrq == host->mrq) {
					host->data = NULL;
					host->cmd = NULL;

					switch (host->state) {
					case STATE_IDLE:
					case STATE_WAITING_CMD11_DONE:
						break;
					case STATE_SENDING_CMD11:
					case STATE_SENDING_CMD:
						mrq->cmd->error = -ENOMEDIUM;
						if (!mrq->data)
							break;
						/* fall through */
					case STATE_SENDING_DATA:
						mrq->data->error = -ENOMEDIUM;
						dw_mci_stop_dma(host);
						break;
					case STATE_DATA_BUSY:
					case STATE_DATA_ERROR:
						if (mrq->data->error == -EINPROGRESS)
							mrq->data->error = -ENOMEDIUM;
						/* fall through */
					case STATE_SENDING_STOP:
						if (mrq->stop)
							mrq->stop->error = -ENOMEDIUM;
						break;
					}

					dw_mci_request_end(host, mrq);
				} else {
					list_del(&slot->queue_node);
					mrq->cmd->error = -ENOMEDIUM;
					if (mrq->data)
						mrq->data->error = -ENOMEDIUM;
					if (mrq->stop)
						mrq->stop->error = -ENOMEDIUM;

					spin_unlock(&host->lock);
					mmc_request_done(slot->mmc, mrq);
					spin_lock(&host->lock);
				}
			}

			/* Power down slot */
			if (present == 0)
				dw_mci_reset(host);

			spin_unlock_bh(&host->lock);

			present = dw_mci_get_cd(mmc);
		}

		mmc_detect_change(slot->mmc,
			msecs_to_jiffies(host->pdata->detect_delay_ms));
	}
}

=======
>>>>>>> e529fea9
#ifdef CONFIG_OF
/* given a slot id, find out the device node representing that slot */
static struct device_node *dw_mci_of_find_slot_node(struct device *dev, u8 slot)
{
	struct device_node *np;
	const __be32 *addr;
	int len;

	if (!dev || !dev->of_node)
		return NULL;

	for_each_child_of_node(dev->of_node, np) {
		addr = of_get_property(np, "reg", &len);
		if (!addr || (len < sizeof(int)))
			continue;
		if (be32_to_cpup(addr) == slot)
			return np;
	}
	return NULL;
}

static struct dw_mci_of_slot_quirks {
	char *quirk;
	int id;
} of_slot_quirks[] = {
	{
		.quirk	= "disable-wp",
		.id	= DW_MCI_SLOT_QUIRK_NO_WRITE_PROTECT,
	},
};

static int dw_mci_of_get_slot_quirks(struct device *dev, u8 slot)
{
	struct device_node *np = dw_mci_of_find_slot_node(dev, slot);
	int quirks = 0;
	int idx;

	/* get quirks */
	for (idx = 0; idx < ARRAY_SIZE(of_slot_quirks); idx++)
		if (of_get_property(np, of_slot_quirks[idx].quirk, NULL)) {
			dev_warn(dev, "Slot quirk %s is deprecated\n",
					of_slot_quirks[idx].quirk);
			quirks |= of_slot_quirks[idx].id;
		}

	return quirks;
}
#else /* CONFIG_OF */
static int dw_mci_of_get_slot_quirks(struct device *dev, u8 slot)
{
	return 0;
}
#endif /* CONFIG_OF */

static int dw_mci_init_slot(struct dw_mci *host, unsigned int id)
{
	struct mmc_host *mmc;
	struct dw_mci_slot *slot;
	const struct dw_mci_drv_data *drv_data = host->drv_data;
	int ctrl_id, ret;
	u32 freq[2];

	mmc = mmc_alloc_host(sizeof(struct dw_mci_slot), host->dev);
	if (!mmc)
		return -ENOMEM;

	slot = mmc_priv(mmc);
	slot->id = id;
	slot->sdio_id = host->sdio_id0 + id;
	slot->mmc = mmc;
	slot->host = host;
	host->slot[id] = slot;

	slot->quirks = dw_mci_of_get_slot_quirks(host->dev, slot->id);

	mmc->ops = &dw_mci_ops;
	if (of_property_read_u32_array(host->dev->of_node,
				       "clock-freq-min-max", freq, 2)) {
		mmc->f_min = DW_MCI_FREQ_MIN;
		mmc->f_max = DW_MCI_FREQ_MAX;
	} else {
		mmc->f_min = freq[0];
		mmc->f_max = freq[1];
	}

	/*if there are external regulators, get them*/
	ret = mmc_regulator_get_supply(mmc);
	if (ret == -EPROBE_DEFER)
		goto err_host_allocated;

	if (!mmc->ocr_avail)
		mmc->ocr_avail = MMC_VDD_32_33 | MMC_VDD_33_34;

	if (host->pdata->caps)
		mmc->caps = host->pdata->caps;

	if (host->pdata->pm_caps)
		mmc->pm_caps = host->pdata->pm_caps;

	if (host->dev->of_node) {
		ctrl_id = of_alias_get_id(host->dev->of_node, "mshc");
		if (ctrl_id < 0)
			ctrl_id = 0;
	} else {
		ctrl_id = to_platform_device(host->dev)->id;
	}
	if (drv_data && drv_data->caps)
		mmc->caps |= drv_data->caps[ctrl_id];

	if (host->pdata->caps2)
		mmc->caps2 = host->pdata->caps2;

	ret = mmc_of_parse(mmc);
	if (ret)
		goto err_host_allocated;

	if (host->pdata->blk_settings) {
		mmc->max_segs = host->pdata->blk_settings->max_segs;
		mmc->max_blk_size = host->pdata->blk_settings->max_blk_size;
		mmc->max_blk_count = host->pdata->blk_settings->max_blk_count;
		mmc->max_req_size = host->pdata->blk_settings->max_req_size;
		mmc->max_seg_size = host->pdata->blk_settings->max_seg_size;
	} else {
		/* Useful defaults if platform data is unset. */
#ifdef CONFIG_MMC_DW_IDMAC
		mmc->max_segs = host->ring_size;
		mmc->max_blk_size = 65536;
		mmc->max_blk_count = host->ring_size;
		mmc->max_seg_size = 0x1000;
		mmc->max_req_size = mmc->max_seg_size * mmc->max_blk_count;
#else
		mmc->max_segs = 64;
		mmc->max_blk_size = 65536; /* BLKSIZ is 16 bits */
		mmc->max_blk_count = 512;
		mmc->max_req_size = mmc->max_blk_size * mmc->max_blk_count;
		mmc->max_seg_size = mmc->max_req_size;
#endif /* CONFIG_MMC_DW_IDMAC */
	}

	if (dw_mci_get_cd(mmc))
		set_bit(DW_MMC_CARD_PRESENT, &slot->flags);
	else
		clear_bit(DW_MMC_CARD_PRESENT, &slot->flags);

	ret = mmc_add_host(mmc);
	if (ret)
		goto err_host_allocated;

#if defined(CONFIG_DEBUG_FS)
	dw_mci_init_debugfs(slot);
#endif

	return 0;

err_host_allocated:
	mmc_free_host(mmc);
	return ret;
}

static void dw_mci_cleanup_slot(struct dw_mci_slot *slot, unsigned int id)
{
	/* Debugfs stuff is cleaned up by mmc core */
	mmc_remove_host(slot->mmc);
	slot->host->slot[id] = NULL;
	mmc_free_host(slot->mmc);
}

static void dw_mci_init_dma(struct dw_mci *host)
{
	int addr_config;
	/* Check ADDR_CONFIG bit in HCON to find IDMAC address bus width */
	addr_config = (mci_readl(host, HCON) >> 27) & 0x01;

	if (addr_config == 1) {
		/* host supports IDMAC in 64-bit address mode */
		host->dma_64bit_address = 1;
		dev_info(host->dev, "IDMAC supports 64-bit address mode.\n");
		if (!dma_set_mask(host->dev, DMA_BIT_MASK(64)))
			dma_set_coherent_mask(host->dev, DMA_BIT_MASK(64));
	} else {
		/* host supports IDMAC in 32-bit address mode */
		host->dma_64bit_address = 0;
		dev_info(host->dev, "IDMAC supports 32-bit address mode.\n");
	}

	/* Alloc memory for sg translation */
	host->sg_cpu = dmam_alloc_coherent(host->dev, PAGE_SIZE,
					  &host->sg_dma, GFP_KERNEL);
	if (!host->sg_cpu) {
		dev_err(host->dev, "%s: could not alloc DMA memory\n",
			__func__);
		goto no_dma;
	}

	/* Determine which DMA interface to use */
#ifdef CONFIG_MMC_DW_IDMAC
	host->dma_ops = &dw_mci_idmac_ops;
	dev_info(host->dev, "Using internal DMA controller.\n");
#endif

	if (!host->dma_ops)
		goto no_dma;

	if (host->dma_ops->init && host->dma_ops->start &&
	    host->dma_ops->stop && host->dma_ops->cleanup) {
		if (host->dma_ops->init(host)) {
			dev_err(host->dev, "%s: Unable to initialize "
				"DMA Controller.\n", __func__);
			goto no_dma;
		}
	} else {
		dev_err(host->dev, "DMA initialization not found.\n");
		goto no_dma;
	}

	host->use_dma = 1;
	return;

no_dma:
	dev_info(host->dev, "Using PIO mode.\n");
	host->use_dma = 0;
	return;
}

static bool dw_mci_ctrl_reset(struct dw_mci *host, u32 reset)
{
	unsigned long timeout = jiffies + msecs_to_jiffies(500);
	u32 ctrl;

	ctrl = mci_readl(host, CTRL);
	ctrl |= reset;
	mci_writel(host, CTRL, ctrl);

	/* wait till resets clear */
	do {
		ctrl = mci_readl(host, CTRL);
		if (!(ctrl & reset))
			return true;
	} while (time_before(jiffies, timeout));

	dev_err(host->dev,
		"Timeout resetting block (ctrl reset %#x)\n",
		ctrl & reset);

	return false;
}

static bool dw_mci_reset(struct dw_mci *host)
{
	u32 flags = SDMMC_CTRL_RESET | SDMMC_CTRL_FIFO_RESET;
	bool ret = false;

	/*
	 * Reseting generates a block interrupt, hence setting
	 * the scatter-gather pointer to NULL.
	 */
	if (host->sg) {
		sg_miter_stop(&host->sg_miter);
		host->sg = NULL;
	}

	if (host->use_dma)
		flags |= SDMMC_CTRL_DMA_RESET;

	if (dw_mci_ctrl_reset(host, flags)) {
		/*
		 * In all cases we clear the RAWINTS register to clear any
		 * interrupts.
		 */
		mci_writel(host, RINTSTS, 0xFFFFFFFF);

		/* if using dma we wait for dma_req to clear */
		if (host->use_dma) {
			unsigned long timeout = jiffies + msecs_to_jiffies(500);
			u32 status;
			do {
				status = mci_readl(host, STATUS);
				if (!(status & SDMMC_STATUS_DMA_REQ))
					break;
				cpu_relax();
			} while (time_before(jiffies, timeout));

			if (status & SDMMC_STATUS_DMA_REQ) {
				dev_err(host->dev,
					"%s: Timeout waiting for dma_req to "
					"clear during reset\n", __func__);
				goto ciu_out;
			}

			/* when using DMA next we reset the fifo again */
			if (!dw_mci_ctrl_reset(host, SDMMC_CTRL_FIFO_RESET))
				goto ciu_out;
		}
	} else {
		/* if the controller reset bit did clear, then set clock regs */
		if (!(mci_readl(host, CTRL) & SDMMC_CTRL_RESET)) {
			dev_err(host->dev, "%s: fifo/dma reset bits didn't "
				"clear but ciu was reset, doing clock update\n",
				__func__);
			goto ciu_out;
		}
	}

#if IS_ENABLED(CONFIG_MMC_DW_IDMAC)
	/* It is also recommended that we reset and reprogram idmac */
	dw_mci_idmac_reset(host);
#endif

	ret = true;

ciu_out:
	/* After a CTRL reset we need to have CIU set clock registers  */
	mci_send_cmd(host->cur_slot, SDMMC_CMD_UPD_CLK, 0);

	return ret;
}

#ifdef CONFIG_OF
static struct dw_mci_of_quirks {
	char *quirk;
	int id;
} of_quirks[] = {
	{
		.quirk	= "broken-cd",
		.id	= DW_MCI_QUIRK_BROKEN_CARD_DETECTION,
	}, {
		.quirk	= "disable-wp",
		.id	= DW_MCI_QUIRK_NO_WRITE_PROTECT,
	},
};

static struct dw_mci_board *dw_mci_parse_dt(struct dw_mci *host)
{
	struct dw_mci_board *pdata;
	struct device *dev = host->dev;
	struct device_node *np = dev->of_node;
	const struct dw_mci_drv_data *drv_data = host->drv_data;
	int idx, ret;
	u32 clock_frequency;

	pdata = devm_kzalloc(dev, sizeof(*pdata), GFP_KERNEL);
	if (!pdata) {
		dev_err(dev, "could not allocate memory for pdata\n");
		return ERR_PTR(-ENOMEM);
	}

	/* find out number of slots supported */
	if (of_property_read_u32(dev->of_node, "num-slots",
				&pdata->num_slots)) {
		dev_info(dev, "num-slots property not found, "
				"assuming 1 slot is available\n");
		pdata->num_slots = 1;
	}

	/* get quirks */
	for (idx = 0; idx < ARRAY_SIZE(of_quirks); idx++)
		if (of_get_property(np, of_quirks[idx].quirk, NULL))
			pdata->quirks |= of_quirks[idx].id;

	if (of_property_read_u32(np, "fifo-depth", &pdata->fifo_depth))
		dev_info(dev, "fifo-depth property not found, using "
				"value of FIFOTH register as default\n");

	of_property_read_u32(np, "card-detect-delay", &pdata->detect_delay_ms);

	if (!of_property_read_u32(np, "clock-frequency", &clock_frequency))
		pdata->bus_hz = clock_frequency;

	if (drv_data && drv_data->parse_dt) {
		ret = drv_data->parse_dt(host);
		if (ret)
			return ERR_PTR(ret);
	}

	if (of_find_property(np, "supports-highspeed", NULL))
		pdata->caps |= MMC_CAP_SD_HIGHSPEED | MMC_CAP_MMC_HIGHSPEED;

	return pdata;
}

#else /* CONFIG_OF */
static struct dw_mci_board *dw_mci_parse_dt(struct dw_mci *host)
{
	return ERR_PTR(-EINVAL);
}
#endif /* CONFIG_OF */

int dw_mci_probe(struct dw_mci *host)
{
	const struct dw_mci_drv_data *drv_data = host->drv_data;
	int width, i, ret = 0;
	u32 fifo_size;
	int init_slots = 0;

	if (!host->pdata) {
		host->pdata = dw_mci_parse_dt(host);
		if (IS_ERR(host->pdata)) {
			dev_err(host->dev, "platform data not available\n");
			return -EINVAL;
		}
	}

	if (host->pdata->num_slots > 1) {
		dev_err(host->dev,
			"Platform data must supply num_slots.\n");
		return -ENODEV;
	}

	host->biu_clk = devm_clk_get(host->dev, "biu");
	if (IS_ERR(host->biu_clk)) {
		dev_dbg(host->dev, "biu clock not available\n");
	} else {
		ret = clk_prepare_enable(host->biu_clk);
		if (ret) {
			dev_err(host->dev, "failed to enable biu clock\n");
			return ret;
		}
	}

	host->ciu_clk = devm_clk_get(host->dev, "ciu");
	if (IS_ERR(host->ciu_clk)) {
		dev_dbg(host->dev, "ciu clock not available\n");
		host->bus_hz = host->pdata->bus_hz;
	} else {
		ret = clk_prepare_enable(host->ciu_clk);
		if (ret) {
			dev_err(host->dev, "failed to enable ciu clock\n");
			goto err_clk_biu;
		}

		if (host->pdata->bus_hz) {
			ret = clk_set_rate(host->ciu_clk, host->pdata->bus_hz);
			if (ret)
				dev_warn(host->dev,
					 "Unable to set bus rate to %uHz\n",
					 host->pdata->bus_hz);
		}
		host->bus_hz = clk_get_rate(host->ciu_clk);
	}

	if (!host->bus_hz) {
		dev_err(host->dev,
			"Platform data must supply bus speed\n");
		ret = -ENODEV;
		goto err_clk_ciu;
	}

	if (drv_data && drv_data->init) {
		ret = drv_data->init(host);
		if (ret) {
			dev_err(host->dev,
				"implementation specific init failed\n");
			goto err_clk_ciu;
		}
	}

	if (drv_data && drv_data->setup_clock) {
		ret = drv_data->setup_clock(host);
		if (ret) {
			dev_err(host->dev,
				"implementation specific clock setup failed\n");
			goto err_clk_ciu;
		}
	}

	host->quirks = host->pdata->quirks;

	spin_lock_init(&host->lock);
	INIT_LIST_HEAD(&host->queue);

	/*
	 * Get the host data width - this assumes that HCON has been set with
	 * the correct values.
	 */
	i = (mci_readl(host, HCON) >> 7) & 0x7;
	if (!i) {
		host->push_data = dw_mci_push_data16;
		host->pull_data = dw_mci_pull_data16;
		width = 16;
		host->data_shift = 1;
	} else if (i == 2) {
		host->push_data = dw_mci_push_data64;
		host->pull_data = dw_mci_pull_data64;
		width = 64;
		host->data_shift = 3;
	} else {
		/* Check for a reserved value, and warn if it is */
		WARN((i != 1),
		     "HCON reports a reserved host data width!\n"
		     "Defaulting to 32-bit access.\n");
		host->push_data = dw_mci_push_data32;
		host->pull_data = dw_mci_pull_data32;
		width = 32;
		host->data_shift = 2;
	}

	/* Reset all blocks */
	if (!dw_mci_ctrl_reset(host, SDMMC_CTRL_ALL_RESET_FLAGS))
		return -ENODEV;

	host->dma_ops = host->pdata->dma_ops;
	dw_mci_init_dma(host);

	/* Clear the interrupts for the host controller */
	mci_writel(host, RINTSTS, 0xFFFFFFFF);
	mci_writel(host, INTMASK, 0); /* disable all mmc interrupt first */

	/* Put in max timeout */
	mci_writel(host, TMOUT, 0xFFFFFFFF);

	/*
	 * FIFO threshold settings  RxMark  = fifo_size / 2 - 1,
	 *                          Tx Mark = fifo_size / 2 DMA Size = 8
	 */
	if (!host->pdata->fifo_depth) {
		/*
		 * Power-on value of RX_WMark is FIFO_DEPTH-1, but this may
		 * have been overwritten by the bootloader, just like we're
		 * about to do, so if you know the value for your hardware, you
		 * should put it in the platform data.
		 */
		fifo_size = mci_readl(host, FIFOTH);
		fifo_size = 1 + ((fifo_size >> 16) & 0xfff);
	} else {
		fifo_size = host->pdata->fifo_depth;
	}
	host->fifo_depth = fifo_size;
	host->fifoth_val =
		SDMMC_SET_FIFOTH(0x2, fifo_size / 2 - 1, fifo_size / 2);
	mci_writel(host, FIFOTH, host->fifoth_val);

	/* disable clock to CIU */
	mci_writel(host, CLKENA, 0);
	mci_writel(host, CLKSRC, 0);

	/*
	 * In 2.40a spec, Data offset is changed.
	 * Need to check the version-id and set data-offset for DATA register.
	 */
	host->verid = SDMMC_GET_VERID(mci_readl(host, VERID));
	dev_info(host->dev, "Version ID is %04x\n", host->verid);

	if (host->verid < DW_MMC_240A)
		host->data_offset = DATA_OFFSET;
	else
		host->data_offset = DATA_240A_OFFSET;

	tasklet_init(&host->tasklet, dw_mci_tasklet_func, (unsigned long)host);
	ret = devm_request_irq(host->dev, host->irq, dw_mci_interrupt,
			       host->irq_flags, "dw-mci", host);
	if (ret)
		goto err_dmaunmap;

	if (host->pdata->num_slots)
		host->num_slots = host->pdata->num_slots;
	else
		host->num_slots = ((mci_readl(host, HCON) >> 1) & 0x1F) + 1;

	/*
	 * Enable interrupts for command done, data over, data empty, card det,
	 * receive ready and error such as transmit, receive timeout, crc error
	 */
	mci_writel(host, RINTSTS, 0xFFFFFFFF);
	mci_writel(host, INTMASK, SDMMC_INT_CMD_DONE | SDMMC_INT_DATA_OVER |
		   SDMMC_INT_TXDR | SDMMC_INT_RXDR |
		   DW_MCI_ERROR_FLAGS | SDMMC_INT_CD);
	mci_writel(host, CTRL, SDMMC_CTRL_INT_ENABLE); /* Enable mci interrupt */

	dev_info(host->dev, "DW MMC controller at irq %d, "
		 "%d bit host data width, "
		 "%u deep fifo\n",
		 host->irq, width, fifo_size);

	/* We need at least one slot to succeed */
	for (i = 0; i < host->num_slots; i++) {
		ret = dw_mci_init_slot(host, i);
		if (ret)
			dev_dbg(host->dev, "slot %d init failed\n", i);
		else
			init_slots++;
	}

	if (init_slots) {
		dev_info(host->dev, "%d slots initialized\n", init_slots);
	} else {
		dev_dbg(host->dev, "attempted to initialize %d slots, "
					"but failed on all\n", host->num_slots);
		goto err_dmaunmap;
	}

	if (host->quirks & DW_MCI_QUIRK_IDMAC_DTO)
		dev_info(host->dev, "Internal DMAC interrupt fix enabled.\n");

	return 0;

err_dmaunmap:
	if (host->use_dma && host->dma_ops->exit)
		host->dma_ops->exit(host);

err_clk_ciu:
	if (!IS_ERR(host->ciu_clk))
		clk_disable_unprepare(host->ciu_clk);

err_clk_biu:
	if (!IS_ERR(host->biu_clk))
		clk_disable_unprepare(host->biu_clk);

	return ret;
}
EXPORT_SYMBOL(dw_mci_probe);

void dw_mci_remove(struct dw_mci *host)
{
	int i;

	mci_writel(host, RINTSTS, 0xFFFFFFFF);
	mci_writel(host, INTMASK, 0); /* disable all mmc interrupt first */

	for (i = 0; i < host->num_slots; i++) {
		dev_dbg(host->dev, "remove slot %d\n", i);
		if (host->slot[i])
			dw_mci_cleanup_slot(host->slot[i], i);
	}

	/* disable clock to CIU */
	mci_writel(host, CLKENA, 0);
	mci_writel(host, CLKSRC, 0);

	if (host->use_dma && host->dma_ops->exit)
		host->dma_ops->exit(host);

	if (!IS_ERR(host->ciu_clk))
		clk_disable_unprepare(host->ciu_clk);

	if (!IS_ERR(host->biu_clk))
		clk_disable_unprepare(host->biu_clk);
}
EXPORT_SYMBOL(dw_mci_remove);



#ifdef CONFIG_PM_SLEEP
/*
 * TODO: we should probably disable the clock to the card in the suspend path.
 */
int dw_mci_suspend(struct dw_mci *host)
{
	return 0;
}
EXPORT_SYMBOL(dw_mci_suspend);

int dw_mci_resume(struct dw_mci *host)
{
	int i, ret;

	if (!dw_mci_ctrl_reset(host, SDMMC_CTRL_ALL_RESET_FLAGS)) {
		ret = -ENODEV;
		return ret;
	}

	if (host->use_dma && host->dma_ops->init)
		host->dma_ops->init(host);

	/*
	 * Restore the initial value at FIFOTH register
	 * And Invalidate the prev_blksz with zero
	 */
	mci_writel(host, FIFOTH, host->fifoth_val);
	host->prev_blksz = 0;

	/* Put in max timeout */
	mci_writel(host, TMOUT, 0xFFFFFFFF);

	mci_writel(host, RINTSTS, 0xFFFFFFFF);
	mci_writel(host, INTMASK, SDMMC_INT_CMD_DONE | SDMMC_INT_DATA_OVER |
		   SDMMC_INT_TXDR | SDMMC_INT_RXDR |
		   DW_MCI_ERROR_FLAGS | SDMMC_INT_CD);
	mci_writel(host, CTRL, SDMMC_CTRL_INT_ENABLE);

	for (i = 0; i < host->num_slots; i++) {
		struct dw_mci_slot *slot = host->slot[i];
		if (!slot)
			continue;
		if (slot->mmc->pm_flags & MMC_PM_KEEP_POWER) {
			dw_mci_set_ios(slot->mmc, &slot->mmc->ios);
			dw_mci_setup_bus(slot, true);
		}
	}
	return 0;
}
EXPORT_SYMBOL(dw_mci_resume);
#endif /* CONFIG_PM_SLEEP */

static int __init dw_mci_init(void)
{
	pr_info("Synopsys Designware Multimedia Card Interface Driver\n");
	return 0;
}

static void __exit dw_mci_exit(void)
{
}

module_init(dw_mci_init);
module_exit(dw_mci_exit);

MODULE_DESCRIPTION("DW Multimedia Card Interface driver");
MODULE_AUTHOR("NXP Semiconductor VietNam");
MODULE_AUTHOR("Imagination Technologies Ltd");
MODULE_LICENSE("GPL v2");<|MERGE_RESOLUTION|>--- conflicted
+++ resolved
@@ -1182,11 +1182,7 @@
 		ret = regulator_set_voltage(mmc->supply.vqmmc, min_uv, max_uv);
 
 		if (ret) {
-<<<<<<< HEAD
-			dev_err(&mmc->class_dev,
-=======
 			dev_dbg(&mmc->class_dev,
->>>>>>> e529fea9
 					 "Regulator set error %d: %d - %d\n",
 					 ret, min_uv, max_uv);
 			return ret;
@@ -2196,91 +2192,6 @@
 	return IRQ_HANDLED;
 }
 
-<<<<<<< HEAD
-static void dw_mci_work_routine_card(struct work_struct *work)
-{
-	struct dw_mci *host = container_of(work, struct dw_mci, card_work);
-	int i;
-
-	for (i = 0; i < host->num_slots; i++) {
-		struct dw_mci_slot *slot = host->slot[i];
-		struct mmc_host *mmc = slot->mmc;
-		struct mmc_request *mrq;
-		int present;
-
-		present = dw_mci_get_cd(mmc);
-		while (present != slot->last_detect_state) {
-			dev_dbg(&slot->mmc->class_dev, "card %s\n",
-				present ? "inserted" : "removed");
-
-			spin_lock_bh(&host->lock);
-
-			/* Card change detected */
-			slot->last_detect_state = present;
-
-			/* Clean up queue if present */
-			mrq = slot->mrq;
-			if (mrq) {
-				if (mrq == host->mrq) {
-					host->data = NULL;
-					host->cmd = NULL;
-
-					switch (host->state) {
-					case STATE_IDLE:
-					case STATE_WAITING_CMD11_DONE:
-						break;
-					case STATE_SENDING_CMD11:
-					case STATE_SENDING_CMD:
-						mrq->cmd->error = -ENOMEDIUM;
-						if (!mrq->data)
-							break;
-						/* fall through */
-					case STATE_SENDING_DATA:
-						mrq->data->error = -ENOMEDIUM;
-						dw_mci_stop_dma(host);
-						break;
-					case STATE_DATA_BUSY:
-					case STATE_DATA_ERROR:
-						if (mrq->data->error == -EINPROGRESS)
-							mrq->data->error = -ENOMEDIUM;
-						/* fall through */
-					case STATE_SENDING_STOP:
-						if (mrq->stop)
-							mrq->stop->error = -ENOMEDIUM;
-						break;
-					}
-
-					dw_mci_request_end(host, mrq);
-				} else {
-					list_del(&slot->queue_node);
-					mrq->cmd->error = -ENOMEDIUM;
-					if (mrq->data)
-						mrq->data->error = -ENOMEDIUM;
-					if (mrq->stop)
-						mrq->stop->error = -ENOMEDIUM;
-
-					spin_unlock(&host->lock);
-					mmc_request_done(slot->mmc, mrq);
-					spin_lock(&host->lock);
-				}
-			}
-
-			/* Power down slot */
-			if (present == 0)
-				dw_mci_reset(host);
-
-			spin_unlock_bh(&host->lock);
-
-			present = dw_mci_get_cd(mmc);
-		}
-
-		mmc_detect_change(slot->mmc,
-			msecs_to_jiffies(host->pdata->detect_delay_ms));
-	}
-}
-
-=======
->>>>>>> e529fea9
 #ifdef CONFIG_OF
 /* given a slot id, find out the device node representing that slot */
 static struct device_node *dw_mci_of_find_slot_node(struct device *dev, u8 slot)
