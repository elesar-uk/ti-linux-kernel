--- conflicted
+++ resolved
@@ -2356,11 +2356,6 @@
 		}
 	}
 
-<<<<<<< HEAD
-	setup_timer(&host->timer, atmci_timeout_timer, (unsigned long)host);
-
-=======
->>>>>>> bd0a521e
 	dev_info(&pdev->dev,
 			"Atmel MCI controller at 0x%08lx irq %d, %u slots\n",
 			host->mapbase, irq, nr_slots);
