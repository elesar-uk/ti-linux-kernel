/*
 * Simple synchronous userspace interface to SPI devices
 *
 * Copyright (C) 2006 SWAPP
 *	Andrea Paterniani <a.paterniani@swapp-eng.it>
 * Copyright (C) 2007 David Brownell (simplification, cleanup)
 *
 * This program is free software; you can redistribute it and/or modify
 * it under the terms of the GNU General Public License as published by
 * the Free Software Foundation; either version 2 of the License, or
 * (at your option) any later version.
 *
 * This program is distributed in the hope that it will be useful,
 * but WITHOUT ANY WARRANTY; without even the implied warranty of
 * MERCHANTABILITY or FITNESS FOR A PARTICULAR PURPOSE.  See the
 * GNU General Public License for more details.
 *
 * You should have received a copy of the GNU General Public License
 * along with this program; if not, write to the Free Software
 * Foundation, Inc., 675 Mass Ave, Cambridge, MA 02139, USA.
 */

#include <linux/init.h>
#include <linux/module.h>
#include <linux/ioctl.h>
#include <linux/fs.h>
#include <linux/device.h>
#include <linux/err.h>
#include <linux/list.h>
#include <linux/errno.h>
#include <linux/mutex.h>
#include <linux/slab.h>
#include <linux/compat.h>
#include <linux/of.h>
#include <linux/of_device.h>

#include <linux/spi/spi.h>
#include <linux/spi/spidev.h>

#include <linux/uaccess.h>


/*
 * This supports access to SPI devices using normal userspace I/O calls.
 * Note that while traditional UNIX/POSIX I/O semantics are half duplex,
 * and often mask message boundaries, full SPI support requires full duplex
 * transfers.  There are several kinds of internal message boundaries to
 * handle chipselect management and other protocol options.
 *
 * SPI has a character major number assigned.  We allocate minor numbers
 * dynamically using a bitmask.  You must use hotplug tools, such as udev
 * (or mdev with busybox) to create and destroy the /dev/spidevB.C device
 * nodes, since there is no fixed association of minor numbers with any
 * particular SPI bus or device.
 */
#define SPIDEV_MAJOR			153	/* assigned */
#define N_SPI_MINORS			32	/* ... up to 256 */

static DECLARE_BITMAP(minors, N_SPI_MINORS);


/* Bit masks for spi_device.mode management.  Note that incorrect
 * settings for some settings can cause *lots* of trouble for other
 * devices on a shared bus:
 *
 *  - CS_HIGH ... this device will be active when it shouldn't be
 *  - 3WIRE ... when active, it won't behave as it should
 *  - NO_CS ... there will be no explicit message boundaries; this
 *	is completely incompatible with the shared bus model
 *  - READY ... transfers may proceed when they shouldn't.
 *
 * REVISIT should changing those flags be privileged?
 */
#define SPI_MODE_MASK		(SPI_CPHA | SPI_CPOL | SPI_CS_HIGH \
				| SPI_LSB_FIRST | SPI_3WIRE | SPI_LOOP \
				| SPI_NO_CS | SPI_READY | SPI_TX_DUAL \
				| SPI_TX_QUAD | SPI_RX_DUAL | SPI_RX_QUAD)

struct spidev_data {
	dev_t			devt;
	spinlock_t		spi_lock;
	struct spi_device	*spi;
	struct list_head	device_entry;

	/* TX/RX buffers are NULL unless this device is open (users > 0) */
	struct mutex		buf_lock;
	unsigned		users;
	u8			*tx_buffer;
	u8			*rx_buffer;
<<<<<<< HEAD
=======
	u32			speed_hz;
>>>>>>> e529fea9
};

static LIST_HEAD(device_list);
static DEFINE_MUTEX(device_list_lock);

static unsigned bufsiz = 4096;
module_param(bufsiz, uint, S_IRUGO);
MODULE_PARM_DESC(bufsiz, "data bytes in biggest supported SPI message");

/*-------------------------------------------------------------------------*/

/*
 * We can't use the standard synchronous wrappers for file I/O; we
 * need to protect against async removal of the underlying spi_device.
 */
static void spidev_complete(void *arg)
{
	complete(arg);
}

static ssize_t
spidev_sync(struct spidev_data *spidev, struct spi_message *message)
{
	DECLARE_COMPLETION_ONSTACK(done);
	int status;

	message->complete = spidev_complete;
	message->context = &done;

	spin_lock_irq(&spidev->spi_lock);
	if (spidev->spi == NULL)
		status = -ESHUTDOWN;
	else
		status = spi_async(spidev->spi, message);
	spin_unlock_irq(&spidev->spi_lock);

	if (status == 0) {
		wait_for_completion(&done);
		status = message->status;
		if (status == 0)
			status = message->actual_length;
	}
	return status;
}

static inline ssize_t
spidev_sync_write(struct spidev_data *spidev, size_t len)
{
	struct spi_transfer	t = {
			.tx_buf		= spidev->tx_buffer,
			.len		= len,
			.speed_hz	= spidev->speed_hz,
		};
	struct spi_message	m;

	spi_message_init(&m);
	spi_message_add_tail(&t, &m);
	return spidev_sync(spidev, &m);
}

static inline ssize_t
spidev_sync_read(struct spidev_data *spidev, size_t len)
{
	struct spi_transfer	t = {
			.rx_buf		= spidev->rx_buffer,
			.len		= len,
			.speed_hz	= spidev->speed_hz,
		};
	struct spi_message	m;

	spi_message_init(&m);
	spi_message_add_tail(&t, &m);
	return spidev_sync(spidev, &m);
}

/*-------------------------------------------------------------------------*/

/* Read-only message with current device setup */
static ssize_t
spidev_read(struct file *filp, char __user *buf, size_t count, loff_t *f_pos)
{
	struct spidev_data	*spidev;
	ssize_t			status = 0;

	/* chipselect only toggles at start or end of operation */
	if (count > bufsiz)
		return -EMSGSIZE;

	spidev = filp->private_data;

	mutex_lock(&spidev->buf_lock);
	status = spidev_sync_read(spidev, count);
	if (status > 0) {
		unsigned long	missing;

		missing = copy_to_user(buf, spidev->rx_buffer, status);
		if (missing == status)
			status = -EFAULT;
		else
			status = status - missing;
	}
	mutex_unlock(&spidev->buf_lock);

	return status;
}

/* Write-only message with current device setup */
static ssize_t
spidev_write(struct file *filp, const char __user *buf,
		size_t count, loff_t *f_pos)
{
	struct spidev_data	*spidev;
	ssize_t			status = 0;
	unsigned long		missing;

	/* chipselect only toggles at start or end of operation */
	if (count > bufsiz)
		return -EMSGSIZE;

	spidev = filp->private_data;

	mutex_lock(&spidev->buf_lock);
	missing = copy_from_user(spidev->tx_buffer, buf, count);
	if (missing == 0)
		status = spidev_sync_write(spidev, count);
	else
		status = -EFAULT;
	mutex_unlock(&spidev->buf_lock);

	return status;
}

static int spidev_message(struct spidev_data *spidev,
		struct spi_ioc_transfer *u_xfers, unsigned n_xfers)
{
	struct spi_message	msg;
	struct spi_transfer	*k_xfers;
	struct spi_transfer	*k_tmp;
	struct spi_ioc_transfer *u_tmp;
	unsigned		n, total;
	u8			*tx_buf, *rx_buf;
	int			status = -EFAULT;

	spi_message_init(&msg);
	k_xfers = kcalloc(n_xfers, sizeof(*k_tmp), GFP_KERNEL);
	if (k_xfers == NULL)
		return -ENOMEM;

	/* Construct spi_message, copying any tx data to bounce buffer.
	 * We walk the array of user-provided transfers, using each one
	 * to initialize a kernel version of the same transfer.
	 */
	tx_buf = spidev->tx_buffer;
	rx_buf = spidev->rx_buffer;
	total = 0;
	for (n = n_xfers, k_tmp = k_xfers, u_tmp = u_xfers;
			n;
			n--, k_tmp++, u_tmp++) {
		k_tmp->len = u_tmp->len;

		total += k_tmp->len;
		if (total > bufsiz) {
			status = -EMSGSIZE;
			goto done;
		}

		if (u_tmp->rx_buf) {
			k_tmp->rx_buf = rx_buf;
			if (!access_ok(VERIFY_WRITE, (u8 __user *)
						(uintptr_t) u_tmp->rx_buf,
						u_tmp->len))
				goto done;
		}
		if (u_tmp->tx_buf) {
			k_tmp->tx_buf = tx_buf;
			if (copy_from_user(tx_buf, (const u8 __user *)
						(uintptr_t) u_tmp->tx_buf,
					u_tmp->len))
				goto done;
		}
		tx_buf += k_tmp->len;
		rx_buf += k_tmp->len;

		k_tmp->cs_change = !!u_tmp->cs_change;
		k_tmp->tx_nbits = u_tmp->tx_nbits;
		k_tmp->rx_nbits = u_tmp->rx_nbits;
		k_tmp->bits_per_word = u_tmp->bits_per_word;
		k_tmp->delay_usecs = u_tmp->delay_usecs;
		k_tmp->speed_hz = u_tmp->speed_hz;
		if (!k_tmp->speed_hz)
			k_tmp->speed_hz = spidev->speed_hz;
#ifdef VERBOSE
		dev_dbg(&spidev->spi->dev,
			"  xfer len %zd %s%s%s%dbits %u usec %uHz\n",
			u_tmp->len,
			u_tmp->rx_buf ? "rx " : "",
			u_tmp->tx_buf ? "tx " : "",
			u_tmp->cs_change ? "cs " : "",
			u_tmp->bits_per_word ? : spidev->spi->bits_per_word,
			u_tmp->delay_usecs,
			u_tmp->speed_hz ? : spidev->spi->max_speed_hz);
#endif
		spi_message_add_tail(k_tmp, &msg);
	}

	status = spidev_sync(spidev, &msg);
	if (status < 0)
		goto done;

	/* copy any rx data out of bounce buffer */
	rx_buf = spidev->rx_buffer;
	for (n = n_xfers, u_tmp = u_xfers; n; n--, u_tmp++) {
		if (u_tmp->rx_buf) {
			if (__copy_to_user((u8 __user *)
					(uintptr_t) u_tmp->rx_buf, rx_buf,
					u_tmp->len)) {
				status = -EFAULT;
				goto done;
			}
		}
		rx_buf += u_tmp->len;
	}
	status = total;

done:
	kfree(k_xfers);
	return status;
}

static long
spidev_ioctl(struct file *filp, unsigned int cmd, unsigned long arg)
{
	int			err = 0;
	int			retval = 0;
	struct spidev_data	*spidev;
	struct spi_device	*spi;
	u32			tmp;
	unsigned		n_ioc;
	struct spi_ioc_transfer	*ioc;

	/* Check type and command number */
	if (_IOC_TYPE(cmd) != SPI_IOC_MAGIC)
		return -ENOTTY;

	/* Check access direction once here; don't repeat below.
	 * IOC_DIR is from the user perspective, while access_ok is
	 * from the kernel perspective; so they look reversed.
	 */
	if (_IOC_DIR(cmd) & _IOC_READ)
		err = !access_ok(VERIFY_WRITE,
				(void __user *)arg, _IOC_SIZE(cmd));
	if (err == 0 && _IOC_DIR(cmd) & _IOC_WRITE)
		err = !access_ok(VERIFY_READ,
				(void __user *)arg, _IOC_SIZE(cmd));
	if (err)
		return -EFAULT;

	/* guard against device removal before, or while,
	 * we issue this ioctl.
	 */
	spidev = filp->private_data;
	spin_lock_irq(&spidev->spi_lock);
	spi = spi_dev_get(spidev->spi);
	spin_unlock_irq(&spidev->spi_lock);

	if (spi == NULL)
		return -ESHUTDOWN;

	/* use the buffer lock here for triple duty:
	 *  - prevent I/O (from us) so calling spi_setup() is safe;
	 *  - prevent concurrent SPI_IOC_WR_* from morphing
	 *    data fields while SPI_IOC_RD_* reads them;
	 *  - SPI_IOC_MESSAGE needs the buffer locked "normally".
	 */
	mutex_lock(&spidev->buf_lock);

	switch (cmd) {
	/* read requests */
	case SPI_IOC_RD_MODE:
		retval = __put_user(spi->mode & SPI_MODE_MASK,
					(__u8 __user *)arg);
		break;
	case SPI_IOC_RD_MODE32:
		retval = __put_user(spi->mode & SPI_MODE_MASK,
					(__u32 __user *)arg);
		break;
	case SPI_IOC_RD_LSB_FIRST:
		retval = __put_user((spi->mode & SPI_LSB_FIRST) ?  1 : 0,
					(__u8 __user *)arg);
		break;
	case SPI_IOC_RD_BITS_PER_WORD:
		retval = __put_user(spi->bits_per_word, (__u8 __user *)arg);
		break;
	case SPI_IOC_RD_MAX_SPEED_HZ:
		retval = __put_user(spidev->speed_hz, (__u32 __user *)arg);
		break;

	/* write requests */
	case SPI_IOC_WR_MODE:
	case SPI_IOC_WR_MODE32:
		if (cmd == SPI_IOC_WR_MODE)
			retval = __get_user(tmp, (u8 __user *)arg);
		else
			retval = __get_user(tmp, (u32 __user *)arg);
		if (retval == 0) {
			u32	save = spi->mode;

			if (tmp & ~SPI_MODE_MASK) {
				retval = -EINVAL;
				break;
			}

			tmp |= spi->mode & ~SPI_MODE_MASK;
			spi->mode = (u16)tmp;
			retval = spi_setup(spi);
			if (retval < 0)
				spi->mode = save;
			else
				dev_dbg(&spi->dev, "spi mode %x\n", tmp);
		}
		break;
	case SPI_IOC_WR_LSB_FIRST:
		retval = __get_user(tmp, (__u8 __user *)arg);
		if (retval == 0) {
			u32	save = spi->mode;

			if (tmp)
				spi->mode |= SPI_LSB_FIRST;
			else
				spi->mode &= ~SPI_LSB_FIRST;
			retval = spi_setup(spi);
			if (retval < 0)
				spi->mode = save;
			else
				dev_dbg(&spi->dev, "%csb first\n",
						tmp ? 'l' : 'm');
		}
		break;
	case SPI_IOC_WR_BITS_PER_WORD:
		retval = __get_user(tmp, (__u8 __user *)arg);
		if (retval == 0) {
			u8	save = spi->bits_per_word;

			spi->bits_per_word = tmp;
			retval = spi_setup(spi);
			if (retval < 0)
				spi->bits_per_word = save;
			else
				dev_dbg(&spi->dev, "%d bits per word\n", tmp);
		}
		break;
	case SPI_IOC_WR_MAX_SPEED_HZ:
		retval = __get_user(tmp, (__u32 __user *)arg);
		if (retval == 0) {
			u32	save = spi->max_speed_hz;

			spi->max_speed_hz = tmp;
			retval = spi_setup(spi);
			if (retval >= 0)
				spidev->speed_hz = tmp;
			else
				dev_dbg(&spi->dev, "%d Hz (max)\n", tmp);
			spi->max_speed_hz = save;
		}
		break;

	default:
		/* segmented and/or full-duplex I/O request */
		if (_IOC_NR(cmd) != _IOC_NR(SPI_IOC_MESSAGE(0))
				|| _IOC_DIR(cmd) != _IOC_WRITE) {
			retval = -ENOTTY;
			break;
		}

		tmp = _IOC_SIZE(cmd);
		if ((tmp % sizeof(struct spi_ioc_transfer)) != 0) {
			retval = -EINVAL;
			break;
		}
		n_ioc = tmp / sizeof(struct spi_ioc_transfer);
		if (n_ioc == 0)
			break;

		/* copy into scratch area */
		ioc = kmalloc(tmp, GFP_KERNEL);
		if (!ioc) {
			retval = -ENOMEM;
			break;
		}
		if (__copy_from_user(ioc, (void __user *)arg, tmp)) {
			kfree(ioc);
			retval = -EFAULT;
			break;
		}

		/* translate to spi_message, execute */
		retval = spidev_message(spidev, ioc, n_ioc);
		kfree(ioc);
		break;
	}

	mutex_unlock(&spidev->buf_lock);
	spi_dev_put(spi);
	return retval;
}

#ifdef CONFIG_COMPAT
static long
spidev_compat_ioctl(struct file *filp, unsigned int cmd, unsigned long arg)
{
	return spidev_ioctl(filp, cmd, (unsigned long)compat_ptr(arg));
}
#else
#define spidev_compat_ioctl NULL
#endif /* CONFIG_COMPAT */

static int spidev_open(struct inode *inode, struct file *filp)
{
	struct spidev_data	*spidev;
	int			status = -ENXIO;

	mutex_lock(&device_list_lock);

	list_for_each_entry(spidev, &device_list, device_entry) {
		if (spidev->devt == inode->i_rdev) {
			status = 0;
			break;
		}
	}

	if (status) {
		pr_debug("spidev: nothing for minor %d\n", iminor(inode));
		goto err_find_dev;
	}

	if (!spidev->tx_buffer) {
		spidev->tx_buffer = kmalloc(bufsiz, GFP_KERNEL);
		if (!spidev->tx_buffer) {
				dev_dbg(&spidev->spi->dev, "open/ENOMEM\n");
				status = -ENOMEM;
			goto err_find_dev;
			}
		}

	if (!spidev->rx_buffer) {
		spidev->rx_buffer = kmalloc(bufsiz, GFP_KERNEL);
		if (!spidev->rx_buffer) {
			dev_dbg(&spidev->spi->dev, "open/ENOMEM\n");
			status = -ENOMEM;
			goto err_alloc_rx_buf;
		}
	}

	spidev->users++;
	filp->private_data = spidev;
	nonseekable_open(inode, filp);

	mutex_unlock(&device_list_lock);
	return 0;

err_alloc_rx_buf:
	kfree(spidev->tx_buffer);
	spidev->tx_buffer = NULL;
err_find_dev:
	mutex_unlock(&device_list_lock);
	return status;
}

static int spidev_release(struct inode *inode, struct file *filp)
{
	struct spidev_data	*spidev;
	int			status = 0;

	mutex_lock(&device_list_lock);
	spidev = filp->private_data;
	filp->private_data = NULL;

	/* last close? */
	spidev->users--;
	if (!spidev->users) {
		int		dofree;

		kfree(spidev->tx_buffer);
		spidev->tx_buffer = NULL;

		kfree(spidev->rx_buffer);
		spidev->rx_buffer = NULL;
<<<<<<< HEAD
=======

		spidev->speed_hz = spidev->spi->max_speed_hz;
>>>>>>> e529fea9

		/* ... after we unbound from the underlying device? */
		spin_lock_irq(&spidev->spi_lock);
		dofree = (spidev->spi == NULL);
		spin_unlock_irq(&spidev->spi_lock);

		if (dofree)
			kfree(spidev);
	}
	mutex_unlock(&device_list_lock);

	return status;
}

static const struct file_operations spidev_fops = {
	.owner =	THIS_MODULE,
	/* REVISIT switch to aio primitives, so that userspace
	 * gets more complete API coverage.  It'll simplify things
	 * too, except for the locking.
	 */
	.write =	spidev_write,
	.read =		spidev_read,
	.unlocked_ioctl = spidev_ioctl,
	.compat_ioctl = spidev_compat_ioctl,
	.open =		spidev_open,
	.release =	spidev_release,
	.llseek =	no_llseek,
};

/*-------------------------------------------------------------------------*/

/* The main reason to have this class is to make mdev/udev create the
 * /dev/spidevB.C character device nodes exposing our userspace API.
 * It also simplifies memory management.
 */

static struct class *spidev_class;

/*-------------------------------------------------------------------------*/

static int spidev_probe(struct spi_device *spi)
{
	struct spidev_data	*spidev;
	int			status;
	unsigned long		minor;

	/* Allocate driver data */
	spidev = kzalloc(sizeof(*spidev), GFP_KERNEL);
	if (!spidev)
		return -ENOMEM;

	/* Initialize the driver data */
	spidev->spi = spi;
	spin_lock_init(&spidev->spi_lock);
	mutex_init(&spidev->buf_lock);

	INIT_LIST_HEAD(&spidev->device_entry);

	/* If we can allocate a minor number, hook up this device.
	 * Reusing minors is fine so long as udev or mdev is working.
	 */
	mutex_lock(&device_list_lock);
	minor = find_first_zero_bit(minors, N_SPI_MINORS);
	if (minor < N_SPI_MINORS) {
		struct device *dev;

		spidev->devt = MKDEV(SPIDEV_MAJOR, minor);
		dev = device_create(spidev_class, &spi->dev, spidev->devt,
				    spidev, "spidev%d.%d",
				    spi->master->bus_num, spi->chip_select);
		status = PTR_ERR_OR_ZERO(dev);
	} else {
		dev_dbg(&spi->dev, "no minor number available!\n");
		status = -ENODEV;
	}
	if (status == 0) {
		set_bit(minor, minors);
		list_add(&spidev->device_entry, &device_list);
	}
	mutex_unlock(&device_list_lock);

	spidev->speed_hz = spi->max_speed_hz;

	if (status == 0)
		spi_set_drvdata(spi, spidev);
	else
		kfree(spidev);

	return status;
}

static int spidev_remove(struct spi_device *spi)
{
	struct spidev_data	*spidev = spi_get_drvdata(spi);

	/* make sure ops on existing fds can abort cleanly */
	spin_lock_irq(&spidev->spi_lock);
	spidev->spi = NULL;
	spin_unlock_irq(&spidev->spi_lock);

	/* prevent new opens */
	mutex_lock(&device_list_lock);
	list_del(&spidev->device_entry);
	device_destroy(spidev_class, spidev->devt);
	clear_bit(MINOR(spidev->devt), minors);
	if (spidev->users == 0)
		kfree(spidev);
	mutex_unlock(&device_list_lock);

	return 0;
}

static const struct of_device_id spidev_dt_ids[] = {
	{ .compatible = "rohm,dh2228fv" },
	{},
};

MODULE_DEVICE_TABLE(of, spidev_dt_ids);

static struct spi_driver spidev_spi_driver = {
	.driver = {
		.name =		"spidev",
		.owner =	THIS_MODULE,
		.of_match_table = of_match_ptr(spidev_dt_ids),
	},
	.probe =	spidev_probe,
	.remove =	spidev_remove,

	/* NOTE:  suspend/resume methods are not necessary here.
	 * We don't do anything except pass the requests to/from
	 * the underlying controller.  The refrigerator handles
	 * most issues; the controller driver handles the rest.
	 */
};

/*-------------------------------------------------------------------------*/

static int __init spidev_init(void)
{
	int status;

	/* Claim our 256 reserved device numbers.  Then register a class
	 * that will key udev/mdev to add/remove /dev nodes.  Last, register
	 * the driver which manages those device numbers.
	 */
	BUILD_BUG_ON(N_SPI_MINORS > 256);
	status = register_chrdev(SPIDEV_MAJOR, "spi", &spidev_fops);
	if (status < 0)
		return status;

	spidev_class = class_create(THIS_MODULE, "spidev");
	if (IS_ERR(spidev_class)) {
		unregister_chrdev(SPIDEV_MAJOR, spidev_spi_driver.driver.name);
		return PTR_ERR(spidev_class);
	}

	status = spi_register_driver(&spidev_spi_driver);
	if (status < 0) {
		class_destroy(spidev_class);
		unregister_chrdev(SPIDEV_MAJOR, spidev_spi_driver.driver.name);
	}
	return status;
}
module_init(spidev_init);

static void __exit spidev_exit(void)
{
	spi_unregister_driver(&spidev_spi_driver);
	class_destroy(spidev_class);
	unregister_chrdev(SPIDEV_MAJOR, spidev_spi_driver.driver.name);
}
module_exit(spidev_exit);

MODULE_AUTHOR("Andrea Paterniani, <a.paterniani@swapp-eng.it>");
MODULE_DESCRIPTION("User mode SPI device interface");
MODULE_LICENSE("GPL");
MODULE_ALIAS("spi:spidev");<|MERGE_RESOLUTION|>--- conflicted
+++ resolved
@@ -87,10 +87,7 @@
 	unsigned		users;
 	u8			*tx_buffer;
 	u8			*rx_buffer;
-<<<<<<< HEAD
-=======
 	u32			speed_hz;
->>>>>>> e529fea9
 };
 
 static LIST_HEAD(device_list);
@@ -578,11 +575,8 @@
 
 		kfree(spidev->rx_buffer);
 		spidev->rx_buffer = NULL;
-<<<<<<< HEAD
-=======
 
 		spidev->speed_hz = spidev->spi->max_speed_hz;
->>>>>>> e529fea9
 
 		/* ... after we unbound from the underlying device? */
 		spin_lock_irq(&spidev->spi_lock);
