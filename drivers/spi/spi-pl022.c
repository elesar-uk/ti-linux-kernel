/*
 * A driver for the ARM PL022 PrimeCell SSP/SPI bus master.
 *
 * Copyright (C) 2008-2009 ST-Ericsson AB
 * Copyright (C) 2006 STMicroelectronics Pvt. Ltd.
 *
 * Author: Linus Walleij <linus.walleij@stericsson.com>
 *
 * Initial version inspired by:
 *	linux-2.6.17-rc3-mm1/drivers/spi/pxa2xx_spi.c
 * Initial adoption to PL022 by:
 *      Sachin Verma <sachin.verma@st.com>
 *
 * This program is free software; you can redistribute it and/or modify
 * it under the terms of the GNU General Public License as published by
 * the Free Software Foundation; either version 2 of the License, or
 * (at your option) any later version.
 *
 * This program is distributed in the hope that it will be useful,
 * but WITHOUT ANY WARRANTY; without even the implied warranty of
 * MERCHANTABILITY or FITNESS FOR A PARTICULAR PURPOSE.  See the
 * GNU General Public License for more details.
 */

#include <linux/init.h>
#include <linux/module.h>
#include <linux/device.h>
#include <linux/ioport.h>
#include <linux/errno.h>
#include <linux/interrupt.h>
#include <linux/spi/spi.h>
#include <linux/delay.h>
#include <linux/clk.h>
#include <linux/err.h>
#include <linux/amba/bus.h>
#include <linux/amba/pl022.h>
#include <linux/io.h>
#include <linux/slab.h>
#include <linux/dmaengine.h>
#include <linux/dma-mapping.h>
#include <linux/scatterlist.h>
#include <linux/pm_runtime.h>

/*
 * This macro is used to define some register default values.
 * reg is masked with mask, the OR:ed with an (again masked)
 * val shifted sb steps to the left.
 */
#define SSP_WRITE_BITS(reg, val, mask, sb) \
 ((reg) = (((reg) & ~(mask)) | (((val)<<(sb)) & (mask))))

/*
 * This macro is also used to define some default values.
 * It will just shift val by sb steps to the left and mask
 * the result with mask.
 */
#define GEN_MASK_BITS(val, mask, sb) \
 (((val)<<(sb)) & (mask))

#define DRIVE_TX		0
#define DO_NOT_DRIVE_TX		1

#define DO_NOT_QUEUE_DMA	0
#define QUEUE_DMA		1

#define RX_TRANSFER		1
#define TX_TRANSFER		2

/*
 * Macros to access SSP Registers with their offsets
 */
#define SSP_CR0(r)	(r + 0x000)
#define SSP_CR1(r)	(r + 0x004)
#define SSP_DR(r)	(r + 0x008)
#define SSP_SR(r)	(r + 0x00C)
#define SSP_CPSR(r)	(r + 0x010)
#define SSP_IMSC(r)	(r + 0x014)
#define SSP_RIS(r)	(r + 0x018)
#define SSP_MIS(r)	(r + 0x01C)
#define SSP_ICR(r)	(r + 0x020)
#define SSP_DMACR(r)	(r + 0x024)
#define SSP_ITCR(r)	(r + 0x080)
#define SSP_ITIP(r)	(r + 0x084)
#define SSP_ITOP(r)	(r + 0x088)
#define SSP_TDR(r)	(r + 0x08C)

#define SSP_PID0(r)	(r + 0xFE0)
#define SSP_PID1(r)	(r + 0xFE4)
#define SSP_PID2(r)	(r + 0xFE8)
#define SSP_PID3(r)	(r + 0xFEC)

#define SSP_CID0(r)	(r + 0xFF0)
#define SSP_CID1(r)	(r + 0xFF4)
#define SSP_CID2(r)	(r + 0xFF8)
#define SSP_CID3(r)	(r + 0xFFC)

/*
 * SSP Control Register 0  - SSP_CR0
 */
#define SSP_CR0_MASK_DSS	(0x0FUL << 0)
#define SSP_CR0_MASK_FRF	(0x3UL << 4)
#define SSP_CR0_MASK_SPO	(0x1UL << 6)
#define SSP_CR0_MASK_SPH	(0x1UL << 7)
#define SSP_CR0_MASK_SCR	(0xFFUL << 8)

/*
 * The ST version of this block moves som bits
 * in SSP_CR0 and extends it to 32 bits
 */
#define SSP_CR0_MASK_DSS_ST	(0x1FUL << 0)
#define SSP_CR0_MASK_HALFDUP_ST	(0x1UL << 5)
#define SSP_CR0_MASK_CSS_ST	(0x1FUL << 16)
#define SSP_CR0_MASK_FRF_ST	(0x3UL << 21)

/*
 * SSP Control Register 0  - SSP_CR1
 */
#define SSP_CR1_MASK_LBM	(0x1UL << 0)
#define SSP_CR1_MASK_SSE	(0x1UL << 1)
#define SSP_CR1_MASK_MS		(0x1UL << 2)
#define SSP_CR1_MASK_SOD	(0x1UL << 3)

/*
 * The ST version of this block adds some bits
 * in SSP_CR1
 */
#define SSP_CR1_MASK_RENDN_ST	(0x1UL << 4)
#define SSP_CR1_MASK_TENDN_ST	(0x1UL << 5)
#define SSP_CR1_MASK_MWAIT_ST	(0x1UL << 6)
#define SSP_CR1_MASK_RXIFLSEL_ST (0x7UL << 7)
#define SSP_CR1_MASK_TXIFLSEL_ST (0x7UL << 10)
/* This one is only in the PL023 variant */
#define SSP_CR1_MASK_FBCLKDEL_ST (0x7UL << 13)

/*
 * SSP Status Register - SSP_SR
 */
#define SSP_SR_MASK_TFE		(0x1UL << 0) /* Transmit FIFO empty */
#define SSP_SR_MASK_TNF		(0x1UL << 1) /* Transmit FIFO not full */
#define SSP_SR_MASK_RNE		(0x1UL << 2) /* Receive FIFO not empty */
#define SSP_SR_MASK_RFF		(0x1UL << 3) /* Receive FIFO full */
#define SSP_SR_MASK_BSY		(0x1UL << 4) /* Busy Flag */

/*
 * SSP Clock Prescale Register  - SSP_CPSR
 */
#define SSP_CPSR_MASK_CPSDVSR	(0xFFUL << 0)

/*
 * SSP Interrupt Mask Set/Clear Register - SSP_IMSC
 */
#define SSP_IMSC_MASK_RORIM (0x1UL << 0) /* Receive Overrun Interrupt mask */
#define SSP_IMSC_MASK_RTIM  (0x1UL << 1) /* Receive timeout Interrupt mask */
#define SSP_IMSC_MASK_RXIM  (0x1UL << 2) /* Receive FIFO Interrupt mask */
#define SSP_IMSC_MASK_TXIM  (0x1UL << 3) /* Transmit FIFO Interrupt mask */

/*
 * SSP Raw Interrupt Status Register - SSP_RIS
 */
/* Receive Overrun Raw Interrupt status */
#define SSP_RIS_MASK_RORRIS		(0x1UL << 0)
/* Receive Timeout Raw Interrupt status */
#define SSP_RIS_MASK_RTRIS		(0x1UL << 1)
/* Receive FIFO Raw Interrupt status */
#define SSP_RIS_MASK_RXRIS		(0x1UL << 2)
/* Transmit FIFO Raw Interrupt status */
#define SSP_RIS_MASK_TXRIS		(0x1UL << 3)

/*
 * SSP Masked Interrupt Status Register - SSP_MIS
 */
/* Receive Overrun Masked Interrupt status */
#define SSP_MIS_MASK_RORMIS		(0x1UL << 0)
/* Receive Timeout Masked Interrupt status */
#define SSP_MIS_MASK_RTMIS		(0x1UL << 1)
/* Receive FIFO Masked Interrupt status */
#define SSP_MIS_MASK_RXMIS		(0x1UL << 2)
/* Transmit FIFO Masked Interrupt status */
#define SSP_MIS_MASK_TXMIS		(0x1UL << 3)

/*
 * SSP Interrupt Clear Register - SSP_ICR
 */
/* Receive Overrun Raw Clear Interrupt bit */
#define SSP_ICR_MASK_RORIC		(0x1UL << 0)
/* Receive Timeout Clear Interrupt bit */
#define SSP_ICR_MASK_RTIC		(0x1UL << 1)

/*
 * SSP DMA Control Register - SSP_DMACR
 */
/* Receive DMA Enable bit */
#define SSP_DMACR_MASK_RXDMAE		(0x1UL << 0)
/* Transmit DMA Enable bit */
#define SSP_DMACR_MASK_TXDMAE		(0x1UL << 1)

/*
 * SSP Integration Test control Register - SSP_ITCR
 */
#define SSP_ITCR_MASK_ITEN		(0x1UL << 0)
#define SSP_ITCR_MASK_TESTFIFO		(0x1UL << 1)

/*
 * SSP Integration Test Input Register - SSP_ITIP
 */
#define ITIP_MASK_SSPRXD		 (0x1UL << 0)
#define ITIP_MASK_SSPFSSIN		 (0x1UL << 1)
#define ITIP_MASK_SSPCLKIN		 (0x1UL << 2)
#define ITIP_MASK_RXDMAC		 (0x1UL << 3)
#define ITIP_MASK_TXDMAC		 (0x1UL << 4)
#define ITIP_MASK_SSPTXDIN		 (0x1UL << 5)

/*
 * SSP Integration Test output Register - SSP_ITOP
 */
#define ITOP_MASK_SSPTXD		 (0x1UL << 0)
#define ITOP_MASK_SSPFSSOUT		 (0x1UL << 1)
#define ITOP_MASK_SSPCLKOUT		 (0x1UL << 2)
#define ITOP_MASK_SSPOEn		 (0x1UL << 3)
#define ITOP_MASK_SSPCTLOEn		 (0x1UL << 4)
#define ITOP_MASK_RORINTR		 (0x1UL << 5)
#define ITOP_MASK_RTINTR		 (0x1UL << 6)
#define ITOP_MASK_RXINTR		 (0x1UL << 7)
#define ITOP_MASK_TXINTR		 (0x1UL << 8)
#define ITOP_MASK_INTR			 (0x1UL << 9)
#define ITOP_MASK_RXDMABREQ		 (0x1UL << 10)
#define ITOP_MASK_RXDMASREQ		 (0x1UL << 11)
#define ITOP_MASK_TXDMABREQ		 (0x1UL << 12)
#define ITOP_MASK_TXDMASREQ		 (0x1UL << 13)

/*
 * SSP Test Data Register - SSP_TDR
 */
#define TDR_MASK_TESTDATA		(0xFFFFFFFF)

/*
 * Message State
 * we use the spi_message.state (void *) pointer to
 * hold a single state value, that's why all this
 * (void *) casting is done here.
 */
#define STATE_START			((void *) 0)
#define STATE_RUNNING			((void *) 1)
#define STATE_DONE			((void *) 2)
#define STATE_ERROR			((void *) -1)

/*
 * SSP State - Whether Enabled or Disabled
 */
#define SSP_DISABLED			(0)
#define SSP_ENABLED			(1)

/*
 * SSP DMA State - Whether DMA Enabled or Disabled
 */
#define SSP_DMA_DISABLED		(0)
#define SSP_DMA_ENABLED			(1)

/*
 * SSP Clock Defaults
 */
#define SSP_DEFAULT_CLKRATE 0x2
#define SSP_DEFAULT_PRESCALE 0x40

/*
 * SSP Clock Parameter ranges
 */
#define CPSDVR_MIN 0x02
#define CPSDVR_MAX 0xFE
#define SCR_MIN 0x00
#define SCR_MAX 0xFF

/*
 * SSP Interrupt related Macros
 */
#define DEFAULT_SSP_REG_IMSC  0x0UL
#define DISABLE_ALL_INTERRUPTS DEFAULT_SSP_REG_IMSC
#define ENABLE_ALL_INTERRUPTS (~DEFAULT_SSP_REG_IMSC)

#define CLEAR_ALL_INTERRUPTS  0x3

#define SPI_POLLING_TIMEOUT 1000

/*
 * The type of reading going on on this chip
 */
enum ssp_reading {
	READING_NULL,
	READING_U8,
	READING_U16,
	READING_U32
};

/**
 * The type of writing going on on this chip
 */
enum ssp_writing {
	WRITING_NULL,
	WRITING_U8,
	WRITING_U16,
	WRITING_U32
};

/**
 * struct vendor_data - vendor-specific config parameters
 * for PL022 derivates
 * @fifodepth: depth of FIFOs (both)
 * @max_bpw: maximum number of bits per word
 * @unidir: supports unidirection transfers
 * @extended_cr: 32 bit wide control register 0 with extra
 * features and extra features in CR1 as found in the ST variants
 * @pl023: supports a subset of the ST extensions called "PL023"
 */
struct vendor_data {
	int fifodepth;
	int max_bpw;
	bool unidir;
	bool extended_cr;
	bool pl023;
	bool loopback;
};

/**
 * struct pl022 - This is the private SSP driver data structure
 * @adev: AMBA device model hookup
 * @vendor: vendor data for the IP block
 * @phybase: the physical memory where the SSP device resides
 * @virtbase: the virtual memory where the SSP is mapped
 * @clk: outgoing clock "SPICLK" for the SPI bus
 * @master: SPI framework hookup
 * @master_info: controller-specific data from machine setup
 * @kworker: thread struct for message pump
 * @kworker_task: pointer to task for message pump kworker thread
 * @pump_messages: work struct for scheduling work to the message pump
 * @queue_lock: spinlock to syncronise access to message queue
 * @queue: message queue
 * @busy: message pump is busy
 * @running: message pump is running
 * @pump_transfers: Tasklet used in Interrupt Transfer mode
 * @cur_msg: Pointer to current spi_message being processed
 * @cur_transfer: Pointer to current spi_transfer
 * @cur_chip: pointer to current clients chip(assigned from controller_state)
 * @next_msg_cs_active: the next message in the queue has been examined
 *  and it was found that it uses the same chip select as the previous
 *  message, so we left it active after the previous transfer, and it's
 *  active already.
 * @tx: current position in TX buffer to be read
 * @tx_end: end position in TX buffer to be read
 * @rx: current position in RX buffer to be written
 * @rx_end: end position in RX buffer to be written
 * @read: the type of read currently going on
 * @write: the type of write currently going on
 * @exp_fifo_level: expected FIFO level
 * @dma_rx_channel: optional channel for RX DMA
 * @dma_tx_channel: optional channel for TX DMA
 * @sgt_rx: scattertable for the RX transfer
 * @sgt_tx: scattertable for the TX transfer
 * @dummypage: a dummy page used for driving data on the bus with DMA
 */
struct pl022 {
	struct amba_device		*adev;
	struct vendor_data		*vendor;
	resource_size_t			phybase;
	void __iomem			*virtbase;
	struct clk			*clk;
	struct spi_master		*master;
	struct pl022_ssp_controller	*master_info;
	/* Message per-transfer pump */
	struct tasklet_struct		pump_transfers;
	struct spi_message		*cur_msg;
	struct spi_transfer		*cur_transfer;
	struct chip_data		*cur_chip;
	bool				next_msg_cs_active;
	void				*tx;
	void				*tx_end;
	void				*rx;
	void				*rx_end;
	enum ssp_reading		read;
	enum ssp_writing		write;
	u32				exp_fifo_level;
	enum ssp_rx_level_trig		rx_lev_trig;
	enum ssp_tx_level_trig		tx_lev_trig;
	/* DMA settings */
#ifdef CONFIG_DMA_ENGINE
	struct dma_chan			*dma_rx_channel;
	struct dma_chan			*dma_tx_channel;
	struct sg_table			sgt_rx;
	struct sg_table			sgt_tx;
	char				*dummypage;
	bool				dma_running;
#endif
};

/**
 * struct chip_data - To maintain runtime state of SSP for each client chip
 * @cr0: Value of control register CR0 of SSP - on later ST variants this
 *       register is 32 bits wide rather than just 16
 * @cr1: Value of control register CR1 of SSP
 * @dmacr: Value of DMA control Register of SSP
 * @cpsr: Value of Clock prescale register
 * @n_bytes: how many bytes(power of 2) reqd for a given data width of client
 * @enable_dma: Whether to enable DMA or not
 * @read: function ptr to be used to read when doing xfer for this chip
 * @write: function ptr to be used to write when doing xfer for this chip
 * @cs_control: chip select callback provided by chip
 * @xfer_type: polling/interrupt/DMA
 *
 * Runtime state of the SSP controller, maintained per chip,
 * This would be set according to the current message that would be served
 */
struct chip_data {
	u32 cr0;
	u16 cr1;
	u16 dmacr;
	u16 cpsr;
	u8 n_bytes;
	bool enable_dma;
	enum ssp_reading read;
	enum ssp_writing write;
	void (*cs_control) (u32 command);
	int xfer_type;
};

/**
 * null_cs_control - Dummy chip select function
 * @command: select/delect the chip
 *
 * If no chip select function is provided by client this is used as dummy
 * chip select
 */
static void null_cs_control(u32 command)
{
	pr_debug("pl022: dummy chip select control, CS=0x%x\n", command);
}

/**
 * giveback - current spi_message is over, schedule next message and call
 * callback of this message. Assumes that caller already
 * set message->status; dma and pio irqs are blocked
 * @pl022: SSP driver private data structure
 */
static void giveback(struct pl022 *pl022)
{
	struct spi_transfer *last_transfer;
	pl022->next_msg_cs_active = false;

	last_transfer = list_entry(pl022->cur_msg->transfers.prev,
					struct spi_transfer,
					transfer_list);

	/* Delay if requested before any change in chip select */
	if (last_transfer->delay_usecs)
		/*
		 * FIXME: This runs in interrupt context.
		 * Is this really smart?
		 */
		udelay(last_transfer->delay_usecs);

	if (!last_transfer->cs_change) {
		struct spi_message *next_msg;

		/*
		 * cs_change was not set. We can keep the chip select
		 * enabled if there is message in the queue and it is
		 * for the same spi device.
		 *
		 * We cannot postpone this until pump_messages, because
		 * after calling msg->complete (below) the driver that
		 * sent the current message could be unloaded, which
		 * could invalidate the cs_control() callback...
		 */
		/* get a pointer to the next message, if any */
		next_msg = spi_get_next_queued_message(pl022->master);

		/*
		 * see if the next and current messages point
		 * to the same spi device.
		 */
		if (next_msg && next_msg->spi != pl022->cur_msg->spi)
			next_msg = NULL;
		if (!next_msg || pl022->cur_msg->state == STATE_ERROR)
			pl022->cur_chip->cs_control(SSP_CHIP_DESELECT);
		else
			pl022->next_msg_cs_active = true;

	}

	pl022->cur_msg = NULL;
	pl022->cur_transfer = NULL;
	pl022->cur_chip = NULL;
	spi_finalize_current_message(pl022->master);
}

/**
 * flush - flush the FIFO to reach a clean state
 * @pl022: SSP driver private data structure
 */
static int flush(struct pl022 *pl022)
{
	unsigned long limit = loops_per_jiffy << 1;

	dev_dbg(&pl022->adev->dev, "flush\n");
	do {
		while (readw(SSP_SR(pl022->virtbase)) & SSP_SR_MASK_RNE)
			readw(SSP_DR(pl022->virtbase));
	} while ((readw(SSP_SR(pl022->virtbase)) & SSP_SR_MASK_BSY) && limit--);

	pl022->exp_fifo_level = 0;

	return limit;
}

/**
 * restore_state - Load configuration of current chip
 * @pl022: SSP driver private data structure
 */
static void restore_state(struct pl022 *pl022)
{
	struct chip_data *chip = pl022->cur_chip;

	if (pl022->vendor->extended_cr)
		writel(chip->cr0, SSP_CR0(pl022->virtbase));
	else
		writew(chip->cr0, SSP_CR0(pl022->virtbase));
	writew(chip->cr1, SSP_CR1(pl022->virtbase));
	writew(chip->dmacr, SSP_DMACR(pl022->virtbase));
	writew(chip->cpsr, SSP_CPSR(pl022->virtbase));
	writew(DISABLE_ALL_INTERRUPTS, SSP_IMSC(pl022->virtbase));
	writew(CLEAR_ALL_INTERRUPTS, SSP_ICR(pl022->virtbase));
}

/*
 * Default SSP Register Values
 */
#define DEFAULT_SSP_REG_CR0 ( \
	GEN_MASK_BITS(SSP_DATA_BITS_12, SSP_CR0_MASK_DSS, 0)	| \
	GEN_MASK_BITS(SSP_INTERFACE_MOTOROLA_SPI, SSP_CR0_MASK_FRF, 4) | \
	GEN_MASK_BITS(SSP_CLK_POL_IDLE_LOW, SSP_CR0_MASK_SPO, 6) | \
	GEN_MASK_BITS(SSP_CLK_SECOND_EDGE, SSP_CR0_MASK_SPH, 7) | \
	GEN_MASK_BITS(SSP_DEFAULT_CLKRATE, SSP_CR0_MASK_SCR, 8) \
)

/* ST versions have slightly different bit layout */
#define DEFAULT_SSP_REG_CR0_ST ( \
	GEN_MASK_BITS(SSP_DATA_BITS_12, SSP_CR0_MASK_DSS_ST, 0)	| \
	GEN_MASK_BITS(SSP_MICROWIRE_CHANNEL_FULL_DUPLEX, SSP_CR0_MASK_HALFDUP_ST, 5) | \
	GEN_MASK_BITS(SSP_CLK_POL_IDLE_LOW, SSP_CR0_MASK_SPO, 6) | \
	GEN_MASK_BITS(SSP_CLK_SECOND_EDGE, SSP_CR0_MASK_SPH, 7) | \
	GEN_MASK_BITS(SSP_DEFAULT_CLKRATE, SSP_CR0_MASK_SCR, 8) | \
	GEN_MASK_BITS(SSP_BITS_8, SSP_CR0_MASK_CSS_ST, 16)	| \
	GEN_MASK_BITS(SSP_INTERFACE_MOTOROLA_SPI, SSP_CR0_MASK_FRF_ST, 21) \
)

/* The PL023 version is slightly different again */
#define DEFAULT_SSP_REG_CR0_ST_PL023 ( \
	GEN_MASK_BITS(SSP_DATA_BITS_12, SSP_CR0_MASK_DSS_ST, 0)	| \
	GEN_MASK_BITS(SSP_CLK_POL_IDLE_LOW, SSP_CR0_MASK_SPO, 6) | \
	GEN_MASK_BITS(SSP_CLK_SECOND_EDGE, SSP_CR0_MASK_SPH, 7) | \
	GEN_MASK_BITS(SSP_DEFAULT_CLKRATE, SSP_CR0_MASK_SCR, 8) \
)

#define DEFAULT_SSP_REG_CR1 ( \
	GEN_MASK_BITS(LOOPBACK_DISABLED, SSP_CR1_MASK_LBM, 0) | \
	GEN_MASK_BITS(SSP_DISABLED, SSP_CR1_MASK_SSE, 1) | \
	GEN_MASK_BITS(SSP_MASTER, SSP_CR1_MASK_MS, 2) | \
	GEN_MASK_BITS(DO_NOT_DRIVE_TX, SSP_CR1_MASK_SOD, 3) \
)

/* ST versions extend this register to use all 16 bits */
#define DEFAULT_SSP_REG_CR1_ST ( \
	DEFAULT_SSP_REG_CR1 | \
	GEN_MASK_BITS(SSP_RX_MSB, SSP_CR1_MASK_RENDN_ST, 4) | \
	GEN_MASK_BITS(SSP_TX_MSB, SSP_CR1_MASK_TENDN_ST, 5) | \
	GEN_MASK_BITS(SSP_MWIRE_WAIT_ZERO, SSP_CR1_MASK_MWAIT_ST, 6) |\
	GEN_MASK_BITS(SSP_RX_1_OR_MORE_ELEM, SSP_CR1_MASK_RXIFLSEL_ST, 7) | \
	GEN_MASK_BITS(SSP_TX_1_OR_MORE_EMPTY_LOC, SSP_CR1_MASK_TXIFLSEL_ST, 10) \
)

/*
 * The PL023 variant has further differences: no loopback mode, no microwire
 * support, and a new clock feedback delay setting.
 */
#define DEFAULT_SSP_REG_CR1_ST_PL023 ( \
	GEN_MASK_BITS(SSP_DISABLED, SSP_CR1_MASK_SSE, 1) | \
	GEN_MASK_BITS(SSP_MASTER, SSP_CR1_MASK_MS, 2) | \
	GEN_MASK_BITS(DO_NOT_DRIVE_TX, SSP_CR1_MASK_SOD, 3) | \
	GEN_MASK_BITS(SSP_RX_MSB, SSP_CR1_MASK_RENDN_ST, 4) | \
	GEN_MASK_BITS(SSP_TX_MSB, SSP_CR1_MASK_TENDN_ST, 5) | \
	GEN_MASK_BITS(SSP_RX_1_OR_MORE_ELEM, SSP_CR1_MASK_RXIFLSEL_ST, 7) | \
	GEN_MASK_BITS(SSP_TX_1_OR_MORE_EMPTY_LOC, SSP_CR1_MASK_TXIFLSEL_ST, 10) | \
	GEN_MASK_BITS(SSP_FEEDBACK_CLK_DELAY_NONE, SSP_CR1_MASK_FBCLKDEL_ST, 13) \
)

#define DEFAULT_SSP_REG_CPSR ( \
	GEN_MASK_BITS(SSP_DEFAULT_PRESCALE, SSP_CPSR_MASK_CPSDVSR, 0) \
)

#define DEFAULT_SSP_REG_DMACR (\
	GEN_MASK_BITS(SSP_DMA_DISABLED, SSP_DMACR_MASK_RXDMAE, 0) | \
	GEN_MASK_BITS(SSP_DMA_DISABLED, SSP_DMACR_MASK_TXDMAE, 1) \
)

/**
 * load_ssp_default_config - Load default configuration for SSP
 * @pl022: SSP driver private data structure
 */
static void load_ssp_default_config(struct pl022 *pl022)
{
	if (pl022->vendor->pl023) {
		writel(DEFAULT_SSP_REG_CR0_ST_PL023, SSP_CR0(pl022->virtbase));
		writew(DEFAULT_SSP_REG_CR1_ST_PL023, SSP_CR1(pl022->virtbase));
	} else if (pl022->vendor->extended_cr) {
		writel(DEFAULT_SSP_REG_CR0_ST, SSP_CR0(pl022->virtbase));
		writew(DEFAULT_SSP_REG_CR1_ST, SSP_CR1(pl022->virtbase));
	} else {
		writew(DEFAULT_SSP_REG_CR0, SSP_CR0(pl022->virtbase));
		writew(DEFAULT_SSP_REG_CR1, SSP_CR1(pl022->virtbase));
	}
	writew(DEFAULT_SSP_REG_DMACR, SSP_DMACR(pl022->virtbase));
	writew(DEFAULT_SSP_REG_CPSR, SSP_CPSR(pl022->virtbase));
	writew(DISABLE_ALL_INTERRUPTS, SSP_IMSC(pl022->virtbase));
	writew(CLEAR_ALL_INTERRUPTS, SSP_ICR(pl022->virtbase));
}

/**
 * This will write to TX and read from RX according to the parameters
 * set in pl022.
 */
static void readwriter(struct pl022 *pl022)
{

	/*
	 * The FIFO depth is different between primecell variants.
	 * I believe filling in too much in the FIFO might cause
	 * errons in 8bit wide transfers on ARM variants (just 8 words
	 * FIFO, means only 8x8 = 64 bits in FIFO) at least.
	 *
	 * To prevent this issue, the TX FIFO is only filled to the
	 * unused RX FIFO fill length, regardless of what the TX
	 * FIFO status flag indicates.
	 */
	dev_dbg(&pl022->adev->dev,
		"%s, rx: %p, rxend: %p, tx: %p, txend: %p\n",
		__func__, pl022->rx, pl022->rx_end, pl022->tx, pl022->tx_end);

	/* Read as much as you can */
	while ((readw(SSP_SR(pl022->virtbase)) & SSP_SR_MASK_RNE)
	       && (pl022->rx < pl022->rx_end)) {
		switch (pl022->read) {
		case READING_NULL:
			readw(SSP_DR(pl022->virtbase));
			break;
		case READING_U8:
			*(u8 *) (pl022->rx) =
				readw(SSP_DR(pl022->virtbase)) & 0xFFU;
			break;
		case READING_U16:
			*(u16 *) (pl022->rx) =
				(u16) readw(SSP_DR(pl022->virtbase));
			break;
		case READING_U32:
			*(u32 *) (pl022->rx) =
				readl(SSP_DR(pl022->virtbase));
			break;
		}
		pl022->rx += (pl022->cur_chip->n_bytes);
		pl022->exp_fifo_level--;
	}
	/*
	 * Write as much as possible up to the RX FIFO size
	 */
	while ((pl022->exp_fifo_level < pl022->vendor->fifodepth)
	       && (pl022->tx < pl022->tx_end)) {
		switch (pl022->write) {
		case WRITING_NULL:
			writew(0x0, SSP_DR(pl022->virtbase));
			break;
		case WRITING_U8:
			writew(*(u8 *) (pl022->tx), SSP_DR(pl022->virtbase));
			break;
		case WRITING_U16:
			writew((*(u16 *) (pl022->tx)), SSP_DR(pl022->virtbase));
			break;
		case WRITING_U32:
			writel(*(u32 *) (pl022->tx), SSP_DR(pl022->virtbase));
			break;
		}
		pl022->tx += (pl022->cur_chip->n_bytes);
		pl022->exp_fifo_level++;
		/*
		 * This inner reader takes care of things appearing in the RX
		 * FIFO as we're transmitting. This will happen a lot since the
		 * clock starts running when you put things into the TX FIFO,
		 * and then things are continuously clocked into the RX FIFO.
		 */
		while ((readw(SSP_SR(pl022->virtbase)) & SSP_SR_MASK_RNE)
		       && (pl022->rx < pl022->rx_end)) {
			switch (pl022->read) {
			case READING_NULL:
				readw(SSP_DR(pl022->virtbase));
				break;
			case READING_U8:
				*(u8 *) (pl022->rx) =
					readw(SSP_DR(pl022->virtbase)) & 0xFFU;
				break;
			case READING_U16:
				*(u16 *) (pl022->rx) =
					(u16) readw(SSP_DR(pl022->virtbase));
				break;
			case READING_U32:
				*(u32 *) (pl022->rx) =
					readl(SSP_DR(pl022->virtbase));
				break;
			}
			pl022->rx += (pl022->cur_chip->n_bytes);
			pl022->exp_fifo_level--;
		}
	}
	/*
	 * When we exit here the TX FIFO should be full and the RX FIFO
	 * should be empty
	 */
}

/**
 * next_transfer - Move to the Next transfer in the current spi message
 * @pl022: SSP driver private data structure
 *
 * This function moves though the linked list of spi transfers in the
 * current spi message and returns with the state of current spi
 * message i.e whether its last transfer is done(STATE_DONE) or
 * Next transfer is ready(STATE_RUNNING)
 */
static void *next_transfer(struct pl022 *pl022)
{
	struct spi_message *msg = pl022->cur_msg;
	struct spi_transfer *trans = pl022->cur_transfer;

	/* Move to next transfer */
	if (trans->transfer_list.next != &msg->transfers) {
		pl022->cur_transfer =
		    list_entry(trans->transfer_list.next,
			       struct spi_transfer, transfer_list);
		return STATE_RUNNING;
	}
	return STATE_DONE;
}

/*
 * This DMA functionality is only compiled in if we have
 * access to the generic DMA devices/DMA engine.
 */
#ifdef CONFIG_DMA_ENGINE
static void unmap_free_dma_scatter(struct pl022 *pl022)
{
	/* Unmap and free the SG tables */
	dma_unmap_sg(pl022->dma_tx_channel->device->dev, pl022->sgt_tx.sgl,
		     pl022->sgt_tx.nents, DMA_TO_DEVICE);
	dma_unmap_sg(pl022->dma_rx_channel->device->dev, pl022->sgt_rx.sgl,
		     pl022->sgt_rx.nents, DMA_FROM_DEVICE);
	sg_free_table(&pl022->sgt_rx);
	sg_free_table(&pl022->sgt_tx);
}

static void dma_callback(void *data)
{
	struct pl022 *pl022 = data;
	struct spi_message *msg = pl022->cur_msg;

	BUG_ON(!pl022->sgt_rx.sgl);

#ifdef VERBOSE_DEBUG
	/*
	 * Optionally dump out buffers to inspect contents, this is
	 * good if you want to convince yourself that the loopback
	 * read/write contents are the same, when adopting to a new
	 * DMA engine.
	 */
	{
		struct scatterlist *sg;
		unsigned int i;

		dma_sync_sg_for_cpu(&pl022->adev->dev,
				    pl022->sgt_rx.sgl,
				    pl022->sgt_rx.nents,
				    DMA_FROM_DEVICE);

		for_each_sg(pl022->sgt_rx.sgl, sg, pl022->sgt_rx.nents, i) {
			dev_dbg(&pl022->adev->dev, "SPI RX SG ENTRY: %d", i);
			print_hex_dump(KERN_ERR, "SPI RX: ",
				       DUMP_PREFIX_OFFSET,
				       16,
				       1,
				       sg_virt(sg),
				       sg_dma_len(sg),
				       1);
		}
		for_each_sg(pl022->sgt_tx.sgl, sg, pl022->sgt_tx.nents, i) {
			dev_dbg(&pl022->adev->dev, "SPI TX SG ENTRY: %d", i);
			print_hex_dump(KERN_ERR, "SPI TX: ",
				       DUMP_PREFIX_OFFSET,
				       16,
				       1,
				       sg_virt(sg),
				       sg_dma_len(sg),
				       1);
		}
	}
#endif

	unmap_free_dma_scatter(pl022);

	/* Update total bytes transferred */
	msg->actual_length += pl022->cur_transfer->len;
	if (pl022->cur_transfer->cs_change)
		pl022->cur_chip->
			cs_control(SSP_CHIP_DESELECT);

	/* Move to next transfer */
	msg->state = next_transfer(pl022);
	tasklet_schedule(&pl022->pump_transfers);
}

static void setup_dma_scatter(struct pl022 *pl022,
			      void *buffer,
			      unsigned int length,
			      struct sg_table *sgtab)
{
	struct scatterlist *sg;
	int bytesleft = length;
	void *bufp = buffer;
	int mapbytes;
	int i;

	if (buffer) {
		for_each_sg(sgtab->sgl, sg, sgtab->nents, i) {
			/*
			 * If there are less bytes left than what fits
			 * in the current page (plus page alignment offset)
			 * we just feed in this, else we stuff in as much
			 * as we can.
			 */
			if (bytesleft < (PAGE_SIZE - offset_in_page(bufp)))
				mapbytes = bytesleft;
			else
				mapbytes = PAGE_SIZE - offset_in_page(bufp);
			sg_set_page(sg, virt_to_page(bufp),
				    mapbytes, offset_in_page(bufp));
			bufp += mapbytes;
			bytesleft -= mapbytes;
			dev_dbg(&pl022->adev->dev,
				"set RX/TX target page @ %p, %d bytes, %d left\n",
				bufp, mapbytes, bytesleft);
		}
	} else {
		/* Map the dummy buffer on every page */
		for_each_sg(sgtab->sgl, sg, sgtab->nents, i) {
			if (bytesleft < PAGE_SIZE)
				mapbytes = bytesleft;
			else
				mapbytes = PAGE_SIZE;
			sg_set_page(sg, virt_to_page(pl022->dummypage),
				    mapbytes, 0);
			bytesleft -= mapbytes;
			dev_dbg(&pl022->adev->dev,
				"set RX/TX to dummy page %d bytes, %d left\n",
				mapbytes, bytesleft);

		}
	}
	BUG_ON(bytesleft);
}

/**
 * configure_dma - configures the channels for the next transfer
 * @pl022: SSP driver's private data structure
 */
static int configure_dma(struct pl022 *pl022)
{
	struct dma_slave_config rx_conf = {
		.src_addr = SSP_DR(pl022->phybase),
		.direction = DMA_DEV_TO_MEM,
<<<<<<< HEAD
=======
		.device_fc = false,
>>>>>>> e816b57a
	};
	struct dma_slave_config tx_conf = {
		.dst_addr = SSP_DR(pl022->phybase),
		.direction = DMA_MEM_TO_DEV,
<<<<<<< HEAD
=======
		.device_fc = false,
>>>>>>> e816b57a
	};
	unsigned int pages;
	int ret;
	int rx_sglen, tx_sglen;
	struct dma_chan *rxchan = pl022->dma_rx_channel;
	struct dma_chan *txchan = pl022->dma_tx_channel;
	struct dma_async_tx_descriptor *rxdesc;
	struct dma_async_tx_descriptor *txdesc;

	/* Check that the channels are available */
	if (!rxchan || !txchan)
		return -ENODEV;

	/*
	 * If supplied, the DMA burstsize should equal the FIFO trigger level.
	 * Notice that the DMA engine uses one-to-one mapping. Since we can
	 * not trigger on 2 elements this needs explicit mapping rather than
	 * calculation.
	 */
	switch (pl022->rx_lev_trig) {
	case SSP_RX_1_OR_MORE_ELEM:
		rx_conf.src_maxburst = 1;
		break;
	case SSP_RX_4_OR_MORE_ELEM:
		rx_conf.src_maxburst = 4;
		break;
	case SSP_RX_8_OR_MORE_ELEM:
		rx_conf.src_maxburst = 8;
		break;
	case SSP_RX_16_OR_MORE_ELEM:
		rx_conf.src_maxburst = 16;
		break;
	case SSP_RX_32_OR_MORE_ELEM:
		rx_conf.src_maxburst = 32;
		break;
	default:
		rx_conf.src_maxburst = pl022->vendor->fifodepth >> 1;
		break;
	}

	switch (pl022->tx_lev_trig) {
	case SSP_TX_1_OR_MORE_EMPTY_LOC:
		tx_conf.dst_maxburst = 1;
		break;
	case SSP_TX_4_OR_MORE_EMPTY_LOC:
		tx_conf.dst_maxburst = 4;
		break;
	case SSP_TX_8_OR_MORE_EMPTY_LOC:
		tx_conf.dst_maxburst = 8;
		break;
	case SSP_TX_16_OR_MORE_EMPTY_LOC:
		tx_conf.dst_maxburst = 16;
		break;
	case SSP_TX_32_OR_MORE_EMPTY_LOC:
		tx_conf.dst_maxburst = 32;
		break;
	default:
		tx_conf.dst_maxburst = pl022->vendor->fifodepth >> 1;
		break;
	}

	switch (pl022->read) {
	case READING_NULL:
		/* Use the same as for writing */
		rx_conf.src_addr_width = DMA_SLAVE_BUSWIDTH_UNDEFINED;
		break;
	case READING_U8:
		rx_conf.src_addr_width = DMA_SLAVE_BUSWIDTH_1_BYTE;
		break;
	case READING_U16:
		rx_conf.src_addr_width = DMA_SLAVE_BUSWIDTH_2_BYTES;
		break;
	case READING_U32:
		rx_conf.src_addr_width = DMA_SLAVE_BUSWIDTH_4_BYTES;
		break;
	}

	switch (pl022->write) {
	case WRITING_NULL:
		/* Use the same as for reading */
		tx_conf.dst_addr_width = DMA_SLAVE_BUSWIDTH_UNDEFINED;
		break;
	case WRITING_U8:
		tx_conf.dst_addr_width = DMA_SLAVE_BUSWIDTH_1_BYTE;
		break;
	case WRITING_U16:
		tx_conf.dst_addr_width = DMA_SLAVE_BUSWIDTH_2_BYTES;
		break;
	case WRITING_U32:
		tx_conf.dst_addr_width = DMA_SLAVE_BUSWIDTH_4_BYTES;
		break;
	}

	/* SPI pecularity: we need to read and write the same width */
	if (rx_conf.src_addr_width == DMA_SLAVE_BUSWIDTH_UNDEFINED)
		rx_conf.src_addr_width = tx_conf.dst_addr_width;
	if (tx_conf.dst_addr_width == DMA_SLAVE_BUSWIDTH_UNDEFINED)
		tx_conf.dst_addr_width = rx_conf.src_addr_width;
	BUG_ON(rx_conf.src_addr_width != tx_conf.dst_addr_width);

	dmaengine_slave_config(rxchan, &rx_conf);
	dmaengine_slave_config(txchan, &tx_conf);

	/* Create sglists for the transfers */
	pages = DIV_ROUND_UP(pl022->cur_transfer->len, PAGE_SIZE);
	dev_dbg(&pl022->adev->dev, "using %d pages for transfer\n", pages);

	ret = sg_alloc_table(&pl022->sgt_rx, pages, GFP_ATOMIC);
	if (ret)
		goto err_alloc_rx_sg;

	ret = sg_alloc_table(&pl022->sgt_tx, pages, GFP_ATOMIC);
	if (ret)
		goto err_alloc_tx_sg;

	/* Fill in the scatterlists for the RX+TX buffers */
	setup_dma_scatter(pl022, pl022->rx,
			  pl022->cur_transfer->len, &pl022->sgt_rx);
	setup_dma_scatter(pl022, pl022->tx,
			  pl022->cur_transfer->len, &pl022->sgt_tx);

	/* Map DMA buffers */
	rx_sglen = dma_map_sg(rxchan->device->dev, pl022->sgt_rx.sgl,
			   pl022->sgt_rx.nents, DMA_FROM_DEVICE);
	if (!rx_sglen)
		goto err_rx_sgmap;

	tx_sglen = dma_map_sg(txchan->device->dev, pl022->sgt_tx.sgl,
			   pl022->sgt_tx.nents, DMA_TO_DEVICE);
	if (!tx_sglen)
		goto err_tx_sgmap;

	/* Send both scatterlists */
	rxdesc = dmaengine_prep_slave_sg(rxchan,
				      pl022->sgt_rx.sgl,
				      rx_sglen,
				      DMA_DEV_TO_MEM,
				      DMA_PREP_INTERRUPT | DMA_CTRL_ACK);
	if (!rxdesc)
		goto err_rxdesc;

	txdesc = dmaengine_prep_slave_sg(txchan,
				      pl022->sgt_tx.sgl,
				      tx_sglen,
				      DMA_MEM_TO_DEV,
				      DMA_PREP_INTERRUPT | DMA_CTRL_ACK);
	if (!txdesc)
		goto err_txdesc;

	/* Put the callback on the RX transfer only, that should finish last */
	rxdesc->callback = dma_callback;
	rxdesc->callback_param = pl022;

	/* Submit and fire RX and TX with TX last so we're ready to read! */
	dmaengine_submit(rxdesc);
	dmaengine_submit(txdesc);
	dma_async_issue_pending(rxchan);
	dma_async_issue_pending(txchan);
	pl022->dma_running = true;

	return 0;

err_txdesc:
	dmaengine_terminate_all(txchan);
err_rxdesc:
	dmaengine_terminate_all(rxchan);
	dma_unmap_sg(txchan->device->dev, pl022->sgt_tx.sgl,
		     pl022->sgt_tx.nents, DMA_TO_DEVICE);
err_tx_sgmap:
	dma_unmap_sg(rxchan->device->dev, pl022->sgt_rx.sgl,
		     pl022->sgt_tx.nents, DMA_FROM_DEVICE);
err_rx_sgmap:
	sg_free_table(&pl022->sgt_tx);
err_alloc_tx_sg:
	sg_free_table(&pl022->sgt_rx);
err_alloc_rx_sg:
	return -ENOMEM;
}

static int __devinit pl022_dma_probe(struct pl022 *pl022)
{
	dma_cap_mask_t mask;

	/* Try to acquire a generic DMA engine slave channel */
	dma_cap_zero(mask);
	dma_cap_set(DMA_SLAVE, mask);
	/*
	 * We need both RX and TX channels to do DMA, else do none
	 * of them.
	 */
	pl022->dma_rx_channel = dma_request_channel(mask,
					    pl022->master_info->dma_filter,
					    pl022->master_info->dma_rx_param);
	if (!pl022->dma_rx_channel) {
		dev_dbg(&pl022->adev->dev, "no RX DMA channel!\n");
		goto err_no_rxchan;
	}

	pl022->dma_tx_channel = dma_request_channel(mask,
					    pl022->master_info->dma_filter,
					    pl022->master_info->dma_tx_param);
	if (!pl022->dma_tx_channel) {
		dev_dbg(&pl022->adev->dev, "no TX DMA channel!\n");
		goto err_no_txchan;
	}

	pl022->dummypage = kmalloc(PAGE_SIZE, GFP_KERNEL);
	if (!pl022->dummypage) {
		dev_dbg(&pl022->adev->dev, "no DMA dummypage!\n");
		goto err_no_dummypage;
	}

	dev_info(&pl022->adev->dev, "setup for DMA on RX %s, TX %s\n",
		 dma_chan_name(pl022->dma_rx_channel),
		 dma_chan_name(pl022->dma_tx_channel));

	return 0;

err_no_dummypage:
	dma_release_channel(pl022->dma_tx_channel);
err_no_txchan:
	dma_release_channel(pl022->dma_rx_channel);
	pl022->dma_rx_channel = NULL;
err_no_rxchan:
	dev_err(&pl022->adev->dev,
			"Failed to work in dma mode, work without dma!\n");
	return -ENODEV;
}

static void terminate_dma(struct pl022 *pl022)
{
	struct dma_chan *rxchan = pl022->dma_rx_channel;
	struct dma_chan *txchan = pl022->dma_tx_channel;

	dmaengine_terminate_all(rxchan);
	dmaengine_terminate_all(txchan);
	unmap_free_dma_scatter(pl022);
	pl022->dma_running = false;
}

static void pl022_dma_remove(struct pl022 *pl022)
{
	if (pl022->dma_running)
		terminate_dma(pl022);
	if (pl022->dma_tx_channel)
		dma_release_channel(pl022->dma_tx_channel);
	if (pl022->dma_rx_channel)
		dma_release_channel(pl022->dma_rx_channel);
	kfree(pl022->dummypage);
}

#else
static inline int configure_dma(struct pl022 *pl022)
{
	return -ENODEV;
}

static inline int pl022_dma_probe(struct pl022 *pl022)
{
	return 0;
}

static inline void pl022_dma_remove(struct pl022 *pl022)
{
}
#endif

/**
 * pl022_interrupt_handler - Interrupt handler for SSP controller
 *
 * This function handles interrupts generated for an interrupt based transfer.
 * If a receive overrun (ROR) interrupt is there then we disable SSP, flag the
 * current message's state as STATE_ERROR and schedule the tasklet
 * pump_transfers which will do the postprocessing of the current message by
 * calling giveback(). Otherwise it reads data from RX FIFO till there is no
 * more data, and writes data in TX FIFO till it is not full. If we complete
 * the transfer we move to the next transfer and schedule the tasklet.
 */
static irqreturn_t pl022_interrupt_handler(int irq, void *dev_id)
{
	struct pl022 *pl022 = dev_id;
	struct spi_message *msg = pl022->cur_msg;
	u16 irq_status = 0;
	u16 flag = 0;

	if (unlikely(!msg)) {
		dev_err(&pl022->adev->dev,
			"bad message state in interrupt handler");
		/* Never fail */
		return IRQ_HANDLED;
	}

	/* Read the Interrupt Status Register */
	irq_status = readw(SSP_MIS(pl022->virtbase));

	if (unlikely(!irq_status))
		return IRQ_NONE;

	/*
	 * This handles the FIFO interrupts, the timeout
	 * interrupts are flatly ignored, they cannot be
	 * trusted.
	 */
	if (unlikely(irq_status & SSP_MIS_MASK_RORMIS)) {
		/*
		 * Overrun interrupt - bail out since our Data has been
		 * corrupted
		 */
		dev_err(&pl022->adev->dev, "FIFO overrun\n");
		if (readw(SSP_SR(pl022->virtbase)) & SSP_SR_MASK_RFF)
			dev_err(&pl022->adev->dev,
				"RXFIFO is full\n");
		if (readw(SSP_SR(pl022->virtbase)) & SSP_SR_MASK_TNF)
			dev_err(&pl022->adev->dev,
				"TXFIFO is full\n");

		/*
		 * Disable and clear interrupts, disable SSP,
		 * mark message with bad status so it can be
		 * retried.
		 */
		writew(DISABLE_ALL_INTERRUPTS,
		       SSP_IMSC(pl022->virtbase));
		writew(CLEAR_ALL_INTERRUPTS, SSP_ICR(pl022->virtbase));
		writew((readw(SSP_CR1(pl022->virtbase)) &
			(~SSP_CR1_MASK_SSE)), SSP_CR1(pl022->virtbase));
		msg->state = STATE_ERROR;

		/* Schedule message queue handler */
		tasklet_schedule(&pl022->pump_transfers);
		return IRQ_HANDLED;
	}

	readwriter(pl022);

	if ((pl022->tx == pl022->tx_end) && (flag == 0)) {
		flag = 1;
		/* Disable Transmit interrupt, enable receive interrupt */
		writew((readw(SSP_IMSC(pl022->virtbase)) &
		       ~SSP_IMSC_MASK_TXIM) | SSP_IMSC_MASK_RXIM,
		       SSP_IMSC(pl022->virtbase));
	}

	/*
	 * Since all transactions must write as much as shall be read,
	 * we can conclude the entire transaction once RX is complete.
	 * At this point, all TX will always be finished.
	 */
	if (pl022->rx >= pl022->rx_end) {
		writew(DISABLE_ALL_INTERRUPTS,
		       SSP_IMSC(pl022->virtbase));
		writew(CLEAR_ALL_INTERRUPTS, SSP_ICR(pl022->virtbase));
		if (unlikely(pl022->rx > pl022->rx_end)) {
			dev_warn(&pl022->adev->dev, "read %u surplus "
				 "bytes (did you request an odd "
				 "number of bytes on a 16bit bus?)\n",
				 (u32) (pl022->rx - pl022->rx_end));
		}
		/* Update total bytes transferred */
		msg->actual_length += pl022->cur_transfer->len;
		if (pl022->cur_transfer->cs_change)
			pl022->cur_chip->
				cs_control(SSP_CHIP_DESELECT);
		/* Move to next transfer */
		msg->state = next_transfer(pl022);
		tasklet_schedule(&pl022->pump_transfers);
		return IRQ_HANDLED;
	}

	return IRQ_HANDLED;
}

/**
 * This sets up the pointers to memory for the next message to
 * send out on the SPI bus.
 */
static int set_up_next_transfer(struct pl022 *pl022,
				struct spi_transfer *transfer)
{
	int residue;

	/* Sanity check the message for this bus width */
	residue = pl022->cur_transfer->len % pl022->cur_chip->n_bytes;
	if (unlikely(residue != 0)) {
		dev_err(&pl022->adev->dev,
			"message of %u bytes to transmit but the current "
			"chip bus has a data width of %u bytes!\n",
			pl022->cur_transfer->len,
			pl022->cur_chip->n_bytes);
		dev_err(&pl022->adev->dev, "skipping this message\n");
		return -EIO;
	}
	pl022->tx = (void *)transfer->tx_buf;
	pl022->tx_end = pl022->tx + pl022->cur_transfer->len;
	pl022->rx = (void *)transfer->rx_buf;
	pl022->rx_end = pl022->rx + pl022->cur_transfer->len;
	pl022->write =
	    pl022->tx ? pl022->cur_chip->write : WRITING_NULL;
	pl022->read = pl022->rx ? pl022->cur_chip->read : READING_NULL;
	return 0;
}

/**
 * pump_transfers - Tasklet function which schedules next transfer
 * when running in interrupt or DMA transfer mode.
 * @data: SSP driver private data structure
 *
 */
static void pump_transfers(unsigned long data)
{
	struct pl022 *pl022 = (struct pl022 *) data;
	struct spi_message *message = NULL;
	struct spi_transfer *transfer = NULL;
	struct spi_transfer *previous = NULL;

	/* Get current state information */
	message = pl022->cur_msg;
	transfer = pl022->cur_transfer;

	/* Handle for abort */
	if (message->state == STATE_ERROR) {
		message->status = -EIO;
		giveback(pl022);
		return;
	}

	/* Handle end of message */
	if (message->state == STATE_DONE) {
		message->status = 0;
		giveback(pl022);
		return;
	}

	/* Delay if requested at end of transfer before CS change */
	if (message->state == STATE_RUNNING) {
		previous = list_entry(transfer->transfer_list.prev,
					struct spi_transfer,
					transfer_list);
		if (previous->delay_usecs)
			/*
			 * FIXME: This runs in interrupt context.
			 * Is this really smart?
			 */
			udelay(previous->delay_usecs);

		/* Reselect chip select only if cs_change was requested */
		if (previous->cs_change)
			pl022->cur_chip->cs_control(SSP_CHIP_SELECT);
	} else {
		/* STATE_START */
		message->state = STATE_RUNNING;
	}

	if (set_up_next_transfer(pl022, transfer)) {
		message->state = STATE_ERROR;
		message->status = -EIO;
		giveback(pl022);
		return;
	}
	/* Flush the FIFOs and let's go! */
	flush(pl022);

	if (pl022->cur_chip->enable_dma) {
		if (configure_dma(pl022)) {
			dev_dbg(&pl022->adev->dev,
				"configuration of DMA failed, fall back to interrupt mode\n");
			goto err_config_dma;
		}
		return;
	}

err_config_dma:
	/* enable all interrupts except RX */
	writew(ENABLE_ALL_INTERRUPTS & ~SSP_IMSC_MASK_RXIM, SSP_IMSC(pl022->virtbase));
}

static void do_interrupt_dma_transfer(struct pl022 *pl022)
{
	/*
	 * Default is to enable all interrupts except RX -
	 * this will be enabled once TX is complete
	 */
	u32 irqflags = ENABLE_ALL_INTERRUPTS & ~SSP_IMSC_MASK_RXIM;

	/* Enable target chip, if not already active */
	if (!pl022->next_msg_cs_active)
		pl022->cur_chip->cs_control(SSP_CHIP_SELECT);

	if (set_up_next_transfer(pl022, pl022->cur_transfer)) {
		/* Error path */
		pl022->cur_msg->state = STATE_ERROR;
		pl022->cur_msg->status = -EIO;
		giveback(pl022);
		return;
	}
	/* If we're using DMA, set up DMA here */
	if (pl022->cur_chip->enable_dma) {
		/* Configure DMA transfer */
		if (configure_dma(pl022)) {
			dev_dbg(&pl022->adev->dev,
				"configuration of DMA failed, fall back to interrupt mode\n");
			goto err_config_dma;
		}
		/* Disable interrupts in DMA mode, IRQ from DMA controller */
		irqflags = DISABLE_ALL_INTERRUPTS;
	}
err_config_dma:
	/* Enable SSP, turn on interrupts */
	writew((readw(SSP_CR1(pl022->virtbase)) | SSP_CR1_MASK_SSE),
	       SSP_CR1(pl022->virtbase));
	writew(irqflags, SSP_IMSC(pl022->virtbase));
}

static void do_polling_transfer(struct pl022 *pl022)
{
	struct spi_message *message = NULL;
	struct spi_transfer *transfer = NULL;
	struct spi_transfer *previous = NULL;
	struct chip_data *chip;
	unsigned long time, timeout;

	chip = pl022->cur_chip;
	message = pl022->cur_msg;

	while (message->state != STATE_DONE) {
		/* Handle for abort */
		if (message->state == STATE_ERROR)
			break;
		transfer = pl022->cur_transfer;

		/* Delay if requested at end of transfer */
		if (message->state == STATE_RUNNING) {
			previous =
			    list_entry(transfer->transfer_list.prev,
				       struct spi_transfer, transfer_list);
			if (previous->delay_usecs)
				udelay(previous->delay_usecs);
			if (previous->cs_change)
				pl022->cur_chip->cs_control(SSP_CHIP_SELECT);
		} else {
			/* STATE_START */
			message->state = STATE_RUNNING;
			if (!pl022->next_msg_cs_active)
				pl022->cur_chip->cs_control(SSP_CHIP_SELECT);
		}

		/* Configuration Changing Per Transfer */
		if (set_up_next_transfer(pl022, transfer)) {
			/* Error path */
			message->state = STATE_ERROR;
			break;
		}
		/* Flush FIFOs and enable SSP */
		flush(pl022);
		writew((readw(SSP_CR1(pl022->virtbase)) | SSP_CR1_MASK_SSE),
		       SSP_CR1(pl022->virtbase));

		dev_dbg(&pl022->adev->dev, "polling transfer ongoing ...\n");

		timeout = jiffies + msecs_to_jiffies(SPI_POLLING_TIMEOUT);
		while (pl022->tx < pl022->tx_end || pl022->rx < pl022->rx_end) {
			time = jiffies;
			readwriter(pl022);
			if (time_after(time, timeout)) {
				dev_warn(&pl022->adev->dev,
				"%s: timeout!\n", __func__);
				message->state = STATE_ERROR;
				goto out;
			}
			cpu_relax();
		}

		/* Update total byte transferred */
		message->actual_length += pl022->cur_transfer->len;
		if (pl022->cur_transfer->cs_change)
			pl022->cur_chip->cs_control(SSP_CHIP_DESELECT);
		/* Move to next transfer */
		message->state = next_transfer(pl022);
	}
out:
	/* Handle end of message */
	if (message->state == STATE_DONE)
		message->status = 0;
	else
		message->status = -EIO;

	giveback(pl022);
	return;
}

static int pl022_transfer_one_message(struct spi_master *master,
				      struct spi_message *msg)
{
	struct pl022 *pl022 = spi_master_get_devdata(master);

	/* Initial message state */
	pl022->cur_msg = msg;
	msg->state = STATE_START;

	pl022->cur_transfer = list_entry(msg->transfers.next,
					 struct spi_transfer, transfer_list);

	/* Setup the SPI using the per chip configuration */
	pl022->cur_chip = spi_get_ctldata(msg->spi);

	restore_state(pl022);
	flush(pl022);

	if (pl022->cur_chip->xfer_type == POLLING_TRANSFER)
		do_polling_transfer(pl022);
	else
		do_interrupt_dma_transfer(pl022);

	return 0;
}

static int pl022_prepare_transfer_hardware(struct spi_master *master)
{
	struct pl022 *pl022 = spi_master_get_devdata(master);

	/*
	 * Just make sure we have all we need to run the transfer by syncing
	 * with the runtime PM framework.
	 */
	pm_runtime_get_sync(&pl022->adev->dev);
	return 0;
}

static int pl022_unprepare_transfer_hardware(struct spi_master *master)
{
	struct pl022 *pl022 = spi_master_get_devdata(master);

	/* nothing more to do - disable spi/ssp and power off */
	writew((readw(SSP_CR1(pl022->virtbase)) &
		(~SSP_CR1_MASK_SSE)), SSP_CR1(pl022->virtbase));

	if (pl022->master_info->autosuspend_delay > 0) {
		pm_runtime_mark_last_busy(&pl022->adev->dev);
		pm_runtime_put_autosuspend(&pl022->adev->dev);
	} else {
		pm_runtime_put(&pl022->adev->dev);
	}

	return 0;
}

static int verify_controller_parameters(struct pl022 *pl022,
				struct pl022_config_chip const *chip_info)
{
	if ((chip_info->iface < SSP_INTERFACE_MOTOROLA_SPI)
	    || (chip_info->iface > SSP_INTERFACE_UNIDIRECTIONAL)) {
		dev_err(&pl022->adev->dev,
			"interface is configured incorrectly\n");
		return -EINVAL;
	}
	if ((chip_info->iface == SSP_INTERFACE_UNIDIRECTIONAL) &&
	    (!pl022->vendor->unidir)) {
		dev_err(&pl022->adev->dev,
			"unidirectional mode not supported in this "
			"hardware version\n");
		return -EINVAL;
	}
	if ((chip_info->hierarchy != SSP_MASTER)
	    && (chip_info->hierarchy != SSP_SLAVE)) {
		dev_err(&pl022->adev->dev,
			"hierarchy is configured incorrectly\n");
		return -EINVAL;
	}
	if ((chip_info->com_mode != INTERRUPT_TRANSFER)
	    && (chip_info->com_mode != DMA_TRANSFER)
	    && (chip_info->com_mode != POLLING_TRANSFER)) {
		dev_err(&pl022->adev->dev,
			"Communication mode is configured incorrectly\n");
		return -EINVAL;
	}
	switch (chip_info->rx_lev_trig) {
	case SSP_RX_1_OR_MORE_ELEM:
	case SSP_RX_4_OR_MORE_ELEM:
	case SSP_RX_8_OR_MORE_ELEM:
		/* These are always OK, all variants can handle this */
		break;
	case SSP_RX_16_OR_MORE_ELEM:
		if (pl022->vendor->fifodepth < 16) {
			dev_err(&pl022->adev->dev,
			"RX FIFO Trigger Level is configured incorrectly\n");
			return -EINVAL;
		}
		break;
	case SSP_RX_32_OR_MORE_ELEM:
		if (pl022->vendor->fifodepth < 32) {
			dev_err(&pl022->adev->dev,
			"RX FIFO Trigger Level is configured incorrectly\n");
			return -EINVAL;
		}
		break;
	default:
		dev_err(&pl022->adev->dev,
			"RX FIFO Trigger Level is configured incorrectly\n");
		return -EINVAL;
		break;
	}
	switch (chip_info->tx_lev_trig) {
	case SSP_TX_1_OR_MORE_EMPTY_LOC:
	case SSP_TX_4_OR_MORE_EMPTY_LOC:
	case SSP_TX_8_OR_MORE_EMPTY_LOC:
		/* These are always OK, all variants can handle this */
		break;
	case SSP_TX_16_OR_MORE_EMPTY_LOC:
		if (pl022->vendor->fifodepth < 16) {
			dev_err(&pl022->adev->dev,
			"TX FIFO Trigger Level is configured incorrectly\n");
			return -EINVAL;
		}
		break;
	case SSP_TX_32_OR_MORE_EMPTY_LOC:
		if (pl022->vendor->fifodepth < 32) {
			dev_err(&pl022->adev->dev,
			"TX FIFO Trigger Level is configured incorrectly\n");
			return -EINVAL;
		}
		break;
	default:
		dev_err(&pl022->adev->dev,
			"TX FIFO Trigger Level is configured incorrectly\n");
		return -EINVAL;
		break;
	}
	if (chip_info->iface == SSP_INTERFACE_NATIONAL_MICROWIRE) {
		if ((chip_info->ctrl_len < SSP_BITS_4)
		    || (chip_info->ctrl_len > SSP_BITS_32)) {
			dev_err(&pl022->adev->dev,
				"CTRL LEN is configured incorrectly\n");
			return -EINVAL;
		}
		if ((chip_info->wait_state != SSP_MWIRE_WAIT_ZERO)
		    && (chip_info->wait_state != SSP_MWIRE_WAIT_ONE)) {
			dev_err(&pl022->adev->dev,
				"Wait State is configured incorrectly\n");
			return -EINVAL;
		}
		/* Half duplex is only available in the ST Micro version */
		if (pl022->vendor->extended_cr) {
			if ((chip_info->duplex !=
			     SSP_MICROWIRE_CHANNEL_FULL_DUPLEX)
			    && (chip_info->duplex !=
				SSP_MICROWIRE_CHANNEL_HALF_DUPLEX)) {
				dev_err(&pl022->adev->dev,
					"Microwire duplex mode is configured incorrectly\n");
				return -EINVAL;
			}
		} else {
			if (chip_info->duplex != SSP_MICROWIRE_CHANNEL_FULL_DUPLEX)
				dev_err(&pl022->adev->dev,
					"Microwire half duplex mode requested,"
					" but this is only available in the"
					" ST version of PL022\n");
			return -EINVAL;
		}
	}
	return 0;
}

static inline u32 spi_rate(u32 rate, u16 cpsdvsr, u16 scr)
{
	return rate / (cpsdvsr * (1 + scr));
}

static int calculate_effective_freq(struct pl022 *pl022, int freq, struct
				    ssp_clock_params * clk_freq)
{
	/* Lets calculate the frequency parameters */
	u16 cpsdvsr = CPSDVR_MIN, scr = SCR_MIN;
	u32 rate, max_tclk, min_tclk, best_freq = 0, best_cpsdvsr = 0,
		best_scr = 0, tmp, found = 0;

	rate = clk_get_rate(pl022->clk);
	/* cpsdvscr = 2 & scr 0 */
	max_tclk = spi_rate(rate, CPSDVR_MIN, SCR_MIN);
	/* cpsdvsr = 254 & scr = 255 */
	min_tclk = spi_rate(rate, CPSDVR_MAX, SCR_MAX);

	if (!((freq <= max_tclk) && (freq >= min_tclk))) {
		dev_err(&pl022->adev->dev,
			"controller data is incorrect: out of range frequency");
		return -EINVAL;
	}

	/*
	 * best_freq will give closest possible available rate (<= requested
	 * freq) for all values of scr & cpsdvsr.
	 */
	while ((cpsdvsr <= CPSDVR_MAX) && !found) {
		while (scr <= SCR_MAX) {
			tmp = spi_rate(rate, cpsdvsr, scr);

			if (tmp > freq)
				scr++;
			/*
			 * If found exact value, update and break.
			 * If found more closer value, update and continue.
			 */
			else if ((tmp == freq) || (tmp > best_freq)) {
				best_freq = tmp;
				best_cpsdvsr = cpsdvsr;
				best_scr = scr;

				if (tmp == freq)
					break;
			}
			scr++;
		}
		cpsdvsr += 2;
		scr = SCR_MIN;
	}

	clk_freq->cpsdvsr = (u8) (best_cpsdvsr & 0xFF);
	clk_freq->scr = (u8) (best_scr & 0xFF);
	dev_dbg(&pl022->adev->dev,
		"SSP Target Frequency is: %u, Effective Frequency is %u\n",
		freq, best_freq);
	dev_dbg(&pl022->adev->dev, "SSP cpsdvsr = %d, scr = %d\n",
		clk_freq->cpsdvsr, clk_freq->scr);

	return 0;
}

/*
 * A piece of default chip info unless the platform
 * supplies it.
 */
static const struct pl022_config_chip pl022_default_chip_info = {
	.com_mode = POLLING_TRANSFER,
	.iface = SSP_INTERFACE_MOTOROLA_SPI,
	.hierarchy = SSP_SLAVE,
	.slave_tx_disable = DO_NOT_DRIVE_TX,
	.rx_lev_trig = SSP_RX_1_OR_MORE_ELEM,
	.tx_lev_trig = SSP_TX_1_OR_MORE_EMPTY_LOC,
	.ctrl_len = SSP_BITS_8,
	.wait_state = SSP_MWIRE_WAIT_ZERO,
	.duplex = SSP_MICROWIRE_CHANNEL_FULL_DUPLEX,
	.cs_control = null_cs_control,
};

/**
 * pl022_setup - setup function registered to SPI master framework
 * @spi: spi device which is requesting setup
 *
 * This function is registered to the SPI framework for this SPI master
 * controller. If it is the first time when setup is called by this device,
 * this function will initialize the runtime state for this chip and save
 * the same in the device structure. Else it will update the runtime info
 * with the updated chip info. Nothing is really being written to the
 * controller hardware here, that is not done until the actual transfer
 * commence.
 */
static int pl022_setup(struct spi_device *spi)
{
	struct pl022_config_chip const *chip_info;
	struct chip_data *chip;
	struct ssp_clock_params clk_freq = { .cpsdvsr = 0, .scr = 0};
	int status = 0;
	struct pl022 *pl022 = spi_master_get_devdata(spi->master);
	unsigned int bits = spi->bits_per_word;
	u32 tmp;

	if (!spi->max_speed_hz)
		return -EINVAL;

	/* Get controller_state if one is supplied */
	chip = spi_get_ctldata(spi);

	if (chip == NULL) {
		chip = kzalloc(sizeof(struct chip_data), GFP_KERNEL);
		if (!chip) {
			dev_err(&spi->dev,
				"cannot allocate controller state\n");
			return -ENOMEM;
		}
		dev_dbg(&spi->dev,
			"allocated memory for controller's runtime state\n");
	}

	/* Get controller data if one is supplied */
	chip_info = spi->controller_data;

	if (chip_info == NULL) {
		chip_info = &pl022_default_chip_info;
		/* spi_board_info.controller_data not is supplied */
		dev_dbg(&spi->dev,
			"using default controller_data settings\n");
	} else
		dev_dbg(&spi->dev,
			"using user supplied controller_data settings\n");

	/*
	 * We can override with custom divisors, else we use the board
	 * frequency setting
	 */
	if ((0 == chip_info->clk_freq.cpsdvsr)
	    && (0 == chip_info->clk_freq.scr)) {
		status = calculate_effective_freq(pl022,
						  spi->max_speed_hz,
						  &clk_freq);
		if (status < 0)
			goto err_config_params;
	} else {
		memcpy(&clk_freq, &chip_info->clk_freq, sizeof(clk_freq));
		if ((clk_freq.cpsdvsr % 2) != 0)
			clk_freq.cpsdvsr =
				clk_freq.cpsdvsr - 1;
	}
	if ((clk_freq.cpsdvsr < CPSDVR_MIN)
	    || (clk_freq.cpsdvsr > CPSDVR_MAX)) {
		status = -EINVAL;
		dev_err(&spi->dev,
			"cpsdvsr is configured incorrectly\n");
		goto err_config_params;
	}

	status = verify_controller_parameters(pl022, chip_info);
	if (status) {
		dev_err(&spi->dev, "controller data is incorrect");
		goto err_config_params;
	}

	pl022->rx_lev_trig = chip_info->rx_lev_trig;
	pl022->tx_lev_trig = chip_info->tx_lev_trig;

	/* Now set controller state based on controller data */
	chip->xfer_type = chip_info->com_mode;
	if (!chip_info->cs_control) {
		chip->cs_control = null_cs_control;
		dev_warn(&spi->dev,
			 "chip select function is NULL for this chip\n");
	} else
		chip->cs_control = chip_info->cs_control;

	if (bits <= 3) {
		/* PL022 doesn't support less than 4-bits */
		status = -ENOTSUPP;
		goto err_config_params;
	} else if (bits <= 8) {
		dev_dbg(&spi->dev, "4 <= n <=8 bits per word\n");
		chip->n_bytes = 1;
		chip->read = READING_U8;
		chip->write = WRITING_U8;
	} else if (bits <= 16) {
		dev_dbg(&spi->dev, "9 <= n <= 16 bits per word\n");
		chip->n_bytes = 2;
		chip->read = READING_U16;
		chip->write = WRITING_U16;
	} else {
		if (pl022->vendor->max_bpw >= 32) {
			dev_dbg(&spi->dev, "17 <= n <= 32 bits per word\n");
			chip->n_bytes = 4;
			chip->read = READING_U32;
			chip->write = WRITING_U32;
		} else {
			dev_err(&spi->dev,
				"illegal data size for this controller!\n");
			dev_err(&spi->dev,
				"a standard pl022 can only handle "
				"1 <= n <= 16 bit words\n");
			status = -ENOTSUPP;
			goto err_config_params;
		}
	}

	/* Now Initialize all register settings required for this chip */
	chip->cr0 = 0;
	chip->cr1 = 0;
	chip->dmacr = 0;
	chip->cpsr = 0;
	if ((chip_info->com_mode == DMA_TRANSFER)
	    && ((pl022->master_info)->enable_dma)) {
		chip->enable_dma = true;
		dev_dbg(&spi->dev, "DMA mode set in controller state\n");
		SSP_WRITE_BITS(chip->dmacr, SSP_DMA_ENABLED,
			       SSP_DMACR_MASK_RXDMAE, 0);
		SSP_WRITE_BITS(chip->dmacr, SSP_DMA_ENABLED,
			       SSP_DMACR_MASK_TXDMAE, 1);
	} else {
		chip->enable_dma = false;
		dev_dbg(&spi->dev, "DMA mode NOT set in controller state\n");
		SSP_WRITE_BITS(chip->dmacr, SSP_DMA_DISABLED,
			       SSP_DMACR_MASK_RXDMAE, 0);
		SSP_WRITE_BITS(chip->dmacr, SSP_DMA_DISABLED,
			       SSP_DMACR_MASK_TXDMAE, 1);
	}

	chip->cpsr = clk_freq.cpsdvsr;

	/* Special setup for the ST micro extended control registers */
	if (pl022->vendor->extended_cr) {
		u32 etx;

		if (pl022->vendor->pl023) {
			/* These bits are only in the PL023 */
			SSP_WRITE_BITS(chip->cr1, chip_info->clkdelay,
				       SSP_CR1_MASK_FBCLKDEL_ST, 13);
		} else {
			/* These bits are in the PL022 but not PL023 */
			SSP_WRITE_BITS(chip->cr0, chip_info->duplex,
				       SSP_CR0_MASK_HALFDUP_ST, 5);
			SSP_WRITE_BITS(chip->cr0, chip_info->ctrl_len,
				       SSP_CR0_MASK_CSS_ST, 16);
			SSP_WRITE_BITS(chip->cr0, chip_info->iface,
				       SSP_CR0_MASK_FRF_ST, 21);
			SSP_WRITE_BITS(chip->cr1, chip_info->wait_state,
				       SSP_CR1_MASK_MWAIT_ST, 6);
		}
		SSP_WRITE_BITS(chip->cr0, bits - 1,
			       SSP_CR0_MASK_DSS_ST, 0);

		if (spi->mode & SPI_LSB_FIRST) {
			tmp = SSP_RX_LSB;
			etx = SSP_TX_LSB;
		} else {
			tmp = SSP_RX_MSB;
			etx = SSP_TX_MSB;
		}
		SSP_WRITE_BITS(chip->cr1, tmp, SSP_CR1_MASK_RENDN_ST, 4);
		SSP_WRITE_BITS(chip->cr1, etx, SSP_CR1_MASK_TENDN_ST, 5);
		SSP_WRITE_BITS(chip->cr1, chip_info->rx_lev_trig,
			       SSP_CR1_MASK_RXIFLSEL_ST, 7);
		SSP_WRITE_BITS(chip->cr1, chip_info->tx_lev_trig,
			       SSP_CR1_MASK_TXIFLSEL_ST, 10);
	} else {
		SSP_WRITE_BITS(chip->cr0, bits - 1,
			       SSP_CR0_MASK_DSS, 0);
		SSP_WRITE_BITS(chip->cr0, chip_info->iface,
			       SSP_CR0_MASK_FRF, 4);
	}

	/* Stuff that is common for all versions */
	if (spi->mode & SPI_CPOL)
		tmp = SSP_CLK_POL_IDLE_HIGH;
	else
		tmp = SSP_CLK_POL_IDLE_LOW;
	SSP_WRITE_BITS(chip->cr0, tmp, SSP_CR0_MASK_SPO, 6);

	if (spi->mode & SPI_CPHA)
		tmp = SSP_CLK_SECOND_EDGE;
	else
		tmp = SSP_CLK_FIRST_EDGE;
	SSP_WRITE_BITS(chip->cr0, tmp, SSP_CR0_MASK_SPH, 7);

	SSP_WRITE_BITS(chip->cr0, clk_freq.scr, SSP_CR0_MASK_SCR, 8);
	/* Loopback is available on all versions except PL023 */
	if (pl022->vendor->loopback) {
		if (spi->mode & SPI_LOOP)
			tmp = LOOPBACK_ENABLED;
		else
			tmp = LOOPBACK_DISABLED;
		SSP_WRITE_BITS(chip->cr1, tmp, SSP_CR1_MASK_LBM, 0);
	}
	SSP_WRITE_BITS(chip->cr1, SSP_DISABLED, SSP_CR1_MASK_SSE, 1);
	SSP_WRITE_BITS(chip->cr1, chip_info->hierarchy, SSP_CR1_MASK_MS, 2);
	SSP_WRITE_BITS(chip->cr1, chip_info->slave_tx_disable, SSP_CR1_MASK_SOD,
		3);

	/* Save controller_state */
	spi_set_ctldata(spi, chip);
	return status;
 err_config_params:
	spi_set_ctldata(spi, NULL);
	kfree(chip);
	return status;
}

/**
 * pl022_cleanup - cleanup function registered to SPI master framework
 * @spi: spi device which is requesting cleanup
 *
 * This function is registered to the SPI framework for this SPI master
 * controller. It will free the runtime state of chip.
 */
static void pl022_cleanup(struct spi_device *spi)
{
	struct chip_data *chip = spi_get_ctldata(spi);

	spi_set_ctldata(spi, NULL);
	kfree(chip);
}

static int __devinit
pl022_probe(struct amba_device *adev, const struct amba_id *id)
{
	struct device *dev = &adev->dev;
	struct pl022_ssp_controller *platform_info = adev->dev.platform_data;
	struct spi_master *master;
	struct pl022 *pl022 = NULL;	/*Data for this driver */
	int status = 0;

	dev_info(&adev->dev,
		 "ARM PL022 driver, device ID: 0x%08x\n", adev->periphid);
	if (platform_info == NULL) {
		dev_err(&adev->dev, "probe - no platform data supplied\n");
		status = -ENODEV;
		goto err_no_pdata;
	}

	/* Allocate master with space for data */
	master = spi_alloc_master(dev, sizeof(struct pl022));
	if (master == NULL) {
		dev_err(&adev->dev, "probe - cannot alloc SPI master\n");
		status = -ENOMEM;
		goto err_no_master;
	}

	pl022 = spi_master_get_devdata(master);
	pl022->master = master;
	pl022->master_info = platform_info;
	pl022->adev = adev;
	pl022->vendor = id->data;

	/*
	 * Bus Number Which has been Assigned to this SSP controller
	 * on this board
	 */
	master->bus_num = platform_info->bus_id;
	master->num_chipselect = platform_info->num_chipselect;
	master->cleanup = pl022_cleanup;
	master->setup = pl022_setup;
	master->prepare_transfer_hardware = pl022_prepare_transfer_hardware;
	master->transfer_one_message = pl022_transfer_one_message;
	master->unprepare_transfer_hardware = pl022_unprepare_transfer_hardware;
	master->rt = platform_info->rt;

	/*
	 * Supports mode 0-3, loopback, and active low CS. Transfers are
	 * always MS bit first on the original pl022.
	 */
	master->mode_bits = SPI_CPOL | SPI_CPHA | SPI_CS_HIGH | SPI_LOOP;
	if (pl022->vendor->extended_cr)
		master->mode_bits |= SPI_LSB_FIRST;

	dev_dbg(&adev->dev, "BUSNO: %d\n", master->bus_num);

	status = amba_request_regions(adev, NULL);
	if (status)
		goto err_no_ioregion;

	pl022->phybase = adev->res.start;
	pl022->virtbase = ioremap(adev->res.start, resource_size(&adev->res));
	if (pl022->virtbase == NULL) {
		status = -ENOMEM;
		goto err_no_ioremap;
	}
	printk(KERN_INFO "pl022: mapped registers from 0x%08x to %p\n",
	       adev->res.start, pl022->virtbase);

	pl022->clk = clk_get(&adev->dev, NULL);
	if (IS_ERR(pl022->clk)) {
		status = PTR_ERR(pl022->clk);
		dev_err(&adev->dev, "could not retrieve SSP/SPI bus clock\n");
		goto err_no_clk;
	}

	status = clk_prepare(pl022->clk);
	if (status) {
		dev_err(&adev->dev, "could not prepare SSP/SPI bus clock\n");
		goto  err_clk_prep;
	}

	status = clk_enable(pl022->clk);
	if (status) {
		dev_err(&adev->dev, "could not enable SSP/SPI bus clock\n");
		goto err_no_clk_en;
	}

	/* Initialize transfer pump */
	tasklet_init(&pl022->pump_transfers, pump_transfers,
		     (unsigned long)pl022);

	/* Disable SSP */
	writew((readw(SSP_CR1(pl022->virtbase)) & (~SSP_CR1_MASK_SSE)),
	       SSP_CR1(pl022->virtbase));
	load_ssp_default_config(pl022);

	status = request_irq(adev->irq[0], pl022_interrupt_handler, 0, "pl022",
			     pl022);
	if (status < 0) {
		dev_err(&adev->dev, "probe - cannot get IRQ (%d)\n", status);
		goto err_no_irq;
	}

	/* Get DMA channels */
	if (platform_info->enable_dma) {
		status = pl022_dma_probe(pl022);
		if (status != 0)
			platform_info->enable_dma = 0;
	}

	/* Register with the SPI framework */
	amba_set_drvdata(adev, pl022);
	status = spi_register_master(master);
	if (status != 0) {
		dev_err(&adev->dev,
			"probe - problem registering spi master\n");
		goto err_spi_register;
	}
	dev_dbg(dev, "probe succeeded\n");

	/* let runtime pm put suspend */
	if (platform_info->autosuspend_delay > 0) {
		dev_info(&adev->dev,
			"will use autosuspend for runtime pm, delay %dms\n",
			platform_info->autosuspend_delay);
		pm_runtime_set_autosuspend_delay(dev,
			platform_info->autosuspend_delay);
		pm_runtime_use_autosuspend(dev);
		pm_runtime_put_autosuspend(dev);
	} else {
		pm_runtime_put(dev);
	}
	return 0;

 err_spi_register:
	if (platform_info->enable_dma)
		pl022_dma_remove(pl022);

	free_irq(adev->irq[0], pl022);
 err_no_irq:
	clk_disable(pl022->clk);
 err_no_clk_en:
	clk_unprepare(pl022->clk);
 err_clk_prep:
	clk_put(pl022->clk);
 err_no_clk:
	iounmap(pl022->virtbase);
 err_no_ioremap:
	amba_release_regions(adev);
 err_no_ioregion:
	spi_master_put(master);
 err_no_master:
 err_no_pdata:
	return status;
}

static int __devexit
pl022_remove(struct amba_device *adev)
{
	struct pl022 *pl022 = amba_get_drvdata(adev);

	if (!pl022)
		return 0;

	/*
	 * undo pm_runtime_put() in probe.  I assume that we're not
	 * accessing the primecell here.
	 */
	pm_runtime_get_noresume(&adev->dev);

	load_ssp_default_config(pl022);
	if (pl022->master_info->enable_dma)
		pl022_dma_remove(pl022);

	free_irq(adev->irq[0], pl022);
	clk_disable(pl022->clk);
	clk_unprepare(pl022->clk);
	clk_put(pl022->clk);
	iounmap(pl022->virtbase);
	amba_release_regions(adev);
	tasklet_disable(&pl022->pump_transfers);
	spi_unregister_master(pl022->master);
	spi_master_put(pl022->master);
	amba_set_drvdata(adev, NULL);
	return 0;
}

#ifdef CONFIG_SUSPEND
static int pl022_suspend(struct device *dev)
{
	struct pl022 *pl022 = dev_get_drvdata(dev);
	int ret;

	ret = spi_master_suspend(pl022->master);
	if (ret) {
		dev_warn(dev, "cannot suspend master\n");
		return ret;
	}

	dev_dbg(dev, "suspended\n");
	return 0;
}

static int pl022_resume(struct device *dev)
{
	struct pl022 *pl022 = dev_get_drvdata(dev);
	int ret;

	/* Start the queue running */
	ret = spi_master_resume(pl022->master);
	if (ret)
		dev_err(dev, "problem starting queue (%d)\n", ret);
	else
		dev_dbg(dev, "resumed\n");

	return ret;
}
#endif	/* CONFIG_PM */

#ifdef CONFIG_PM_RUNTIME
static int pl022_runtime_suspend(struct device *dev)
{
	struct pl022 *pl022 = dev_get_drvdata(dev);

	clk_disable(pl022->clk);

	return 0;
}

static int pl022_runtime_resume(struct device *dev)
{
	struct pl022 *pl022 = dev_get_drvdata(dev);

	clk_enable(pl022->clk);

	return 0;
}
#endif

static const struct dev_pm_ops pl022_dev_pm_ops = {
	SET_SYSTEM_SLEEP_PM_OPS(pl022_suspend, pl022_resume)
	SET_RUNTIME_PM_OPS(pl022_runtime_suspend, pl022_runtime_resume, NULL)
};

static struct vendor_data vendor_arm = {
	.fifodepth = 8,
	.max_bpw = 16,
	.unidir = false,
	.extended_cr = false,
	.pl023 = false,
	.loopback = true,
};

static struct vendor_data vendor_st = {
	.fifodepth = 32,
	.max_bpw = 32,
	.unidir = false,
	.extended_cr = true,
	.pl023 = false,
	.loopback = true,
};

static struct vendor_data vendor_st_pl023 = {
	.fifodepth = 32,
	.max_bpw = 32,
	.unidir = false,
	.extended_cr = true,
	.pl023 = true,
	.loopback = false,
};

static struct vendor_data vendor_db5500_pl023 = {
	.fifodepth = 32,
	.max_bpw = 32,
	.unidir = false,
	.extended_cr = true,
	.pl023 = true,
	.loopback = true,
};

static struct amba_id pl022_ids[] = {
	{
		/*
		 * ARM PL022 variant, this has a 16bit wide
		 * and 8 locations deep TX/RX FIFO
		 */
		.id	= 0x00041022,
		.mask	= 0x000fffff,
		.data	= &vendor_arm,
	},
	{
		/*
		 * ST Micro derivative, this has 32bit wide
		 * and 32 locations deep TX/RX FIFO
		 */
		.id	= 0x01080022,
		.mask	= 0xffffffff,
		.data	= &vendor_st,
	},
	{
		/*
		 * ST-Ericsson derivative "PL023" (this is not
		 * an official ARM number), this is a PL022 SSP block
		 * stripped to SPI mode only, it has 32bit wide
		 * and 32 locations deep TX/RX FIFO but no extended
		 * CR0/CR1 register
		 */
		.id	= 0x00080023,
		.mask	= 0xffffffff,
		.data	= &vendor_st_pl023,
	},
	{
		.id	= 0x10080023,
		.mask	= 0xffffffff,
		.data	= &vendor_db5500_pl023,
	},
	{ 0, 0 },
};

MODULE_DEVICE_TABLE(amba, pl022_ids);

static struct amba_driver pl022_driver = {
	.drv = {
		.name	= "ssp-pl022",
		.pm	= &pl022_dev_pm_ops,
	},
	.id_table	= pl022_ids,
	.probe		= pl022_probe,
	.remove		= __devexit_p(pl022_remove),
};

static int __init pl022_init(void)
{
	return amba_driver_register(&pl022_driver);
}
subsys_initcall(pl022_init);

static void __exit pl022_exit(void)
{
	amba_driver_unregister(&pl022_driver);
}
module_exit(pl022_exit);

MODULE_AUTHOR("Linus Walleij <linus.walleij@stericsson.com>");
MODULE_DESCRIPTION("PL022 SSP Controller Driver");
MODULE_LICENSE("GPL");<|MERGE_RESOLUTION|>--- conflicted
+++ resolved
@@ -880,18 +880,12 @@
 	struct dma_slave_config rx_conf = {
 		.src_addr = SSP_DR(pl022->phybase),
 		.direction = DMA_DEV_TO_MEM,
-<<<<<<< HEAD
-=======
 		.device_fc = false,
->>>>>>> e816b57a
 	};
 	struct dma_slave_config tx_conf = {
 		.dst_addr = SSP_DR(pl022->phybase),
 		.direction = DMA_MEM_TO_DEV,
-<<<<<<< HEAD
-=======
 		.device_fc = false,
->>>>>>> e816b57a
 	};
 	unsigned int pages;
 	int ret;
