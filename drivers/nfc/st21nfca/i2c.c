--- conflicted
+++ resolved
@@ -535,19 +535,7 @@
 
 	phy->gpio_ena = gpio;
 
-<<<<<<< HEAD
-	/* IRQ */
-	r = irq_of_parse_and_map(pp, 0);
-	if (r < 0) {
-		nfc_err(&client->dev, "Unable to get irq, error: %d\n", r);
-		return r;
-	}
-
-	phy->irq_polarity = irq_get_trigger_type(r);
-	client->irq = r;
-=======
 	phy->irq_polarity = irq_get_trigger_type(client->irq);
->>>>>>> e529fea9
 
 	return 0;
 }
@@ -574,26 +562,12 @@
 	phy->gpio_ena = pdata->gpio_ena;
 	phy->irq_polarity = pdata->irq_polarity;
 
-<<<<<<< HEAD
-	r = devm_gpio_request_one(&client->dev, phy->gpio_irq, GPIOF_IN,
-				  "wake_up");
-	if (r) {
-		pr_err("%s : gpio_request failed\n", __FILE__);
-		return -ENODEV;
-	}
-
-=======
->>>>>>> e529fea9
 	if (phy->gpio_ena > 0) {
 		r = devm_gpio_request_one(&client->dev, phy->gpio_ena,
 					  GPIOF_OUT_INIT_HIGH, "clf_enable");
 		if (r) {
 			pr_err("%s : ena gpio_request failed\n", __FILE__);
-<<<<<<< HEAD
-			return -ENODEV;
-=======
 			return r;
->>>>>>> e529fea9
 		}
 	}
 
