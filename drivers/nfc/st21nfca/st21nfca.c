--- conflicted
+++ resolved
@@ -77,13 +77,6 @@
 	((p & 0x0f) == (ST21NFCA_DM_PIPE_CREATED | ST21NFCA_DM_PIPE_OPEN))
 
 #define ST21NFCA_NFC_MODE			0x03	/* NFC_MODE parameter*/
-<<<<<<< HEAD
-#define ST21NFCA_EVT_FIELD_ON			0x11
-#define ST21NFCA_EVT_CARD_DEACTIVATED		0x12
-#define ST21NFCA_EVT_CARD_ACTIVATED		0x13
-#define ST21NFCA_EVT_FIELD_OFF			0x14
-=======
->>>>>>> e529fea9
 
 static DECLARE_BITMAP(dev_mask, ST21NFCA_NUM_DEVICES);
 
@@ -846,32 +839,9 @@
 {
 	pr_debug("hci event: %d gate: %x\n", event, gate);
 
-<<<<<<< HEAD
-	switch (event) {
-	case ST21NFCA_EVT_CARD_ACTIVATED:
-		if (gate == ST21NFCA_RF_CARD_F_GATE)
-			info->dep_info.curr_nfc_dep_pni = 0;
-		break;
-	case ST21NFCA_EVT_CARD_DEACTIVATED:
-		break;
-	case ST21NFCA_EVT_FIELD_ON:
-		break;
-	case ST21NFCA_EVT_FIELD_OFF:
-		break;
-	case ST21NFCA_EVT_SEND_DATA:
-		if (gate == ST21NFCA_RF_CARD_F_GATE) {
-			r = st21nfca_tm_event_send_data(hdev, skb, gate);
-			if (r < 0)
-				return r;
-			return 0;
-		}
-		info->dep_info.curr_nfc_dep_pni = 0;
-		return 1;
-=======
 	switch (gate) {
 	case ST21NFCA_RF_CARD_F_GATE:
 		return st21nfca_dep_event_received(hdev, event, skb);
->>>>>>> e529fea9
 	default:
 		return 1;
 	}
