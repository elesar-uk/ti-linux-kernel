/*
 * Driver for TPS65218 Integrated power management chipsets
 *
 * Copyright (C) 2014 Texas Instruments Incorporated - http://www.ti.com/
 *
 * This program is free software; you can redistribute it and/or
 * modify it under the terms of the GNU General Public License version 2 as
 * published by the Free Software Foundation.
 *
 * This program is distributed "as is" WITHOUT ANY WARRANTY of any
 * kind, whether expressed or implied; without even the implied warranty
 * of MERCHANTABILITY or FITNESS FOR A PARTICULAR PURPOSE.  See the
 * GNU General Public License version 2 for more details.
 */

#include <linux/kernel.h>
#include <linux/device.h>
#include <linux/module.h>
#include <linux/platform_device.h>
#include <linux/init.h>
#include <linux/i2c.h>
#include <linux/slab.h>
#include <linux/regmap.h>
#include <linux/err.h>
#include <linux/of.h>
#include <linux/of_device.h>
#include <linux/irq.h>
#include <linux/interrupt.h>
#include <linux/mutex.h>

#include <linux/mfd/core.h>
#include <linux/mfd/tps65218.h>

#define TPS65218_PASSWORD_REGS_UNLOCK   0x7D

/**
 * tps65218_reg_read: Read a single tps65218 register.
 *
 * @tps: Device to read from.
 * @reg: Register to read.
 * @val: Contians the value
 */
int tps65218_reg_read(struct tps65218 *tps, unsigned int reg,
			unsigned int *val)
{
	return regmap_read(tps->regmap, reg, val);
}
EXPORT_SYMBOL_GPL(tps65218_reg_read);

/**
 * tps65218_reg_write: Write a single tps65218 register.
 *
 * @tps65218: Device to write to.
 * @reg: Register to write to.
 * @val: Value to write.
 * @level: Password protected level
 */
int tps65218_reg_write(struct tps65218 *tps, unsigned int reg,
			unsigned int val, unsigned int level)
{
	int ret;
	unsigned int xor_reg_val;

	switch (level) {
	case TPS65218_PROTECT_NONE:
		return regmap_write(tps->regmap, reg, val);
	case TPS65218_PROTECT_L1:
		xor_reg_val = reg ^ TPS65218_PASSWORD_REGS_UNLOCK;
		ret = regmap_write(tps->regmap, TPS65218_REG_PASSWORD,
							xor_reg_val);
		if (ret < 0)
			return ret;

		return regmap_write(tps->regmap, reg, val);
	default:
		return -EINVAL;
	}
}
EXPORT_SYMBOL_GPL(tps65218_reg_write);

/**
 * tps65218_update_bits: Modify bits w.r.t mask, val and level.
 *
 * @tps65218: Device to write to.
 * @reg: Register to read-write to.
 * @mask: Mask.
 * @val: Value to write.
 * @level: Password protected level
 */
static int tps65218_update_bits(struct tps65218 *tps, unsigned int reg,
		unsigned int mask, unsigned int val, unsigned int level)
{
	int ret;
	unsigned int data;

	ret = tps65218_reg_read(tps, reg, &data);
	if (ret) {
		dev_err(tps->dev, "Read from reg 0x%x failed\n", reg);
		return ret;
	}

	data &= ~mask;
	data |= val & mask;

	mutex_lock(&tps->tps_lock);
	ret = tps65218_reg_write(tps, reg, data, level);
	if (ret)
		dev_err(tps->dev, "Write for reg 0x%x failed\n", reg);
	mutex_unlock(&tps->tps_lock);

	return ret;
}

int tps65218_set_bits(struct tps65218 *tps, unsigned int reg,
		unsigned int mask, unsigned int val, unsigned int level)
{
	return tps65218_update_bits(tps, reg, mask, val, level);
}
EXPORT_SYMBOL_GPL(tps65218_set_bits);

int tps65218_clear_bits(struct tps65218 *tps, unsigned int reg,
		unsigned int mask, unsigned int level)
{
	return tps65218_update_bits(tps, reg, mask, 0, level);
}
EXPORT_SYMBOL_GPL(tps65218_clear_bits);

static const struct regmap_range tps65218_yes_ranges[] = {
	regmap_reg_range(TPS65218_REG_INT1, TPS65218_REG_INT2),
	regmap_reg_range(TPS65218_REG_STATUS, TPS65218_REG_STATUS),
};

static const struct regmap_access_table tps65218_volatile_table = {
	.yes_ranges = tps65218_yes_ranges,
	.n_yes_ranges = ARRAY_SIZE(tps65218_yes_ranges),
};

<<<<<<< HEAD
static struct regmap_config tps65218_regmap_config = {
=======
static const struct regmap_config tps65218_regmap_config = {
>>>>>>> dcab69ba
	.reg_bits = 8,
	.val_bits = 8,
	.cache_type = REGCACHE_RBTREE,
	.volatile_table = &tps65218_volatile_table,
};

static const struct regmap_irq tps65218_irqs[] = {
	/* INT1 IRQs */
	[TPS65218_PRGC_IRQ] = {
		.mask = TPS65218_INT1_PRGC,
	},
	[TPS65218_CC_AQC_IRQ] = {
		.mask = TPS65218_INT1_CC_AQC,
	},
	[TPS65218_HOT_IRQ] = {
		.mask = TPS65218_INT1_HOT,
	},
	[TPS65218_PB_IRQ] = {
		.mask = TPS65218_INT1_PB,
	},
	[TPS65218_AC_IRQ] = {
		.mask = TPS65218_INT1_AC,
	},
	[TPS65218_VPRG_IRQ] = {
		.mask = TPS65218_INT1_VPRG,
	},
	[TPS65218_INVALID1_IRQ] = {
	},
	[TPS65218_INVALID2_IRQ] = {
	},
	/* INT2 IRQs*/
	[TPS65218_LS1_I_IRQ] = {
		.mask = TPS65218_INT2_LS1_I,
		.reg_offset = 1,
	},
	[TPS65218_LS2_I_IRQ] = {
		.mask = TPS65218_INT2_LS2_I,
		.reg_offset = 1,
	},
	[TPS65218_LS3_I_IRQ] = {
		.mask = TPS65218_INT2_LS3_I,
		.reg_offset = 1,
	},
	[TPS65218_LS1_F_IRQ] = {
		.mask = TPS65218_INT2_LS1_F,
		.reg_offset = 1,
	},
	[TPS65218_LS2_F_IRQ] = {
		.mask = TPS65218_INT2_LS2_F,
		.reg_offset = 1,
	},
	[TPS65218_LS3_F_IRQ] = {
		.mask = TPS65218_INT2_LS3_F,
		.reg_offset = 1,
	},
	[TPS65218_INVALID3_IRQ] = {
	},
	[TPS65218_INVALID4_IRQ] = {
	},
};

static struct regmap_irq_chip tps65218_irq_chip = {
	.name = "tps65218",
	.irqs = tps65218_irqs,
	.num_irqs = ARRAY_SIZE(tps65218_irqs),

	.num_regs = 2,
	.mask_base = TPS65218_REG_INT_MASK1,
	.status_base = TPS65218_REG_INT1,
};

static const struct of_device_id of_tps65218_match_table[] = {
	{ .compatible = "ti,tps65218", },
	{}
};

static int tps65218_probe(struct i2c_client *client,
				const struct i2c_device_id *ids)
{
	struct tps65218 *tps;
	const struct of_device_id *match;
	int ret;

	match = of_match_device(of_tps65218_match_table, &client->dev);
	if (!match) {
		dev_err(&client->dev,
			"Failed to find matching dt id\n");
		return -EINVAL;
	}

	tps = devm_kzalloc(&client->dev, sizeof(*tps), GFP_KERNEL);
	if (!tps)
		return -ENOMEM;

	i2c_set_clientdata(client, tps);
	tps->dev = &client->dev;
	tps->irq = client->irq;
	tps->regmap = devm_regmap_init_i2c(client, &tps65218_regmap_config);
	if (IS_ERR(tps->regmap)) {
		ret = PTR_ERR(tps->regmap);
		dev_err(tps->dev, "Failed to allocate register map: %d\n",
			ret);
		return ret;
	}

	mutex_init(&tps->tps_lock);

	ret = regmap_add_irq_chip(tps->regmap, tps->irq,
			IRQF_ONESHOT, 0, &tps65218_irq_chip,
			&tps->irq_data);
	if (ret < 0)
		return ret;

	ret = of_platform_populate(client->dev.of_node, NULL, NULL,
				   &client->dev);
	if (ret < 0)
		goto err_irq;

	return 0;

err_irq:
	regmap_del_irq_chip(tps->irq, tps->irq_data);

	return ret;
}

static int tps65218_remove(struct i2c_client *client)
{
	struct tps65218 *tps = i2c_get_clientdata(client);

	regmap_del_irq_chip(tps->irq, tps->irq_data);

	return 0;
}

static const struct i2c_device_id tps65218_id_table[] = {
	{ "tps65218", TPS65218 },
	{ },
};
MODULE_DEVICE_TABLE(i2c, tps65218_id_table);

static struct i2c_driver tps65218_driver = {
	.driver		= {
		.name	= "tps65218",
		.owner	= THIS_MODULE,
		.of_match_table = of_tps65218_match_table,
	},
	.probe		= tps65218_probe,
	.remove		= tps65218_remove,
	.id_table       = tps65218_id_table,
};

module_i2c_driver(tps65218_driver);

MODULE_AUTHOR("J Keerthy <j-keerthy@ti.com>");
MODULE_DESCRIPTION("TPS65218 chip family multi-function driver");
MODULE_LICENSE("GPL v2");<|MERGE_RESOLUTION|>--- conflicted
+++ resolved
@@ -135,11 +135,7 @@
 	.n_yes_ranges = ARRAY_SIZE(tps65218_yes_ranges),
 };
 
-<<<<<<< HEAD
-static struct regmap_config tps65218_regmap_config = {
-=======
 static const struct regmap_config tps65218_regmap_config = {
->>>>>>> dcab69ba
 	.reg_bits = 8,
 	.val_bits = 8,
 	.cache_type = REGCACHE_RBTREE,
