--- conflicted
+++ resolved
@@ -1061,15 +1061,8 @@
 	int rc;
 	struct gnttab_set_version gsv;
 
-<<<<<<< HEAD
-	if (xen_hvm_domain() || xen_feature(XENFEAT_auto_translated_physmap))
-		gsv.version = 1;
-	else
-		gsv.version = 2;
-=======
 	gsv.version = 1;
 
->>>>>>> 382c2422
 	rc = HYPERVISOR_grant_table_op(GNTTABOP_set_version, &gsv, 1);
 	if (rc == 0 && gsv.version == 2) {
 		grant_table_version = 2;
