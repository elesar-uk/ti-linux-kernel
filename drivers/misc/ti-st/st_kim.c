/*
 *  Shared Transport Line discipline driver Core
 *	Init Manager module responsible for GPIO control
 *	and firmware download
 *  Copyright (C) 2009-2010 Texas Instruments
 *  Author: Pavan Savoy <pavan_savoy@ti.com>
 *
 *  This program is free software; you can redistribute it and/or modify
 *  it under the terms of the GNU General Public License version 2 as
 *  published by the Free Software Foundation.
 *
 *  This program is distributed in the hope that it will be useful,
 *  but WITHOUT ANY WARRANTY; without even the implied warranty of
 *  MERCHANTABILITY or FITNESS FOR A PARTICULAR PURPOSE.  See the
 *  GNU General Public License for more details.
 *
 *  You should have received a copy of the GNU General Public License
 *  along with this program; if not, write to the Free Software
 *  Foundation, Inc., 59 Temple Place, Suite 330, Boston, MA  02111-1307  USA
 *
 */

#define pr_fmt(fmt) "(stk) :" fmt
#include <linux/platform_device.h>
#include <linux/jiffies.h>
#include <linux/firmware.h>
#include <linux/delay.h>
#include <linux/wait.h>
#include <linux/gpio.h>
#include <linux/debugfs.h>
#include <linux/seq_file.h>
#include <linux/sched.h>
#include <linux/sysfs.h>
#include <linux/tty.h>

#include <linux/skbuff.h>
#include <linux/ti_wilink_st.h>
#include <linux/module.h>

#define MAX_ST_DEVICES	3	/* Imagine 1 on each UART for now */
static struct platform_device *st_kim_devices[MAX_ST_DEVICES];

/**********************************************************************/
/* internal functions */

/**
 * st_get_plat_device -
 *	function which returns the reference to the platform device
 *	requested by id. As of now only 1 such device exists (id=0)
 *	the context requesting for reference can get the id to be
 *	requested by a. The protocol driver which is registering or
 *	b. the tty device which is opened.
 */
static struct platform_device *st_get_plat_device(int id)
{
	return st_kim_devices[id];
}

/**
 * validate_firmware_response -
 *	function to return whether the firmware response was proper
 *	in case of error don't complete so that waiting for proper
 *	response times out
 */
static void validate_firmware_response(struct kim_data_s *kim_gdata)
{
	struct sk_buff *skb = kim_gdata->rx_skb;
	if (!skb)
		return;

	/* these magic numbers are the position in the response buffer which
	 * allows us to distinguish whether the response is for the read
	 * version info. command
	 */
	if (skb->data[2] == 0x01 && skb->data[3] == 0x01 &&
			skb->data[4] == 0x10 && skb->data[5] == 0x00) {
		/* fw version response */
		memcpy(kim_gdata->resp_buffer,
				kim_gdata->rx_skb->data,
				kim_gdata->rx_skb->len);
		complete_all(&kim_gdata->kim_rcvd);
		kim_gdata->rx_state = ST_W4_PACKET_TYPE;
		kim_gdata->rx_skb = NULL;
		kim_gdata->rx_count = 0;
	} else if (unlikely(skb->data[5] != 0)) {
		pr_err("no proper response during fw download");
		pr_err("data6 %x", skb->data[5]);
		kfree_skb(skb);
		return;		/* keep waiting for the proper response */
	}
	/* becos of all the script being downloaded */
	complete_all(&kim_gdata->kim_rcvd);
	kfree_skb(skb);
}

/* check for data len received inside kim_int_recv
 * most often hit the last case to update state to waiting for data
 */
static inline int kim_check_data_len(struct kim_data_s *kim_gdata, int len)
{
	register int room = skb_tailroom(kim_gdata->rx_skb);

	pr_debug("len %d room %d", len, room);

	if (!len) {
		validate_firmware_response(kim_gdata);
	} else if (len > room) {
		/* Received packet's payload length is larger.
		 * We can't accommodate it in created skb.
		 */
		pr_err("Data length is too large len %d room %d", len,
			   room);
		kfree_skb(kim_gdata->rx_skb);
	} else {
		/* Packet header has non-zero payload length and
		 * we have enough space in created skb. Lets read
		 * payload data */
		kim_gdata->rx_state = ST_W4_DATA;
		kim_gdata->rx_count = len;
		return len;
	}

	/* Change ST LL state to continue to process next
	 * packet */
	kim_gdata->rx_state = ST_W4_PACKET_TYPE;
	kim_gdata->rx_skb = NULL;
	kim_gdata->rx_count = 0;

	return 0;
}

/**
 * kim_int_recv - receive function called during firmware download
 *	firmware download responses on different UART drivers
 *	have been observed to come in bursts of different
 *	tty_receive and hence the logic
 */
static void kim_int_recv(struct kim_data_s *kim_gdata,
	const unsigned char *data, long count)
{
	const unsigned char *ptr;
	int len = 0, type = 0;
	unsigned char *plen;

	pr_debug("%s", __func__);
	/* Decode received bytes here */
	ptr = data;
	if (unlikely(ptr == NULL)) {
		pr_err(" received null from TTY ");
		return;
	}

	while (count) {
		if (kim_gdata->rx_count) {
			len = min_t(unsigned int, kim_gdata->rx_count, count);
			memcpy(skb_put(kim_gdata->rx_skb, len), ptr, len);
			kim_gdata->rx_count -= len;
			count -= len;
			ptr += len;

			if (kim_gdata->rx_count)
				continue;

			/* Check ST RX state machine , where are we? */
			switch (kim_gdata->rx_state) {
				/* Waiting for complete packet ? */
			case ST_W4_DATA:
				pr_debug("Complete pkt received");
				validate_firmware_response(kim_gdata);
				kim_gdata->rx_state = ST_W4_PACKET_TYPE;
				kim_gdata->rx_skb = NULL;
				continue;
				/* Waiting for Bluetooth event header ? */
			case ST_W4_HEADER:
				plen =
				(unsigned char *)&kim_gdata->rx_skb->data[1];
				pr_debug("event hdr: plen 0x%02x\n", *plen);
				kim_check_data_len(kim_gdata, *plen);
				continue;
			}	/* end of switch */
		}		/* end of if rx_state */
		switch (*ptr) {
			/* Bluetooth event packet? */
		case 0x04:
			kim_gdata->rx_state = ST_W4_HEADER;
			kim_gdata->rx_count = 2;
			type = *ptr;
			break;
		default:
			pr_info("unknown packet");
			ptr++;
			count--;
			continue;
		}
		ptr++;
		count--;
		kim_gdata->rx_skb =
			alloc_skb(1024+8, GFP_ATOMIC);
		if (!kim_gdata->rx_skb) {
			pr_err("can't allocate mem for new packet");
			kim_gdata->rx_state = ST_W4_PACKET_TYPE;
			kim_gdata->rx_count = 0;
			return;
		}
		skb_reserve(kim_gdata->rx_skb, 8);
		kim_gdata->rx_skb->cb[0] = 4;
		kim_gdata->rx_skb->cb[1] = 0;

	}
	return;
}

static long read_local_version(struct kim_data_s *kim_gdata, char *bts_scr_name)
{
	unsigned short version = 0, chip = 0, min_ver = 0, maj_ver = 0;
	const char read_ver_cmd[] = { 0x01, 0x01, 0x10, 0x00 };
	long timeout;

	pr_debug("%s", __func__);

	reinit_completion(&kim_gdata->kim_rcvd);
	if (4 != st_int_write(kim_gdata->core_data, read_ver_cmd, 4)) {
		pr_err("kim: couldn't write 4 bytes");
		return -EIO;
	}

	timeout = wait_for_completion_interruptible_timeout(
		&kim_gdata->kim_rcvd, msecs_to_jiffies(CMD_RESP_TIME));
	if (timeout <= 0) {
		pr_err(" waiting for ver info- timed out or received signal");
		return timeout ? -ERESTARTSYS : -ETIMEDOUT;
	}
	reinit_completion(&kim_gdata->kim_rcvd);
	/* the positions 12 & 13 in the response buffer provide with the
	 * chip, major & minor numbers
	 */

	version =
		MAKEWORD(kim_gdata->resp_buffer[12],
				kim_gdata->resp_buffer[13]);
	chip = (version & 0x7C00) >> 10;
	min_ver = (version & 0x007F);
	maj_ver = (version & 0x0380) >> 7;

	if (version & 0x8000)
		maj_ver |= 0x0008;

	sprintf(bts_scr_name, "ti-connectivity/TIInit_%d.%d.%d.bts",
		chip, maj_ver, min_ver);

	/* to be accessed later via sysfs entry */
	kim_gdata->version.full = version;
	kim_gdata->version.chip = chip;
	kim_gdata->version.maj_ver = maj_ver;
	kim_gdata->version.min_ver = min_ver;

	pr_info("%s", bts_scr_name);
	return 0;
}

static void skip_change_remote_baud(unsigned char **ptr, long *len)
{
	unsigned char *nxt_action, *cur_action;
	cur_action = *ptr;

	nxt_action = cur_action + sizeof(struct bts_action) +
		((struct bts_action *) cur_action)->size;

	if (((struct bts_action *) nxt_action)->type != ACTION_WAIT_EVENT) {
		pr_err("invalid action after change remote baud command");
	} else {
		*ptr = *ptr + sizeof(struct bts_action) +
			((struct bts_action *)cur_action)->size;
		*len = *len - (sizeof(struct bts_action) +
				((struct bts_action *)cur_action)->size);
		/* warn user on not commenting these in firmware */
		pr_warn("skipping the wait event of change remote baud");
	}
}

/**
 * download_firmware -
 *	internal function which parses through the .bts firmware
 *	script file intreprets SEND, DELAY actions only as of now
 */
static long download_firmware(struct kim_data_s *kim_gdata)
{
	long err = 0;
	long len = 0;
	unsigned char *ptr = NULL;
	unsigned char *action_ptr = NULL;
	unsigned char bts_scr_name[40] = { 0 };	/* 40 char long bts scr name? */
	int wr_room_space;
	int cmd_size;
	unsigned long timeout;

	err = read_local_version(kim_gdata, bts_scr_name);
	if (err != 0) {
		pr_err("kim: failed to read local ver");
		return err;
	}
	err =
	    request_firmware(&kim_gdata->fw_entry, bts_scr_name,
			     &kim_gdata->kim_pdev->dev);
	if (unlikely((err != 0) || (kim_gdata->fw_entry->data == NULL) ||
		     (kim_gdata->fw_entry->size == 0))) {
		pr_err(" request_firmware failed(errno %ld) for %s", err,
			   bts_scr_name);
		return -EINVAL;
	}
	ptr = (void *)kim_gdata->fw_entry->data;
	len = kim_gdata->fw_entry->size;
	/* bts_header to remove out magic number and
	 * version
	 */
	ptr += sizeof(struct bts_header);
	len -= sizeof(struct bts_header);

	while (len > 0 && ptr) {
		pr_debug(" action size %d, type %d ",
			   ((struct bts_action *)ptr)->size,
			   ((struct bts_action *)ptr)->type);

		switch (((struct bts_action *)ptr)->type) {
		case ACTION_SEND_COMMAND:	/* action send */
			pr_debug("S");
			action_ptr = &(((struct bts_action *)ptr)->data[0]);
			if (unlikely
			    (((struct hci_command *)action_ptr)->opcode ==
			     0xFF36)) {
				/* ignore remote change
				 * baud rate HCI VS command */
				pr_warn("change remote baud"
				    " rate command in firmware");
				skip_change_remote_baud(&ptr, &len);
				break;
			}
			/*
			 * Make sure we have enough free space in uart
			 * tx buffer to write current firmware command
			 */
			cmd_size = ((struct bts_action *)ptr)->size;
			timeout = jiffies + msecs_to_jiffies(CMD_WR_TIME);
			do {
				wr_room_space =
					st_get_uart_wr_room(kim_gdata->core_data);
				if (wr_room_space < 0) {
					pr_err("Unable to get free "
							"space info from uart tx buffer");
					release_firmware(kim_gdata->fw_entry);
					return wr_room_space;
				}
				mdelay(1); /* wait 1ms before checking room */
			} while ((wr_room_space < cmd_size) &&
					time_before(jiffies, timeout));

			/* Timeout happened ? */
			if (time_after_eq(jiffies, timeout)) {
				pr_err("Timeout while waiting for free "
						"free space in uart tx buffer");
				release_firmware(kim_gdata->fw_entry);
				return -ETIMEDOUT;
			}
			/* reinit completion before sending for the
			 * relevant wait
			 */
			reinit_completion(&kim_gdata->kim_rcvd);

			/*
			 * Free space found in uart buffer, call st_int_write
			 * to send current firmware command to the uart tx
			 * buffer.
			 */
			err = st_int_write(kim_gdata->core_data,
			((struct bts_action_send *)action_ptr)->data,
					   ((struct bts_action *)ptr)->size);
			if (unlikely(err < 0)) {
				release_firmware(kim_gdata->fw_entry);
				return err;
			}
			/*
			 * Check number of bytes written to the uart tx buffer
			 * and requested command write size
			 */
			if (err != cmd_size) {
				pr_err("Number of bytes written to uart "
						"tx buffer are not matching with "
						"requested cmd write size");
				release_firmware(kim_gdata->fw_entry);
				return -EIO;
			}
			break;
		case ACTION_WAIT_EVENT:  /* wait */
			pr_debug("W");
			err = wait_for_completion_interruptible_timeout(
					&kim_gdata->kim_rcvd,
					msecs_to_jiffies(CMD_RESP_TIME));
			if (err <= 0) {
				pr_err("response timeout/signaled during fw download ");
				/* timed out */
				release_firmware(kim_gdata->fw_entry);
				return err ? -ERESTARTSYS : -ETIMEDOUT;
			}
			reinit_completion(&kim_gdata->kim_rcvd);
			break;
		case ACTION_DELAY:	/* sleep */
			pr_info("sleep command in scr");
			action_ptr = &(((struct bts_action *)ptr)->data[0]);
			mdelay(((struct bts_action_delay *)action_ptr)->msec);
			break;
		}
		len =
		    len - (sizeof(struct bts_action) +
			   ((struct bts_action *)ptr)->size);
		ptr =
		    ptr + sizeof(struct bts_action) +
		    ((struct bts_action *)ptr)->size;
	}
	/* fw download complete */
	release_firmware(kim_gdata->fw_entry);
	return 0;
}

/**********************************************************************/
/* functions called from ST core */
/* called from ST Core, when REG_IN_PROGRESS (registration in progress)
 * can be because of
 * 1. response to read local version
 * 2. during send/recv's of firmware download
 */
void st_kim_recv(void *disc_data, const unsigned char *data, long count)
{
	struct st_data_s	*st_gdata = (struct st_data_s *)disc_data;
	struct kim_data_s	*kim_gdata = st_gdata->kim_data;

	/* proceed to gather all data and distinguish read fw version response
	 * from other fw responses when data gathering is complete
	 */
	kim_int_recv(kim_gdata, data, count);
	return;
}

/* to signal completion of line discipline installation
 * called from ST Core, upon tty_open
 */
void st_kim_complete(void *kim_data)
{
	struct kim_data_s	*kim_gdata = (struct kim_data_s *)kim_data;
	complete(&kim_gdata->ldisc_installed);
}

/**
 * st_kim_start - called from ST Core upon 1st registration
 *	This involves toggling the chip enable gpio, reading
 *	the firmware version from chip, forming the fw file name
 *	based on the chip version, requesting the fw, parsing it
 *	and perform download(send/recv).
 */
long st_kim_start(void *kim_data)
{
	long err = 0;
	long retry = POR_RETRY_COUNT;
	struct ti_st_plat_data	*pdata;
	struct kim_data_s	*kim_gdata = (struct kim_data_s *)kim_data;

	pr_info(" %s", __func__);
	pdata = kim_gdata->kim_pdev->dev.platform_data;

	do {
		/* platform specific enabling code here */
		if (pdata->chip_enable)
			pdata->chip_enable(kim_gdata);

		/* Configure BT nShutdown to HIGH state */
		gpio_set_value_cansleep(kim_gdata->nshutdown, GPIO_LOW);
		mdelay(5);	/* FIXME: a proper toggle */
		gpio_set_value_cansleep(kim_gdata->nshutdown, GPIO_HIGH);
		mdelay(100);
		/* re-initialize the completion */
		reinit_completion(&kim_gdata->ldisc_installed);
		/* send notification to UIM */
		kim_gdata->ldisc_install = 1;
		pr_info("ldisc_install = 1");
		sysfs_notify(&kim_gdata->kim_pdev->dev.kobj,
				NULL, "install");
		/* wait for ldisc to be installed */
		err = wait_for_completion_interruptible_timeout(
			&kim_gdata->ldisc_installed, msecs_to_jiffies(LDISC_TIME));
		if (!err) {
			/* ldisc installation timeout,
			 * flush uart, power cycle BT_EN */
			pr_err("ldisc installation timeout");
			err = st_kim_stop(kim_gdata);
			continue;
		} else {
			/* ldisc installed now */
			pr_info("line discipline installed");
			err = download_firmware(kim_gdata);
			if (err != 0) {
				/* ldisc installed but fw download failed,
				 * flush uart & power cycle BT_EN */
				pr_err("download firmware failed");
				err = st_kim_stop(kim_gdata);
				continue;
			} else {	/* on success don't retry */
				break;
			}
		}
	} while (retry--);
	return err;
}

/**
 * st_kim_stop - stop communication with chip.
 *	This can be called from ST Core/KIM, on the-
 *	(a) last un-register when chip need not be powered there-after,
 *	(b) upon failure to either install ldisc or download firmware.
 *	The function is responsible to (a) notify UIM about un-installation,
 *	(b) flush UART if the ldisc was installed.
 *	(c) reset BT_EN - pull down nshutdown at the end.
 *	(d) invoke platform's chip disabling routine.
 */
long st_kim_stop(void *kim_data)
{
	long err = 0;
	struct kim_data_s	*kim_gdata = (struct kim_data_s *)kim_data;
	struct ti_st_plat_data	*pdata =
		kim_gdata->kim_pdev->dev.platform_data;
	struct tty_struct	*tty = kim_gdata->core_data->tty;

	reinit_completion(&kim_gdata->ldisc_installed);

	if (tty) {	/* can be called before ldisc is installed */
		/* Flush any pending characters in the driver and discipline. */
		tty_ldisc_flush(tty);
		tty_driver_flush_buffer(tty);
	}

	/* send uninstall notification to UIM */
	pr_info("ldisc_install = 0");
	kim_gdata->ldisc_install = 0;
	sysfs_notify(&kim_gdata->kim_pdev->dev.kobj, NULL, "install");

	/* wait for ldisc to be un-installed */
	err = wait_for_completion_interruptible_timeout(
		&kim_gdata->ldisc_installed, msecs_to_jiffies(LDISC_TIME));
	if (!err) {		/* timeout */
		pr_err(" timed out waiting for ldisc to be un-installed");
		err = -ETIMEDOUT;
	}

	/* By default configure BT nShutdown to LOW state */
	gpio_set_value_cansleep(kim_gdata->nshutdown, GPIO_LOW);
	mdelay(1);
	gpio_set_value_cansleep(kim_gdata->nshutdown, GPIO_HIGH);
	mdelay(1);
	gpio_set_value_cansleep(kim_gdata->nshutdown, GPIO_LOW);

	/* platform specific disable */
	if (pdata->chip_disable)
		pdata->chip_disable(kim_gdata);
	return err;
}

/**********************************************************************/
/* functions called from subsystems */
/* called when debugfs entry is read from */

static int show_version(struct seq_file *s, void *unused)
{
	struct kim_data_s *kim_gdata = (struct kim_data_s *)s->private;
	seq_printf(s, "%04X %d.%d.%d\n", kim_gdata->version.full,
			kim_gdata->version.chip, kim_gdata->version.maj_ver,
			kim_gdata->version.min_ver);
	return 0;
}

static int show_list(struct seq_file *s, void *unused)
{
	struct kim_data_s *kim_gdata = (struct kim_data_s *)s->private;
	kim_st_list_protocols(kim_gdata->core_data, s);
	return 0;
}

static ssize_t show_install(struct device *dev,
		struct device_attribute *attr, char *buf)
{
	struct kim_data_s *kim_data = dev_get_drvdata(dev);
	return sprintf(buf, "%d\n", kim_data->ldisc_install);
}

#ifdef DEBUG
static ssize_t store_dev_name(struct device *dev,
		struct device_attribute *attr, const char *buf, size_t count)
{
	struct kim_data_s *kim_data = dev_get_drvdata(dev);
	pr_debug("storing dev name >%s<", buf);
	strncpy(kim_data->dev_name, buf, count);
	pr_debug("stored dev name >%s<", kim_data->dev_name);
	return count;
}

static ssize_t store_baud_rate(struct device *dev,
		struct device_attribute *attr, const char *buf, size_t count)
{
	struct kim_data_s *kim_data = dev_get_drvdata(dev);
	pr_debug("storing baud rate >%s<", buf);
	sscanf(buf, "%ld", &kim_data->baud_rate);
	pr_debug("stored baud rate >%ld<", kim_data->baud_rate);
	return count;
}
#endif	/* if DEBUG */

static ssize_t show_dev_name(struct device *dev,
		struct device_attribute *attr, char *buf)
{
	struct kim_data_s *kim_data = dev_get_drvdata(dev);
	return sprintf(buf, "%s\n", kim_data->dev_name);
}

static ssize_t show_baud_rate(struct device *dev,
		struct device_attribute *attr, char *buf)
{
	struct kim_data_s *kim_data = dev_get_drvdata(dev);
	return sprintf(buf, "%d\n", kim_data->baud_rate);
}

static ssize_t show_flow_cntrl(struct device *dev,
		struct device_attribute *attr, char *buf)
{
	struct kim_data_s *kim_data = dev_get_drvdata(dev);
	return sprintf(buf, "%d\n", kim_data->flow_cntrl);
}

/* structures specific for sysfs entries */
static struct kobj_attribute ldisc_install =
__ATTR(install, 0444, (void *)show_install, NULL);

static struct kobj_attribute uart_dev_name =
#ifdef DEBUG	/* TODO: move this to debug-fs if possible */
__ATTR(dev_name, 0644, (void *)show_dev_name, (void *)store_dev_name);
#else
__ATTR(dev_name, 0444, (void *)show_dev_name, NULL);
#endif

static struct kobj_attribute uart_baud_rate =
#ifdef DEBUG	/* TODO: move to debugfs */
__ATTR(baud_rate, 0644, (void *)show_baud_rate, (void *)store_baud_rate);
#else
__ATTR(baud_rate, 0444, (void *)show_baud_rate, NULL);
#endif

static struct kobj_attribute uart_flow_cntrl =
__ATTR(flow_cntrl, 0444, (void *)show_flow_cntrl, NULL);

static struct attribute *uim_attrs[] = {
	&ldisc_install.attr,
	&uart_dev_name.attr,
	&uart_baud_rate.attr,
	&uart_flow_cntrl.attr,
	NULL,
};

static struct attribute_group uim_attr_grp = {
	.attrs = uim_attrs,
};

/**
 * st_kim_ref - reference the core's data
 *	This references the per-ST platform device in the arch/xx/
 *	board-xx.c file.
 *	This would enable multiple such platform devices to exist
 *	on a given platform
 */
void st_kim_ref(struct st_data_s **core_data, int id)
{
	struct platform_device	*pdev;
	struct kim_data_s	*kim_gdata;
	/* get kim_gdata reference from platform device */
	pdev = st_get_plat_device(id);
	if (!pdev)
		goto err;
	kim_gdata = platform_get_drvdata(pdev);
	if (!kim_gdata)
		goto err;

	*core_data = kim_gdata->core_data;
	return;
err:
	*core_data = NULL;
}

static int kim_version_open(struct inode *i, struct file *f)
{
	return single_open(f, show_version, i->i_private);
}

static int kim_list_open(struct inode *i, struct file *f)
{
	return single_open(f, show_list, i->i_private);
}

static const struct file_operations version_debugfs_fops = {
	/* version info */
	.open = kim_version_open,
	.read = seq_read,
	.llseek = seq_lseek,
	.release = single_release,
};
static const struct file_operations list_debugfs_fops = {
	/* protocols info */
	.open = kim_list_open,
	.read = seq_read,
	.llseek = seq_lseek,
	.release = single_release,
};

/**********************************************************************/
/* functions called from platform device driver subsystem
 * need to have a relevant platform device entry in the platform's
 * board-*.c file
 */

static struct dentry *kim_debugfs_dir;
static int kim_probe(struct platform_device *pdev)
{
	struct kim_data_s	*kim_gdata;
	struct ti_st_plat_data	*pdata = pdev->dev.platform_data;
	int err;

	if ((pdev->id != -1) && (pdev->id < MAX_ST_DEVICES)) {
		/* multiple devices could exist */
		st_kim_devices[pdev->id] = pdev;
	} else {
		/* platform's sure about existence of 1 device */
		st_kim_devices[0] = pdev;
	}

	kim_gdata = kzalloc(sizeof(struct kim_data_s), GFP_ATOMIC);
	if (!kim_gdata) {
		pr_err("no mem to allocate");
		return -ENOMEM;
	}
	platform_set_drvdata(pdev, kim_gdata);

	err = st_core_init(&kim_gdata->core_data);
	if (err != 0) {
		pr_err(" ST core init failed");
		err = -EIO;
		goto err_core_init;
	}
	/* refer to itself */
	kim_gdata->core_data->kim_data = kim_gdata;

	/* Claim the chip enable nShutdown gpio from the system */
	kim_gdata->nshutdown = pdata->nshutdown_gpio;
	err = gpio_request(kim_gdata->nshutdown, "kim");
	if (unlikely(err)) {
		pr_err(" gpio %d request failed ", kim_gdata->nshutdown);
		return err;
	}

	/* Configure nShutdown GPIO as output=0 */
	err = gpio_direction_output(kim_gdata->nshutdown, 0);
	if (unlikely(err)) {
		pr_err(" unable to configure gpio %d", kim_gdata->nshutdown);
		return err;
	}
	/* get reference of pdev for request_firmware
	 */
	kim_gdata->kim_pdev = pdev;
	init_completion(&kim_gdata->kim_rcvd);
	init_completion(&kim_gdata->ldisc_installed);

	err = sysfs_create_group(&pdev->dev.kobj, &uim_attr_grp);
	if (err) {
		pr_err("failed to create sysfs entries");
		goto err_sysfs_group;
	}

	/* copying platform data */
	strncpy(kim_gdata->dev_name, pdata->dev_name, UART_DEV_NAME_LEN);
	kim_gdata->flow_cntrl = pdata->flow_cntrl;
	kim_gdata->baud_rate = pdata->baud_rate;
	pr_info("sysfs entries created\n");

	kim_debugfs_dir = debugfs_create_dir("ti-st", NULL);
	if (!kim_debugfs_dir) {
		pr_err(" debugfs entries creation failed ");
		return 0;
	}

	debugfs_create_file("version", S_IRUGO, kim_debugfs_dir,
				kim_gdata, &version_debugfs_fops);
	debugfs_create_file("protocols", S_IRUGO, kim_debugfs_dir,
				kim_gdata, &list_debugfs_fops);
	return 0;

err_sysfs_group:
	st_core_exit(kim_gdata->core_data);

err_core_init:
	kfree(kim_gdata);

	return err;
}

static int kim_remove(struct platform_device *pdev)
{
	/* free the GPIOs requested */
	struct ti_st_plat_data	*pdata = pdev->dev.platform_data;
	struct kim_data_s	*kim_gdata;

	kim_gdata = platform_get_drvdata(pdev);

	/* Free the Bluetooth/FM/GPIO
	 * nShutdown gpio from the system
	 */
	gpio_free(pdata->nshutdown_gpio);
	pr_info("nshutdown GPIO Freed");

	debugfs_remove_recursive(kim_debugfs_dir);
	sysfs_remove_group(&pdev->dev.kobj, &uim_attr_grp);
	pr_info("sysfs entries removed");

	kim_gdata->kim_pdev = NULL;
	st_core_exit(kim_gdata->core_data);

	kfree(kim_gdata);
	kim_gdata = NULL;
	return 0;
}

static int kim_suspend(struct platform_device *pdev, pm_message_t state)
{
	struct ti_st_plat_data	*pdata = pdev->dev.platform_data;

	if (pdata->suspend)
		return pdata->suspend(pdev, state);

	return 0;
}

static int kim_resume(struct platform_device *pdev)
{
	struct ti_st_plat_data	*pdata = pdev->dev.platform_data;

	if (pdata->resume)
		return pdata->resume(pdev);

	return 0;
}

/**********************************************************************/
/* entry point for ST KIM module, called in from ST Core */
static struct platform_driver kim_platform_driver = {
	.probe = kim_probe,
	.remove = kim_remove,
	.suspend = kim_suspend,
	.resume = kim_resume,
	.driver = {
		.name = "kim",
<<<<<<< HEAD
		.of_match_table = of_match_ptr(kim_of_match),
=======
>>>>>>> 672cfeeb
	},
};

module_platform_driver(kim_platform_driver);

MODULE_AUTHOR("Pavan Savoy <pavan_savoy@ti.com>");
MODULE_DESCRIPTION("Shared Transport Driver for TI BT/FM/GPS combo chips ");
MODULE_LICENSE("GPL");<|MERGE_RESOLUTION|>--- conflicted
+++ resolved
@@ -860,10 +860,6 @@
 	.resume = kim_resume,
 	.driver = {
 		.name = "kim",
-<<<<<<< HEAD
-		.of_match_table = of_match_ptr(kim_of_match),
-=======
->>>>>>> 672cfeeb
 	},
 };
 
