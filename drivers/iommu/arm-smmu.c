/*
 * IOMMU API for ARM architected SMMU implementations.
 *
 * This program is free software; you can redistribute it and/or modify
 * it under the terms of the GNU General Public License version 2 as
 * published by the Free Software Foundation.
 *
 * This program is distributed in the hope that it will be useful,
 * but WITHOUT ANY WARRANTY; without even the implied warranty of
 * MERCHANTABILITY or FITNESS FOR A PARTICULAR PURPOSE.  See the
 * GNU General Public License for more details.
 *
 * You should have received a copy of the GNU General Public License
 * along with this program; if not, write to the Free Software
 * Foundation, Inc., 59 Temple Place - Suite 330, Boston, MA 02111-1307, USA.
 *
 * Copyright (C) 2013 ARM Limited
 *
 * Author: Will Deacon <will.deacon@arm.com>
 *
 * This driver currently supports:
 *	- SMMUv1 and v2 implementations
 *	- Stream-matching and stream-indexing
 *	- v7/v8 long-descriptor format
 *	- Non-secure access to the SMMU
 *	- Context fault reporting
 */

#define pr_fmt(fmt) "arm-smmu: " fmt

#include <linux/delay.h>
#include <linux/dma-mapping.h>
#include <linux/err.h>
#include <linux/interrupt.h>
#include <linux/io.h>
#include <linux/iommu.h>
#include <linux/iopoll.h>
#include <linux/module.h>
#include <linux/of.h>
#include <linux/pci.h>
#include <linux/platform_device.h>
#include <linux/slab.h>
#include <linux/spinlock.h>

#include <linux/amba/bus.h>

#include "io-pgtable.h"

/* Maximum number of stream IDs assigned to a single device */
#define MAX_MASTER_STREAMIDS		MAX_PHANDLE_ARGS

/* Maximum number of context banks per SMMU */
#define ARM_SMMU_MAX_CBS		128

/* Maximum number of mapping groups per SMMU */
#define ARM_SMMU_MAX_SMRS		128

/* SMMU global address space */
#define ARM_SMMU_GR0(smmu)		((smmu)->base)
#define ARM_SMMU_GR1(smmu)		((smmu)->base + (1 << (smmu)->pgshift))

/*
 * SMMU global address space with conditional offset to access secure
 * aliases of non-secure registers (e.g. nsCR0: 0x400, nsGFSR: 0x448,
 * nsGFSYNR0: 0x450)
 */
#define ARM_SMMU_GR0_NS(smmu)						\
	((smmu)->base +							\
		((smmu->options & ARM_SMMU_OPT_SECURE_CFG_ACCESS)	\
			? 0x400 : 0))

/* Configuration registers */
#define ARM_SMMU_GR0_sCR0		0x0
#define sCR0_CLIENTPD			(1 << 0)
#define sCR0_GFRE			(1 << 1)
#define sCR0_GFIE			(1 << 2)
#define sCR0_GCFGFRE			(1 << 4)
#define sCR0_GCFGFIE			(1 << 5)
#define sCR0_USFCFG			(1 << 10)
#define sCR0_VMIDPNE			(1 << 11)
#define sCR0_PTM			(1 << 12)
#define sCR0_FB				(1 << 13)
#define sCR0_BSU_SHIFT			14
#define sCR0_BSU_MASK			0x3

/* Identification registers */
#define ARM_SMMU_GR0_ID0		0x20
#define ARM_SMMU_GR0_ID1		0x24
#define ARM_SMMU_GR0_ID2		0x28
#define ARM_SMMU_GR0_ID3		0x2c
#define ARM_SMMU_GR0_ID4		0x30
#define ARM_SMMU_GR0_ID5		0x34
#define ARM_SMMU_GR0_ID6		0x38
#define ARM_SMMU_GR0_ID7		0x3c
#define ARM_SMMU_GR0_sGFSR		0x48
#define ARM_SMMU_GR0_sGFSYNR0		0x50
#define ARM_SMMU_GR0_sGFSYNR1		0x54
#define ARM_SMMU_GR0_sGFSYNR2		0x58

#define ID0_S1TS			(1 << 30)
#define ID0_S2TS			(1 << 29)
#define ID0_NTS				(1 << 28)
#define ID0_SMS				(1 << 27)
#define ID0_ATOSNS			(1 << 26)
#define ID0_CTTW			(1 << 14)
#define ID0_NUMIRPT_SHIFT		16
#define ID0_NUMIRPT_MASK		0xff
#define ID0_NUMSIDB_SHIFT		9
#define ID0_NUMSIDB_MASK		0xf
#define ID0_NUMSMRG_SHIFT		0
#define ID0_NUMSMRG_MASK		0xff

#define ID1_PAGESIZE			(1 << 31)
#define ID1_NUMPAGENDXB_SHIFT		28
#define ID1_NUMPAGENDXB_MASK		7
#define ID1_NUMS2CB_SHIFT		16
#define ID1_NUMS2CB_MASK		0xff
#define ID1_NUMCB_SHIFT			0
#define ID1_NUMCB_MASK			0xff

#define ID2_OAS_SHIFT			4
#define ID2_OAS_MASK			0xf
#define ID2_IAS_SHIFT			0
#define ID2_IAS_MASK			0xf
#define ID2_UBS_SHIFT			8
#define ID2_UBS_MASK			0xf
#define ID2_PTFS_4K			(1 << 12)
#define ID2_PTFS_16K			(1 << 13)
#define ID2_PTFS_64K			(1 << 14)

/* Global TLB invalidation */
#define ARM_SMMU_GR0_TLBIVMID		0x64
#define ARM_SMMU_GR0_TLBIALLNSNH	0x68
#define ARM_SMMU_GR0_TLBIALLH		0x6c
#define ARM_SMMU_GR0_sTLBGSYNC		0x70
#define ARM_SMMU_GR0_sTLBGSTATUS	0x74
#define sTLBGSTATUS_GSACTIVE		(1 << 0)
#define TLB_LOOP_TIMEOUT		1000000	/* 1s! */

/* Stream mapping registers */
#define ARM_SMMU_GR0_SMR(n)		(0x800 + ((n) << 2))
#define SMR_VALID			(1 << 31)
#define SMR_MASK_SHIFT			16
#define SMR_MASK_MASK			0x7fff
#define SMR_ID_SHIFT			0
#define SMR_ID_MASK			0x7fff

#define ARM_SMMU_GR0_S2CR(n)		(0xc00 + ((n) << 2))
#define S2CR_CBNDX_SHIFT		0
#define S2CR_CBNDX_MASK			0xff
#define S2CR_TYPE_SHIFT			16
#define S2CR_TYPE_MASK			0x3
#define S2CR_TYPE_TRANS			(0 << S2CR_TYPE_SHIFT)
#define S2CR_TYPE_BYPASS		(1 << S2CR_TYPE_SHIFT)
#define S2CR_TYPE_FAULT			(2 << S2CR_TYPE_SHIFT)

/* Context bank attribute registers */
#define ARM_SMMU_GR1_CBAR(n)		(0x0 + ((n) << 2))
#define CBAR_VMID_SHIFT			0
#define CBAR_VMID_MASK			0xff
#define CBAR_S1_BPSHCFG_SHIFT		8
#define CBAR_S1_BPSHCFG_MASK		3
#define CBAR_S1_BPSHCFG_NSH		3
#define CBAR_S1_MEMATTR_SHIFT		12
#define CBAR_S1_MEMATTR_MASK		0xf
#define CBAR_S1_MEMATTR_WB		0xf
#define CBAR_TYPE_SHIFT			16
#define CBAR_TYPE_MASK			0x3
#define CBAR_TYPE_S2_TRANS		(0 << CBAR_TYPE_SHIFT)
#define CBAR_TYPE_S1_TRANS_S2_BYPASS	(1 << CBAR_TYPE_SHIFT)
#define CBAR_TYPE_S1_TRANS_S2_FAULT	(2 << CBAR_TYPE_SHIFT)
#define CBAR_TYPE_S1_TRANS_S2_TRANS	(3 << CBAR_TYPE_SHIFT)
#define CBAR_IRPTNDX_SHIFT		24
#define CBAR_IRPTNDX_MASK		0xff

#define ARM_SMMU_GR1_CBA2R(n)		(0x800 + ((n) << 2))
#define CBA2R_RW64_32BIT		(0 << 0)
#define CBA2R_RW64_64BIT		(1 << 0)

/* Translation context bank */
#define ARM_SMMU_CB_BASE(smmu)		((smmu)->base + ((smmu)->size >> 1))
#define ARM_SMMU_CB(smmu, n)		((n) * (1 << (smmu)->pgshift))

#define ARM_SMMU_CB_SCTLR		0x0
#define ARM_SMMU_CB_RESUME		0x8
#define ARM_SMMU_CB_TTBCR2		0x10
#define ARM_SMMU_CB_TTBR0_LO		0x20
#define ARM_SMMU_CB_TTBR0_HI		0x24
#define ARM_SMMU_CB_TTBR1_LO		0x28
#define ARM_SMMU_CB_TTBR1_HI		0x2c
#define ARM_SMMU_CB_TTBCR		0x30
#define ARM_SMMU_CB_S1_MAIR0		0x38
#define ARM_SMMU_CB_S1_MAIR1		0x3c
#define ARM_SMMU_CB_PAR_LO		0x50
#define ARM_SMMU_CB_PAR_HI		0x54
#define ARM_SMMU_CB_FSR			0x58
#define ARM_SMMU_CB_FAR_LO		0x60
#define ARM_SMMU_CB_FAR_HI		0x64
#define ARM_SMMU_CB_FSYNR0		0x68
#define ARM_SMMU_CB_S1_TLBIVA		0x600
#define ARM_SMMU_CB_S1_TLBIASID		0x610
#define ARM_SMMU_CB_S1_TLBIVAL		0x620
#define ARM_SMMU_CB_S2_TLBIIPAS2	0x630
#define ARM_SMMU_CB_S2_TLBIIPAS2L	0x638
#define ARM_SMMU_CB_ATS1PR_LO		0x800
#define ARM_SMMU_CB_ATS1PR_HI		0x804
#define ARM_SMMU_CB_ATSR		0x8f0

#define SCTLR_S1_ASIDPNE		(1 << 12)
#define SCTLR_CFCFG			(1 << 7)
#define SCTLR_CFIE			(1 << 6)
#define SCTLR_CFRE			(1 << 5)
#define SCTLR_E				(1 << 4)
#define SCTLR_AFE			(1 << 2)
#define SCTLR_TRE			(1 << 1)
#define SCTLR_M				(1 << 0)
#define SCTLR_EAE_SBOP			(SCTLR_AFE | SCTLR_TRE)

#define CB_PAR_F			(1 << 0)

#define ATSR_ACTIVE			(1 << 0)

#define RESUME_RETRY			(0 << 0)
#define RESUME_TERMINATE		(1 << 0)

#define TTBCR2_SEP_SHIFT		15
#define TTBCR2_SEP_MASK			0x7

#define TTBCR2_ADDR_32			0
#define TTBCR2_ADDR_36			1
#define TTBCR2_ADDR_40			2
#define TTBCR2_ADDR_42			3
#define TTBCR2_ADDR_44			4
#define TTBCR2_ADDR_48			5

#define TTBRn_HI_ASID_SHIFT            16

#define FSR_MULTI			(1 << 31)
#define FSR_SS				(1 << 30)
#define FSR_UUT				(1 << 8)
#define FSR_ASF				(1 << 7)
#define FSR_TLBLKF			(1 << 6)
#define FSR_TLBMCF			(1 << 5)
#define FSR_EF				(1 << 4)
#define FSR_PF				(1 << 3)
#define FSR_AFF				(1 << 2)
#define FSR_TF				(1 << 1)

#define FSR_IGN				(FSR_AFF | FSR_ASF | \
					 FSR_TLBMCF | FSR_TLBLKF)
#define FSR_FAULT			(FSR_MULTI | FSR_SS | FSR_UUT | \
					 FSR_EF | FSR_PF | FSR_TF | FSR_IGN)

#define FSYNR0_WNR			(1 << 4)

static int force_stage;
module_param_named(force_stage, force_stage, int, S_IRUGO | S_IWUSR);
MODULE_PARM_DESC(force_stage,
	"Force SMMU mappings to be installed at a particular stage of translation. A value of '1' or '2' forces the corresponding stage. All other values are ignored (i.e. no stage is forced). Note that selecting a specific stage will disable support for nested translation.");

enum arm_smmu_arch_version {
	ARM_SMMU_V1 = 1,
	ARM_SMMU_V2,
};

struct arm_smmu_smr {
	u8				idx;
	u16				mask;
	u16				id;
};

struct arm_smmu_master_cfg {
	int				num_streamids;
	u16				streamids[MAX_MASTER_STREAMIDS];
	struct arm_smmu_smr		*smrs;
};

struct arm_smmu_master {
	struct device_node		*of_node;
	struct rb_node			node;
	struct arm_smmu_master_cfg	cfg;
};

struct arm_smmu_device {
	struct device			*dev;

	void __iomem			*base;
	unsigned long			size;
	unsigned long			pgshift;

#define ARM_SMMU_FEAT_COHERENT_WALK	(1 << 0)
#define ARM_SMMU_FEAT_STREAM_MATCH	(1 << 1)
#define ARM_SMMU_FEAT_TRANS_S1		(1 << 2)
#define ARM_SMMU_FEAT_TRANS_S2		(1 << 3)
#define ARM_SMMU_FEAT_TRANS_NESTED	(1 << 4)
#define ARM_SMMU_FEAT_TRANS_OPS		(1 << 5)
	u32				features;

#define ARM_SMMU_OPT_SECURE_CFG_ACCESS (1 << 0)
	u32				options;
	enum arm_smmu_arch_version	version;

	u32				num_context_banks;
	u32				num_s2_context_banks;
	DECLARE_BITMAP(context_map, ARM_SMMU_MAX_CBS);
	atomic_t			irptndx;

	u32				num_mapping_groups;
	DECLARE_BITMAP(smr_map, ARM_SMMU_MAX_SMRS);

	unsigned long			va_size;
	unsigned long			ipa_size;
	unsigned long			pa_size;

	u32				num_global_irqs;
	u32				num_context_irqs;
	unsigned int			*irqs;

	struct list_head		list;
	struct rb_root			masters;
};

struct arm_smmu_cfg {
	u8				cbndx;
	u8				irptndx;
	u32				cbar;
};
#define INVALID_IRPTNDX			0xff

#define ARM_SMMU_CB_ASID(cfg)		((cfg)->cbndx)
#define ARM_SMMU_CB_VMID(cfg)		((cfg)->cbndx + 1)

enum arm_smmu_domain_stage {
	ARM_SMMU_DOMAIN_S1 = 0,
	ARM_SMMU_DOMAIN_S2,
	ARM_SMMU_DOMAIN_NESTED,
};

struct arm_smmu_domain {
	struct arm_smmu_device		*smmu;
	struct io_pgtable_ops		*pgtbl_ops;
	spinlock_t			pgtbl_lock;
	struct arm_smmu_cfg		cfg;
	enum arm_smmu_domain_stage	stage;
	struct mutex			init_mutex; /* Protects smmu pointer */
};

static struct iommu_ops arm_smmu_ops;

static DEFINE_SPINLOCK(arm_smmu_devices_lock);
static LIST_HEAD(arm_smmu_devices);

struct arm_smmu_option_prop {
	u32 opt;
	const char *prop;
};

static struct arm_smmu_option_prop arm_smmu_options[] = {
	{ ARM_SMMU_OPT_SECURE_CFG_ACCESS, "calxeda,smmu-secure-config-access" },
	{ 0, NULL},
};

static void parse_driver_options(struct arm_smmu_device *smmu)
{
	int i = 0;

	do {
		if (of_property_read_bool(smmu->dev->of_node,
						arm_smmu_options[i].prop)) {
			smmu->options |= arm_smmu_options[i].opt;
			dev_notice(smmu->dev, "option %s\n",
				arm_smmu_options[i].prop);
		}
	} while (arm_smmu_options[++i].opt);
}

static struct device_node *dev_get_dev_node(struct device *dev)
{
	if (dev_is_pci(dev)) {
		struct pci_bus *bus = to_pci_dev(dev)->bus;

		while (!pci_is_root_bus(bus))
			bus = bus->parent;
		return bus->bridge->parent->of_node;
	}

	return dev->of_node;
}

static struct arm_smmu_master *find_smmu_master(struct arm_smmu_device *smmu,
						struct device_node *dev_node)
{
	struct rb_node *node = smmu->masters.rb_node;

	while (node) {
		struct arm_smmu_master *master;

		master = container_of(node, struct arm_smmu_master, node);

		if (dev_node < master->of_node)
			node = node->rb_left;
		else if (dev_node > master->of_node)
			node = node->rb_right;
		else
			return master;
	}

	return NULL;
}

static struct arm_smmu_master_cfg *
find_smmu_master_cfg(struct device *dev)
{
	struct arm_smmu_master_cfg *cfg = NULL;
	struct iommu_group *group = iommu_group_get(dev);

	if (group) {
		cfg = iommu_group_get_iommudata(group);
		iommu_group_put(group);
	}

	return cfg;
}

static int insert_smmu_master(struct arm_smmu_device *smmu,
			      struct arm_smmu_master *master)
{
	struct rb_node **new, *parent;

	new = &smmu->masters.rb_node;
	parent = NULL;
	while (*new) {
		struct arm_smmu_master *this
			= container_of(*new, struct arm_smmu_master, node);

		parent = *new;
		if (master->of_node < this->of_node)
			new = &((*new)->rb_left);
		else if (master->of_node > this->of_node)
			new = &((*new)->rb_right);
		else
			return -EEXIST;
	}

	rb_link_node(&master->node, parent, new);
	rb_insert_color(&master->node, &smmu->masters);
	return 0;
}

static int register_smmu_master(struct arm_smmu_device *smmu,
				struct device *dev,
				struct of_phandle_args *masterspec)
{
	int i;
	struct arm_smmu_master *master;

	master = find_smmu_master(smmu, masterspec->np);
	if (master) {
		dev_err(dev,
			"rejecting multiple registrations for master device %s\n",
			masterspec->np->name);
		return -EBUSY;
	}

	if (masterspec->args_count > MAX_MASTER_STREAMIDS) {
		dev_err(dev,
			"reached maximum number (%d) of stream IDs for master device %s\n",
			MAX_MASTER_STREAMIDS, masterspec->np->name);
		return -ENOSPC;
	}

	master = devm_kzalloc(dev, sizeof(*master), GFP_KERNEL);
	if (!master)
		return -ENOMEM;

	master->of_node			= masterspec->np;
	master->cfg.num_streamids	= masterspec->args_count;

	for (i = 0; i < master->cfg.num_streamids; ++i) {
		u16 streamid = masterspec->args[i];

		if (!(smmu->features & ARM_SMMU_FEAT_STREAM_MATCH) &&
		     (streamid >= smmu->num_mapping_groups)) {
			dev_err(dev,
				"stream ID for master device %s greater than maximum allowed (%d)\n",
				masterspec->np->name, smmu->num_mapping_groups);
			return -ERANGE;
		}
		master->cfg.streamids[i] = streamid;
	}
	return insert_smmu_master(smmu, master);
}

static struct arm_smmu_device *find_smmu_for_device(struct device *dev)
{
	struct arm_smmu_device *smmu;
	struct arm_smmu_master *master = NULL;
	struct device_node *dev_node = dev_get_dev_node(dev);

	spin_lock(&arm_smmu_devices_lock);
	list_for_each_entry(smmu, &arm_smmu_devices, list) {
		master = find_smmu_master(smmu, dev_node);
		if (master)
			break;
	}
	spin_unlock(&arm_smmu_devices_lock);

	return master ? smmu : NULL;
}

static int __arm_smmu_alloc_bitmap(unsigned long *map, int start, int end)
{
	int idx;

	do {
		idx = find_next_zero_bit(map, end, start);
		if (idx == end)
			return -ENOSPC;
	} while (test_and_set_bit(idx, map));

	return idx;
}

static void __arm_smmu_free_bitmap(unsigned long *map, int idx)
{
	clear_bit(idx, map);
}

/* Wait for any pending TLB invalidations to complete */
static void __arm_smmu_tlb_sync(struct arm_smmu_device *smmu)
{
	int count = 0;
	void __iomem *gr0_base = ARM_SMMU_GR0(smmu);

	writel_relaxed(0, gr0_base + ARM_SMMU_GR0_sTLBGSYNC);
	while (readl_relaxed(gr0_base + ARM_SMMU_GR0_sTLBGSTATUS)
	       & sTLBGSTATUS_GSACTIVE) {
		cpu_relax();
		if (++count == TLB_LOOP_TIMEOUT) {
			dev_err_ratelimited(smmu->dev,
			"TLB sync timed out -- SMMU may be deadlocked\n");
			return;
		}
		udelay(1);
	}
}

static void arm_smmu_tlb_sync(void *cookie)
{
	struct arm_smmu_domain *smmu_domain = cookie;
	__arm_smmu_tlb_sync(smmu_domain->smmu);
}

static void arm_smmu_tlb_inv_context(void *cookie)
{
	struct arm_smmu_domain *smmu_domain = cookie;
	struct arm_smmu_cfg *cfg = &smmu_domain->cfg;
	struct arm_smmu_device *smmu = smmu_domain->smmu;
	bool stage1 = cfg->cbar != CBAR_TYPE_S2_TRANS;
	void __iomem *base;

	if (stage1) {
		base = ARM_SMMU_CB_BASE(smmu) + ARM_SMMU_CB(smmu, cfg->cbndx);
		writel_relaxed(ARM_SMMU_CB_ASID(cfg),
			       base + ARM_SMMU_CB_S1_TLBIASID);
	} else {
		base = ARM_SMMU_GR0(smmu);
		writel_relaxed(ARM_SMMU_CB_VMID(cfg),
			       base + ARM_SMMU_GR0_TLBIVMID);
	}

	__arm_smmu_tlb_sync(smmu);
}

static void arm_smmu_tlb_inv_range_nosync(unsigned long iova, size_t size,
					  bool leaf, void *cookie)
{
	struct arm_smmu_domain *smmu_domain = cookie;
	struct arm_smmu_cfg *cfg = &smmu_domain->cfg;
	struct arm_smmu_device *smmu = smmu_domain->smmu;
	bool stage1 = cfg->cbar != CBAR_TYPE_S2_TRANS;
	void __iomem *reg;

	if (stage1) {
		reg = ARM_SMMU_CB_BASE(smmu) + ARM_SMMU_CB(smmu, cfg->cbndx);
		reg += leaf ? ARM_SMMU_CB_S1_TLBIVAL : ARM_SMMU_CB_S1_TLBIVA;

		if (!IS_ENABLED(CONFIG_64BIT) || smmu->version == ARM_SMMU_V1) {
			iova &= ~12UL;
			iova |= ARM_SMMU_CB_ASID(cfg);
			writel_relaxed(iova, reg);
#ifdef CONFIG_64BIT
		} else {
			iova >>= 12;
			iova |= (u64)ARM_SMMU_CB_ASID(cfg) << 48;
			writeq_relaxed(iova, reg);
#endif
		}
#ifdef CONFIG_64BIT
	} else if (smmu->version == ARM_SMMU_V2) {
		reg = ARM_SMMU_CB_BASE(smmu) + ARM_SMMU_CB(smmu, cfg->cbndx);
		reg += leaf ? ARM_SMMU_CB_S2_TLBIIPAS2L :
			      ARM_SMMU_CB_S2_TLBIIPAS2;
		writeq_relaxed(iova >> 12, reg);
#endif
	} else {
		reg = ARM_SMMU_GR0(smmu) + ARM_SMMU_GR0_TLBIVMID;
		writel_relaxed(ARM_SMMU_CB_VMID(cfg), reg);
	}
}

static void arm_smmu_flush_pgtable(void *addr, size_t size, void *cookie)
{
	struct arm_smmu_domain *smmu_domain = cookie;
	struct arm_smmu_device *smmu = smmu_domain->smmu;
	unsigned long offset = (unsigned long)addr & ~PAGE_MASK;


	/* Ensure new page tables are visible to the hardware walker */
	if (smmu->features & ARM_SMMU_FEAT_COHERENT_WALK) {
		dsb(ishst);
	} else {
		/*
		 * If the SMMU can't walk tables in the CPU caches, treat them
		 * like non-coherent DMA since we need to flush the new entries
		 * all the way out to memory. There's no possibility of
		 * recursion here as the SMMU table walker will not be wired
		 * through another SMMU.
		 */
		dma_map_page(smmu->dev, virt_to_page(addr), offset, size,
			     DMA_TO_DEVICE);
	}
}

static struct iommu_gather_ops arm_smmu_gather_ops = {
	.tlb_flush_all	= arm_smmu_tlb_inv_context,
	.tlb_add_flush	= arm_smmu_tlb_inv_range_nosync,
	.tlb_sync	= arm_smmu_tlb_sync,
	.flush_pgtable	= arm_smmu_flush_pgtable,
};

static irqreturn_t arm_smmu_context_fault(int irq, void *dev)
{
	int flags, ret;
	u32 fsr, far, fsynr, resume;
	unsigned long iova;
	struct iommu_domain *domain = dev;
	struct arm_smmu_domain *smmu_domain = domain->priv;
	struct arm_smmu_cfg *cfg = &smmu_domain->cfg;
	struct arm_smmu_device *smmu = smmu_domain->smmu;
	void __iomem *cb_base;

	cb_base = ARM_SMMU_CB_BASE(smmu) + ARM_SMMU_CB(smmu, cfg->cbndx);
	fsr = readl_relaxed(cb_base + ARM_SMMU_CB_FSR);

	if (!(fsr & FSR_FAULT))
		return IRQ_NONE;

	if (fsr & FSR_IGN)
		dev_err_ratelimited(smmu->dev,
				    "Unexpected context fault (fsr 0x%x)\n",
				    fsr);

	fsynr = readl_relaxed(cb_base + ARM_SMMU_CB_FSYNR0);
	flags = fsynr & FSYNR0_WNR ? IOMMU_FAULT_WRITE : IOMMU_FAULT_READ;

	far = readl_relaxed(cb_base + ARM_SMMU_CB_FAR_LO);
	iova = far;
#ifdef CONFIG_64BIT
	far = readl_relaxed(cb_base + ARM_SMMU_CB_FAR_HI);
	iova |= ((unsigned long)far << 32);
#endif

	if (!report_iommu_fault(domain, smmu->dev, iova, flags)) {
		ret = IRQ_HANDLED;
		resume = RESUME_RETRY;
	} else {
		dev_err_ratelimited(smmu->dev,
		    "Unhandled context fault: iova=0x%08lx, fsynr=0x%x, cb=%d\n",
		    iova, fsynr, cfg->cbndx);
		ret = IRQ_NONE;
		resume = RESUME_TERMINATE;
	}

	/* Clear the faulting FSR */
	writel(fsr, cb_base + ARM_SMMU_CB_FSR);

	/* Retry or terminate any stalled transactions */
	if (fsr & FSR_SS)
		writel_relaxed(resume, cb_base + ARM_SMMU_CB_RESUME);

	return ret;
}

static irqreturn_t arm_smmu_global_fault(int irq, void *dev)
{
	u32 gfsr, gfsynr0, gfsynr1, gfsynr2;
	struct arm_smmu_device *smmu = dev;
	void __iomem *gr0_base = ARM_SMMU_GR0_NS(smmu);

	gfsr = readl_relaxed(gr0_base + ARM_SMMU_GR0_sGFSR);
	gfsynr0 = readl_relaxed(gr0_base + ARM_SMMU_GR0_sGFSYNR0);
	gfsynr1 = readl_relaxed(gr0_base + ARM_SMMU_GR0_sGFSYNR1);
	gfsynr2 = readl_relaxed(gr0_base + ARM_SMMU_GR0_sGFSYNR2);

	if (!gfsr)
		return IRQ_NONE;

	dev_err_ratelimited(smmu->dev,
		"Unexpected global fault, this could be serious\n");
	dev_err_ratelimited(smmu->dev,
		"\tGFSR 0x%08x, GFSYNR0 0x%08x, GFSYNR1 0x%08x, GFSYNR2 0x%08x\n",
		gfsr, gfsynr0, gfsynr1, gfsynr2);

	writel(gfsr, gr0_base + ARM_SMMU_GR0_sGFSR);
	return IRQ_HANDLED;
}

static void arm_smmu_init_context_bank(struct arm_smmu_domain *smmu_domain,
				       struct io_pgtable_cfg *pgtbl_cfg)
{
	u32 reg;
	bool stage1;
	struct arm_smmu_cfg *cfg = &smmu_domain->cfg;
	struct arm_smmu_device *smmu = smmu_domain->smmu;
	void __iomem *cb_base, *gr0_base, *gr1_base;

	gr0_base = ARM_SMMU_GR0(smmu);
	gr1_base = ARM_SMMU_GR1(smmu);
	stage1 = cfg->cbar != CBAR_TYPE_S2_TRANS;
	cb_base = ARM_SMMU_CB_BASE(smmu) + ARM_SMMU_CB(smmu, cfg->cbndx);

	/* CBAR */
	reg = cfg->cbar;
	if (smmu->version == ARM_SMMU_V1)
		reg |= cfg->irptndx << CBAR_IRPTNDX_SHIFT;

	/*
	 * Use the weakest shareability/memory types, so they are
	 * overridden by the ttbcr/pte.
	 */
	if (stage1) {
		reg |= (CBAR_S1_BPSHCFG_NSH << CBAR_S1_BPSHCFG_SHIFT) |
			(CBAR_S1_MEMATTR_WB << CBAR_S1_MEMATTR_SHIFT);
	} else {
		reg |= ARM_SMMU_CB_VMID(cfg) << CBAR_VMID_SHIFT;
	}
	writel_relaxed(reg, gr1_base + ARM_SMMU_GR1_CBAR(cfg->cbndx));

	if (smmu->version > ARM_SMMU_V1) {
		/* CBA2R */
#ifdef CONFIG_64BIT
		reg = CBA2R_RW64_64BIT;
#else
		reg = CBA2R_RW64_32BIT;
#endif
		writel_relaxed(reg, gr1_base + ARM_SMMU_GR1_CBA2R(cfg->cbndx));
	}

	/* TTBRs */
	if (stage1) {
		reg = pgtbl_cfg->arm_lpae_s1_cfg.ttbr[0];
		writel_relaxed(reg, cb_base + ARM_SMMU_CB_TTBR0_LO);
		reg = pgtbl_cfg->arm_lpae_s1_cfg.ttbr[0] >> 32;
		reg |= ARM_SMMU_CB_ASID(cfg) << TTBRn_HI_ASID_SHIFT;
		writel_relaxed(reg, cb_base + ARM_SMMU_CB_TTBR0_HI);

		reg = pgtbl_cfg->arm_lpae_s1_cfg.ttbr[1];
		writel_relaxed(reg, cb_base + ARM_SMMU_CB_TTBR1_LO);
		reg = pgtbl_cfg->arm_lpae_s1_cfg.ttbr[1] >> 32;
		reg |= ARM_SMMU_CB_ASID(cfg) << TTBRn_HI_ASID_SHIFT;
		writel_relaxed(reg, cb_base + ARM_SMMU_CB_TTBR1_HI);
	} else {
		reg = pgtbl_cfg->arm_lpae_s2_cfg.vttbr;
		writel_relaxed(reg, cb_base + ARM_SMMU_CB_TTBR0_LO);
		reg = pgtbl_cfg->arm_lpae_s2_cfg.vttbr >> 32;
		writel_relaxed(reg, cb_base + ARM_SMMU_CB_TTBR0_HI);
	}

	/* TTBCR */
	if (stage1) {
		reg = pgtbl_cfg->arm_lpae_s1_cfg.tcr;
		writel_relaxed(reg, cb_base + ARM_SMMU_CB_TTBCR);
		if (smmu->version > ARM_SMMU_V1) {
			reg = pgtbl_cfg->arm_lpae_s1_cfg.tcr >> 32;
			switch (smmu->va_size) {
			case 32:
				reg |= (TTBCR2_ADDR_32 << TTBCR2_SEP_SHIFT);
				break;
			case 36:
				reg |= (TTBCR2_ADDR_36 << TTBCR2_SEP_SHIFT);
				break;
			case 40:
				reg |= (TTBCR2_ADDR_40 << TTBCR2_SEP_SHIFT);
				break;
			case 42:
				reg |= (TTBCR2_ADDR_42 << TTBCR2_SEP_SHIFT);
				break;
			case 44:
				reg |= (TTBCR2_ADDR_44 << TTBCR2_SEP_SHIFT);
				break;
			case 48:
				reg |= (TTBCR2_ADDR_48 << TTBCR2_SEP_SHIFT);
				break;
			}
			writel_relaxed(reg, cb_base + ARM_SMMU_CB_TTBCR2);
		}
	} else {
		reg = pgtbl_cfg->arm_lpae_s2_cfg.vtcr;
		writel_relaxed(reg, cb_base + ARM_SMMU_CB_TTBCR);
	}

	/* MAIRs (stage-1 only) */
	if (stage1) {
		reg = pgtbl_cfg->arm_lpae_s1_cfg.mair[0];
		writel_relaxed(reg, cb_base + ARM_SMMU_CB_S1_MAIR0);
		reg = pgtbl_cfg->arm_lpae_s1_cfg.mair[1];
		writel_relaxed(reg, cb_base + ARM_SMMU_CB_S1_MAIR1);
	}

	/* SCTLR */
	reg = SCTLR_CFCFG | SCTLR_CFIE | SCTLR_CFRE | SCTLR_M | SCTLR_EAE_SBOP;
	if (stage1)
		reg |= SCTLR_S1_ASIDPNE;
#ifdef __BIG_ENDIAN
	reg |= SCTLR_E;
#endif
	writel_relaxed(reg, cb_base + ARM_SMMU_CB_SCTLR);
}

static int arm_smmu_init_domain_context(struct iommu_domain *domain,
					struct arm_smmu_device *smmu)
{
	int irq, start, ret = 0;
	unsigned long ias, oas;
	struct io_pgtable_ops *pgtbl_ops;
	struct io_pgtable_cfg pgtbl_cfg;
	enum io_pgtable_fmt fmt;
	struct arm_smmu_domain *smmu_domain = domain->priv;
	struct arm_smmu_cfg *cfg = &smmu_domain->cfg;

	mutex_lock(&smmu_domain->init_mutex);
	if (smmu_domain->smmu)
		goto out_unlock;

	/*
	 * Mapping the requested stage onto what we support is surprisingly
	 * complicated, mainly because the spec allows S1+S2 SMMUs without
	 * support for nested translation. That means we end up with the
	 * following table:
	 *
	 * Requested        Supported        Actual
	 *     S1               N              S1
	 *     S1             S1+S2            S1
	 *     S1               S2             S2
	 *     S1               S1             S1
	 *     N                N              N
	 *     N              S1+S2            S2
	 *     N                S2             S2
	 *     N                S1             S1
	 *
	 * Note that you can't actually request stage-2 mappings.
	 */
	if (!(smmu->features & ARM_SMMU_FEAT_TRANS_S1))
		smmu_domain->stage = ARM_SMMU_DOMAIN_S2;
	if (!(smmu->features & ARM_SMMU_FEAT_TRANS_S2))
		smmu_domain->stage = ARM_SMMU_DOMAIN_S1;

	switch (smmu_domain->stage) {
	case ARM_SMMU_DOMAIN_S1:
		cfg->cbar = CBAR_TYPE_S1_TRANS_S2_BYPASS;
		start = smmu->num_s2_context_banks;
		ias = smmu->va_size;
		oas = smmu->ipa_size;
		if (IS_ENABLED(CONFIG_64BIT))
			fmt = ARM_64_LPAE_S1;
		else
			fmt = ARM_32_LPAE_S1;
		break;
	case ARM_SMMU_DOMAIN_NESTED:
		/*
		 * We will likely want to change this if/when KVM gets
		 * involved.
		 */
	case ARM_SMMU_DOMAIN_S2:
		cfg->cbar = CBAR_TYPE_S2_TRANS;
		start = 0;
		ias = smmu->ipa_size;
		oas = smmu->pa_size;
		if (IS_ENABLED(CONFIG_64BIT))
			fmt = ARM_64_LPAE_S2;
		else
			fmt = ARM_32_LPAE_S2;
		break;
	default:
		ret = -EINVAL;
		goto out_unlock;
	}

	ret = __arm_smmu_alloc_bitmap(smmu->context_map, start,
				      smmu->num_context_banks);
	if (IS_ERR_VALUE(ret))
		goto out_unlock;

	cfg->cbndx = ret;
	if (smmu->version == ARM_SMMU_V1) {
		cfg->irptndx = atomic_inc_return(&smmu->irptndx);
		cfg->irptndx %= smmu->num_context_irqs;
	} else {
		cfg->irptndx = cfg->cbndx;
	}

	pgtbl_cfg = (struct io_pgtable_cfg) {
		.pgsize_bitmap	= arm_smmu_ops.pgsize_bitmap,
		.ias		= ias,
		.oas		= oas,
		.tlb		= &arm_smmu_gather_ops,
	};

	smmu_domain->smmu = smmu;
	pgtbl_ops = alloc_io_pgtable_ops(fmt, &pgtbl_cfg, smmu_domain);
	if (!pgtbl_ops) {
		ret = -ENOMEM;
		goto out_clear_smmu;
	}

	/* Update our support page sizes to reflect the page table format */
	arm_smmu_ops.pgsize_bitmap = pgtbl_cfg.pgsize_bitmap;

	/* Initialise the context bank with our page table cfg */
	arm_smmu_init_context_bank(smmu_domain, &pgtbl_cfg);

	/*
	 * Request context fault interrupt. Do this last to avoid the
	 * handler seeing a half-initialised domain state.
	 */
	irq = smmu->irqs[smmu->num_global_irqs + cfg->irptndx];
	ret = request_irq(irq, arm_smmu_context_fault, IRQF_SHARED,
			  "arm-smmu-context-fault", domain);
	if (IS_ERR_VALUE(ret)) {
		dev_err(smmu->dev, "failed to request context IRQ %d (%u)\n",
			cfg->irptndx, irq);
		cfg->irptndx = INVALID_IRPTNDX;
	}

	mutex_unlock(&smmu_domain->init_mutex);

	/* Publish page table ops for map/unmap */
	smmu_domain->pgtbl_ops = pgtbl_ops;
	return 0;

out_clear_smmu:
	smmu_domain->smmu = NULL;
out_unlock:
	mutex_unlock(&smmu_domain->init_mutex);
	return ret;
}

static void arm_smmu_destroy_domain_context(struct iommu_domain *domain)
{
	struct arm_smmu_domain *smmu_domain = domain->priv;
	struct arm_smmu_device *smmu = smmu_domain->smmu;
	struct arm_smmu_cfg *cfg = &smmu_domain->cfg;
	void __iomem *cb_base;
	int irq;

	if (!smmu)
		return;

	/*
	 * Disable the context bank and free the page tables before freeing
	 * it.
	 */
	cb_base = ARM_SMMU_CB_BASE(smmu) + ARM_SMMU_CB(smmu, cfg->cbndx);
	writel_relaxed(0, cb_base + ARM_SMMU_CB_SCTLR);

	if (cfg->irptndx != INVALID_IRPTNDX) {
		irq = smmu->irqs[smmu->num_global_irqs + cfg->irptndx];
		free_irq(irq, domain);
	}

	if (smmu_domain->pgtbl_ops)
		free_io_pgtable_ops(smmu_domain->pgtbl_ops);

	__arm_smmu_free_bitmap(smmu->context_map, cfg->cbndx);
}

static int arm_smmu_domain_init(struct iommu_domain *domain)
{
	struct arm_smmu_domain *smmu_domain;

	/*
	 * Allocate the domain and initialise some of its data structures.
	 * We can't really do anything meaningful until we've added a
	 * master.
	 */
	smmu_domain = kzalloc(sizeof(*smmu_domain), GFP_KERNEL);
	if (!smmu_domain)
		return -ENOMEM;

	mutex_init(&smmu_domain->init_mutex);
	spin_lock_init(&smmu_domain->pgtbl_lock);
	domain->priv = smmu_domain;
	return 0;
}

static void arm_smmu_domain_destroy(struct iommu_domain *domain)
{
	struct arm_smmu_domain *smmu_domain = domain->priv;

	/*
	 * Free the domain resources. We assume that all devices have
	 * already been detached.
	 */
	arm_smmu_destroy_domain_context(domain);
	kfree(smmu_domain);
}

static int arm_smmu_master_configure_smrs(struct arm_smmu_device *smmu,
					  struct arm_smmu_master_cfg *cfg)
{
	int i;
	struct arm_smmu_smr *smrs;
	void __iomem *gr0_base = ARM_SMMU_GR0(smmu);

	if (!(smmu->features & ARM_SMMU_FEAT_STREAM_MATCH))
		return 0;

	if (cfg->smrs)
		return -EEXIST;

	smrs = kmalloc_array(cfg->num_streamids, sizeof(*smrs), GFP_KERNEL);
	if (!smrs) {
		dev_err(smmu->dev, "failed to allocate %d SMRs\n",
			cfg->num_streamids);
		return -ENOMEM;
	}

	/* Allocate the SMRs on the SMMU */
	for (i = 0; i < cfg->num_streamids; ++i) {
		int idx = __arm_smmu_alloc_bitmap(smmu->smr_map, 0,
						  smmu->num_mapping_groups);
		if (IS_ERR_VALUE(idx)) {
			dev_err(smmu->dev, "failed to allocate free SMR\n");
			goto err_free_smrs;
		}

		smrs[i] = (struct arm_smmu_smr) {
			.idx	= idx,
			.mask	= 0, /* We don't currently share SMRs */
			.id	= cfg->streamids[i],
		};
	}

	/* It worked! Now, poke the actual hardware */
	for (i = 0; i < cfg->num_streamids; ++i) {
		u32 reg = SMR_VALID | smrs[i].id << SMR_ID_SHIFT |
			  smrs[i].mask << SMR_MASK_SHIFT;
		writel_relaxed(reg, gr0_base + ARM_SMMU_GR0_SMR(smrs[i].idx));
	}

	cfg->smrs = smrs;
	return 0;

err_free_smrs:
	while (--i >= 0)
		__arm_smmu_free_bitmap(smmu->smr_map, smrs[i].idx);
	kfree(smrs);
	return -ENOSPC;
}

static void arm_smmu_master_free_smrs(struct arm_smmu_device *smmu,
				      struct arm_smmu_master_cfg *cfg)
{
	int i;
	void __iomem *gr0_base = ARM_SMMU_GR0(smmu);
	struct arm_smmu_smr *smrs = cfg->smrs;

	if (!smrs)
		return;

	/* Invalidate the SMRs before freeing back to the allocator */
	for (i = 0; i < cfg->num_streamids; ++i) {
		u8 idx = smrs[i].idx;

		writel_relaxed(~SMR_VALID, gr0_base + ARM_SMMU_GR0_SMR(idx));
		__arm_smmu_free_bitmap(smmu->smr_map, idx);
	}

	cfg->smrs = NULL;
	kfree(smrs);
}

static int arm_smmu_domain_add_master(struct arm_smmu_domain *smmu_domain,
				      struct arm_smmu_master_cfg *cfg)
{
	int i, ret;
	struct arm_smmu_device *smmu = smmu_domain->smmu;
	void __iomem *gr0_base = ARM_SMMU_GR0(smmu);

	/* Devices in an IOMMU group may already be configured */
	ret = arm_smmu_master_configure_smrs(smmu, cfg);
	if (ret)
		return ret == -EEXIST ? 0 : ret;

	for (i = 0; i < cfg->num_streamids; ++i) {
		u32 idx, s2cr;

		idx = cfg->smrs ? cfg->smrs[i].idx : cfg->streamids[i];
		s2cr = S2CR_TYPE_TRANS |
		       (smmu_domain->cfg.cbndx << S2CR_CBNDX_SHIFT);
		writel_relaxed(s2cr, gr0_base + ARM_SMMU_GR0_S2CR(idx));
	}

	return 0;
}

static void arm_smmu_domain_remove_master(struct arm_smmu_domain *smmu_domain,
					  struct arm_smmu_master_cfg *cfg)
{
	int i;
	struct arm_smmu_device *smmu = smmu_domain->smmu;
	void __iomem *gr0_base = ARM_SMMU_GR0(smmu);

	/* An IOMMU group is torn down by the first device to be removed */
	if ((smmu->features & ARM_SMMU_FEAT_STREAM_MATCH) && !cfg->smrs)
		return;

	/*
	 * We *must* clear the S2CR first, because freeing the SMR means
	 * that it can be re-allocated immediately.
	 */
	for (i = 0; i < cfg->num_streamids; ++i) {
		u32 idx = cfg->smrs ? cfg->smrs[i].idx : cfg->streamids[i];

		writel_relaxed(S2CR_TYPE_BYPASS,
			       gr0_base + ARM_SMMU_GR0_S2CR(idx));
	}

	arm_smmu_master_free_smrs(smmu, cfg);
}

static int arm_smmu_attach_dev(struct iommu_domain *domain, struct device *dev)
{
	int ret;
	struct arm_smmu_domain *smmu_domain = domain->priv;
	struct arm_smmu_device *smmu;
	struct arm_smmu_master_cfg *cfg;

	smmu = find_smmu_for_device(dev);
	if (!smmu) {
		dev_err(dev, "cannot attach to SMMU, is it on the same bus?\n");
		return -ENXIO;
	}

	if (dev->archdata.iommu) {
		dev_err(dev, "already attached to IOMMU domain\n");
		return -EEXIST;
	}

	/* Ensure that the domain is finalised */
	ret = arm_smmu_init_domain_context(domain, smmu);
	if (IS_ERR_VALUE(ret))
		return ret;

	/*
	 * Sanity check the domain. We don't support domains across
	 * different SMMUs.
	 */
	if (smmu_domain->smmu != smmu) {
		dev_err(dev,
			"cannot attach to SMMU %s whilst already attached to domain on SMMU %s\n",
			dev_name(smmu_domain->smmu->dev), dev_name(smmu->dev));
		return -EINVAL;
	}

	/* Looks ok, so add the device to the domain */
	cfg = find_smmu_master_cfg(dev);
	if (!cfg)
		return -ENODEV;

	ret = arm_smmu_domain_add_master(smmu_domain, cfg);
	if (!ret)
		dev->archdata.iommu = domain;
	return ret;
}

static void arm_smmu_detach_dev(struct iommu_domain *domain, struct device *dev)
{
	struct arm_smmu_domain *smmu_domain = domain->priv;
	struct arm_smmu_master_cfg *cfg;

	cfg = find_smmu_master_cfg(dev);
	if (!cfg)
		return;

	dev->archdata.iommu = NULL;
	arm_smmu_domain_remove_master(smmu_domain, cfg);
}

static int arm_smmu_map(struct iommu_domain *domain, unsigned long iova,
			phys_addr_t paddr, size_t size, int prot)
{
	int ret;
	unsigned long flags;
	struct arm_smmu_domain *smmu_domain = domain->priv;
	struct io_pgtable_ops *ops= smmu_domain->pgtbl_ops;

	if (!ops)
		return -ENODEV;

	spin_lock_irqsave(&smmu_domain->pgtbl_lock, flags);
	ret = ops->map(ops, iova, paddr, size, prot);
	spin_unlock_irqrestore(&smmu_domain->pgtbl_lock, flags);
	return ret;
}

static size_t arm_smmu_unmap(struct iommu_domain *domain, unsigned long iova,
			     size_t size)
{
	size_t ret;
	unsigned long flags;
	struct arm_smmu_domain *smmu_domain = domain->priv;
	struct io_pgtable_ops *ops= smmu_domain->pgtbl_ops;

	if (!ops)
		return 0;

	spin_lock_irqsave(&smmu_domain->pgtbl_lock, flags);
	ret = ops->unmap(ops, iova, size);
	spin_unlock_irqrestore(&smmu_domain->pgtbl_lock, flags);
	return ret;
}

static phys_addr_t arm_smmu_iova_to_phys_hard(struct iommu_domain *domain,
					      dma_addr_t iova)
{
	struct arm_smmu_domain *smmu_domain = domain->priv;
	struct arm_smmu_device *smmu = smmu_domain->smmu;
	struct arm_smmu_cfg *cfg = &smmu_domain->cfg;
	struct io_pgtable_ops *ops= smmu_domain->pgtbl_ops;
	struct device *dev = smmu->dev;
	void __iomem *cb_base;
	u32 tmp;
	u64 phys;

	cb_base = ARM_SMMU_CB_BASE(smmu) + ARM_SMMU_CB(smmu, cfg->cbndx);

	if (smmu->version == 1) {
		u32 reg = iova & ~0xfff;
		writel_relaxed(reg, cb_base + ARM_SMMU_CB_ATS1PR_LO);
	} else {
		u32 reg = iova & ~0xfff;
		writel_relaxed(reg, cb_base + ARM_SMMU_CB_ATS1PR_LO);
		reg = ((u64)iova & ~0xfff) >> 32;
		writel_relaxed(reg, cb_base + ARM_SMMU_CB_ATS1PR_HI);
	}

	if (readl_poll_timeout_atomic(cb_base + ARM_SMMU_CB_ATSR, tmp,
				      !(tmp & ATSR_ACTIVE), 5, 50)) {
		dev_err(dev,
			"iova to phys timed out on 0x%pad. Falling back to software table walk.\n",
			&iova);
		return ops->iova_to_phys(ops, iova);
	}

	phys = readl_relaxed(cb_base + ARM_SMMU_CB_PAR_LO);
	phys |= ((u64)readl_relaxed(cb_base + ARM_SMMU_CB_PAR_HI)) << 32;

	if (phys & CB_PAR_F) {
		dev_err(dev, "translation fault!\n");
		dev_err(dev, "PAR = 0x%llx\n", phys);
		return 0;
	}

	return (phys & GENMASK_ULL(39, 12)) | (iova & 0xfff);
}

static phys_addr_t arm_smmu_iova_to_phys(struct iommu_domain *domain,
					dma_addr_t iova)
{
	phys_addr_t ret;
	unsigned long flags;
	struct arm_smmu_domain *smmu_domain = domain->priv;
	struct io_pgtable_ops *ops= smmu_domain->pgtbl_ops;

	if (!ops)
		return 0;

	spin_lock_irqsave(&smmu_domain->pgtbl_lock, flags);
<<<<<<< HEAD
	if (smmu_domain->smmu->features & ARM_SMMU_FEAT_TRANS_OPS)
		ret = arm_smmu_iova_to_phys_hard(domain, iova);
	else
		ret = ops->iova_to_phys(ops, iova);
	spin_unlock_irqrestore(&smmu_domain->pgtbl_lock, flags);

=======
	if (smmu_domain->smmu->features & ARM_SMMU_FEAT_TRANS_OPS &&
			smmu_domain->stage == ARM_SMMU_DOMAIN_S1) {
		ret = arm_smmu_iova_to_phys_hard(domain, iova);
	} else {
		ret = ops->iova_to_phys(ops, iova);
	}

	spin_unlock_irqrestore(&smmu_domain->pgtbl_lock, flags);

>>>>>>> 007760cf
	return ret;
}

static bool arm_smmu_capable(enum iommu_cap cap)
{
	switch (cap) {
	case IOMMU_CAP_CACHE_COHERENCY:
		/*
		 * Return true here as the SMMU can always send out coherent
		 * requests.
		 */
		return true;
	case IOMMU_CAP_INTR_REMAP:
		return true; /* MSIs are just memory writes */
	case IOMMU_CAP_NOEXEC:
		return true;
	default:
		return false;
	}
}

static int __arm_smmu_get_pci_sid(struct pci_dev *pdev, u16 alias, void *data)
{
	*((u16 *)data) = alias;
	return 0; /* Continue walking */
}

static void __arm_smmu_release_pci_iommudata(void *data)
{
	kfree(data);
}

static int arm_smmu_add_device(struct device *dev)
{
	struct arm_smmu_device *smmu;
	struct arm_smmu_master_cfg *cfg;
	struct iommu_group *group;
	void (*releasefn)(void *) = NULL;
	int ret;

	smmu = find_smmu_for_device(dev);
	if (!smmu)
		return -ENODEV;

	group = iommu_group_alloc();
	if (IS_ERR(group)) {
		dev_err(dev, "Failed to allocate IOMMU group\n");
		return PTR_ERR(group);
	}

	if (dev_is_pci(dev)) {
		struct pci_dev *pdev = to_pci_dev(dev);

		cfg = kzalloc(sizeof(*cfg), GFP_KERNEL);
		if (!cfg) {
			ret = -ENOMEM;
			goto out_put_group;
		}

		cfg->num_streamids = 1;
		/*
		 * Assume Stream ID == Requester ID for now.
		 * We need a way to describe the ID mappings in FDT.
		 */
		pci_for_each_dma_alias(pdev, __arm_smmu_get_pci_sid,
				       &cfg->streamids[0]);
		releasefn = __arm_smmu_release_pci_iommudata;
	} else {
		struct arm_smmu_master *master;

		master = find_smmu_master(smmu, dev->of_node);
		if (!master) {
			ret = -ENODEV;
			goto out_put_group;
		}

		cfg = &master->cfg;
	}

	iommu_group_set_iommudata(group, cfg, releasefn);
	ret = iommu_group_add_device(group, dev);

out_put_group:
	iommu_group_put(group);
	return ret;
}

static void arm_smmu_remove_device(struct device *dev)
{
	iommu_group_remove_device(dev);
}

static int arm_smmu_domain_get_attr(struct iommu_domain *domain,
				    enum iommu_attr attr, void *data)
{
	struct arm_smmu_domain *smmu_domain = domain->priv;

	switch (attr) {
	case DOMAIN_ATTR_NESTING:
		*(int *)data = (smmu_domain->stage == ARM_SMMU_DOMAIN_NESTED);
		return 0;
	default:
		return -ENODEV;
	}
}

static int arm_smmu_domain_set_attr(struct iommu_domain *domain,
				    enum iommu_attr attr, void *data)
{
	int ret = 0;
	struct arm_smmu_domain *smmu_domain = domain->priv;

	mutex_lock(&smmu_domain->init_mutex);

	switch (attr) {
	case DOMAIN_ATTR_NESTING:
		if (smmu_domain->smmu) {
			ret = -EPERM;
			goto out_unlock;
		}

		if (*(int *)data)
			smmu_domain->stage = ARM_SMMU_DOMAIN_NESTED;
		else
			smmu_domain->stage = ARM_SMMU_DOMAIN_S1;

		break;
	default:
		ret = -ENODEV;
	}

out_unlock:
	mutex_unlock(&smmu_domain->init_mutex);
	return ret;
}

static struct iommu_ops arm_smmu_ops = {
	.capable		= arm_smmu_capable,
	.domain_init		= arm_smmu_domain_init,
	.domain_destroy		= arm_smmu_domain_destroy,
	.attach_dev		= arm_smmu_attach_dev,
	.detach_dev		= arm_smmu_detach_dev,
	.map			= arm_smmu_map,
	.unmap			= arm_smmu_unmap,
	.map_sg			= default_iommu_map_sg,
	.iova_to_phys		= arm_smmu_iova_to_phys,
	.add_device		= arm_smmu_add_device,
	.remove_device		= arm_smmu_remove_device,
	.domain_get_attr	= arm_smmu_domain_get_attr,
	.domain_set_attr	= arm_smmu_domain_set_attr,
	.pgsize_bitmap		= -1UL, /* Restricted during device attach */
};

static void arm_smmu_device_reset(struct arm_smmu_device *smmu)
{
	void __iomem *gr0_base = ARM_SMMU_GR0(smmu);
	void __iomem *cb_base;
	int i = 0;
	u32 reg;

	/* clear global FSR */
	reg = readl_relaxed(ARM_SMMU_GR0_NS(smmu) + ARM_SMMU_GR0_sGFSR);
	writel(reg, ARM_SMMU_GR0_NS(smmu) + ARM_SMMU_GR0_sGFSR);

	/* Mark all SMRn as invalid and all S2CRn as bypass */
	for (i = 0; i < smmu->num_mapping_groups; ++i) {
		writel_relaxed(0, gr0_base + ARM_SMMU_GR0_SMR(i));
		writel_relaxed(S2CR_TYPE_BYPASS,
			gr0_base + ARM_SMMU_GR0_S2CR(i));
	}

	/* Make sure all context banks are disabled and clear CB_FSR  */
	for (i = 0; i < smmu->num_context_banks; ++i) {
		cb_base = ARM_SMMU_CB_BASE(smmu) + ARM_SMMU_CB(smmu, i);
		writel_relaxed(0, cb_base + ARM_SMMU_CB_SCTLR);
		writel_relaxed(FSR_FAULT, cb_base + ARM_SMMU_CB_FSR);
	}

	/* Invalidate the TLB, just in case */
	writel_relaxed(0, gr0_base + ARM_SMMU_GR0_TLBIALLH);
	writel_relaxed(0, gr0_base + ARM_SMMU_GR0_TLBIALLNSNH);

	reg = readl_relaxed(ARM_SMMU_GR0_NS(smmu) + ARM_SMMU_GR0_sCR0);

	/* Enable fault reporting */
	reg |= (sCR0_GFRE | sCR0_GFIE | sCR0_GCFGFRE | sCR0_GCFGFIE);

	/* Disable TLB broadcasting. */
	reg |= (sCR0_VMIDPNE | sCR0_PTM);

	/* Enable client access, but bypass when no mapping is found */
	reg &= ~(sCR0_CLIENTPD | sCR0_USFCFG);

	/* Disable forced broadcasting */
	reg &= ~sCR0_FB;

	/* Don't upgrade barriers */
	reg &= ~(sCR0_BSU_MASK << sCR0_BSU_SHIFT);

	/* Push the button */
	__arm_smmu_tlb_sync(smmu);
	writel(reg, ARM_SMMU_GR0_NS(smmu) + ARM_SMMU_GR0_sCR0);
}

static int arm_smmu_id_size_to_bits(int size)
{
	switch (size) {
	case 0:
		return 32;
	case 1:
		return 36;
	case 2:
		return 40;
	case 3:
		return 42;
	case 4:
		return 44;
	case 5:
	default:
		return 48;
	}
}

static int arm_smmu_device_cfg_probe(struct arm_smmu_device *smmu)
{
	unsigned long size;
	void __iomem *gr0_base = ARM_SMMU_GR0(smmu);
	u32 id;

	dev_notice(smmu->dev, "probing hardware configuration...\n");
	dev_notice(smmu->dev, "SMMUv%d with:\n", smmu->version);

	/* ID0 */
	id = readl_relaxed(gr0_base + ARM_SMMU_GR0_ID0);

	/* Restrict available stages based on module parameter */
	if (force_stage == 1)
		id &= ~(ID0_S2TS | ID0_NTS);
	else if (force_stage == 2)
		id &= ~(ID0_S1TS | ID0_NTS);

	if (id & ID0_S1TS) {
		smmu->features |= ARM_SMMU_FEAT_TRANS_S1;
		dev_notice(smmu->dev, "\tstage 1 translation\n");
	}

	if (id & ID0_S2TS) {
		smmu->features |= ARM_SMMU_FEAT_TRANS_S2;
		dev_notice(smmu->dev, "\tstage 2 translation\n");
	}

	if (id & ID0_NTS) {
		smmu->features |= ARM_SMMU_FEAT_TRANS_NESTED;
		dev_notice(smmu->dev, "\tnested translation\n");
	}

	if (!(smmu->features &
		(ARM_SMMU_FEAT_TRANS_S1 | ARM_SMMU_FEAT_TRANS_S2))) {
		dev_err(smmu->dev, "\tno translation support!\n");
		return -ENODEV;
	}

<<<<<<< HEAD
	if (smmu->version == 1 || (!(id & ID0_ATOSNS) && (id & ID0_S1TS))) {
=======
	if ((id & ID0_S1TS) && ((smmu->version == 1) || (id & ID0_ATOSNS))) {
>>>>>>> 007760cf
		smmu->features |= ARM_SMMU_FEAT_TRANS_OPS;
		dev_notice(smmu->dev, "\taddress translation ops\n");
	}

	if (id & ID0_CTTW) {
		smmu->features |= ARM_SMMU_FEAT_COHERENT_WALK;
		dev_notice(smmu->dev, "\tcoherent table walk\n");
	}

	if (id & ID0_SMS) {
		u32 smr, sid, mask;

		smmu->features |= ARM_SMMU_FEAT_STREAM_MATCH;
		smmu->num_mapping_groups = (id >> ID0_NUMSMRG_SHIFT) &
					   ID0_NUMSMRG_MASK;
		if (smmu->num_mapping_groups == 0) {
			dev_err(smmu->dev,
				"stream-matching supported, but no SMRs present!\n");
			return -ENODEV;
		}

		smr = SMR_MASK_MASK << SMR_MASK_SHIFT;
		smr |= (SMR_ID_MASK << SMR_ID_SHIFT);
		writel_relaxed(smr, gr0_base + ARM_SMMU_GR0_SMR(0));
		smr = readl_relaxed(gr0_base + ARM_SMMU_GR0_SMR(0));

		mask = (smr >> SMR_MASK_SHIFT) & SMR_MASK_MASK;
		sid = (smr >> SMR_ID_SHIFT) & SMR_ID_MASK;
		if ((mask & sid) != sid) {
			dev_err(smmu->dev,
				"SMR mask bits (0x%x) insufficient for ID field (0x%x)\n",
				mask, sid);
			return -ENODEV;
		}

		dev_notice(smmu->dev,
			   "\tstream matching with %u register groups, mask 0x%x",
			   smmu->num_mapping_groups, mask);
	} else {
		smmu->num_mapping_groups = (id >> ID0_NUMSIDB_SHIFT) &
					   ID0_NUMSIDB_MASK;
	}

	/* ID1 */
	id = readl_relaxed(gr0_base + ARM_SMMU_GR0_ID1);
	smmu->pgshift = (id & ID1_PAGESIZE) ? 16 : 12;

	/* Check for size mismatch of SMMU address space from mapped region */
	size = 1 << (((id >> ID1_NUMPAGENDXB_SHIFT) & ID1_NUMPAGENDXB_MASK) + 1);
	size *= 2 << smmu->pgshift;
	if (smmu->size != size)
		dev_warn(smmu->dev,
			"SMMU address space size (0x%lx) differs from mapped region size (0x%lx)!\n",
			size, smmu->size);

	smmu->num_s2_context_banks = (id >> ID1_NUMS2CB_SHIFT) & ID1_NUMS2CB_MASK;
	smmu->num_context_banks = (id >> ID1_NUMCB_SHIFT) & ID1_NUMCB_MASK;
	if (smmu->num_s2_context_banks > smmu->num_context_banks) {
		dev_err(smmu->dev, "impossible number of S2 context banks!\n");
		return -ENODEV;
	}
	dev_notice(smmu->dev, "\t%u context banks (%u stage-2 only)\n",
		   smmu->num_context_banks, smmu->num_s2_context_banks);

	/* ID2 */
	id = readl_relaxed(gr0_base + ARM_SMMU_GR0_ID2);
	size = arm_smmu_id_size_to_bits((id >> ID2_IAS_SHIFT) & ID2_IAS_MASK);
	smmu->ipa_size = size;

	/* The output mask is also applied for bypass */
	size = arm_smmu_id_size_to_bits((id >> ID2_OAS_SHIFT) & ID2_OAS_MASK);
	smmu->pa_size = size;

	if (smmu->version == ARM_SMMU_V1) {
		smmu->va_size = smmu->ipa_size;
		size = SZ_4K | SZ_2M | SZ_1G;
	} else {
		size = (id >> ID2_UBS_SHIFT) & ID2_UBS_MASK;
		smmu->va_size = arm_smmu_id_size_to_bits(size);
#ifndef CONFIG_64BIT
		smmu->va_size = min(32UL, smmu->va_size);
#endif
		size = 0;
		if (id & ID2_PTFS_4K)
			size |= SZ_4K | SZ_2M | SZ_1G;
		if (id & ID2_PTFS_16K)
			size |= SZ_16K | SZ_32M;
		if (id & ID2_PTFS_64K)
			size |= SZ_64K | SZ_512M;
	}

	arm_smmu_ops.pgsize_bitmap &= size;
	dev_notice(smmu->dev, "\tSupported page sizes: 0x%08lx\n", size);

	if (smmu->features & ARM_SMMU_FEAT_TRANS_S1)
		dev_notice(smmu->dev, "\tStage-1: %lu-bit VA -> %lu-bit IPA\n",
			   smmu->va_size, smmu->ipa_size);

	if (smmu->features & ARM_SMMU_FEAT_TRANS_S2)
		dev_notice(smmu->dev, "\tStage-2: %lu-bit IPA -> %lu-bit PA\n",
			   smmu->ipa_size, smmu->pa_size);

	return 0;
}

static const struct of_device_id arm_smmu_of_match[] = {
	{ .compatible = "arm,smmu-v1", .data = (void *)ARM_SMMU_V1 },
	{ .compatible = "arm,smmu-v2", .data = (void *)ARM_SMMU_V2 },
	{ .compatible = "arm,mmu-400", .data = (void *)ARM_SMMU_V1 },
	{ .compatible = "arm,mmu-401", .data = (void *)ARM_SMMU_V1 },
	{ .compatible = "arm,mmu-500", .data = (void *)ARM_SMMU_V2 },
	{ },
};
MODULE_DEVICE_TABLE(of, arm_smmu_of_match);

static int arm_smmu_device_dt_probe(struct platform_device *pdev)
{
	const struct of_device_id *of_id;
	struct resource *res;
	struct arm_smmu_device *smmu;
	struct device *dev = &pdev->dev;
	struct rb_node *node;
	struct of_phandle_args masterspec;
	int num_irqs, i, err;

	smmu = devm_kzalloc(dev, sizeof(*smmu), GFP_KERNEL);
	if (!smmu) {
		dev_err(dev, "failed to allocate arm_smmu_device\n");
		return -ENOMEM;
	}
	smmu->dev = dev;

	of_id = of_match_node(arm_smmu_of_match, dev->of_node);
	smmu->version = (enum arm_smmu_arch_version)of_id->data;

	res = platform_get_resource(pdev, IORESOURCE_MEM, 0);
	smmu->base = devm_ioremap_resource(dev, res);
	if (IS_ERR(smmu->base))
		return PTR_ERR(smmu->base);
	smmu->size = resource_size(res);

	if (of_property_read_u32(dev->of_node, "#global-interrupts",
				 &smmu->num_global_irqs)) {
		dev_err(dev, "missing #global-interrupts property\n");
		return -ENODEV;
	}

	num_irqs = 0;
	while ((res = platform_get_resource(pdev, IORESOURCE_IRQ, num_irqs))) {
		num_irqs++;
		if (num_irqs > smmu->num_global_irqs)
			smmu->num_context_irqs++;
	}

	if (!smmu->num_context_irqs) {
		dev_err(dev, "found %d interrupts but expected at least %d\n",
			num_irqs, smmu->num_global_irqs + 1);
		return -ENODEV;
	}

	smmu->irqs = devm_kzalloc(dev, sizeof(*smmu->irqs) * num_irqs,
				  GFP_KERNEL);
	if (!smmu->irqs) {
		dev_err(dev, "failed to allocate %d irqs\n", num_irqs);
		return -ENOMEM;
	}

	for (i = 0; i < num_irqs; ++i) {
		int irq = platform_get_irq(pdev, i);

		if (irq < 0) {
			dev_err(dev, "failed to get irq index %d\n", i);
			return -ENODEV;
		}
		smmu->irqs[i] = irq;
	}

	err = arm_smmu_device_cfg_probe(smmu);
	if (err)
		return err;

	i = 0;
	smmu->masters = RB_ROOT;
	while (!of_parse_phandle_with_args(dev->of_node, "mmu-masters",
					   "#stream-id-cells", i,
					   &masterspec)) {
		err = register_smmu_master(smmu, dev, &masterspec);
		if (err) {
			dev_err(dev, "failed to add master %s\n",
				masterspec.np->name);
			goto out_put_masters;
		}

		i++;
	}
	dev_notice(dev, "registered %d master devices\n", i);

	parse_driver_options(smmu);

	if (smmu->version > ARM_SMMU_V1 &&
	    smmu->num_context_banks != smmu->num_context_irqs) {
		dev_err(dev,
			"found only %d context interrupt(s) but %d required\n",
			smmu->num_context_irqs, smmu->num_context_banks);
		err = -ENODEV;
		goto out_put_masters;
	}

	for (i = 0; i < smmu->num_global_irqs; ++i) {
		err = request_irq(smmu->irqs[i],
				  arm_smmu_global_fault,
				  IRQF_SHARED,
				  "arm-smmu global fault",
				  smmu);
		if (err) {
			dev_err(dev, "failed to request global IRQ %d (%u)\n",
				i, smmu->irqs[i]);
			goto out_free_irqs;
		}
	}

	INIT_LIST_HEAD(&smmu->list);
	spin_lock(&arm_smmu_devices_lock);
	list_add(&smmu->list, &arm_smmu_devices);
	spin_unlock(&arm_smmu_devices_lock);

	arm_smmu_device_reset(smmu);
	return 0;

out_free_irqs:
	while (i--)
		free_irq(smmu->irqs[i], smmu);

out_put_masters:
	for (node = rb_first(&smmu->masters); node; node = rb_next(node)) {
		struct arm_smmu_master *master
			= container_of(node, struct arm_smmu_master, node);
		of_node_put(master->of_node);
	}

	return err;
}

static int arm_smmu_device_remove(struct platform_device *pdev)
{
	int i;
	struct device *dev = &pdev->dev;
	struct arm_smmu_device *curr, *smmu = NULL;
	struct rb_node *node;

	spin_lock(&arm_smmu_devices_lock);
	list_for_each_entry(curr, &arm_smmu_devices, list) {
		if (curr->dev == dev) {
			smmu = curr;
			list_del(&smmu->list);
			break;
		}
	}
	spin_unlock(&arm_smmu_devices_lock);

	if (!smmu)
		return -ENODEV;

	for (node = rb_first(&smmu->masters); node; node = rb_next(node)) {
		struct arm_smmu_master *master
			= container_of(node, struct arm_smmu_master, node);
		of_node_put(master->of_node);
	}

	if (!bitmap_empty(smmu->context_map, ARM_SMMU_MAX_CBS))
		dev_err(dev, "removing device with active domains!\n");

	for (i = 0; i < smmu->num_global_irqs; ++i)
		free_irq(smmu->irqs[i], smmu);

	/* Turn the thing off */
	writel(sCR0_CLIENTPD, ARM_SMMU_GR0_NS(smmu) + ARM_SMMU_GR0_sCR0);
	return 0;
}

static struct platform_driver arm_smmu_driver = {
	.driver	= {
		.name		= "arm-smmu",
		.of_match_table	= of_match_ptr(arm_smmu_of_match),
	},
	.probe	= arm_smmu_device_dt_probe,
	.remove	= arm_smmu_device_remove,
};

static int __init arm_smmu_init(void)
{
	struct device_node *np;
	int ret;

	/*
	 * Play nice with systems that don't have an ARM SMMU by checking that
	 * an ARM SMMU exists in the system before proceeding with the driver
	 * and IOMMU bus operation registration.
	 */
	np = of_find_matching_node(NULL, arm_smmu_of_match);
	if (!np)
		return 0;

	of_node_put(np);

	ret = platform_driver_register(&arm_smmu_driver);
	if (ret)
		return ret;

	/* Oh, for a proper bus abstraction */
	if (!iommu_present(&platform_bus_type))
		bus_set_iommu(&platform_bus_type, &arm_smmu_ops);

#ifdef CONFIG_ARM_AMBA
	if (!iommu_present(&amba_bustype))
		bus_set_iommu(&amba_bustype, &arm_smmu_ops);
#endif

#ifdef CONFIG_PCI
	if (!iommu_present(&pci_bus_type))
		bus_set_iommu(&pci_bus_type, &arm_smmu_ops);
#endif

	return 0;
}

static void __exit arm_smmu_exit(void)
{
	return platform_driver_unregister(&arm_smmu_driver);
}

subsys_initcall(arm_smmu_init);
module_exit(arm_smmu_exit);

MODULE_DESCRIPTION("IOMMU API for ARM architected SMMU implementations");
MODULE_AUTHOR("Will Deacon <will.deacon@arm.com>");
MODULE_LICENSE("GPL v2");<|MERGE_RESOLUTION|>--- conflicted
+++ resolved
@@ -1288,14 +1288,6 @@
 		return 0;
 
 	spin_lock_irqsave(&smmu_domain->pgtbl_lock, flags);
-<<<<<<< HEAD
-	if (smmu_domain->smmu->features & ARM_SMMU_FEAT_TRANS_OPS)
-		ret = arm_smmu_iova_to_phys_hard(domain, iova);
-	else
-		ret = ops->iova_to_phys(ops, iova);
-	spin_unlock_irqrestore(&smmu_domain->pgtbl_lock, flags);
-
-=======
 	if (smmu_domain->smmu->features & ARM_SMMU_FEAT_TRANS_OPS &&
 			smmu_domain->stage == ARM_SMMU_DOMAIN_S1) {
 		ret = arm_smmu_iova_to_phys_hard(domain, iova);
@@ -1305,7 +1297,6 @@
 
 	spin_unlock_irqrestore(&smmu_domain->pgtbl_lock, flags);
 
->>>>>>> 007760cf
 	return ret;
 }
 
@@ -1568,11 +1559,7 @@
 		return -ENODEV;
 	}
 
-<<<<<<< HEAD
-	if (smmu->version == 1 || (!(id & ID0_ATOSNS) && (id & ID0_S1TS))) {
-=======
 	if ((id & ID0_S1TS) && ((smmu->version == 1) || (id & ID0_ATOSNS))) {
->>>>>>> 007760cf
 		smmu->features |= ARM_SMMU_FEAT_TRANS_OPS;
 		dev_notice(smmu->dev, "\taddress translation ops\n");
 	}
