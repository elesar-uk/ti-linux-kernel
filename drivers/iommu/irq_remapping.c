#include <linux/seq_file.h>
#include <linux/cpumask.h>
#include <linux/kernel.h>
#include <linux/string.h>
#include <linux/errno.h>
#include <linux/msi.h>
#include <linux/irq.h>
#include <linux/pci.h>
#include <linux/irqdomain.h>

#include <asm/hw_irq.h>
#include <asm/irq_remapping.h>
#include <asm/processor.h>
#include <asm/x86_init.h>
#include <asm/apic.h>
#include <asm/hpet.h>

#include "irq_remapping.h"

int irq_remapping_enabled;

int disable_irq_remap;
int irq_remap_broken;
int disable_sourceid_checking;
int no_x2apic_optout;

static struct irq_remap_ops *remap_ops;

static void irq_remapping_disable_io_apic(void)
{
	/*
	 * With interrupt-remapping, for now we will use virtual wire A
	 * mode, as virtual wire B is little complex (need to configure
	 * both IOAPIC RTE as well as interrupt-remapping table entry).
	 * As this gets called during crash dump, keep this simple for
	 * now.
	 */
	if (cpu_has_apic || apic_from_smp_config())
		disconnect_bsp_APIC(0);
}

<<<<<<< HEAD
static int do_setup_msi_irqs(struct pci_dev *dev, int nvec)
{
	int ret, sub_handle, nvec_pow2, index = 0;
	unsigned int irq;
	struct msi_desc *msidesc;

	msidesc = list_entry(dev->msi_list.next, struct msi_desc, list);

	irq = irq_alloc_hwirqs(nvec, dev_to_node(&dev->dev));
	if (irq == 0)
		return -ENOSPC;

	nvec_pow2 = __roundup_pow_of_two(nvec);
	for (sub_handle = 0; sub_handle < nvec; sub_handle++) {
		if (!sub_handle) {
			index = msi_alloc_remapped_irq(dev, irq, nvec_pow2);
			if (index < 0) {
				ret = index;
				goto error;
			}
		} else {
			ret = msi_setup_remapped_irq(dev, irq + sub_handle,
						     index, sub_handle);
			if (ret < 0)
				goto error;
		}
		ret = setup_msi_irq(dev, msidesc, irq, sub_handle);
		if (ret < 0)
			goto error;
	}
	return 0;

error:
	irq_free_hwirqs(irq, nvec);

	/*
	 * Restore altered MSI descriptor fields and prevent just destroyed
	 * IRQs from tearing down again in default_teardown_msi_irqs()
	 */
	msidesc->irq = 0;

	return ret;
}

static int do_setup_msix_irqs(struct pci_dev *dev, int nvec)
{
	int node, ret, sub_handle, index = 0;
	struct msi_desc *msidesc;
	unsigned int irq;

	node		= dev_to_node(&dev->dev);
	sub_handle	= 0;

	list_for_each_entry(msidesc, &dev->msi_list, list) {

		irq = irq_alloc_hwirq(node);
		if (irq == 0)
			return -1;

		if (sub_handle == 0)
			ret = index = msi_alloc_remapped_irq(dev, irq, nvec);
		else
			ret = msi_setup_remapped_irq(dev, irq, index, sub_handle);

		if (ret < 0)
			goto error;

		ret = setup_msi_irq(dev, msidesc, irq, 0);
		if (ret < 0)
			goto error;

		sub_handle += 1;
		irq        += 1;
	}

	return 0;

error:
	irq_free_hwirq(irq);
	return ret;
}

static int irq_remapping_setup_msi_irqs(struct pci_dev *dev,
					int nvec, int type)
{
	if (type == PCI_CAP_ID_MSI)
		return do_setup_msi_irqs(dev, nvec);
	else
		return do_setup_msix_irqs(dev, nvec);
}

static void eoi_ioapic_pin_remapped(int apic, int pin, int vector)
{
	/*
	 * Intr-remapping uses pin number as the virtual vector
	 * in the RTE. Actual vector is programmed in
	 * intr-remapping table entry. Hence for the io-apic
	 * EOI we use the pin number.
	 */
	io_apic_eoi(apic, pin);
}

=======
>>>>>>> 9f8d144b
static void __init irq_remapping_modify_x86_ops(void)
{
	x86_io_apic_ops.disable		= irq_remapping_disable_io_apic;
}

static __init int setup_nointremap(char *str)
{
	disable_irq_remap = 1;
	return 0;
}
early_param("nointremap", setup_nointremap);

static __init int setup_irqremap(char *str)
{
	if (!str)
		return -EINVAL;

	while (*str) {
		if (!strncmp(str, "on", 2))
			disable_irq_remap = 0;
		else if (!strncmp(str, "off", 3))
			disable_irq_remap = 1;
		else if (!strncmp(str, "nosid", 5))
			disable_sourceid_checking = 1;
		else if (!strncmp(str, "no_x2apic_optout", 16))
			no_x2apic_optout = 1;

		str += strcspn(str, ",");
		while (*str == ',')
			str++;
	}

	return 0;
}
early_param("intremap", setup_irqremap);

void set_irq_remapping_broken(void)
{
	irq_remap_broken = 1;
}

int irq_remapping_supported(void)
{
	if (disable_irq_remap)
		return 0;

	if (!remap_ops || !remap_ops->supported)
		return 0;

	return remap_ops->supported();
}

int __init irq_remapping_prepare(void)
{
	remap_ops = &intel_irq_remap_ops;

#ifdef CONFIG_AMD_IOMMU
	if (amd_iommu_irq_ops.prepare() == 0) {
		remap_ops = &amd_iommu_irq_ops;
		return 0;
	}
#endif
	return remap_ops->prepare();
}

int __init irq_remapping_enable(void)
{
	int ret;

	if (!remap_ops || !remap_ops->enable)
		return -ENODEV;

	ret = remap_ops->enable();

	if (irq_remapping_enabled)
		irq_remapping_modify_x86_ops();

	return ret;
}

void irq_remapping_disable(void)
{
	if (!irq_remapping_enabled ||
	    !remap_ops ||
	    !remap_ops->disable)
		return;

	remap_ops->disable();
}

int irq_remapping_reenable(int mode)
{
	if (!irq_remapping_enabled ||
	    !remap_ops ||
	    !remap_ops->reenable)
		return 0;

	return remap_ops->reenable(mode);
}

int __init irq_remap_enable_fault_handling(void)
{
	if (!irq_remapping_enabled)
		return 0;

	if (!remap_ops || !remap_ops->enable_faulting)
		return -ENODEV;

	return remap_ops->enable_faulting();
}

void panic_if_irq_remap(const char *msg)
{
	if (irq_remapping_enabled)
		panic(msg);
}

void ir_ack_apic_edge(struct irq_data *data)
{
	ack_APIC_irq();
}

void irq_remapping_print_chip(struct irq_data *data, struct seq_file *p)
{
	/*
	 * Assume interrupt is remapped if the parent irqdomain isn't the
	 * vector domain, which is true for MSI, HPET and IOAPIC on x86
	 * platforms.
	 */
	if (data->domain && data->domain->parent != arch_get_ir_parent_domain())
		seq_printf(p, " IR-%s", data->chip->name);
	else
		seq_printf(p, " %s", data->chip->name);
}

/**
 * irq_remapping_get_ir_irq_domain - Get the irqdomain associated with the IOMMU
 *				     device serving request @info
 * @info: interrupt allocation information, used to identify the IOMMU device
 *
 * It's used to get parent irqdomain for HPET and IOAPIC irqdomains.
 * Returns pointer to IRQ domain, or NULL on failure.
 */
struct irq_domain *
irq_remapping_get_ir_irq_domain(struct irq_alloc_info *info)
{
	if (!remap_ops || !remap_ops->get_ir_irq_domain)
		return NULL;

	return remap_ops->get_ir_irq_domain(info);
}

/**
 * irq_remapping_get_irq_domain - Get the irqdomain serving the request @info
 * @info: interrupt allocation information, used to identify the IOMMU device
 *
 * There will be one PCI MSI/MSIX irqdomain associated with each interrupt
 * remapping device, so this interface is used to retrieve the PCI MSI/MSIX
 * irqdomain serving request @info.
 * Returns pointer to IRQ domain, or NULL on failure.
 */
struct irq_domain *
irq_remapping_get_irq_domain(struct irq_alloc_info *info)
{
	if (!remap_ops || !remap_ops->get_irq_domain)
		return NULL;

	return remap_ops->get_irq_domain(info);
}<|MERGE_RESOLUTION|>--- conflicted
+++ resolved
@@ -39,111 +39,6 @@
 		disconnect_bsp_APIC(0);
 }
 
-<<<<<<< HEAD
-static int do_setup_msi_irqs(struct pci_dev *dev, int nvec)
-{
-	int ret, sub_handle, nvec_pow2, index = 0;
-	unsigned int irq;
-	struct msi_desc *msidesc;
-
-	msidesc = list_entry(dev->msi_list.next, struct msi_desc, list);
-
-	irq = irq_alloc_hwirqs(nvec, dev_to_node(&dev->dev));
-	if (irq == 0)
-		return -ENOSPC;
-
-	nvec_pow2 = __roundup_pow_of_two(nvec);
-	for (sub_handle = 0; sub_handle < nvec; sub_handle++) {
-		if (!sub_handle) {
-			index = msi_alloc_remapped_irq(dev, irq, nvec_pow2);
-			if (index < 0) {
-				ret = index;
-				goto error;
-			}
-		} else {
-			ret = msi_setup_remapped_irq(dev, irq + sub_handle,
-						     index, sub_handle);
-			if (ret < 0)
-				goto error;
-		}
-		ret = setup_msi_irq(dev, msidesc, irq, sub_handle);
-		if (ret < 0)
-			goto error;
-	}
-	return 0;
-
-error:
-	irq_free_hwirqs(irq, nvec);
-
-	/*
-	 * Restore altered MSI descriptor fields and prevent just destroyed
-	 * IRQs from tearing down again in default_teardown_msi_irqs()
-	 */
-	msidesc->irq = 0;
-
-	return ret;
-}
-
-static int do_setup_msix_irqs(struct pci_dev *dev, int nvec)
-{
-	int node, ret, sub_handle, index = 0;
-	struct msi_desc *msidesc;
-	unsigned int irq;
-
-	node		= dev_to_node(&dev->dev);
-	sub_handle	= 0;
-
-	list_for_each_entry(msidesc, &dev->msi_list, list) {
-
-		irq = irq_alloc_hwirq(node);
-		if (irq == 0)
-			return -1;
-
-		if (sub_handle == 0)
-			ret = index = msi_alloc_remapped_irq(dev, irq, nvec);
-		else
-			ret = msi_setup_remapped_irq(dev, irq, index, sub_handle);
-
-		if (ret < 0)
-			goto error;
-
-		ret = setup_msi_irq(dev, msidesc, irq, 0);
-		if (ret < 0)
-			goto error;
-
-		sub_handle += 1;
-		irq        += 1;
-	}
-
-	return 0;
-
-error:
-	irq_free_hwirq(irq);
-	return ret;
-}
-
-static int irq_remapping_setup_msi_irqs(struct pci_dev *dev,
-					int nvec, int type)
-{
-	if (type == PCI_CAP_ID_MSI)
-		return do_setup_msi_irqs(dev, nvec);
-	else
-		return do_setup_msix_irqs(dev, nvec);
-}
-
-static void eoi_ioapic_pin_remapped(int apic, int pin, int vector)
-{
-	/*
-	 * Intr-remapping uses pin number as the virtual vector
-	 * in the RTE. Actual vector is programmed in
-	 * intr-remapping table entry. Hence for the io-apic
-	 * EOI we use the pin number.
-	 */
-	io_apic_eoi(apic, pin);
-}
-
-=======
->>>>>>> 9f8d144b
 static void __init irq_remapping_modify_x86_ops(void)
 {
 	x86_io_apic_ops.disable		= irq_remapping_disable_io_apic;
