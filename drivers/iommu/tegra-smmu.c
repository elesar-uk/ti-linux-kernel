--- conflicted
+++ resolved
@@ -572,22 +572,6 @@
 			   GFP_KERNEL);
 	page = alloc_page(GFP_KERNEL | __GFP_DMA);
 
-<<<<<<< HEAD
-	as->pte_count = devm_kzalloc(smmu->dev,
-		     sizeof(as->pte_count[0]) * SMMU_PDIR_COUNT, GFP_ATOMIC);
-	if (!as->pte_count) {
-		dev_err(smmu->dev,
-			"failed to allocate smmu_device PTE cunters\n");
-		return -ENOMEM;
-	}
-	as->pdir_page = alloc_page(GFP_ATOMIC | __GFP_DMA);
-	if (!as->pdir_page) {
-		dev_err(smmu->dev,
-			"failed to allocate smmu_device page directory\n");
-		devm_kfree(smmu->dev, as->pte_count);
-		as->pte_count = NULL;
-		return -ENOMEM;
-=======
 	spin_lock_irqsave(&as->lock, flags);
 
 	if (as->pdir_page) {
@@ -600,7 +584,6 @@
 		dev_err(smmu->dev, "failed to allocate at %s\n", __func__);
 		err = -ENOMEM;
 		goto err_out;
->>>>>>> d9875690
 	}
 
 	as->pdir_page = page;
