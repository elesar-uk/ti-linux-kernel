--- conflicted
+++ resolved
@@ -2244,14 +2244,8 @@
 {
 	struct u132 *u132 = hcd_to_u132(hcd);
 	if (irqs_disabled()) {
-<<<<<<< HEAD
-		if (__GFP_WAIT & mem_flags) {
+		if (gfpflags_allow_blocking(mem_flags)) {
 			printk(KERN_ERR "invalid context for function that might sleep\n");
-=======
-		if (gfpflags_allow_blocking(mem_flags)) {
-			printk(KERN_ERR "invalid context for function that migh"
-				"t sleep\n");
->>>>>>> f1e1fabe
 			return -EINVAL;
 		}
 	}
