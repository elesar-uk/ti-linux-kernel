--- conflicted
+++ resolved
@@ -471,11 +471,8 @@
 
 	dmi_product_name = dmi_get_system_info(DMI_PRODUCT_NAME);
 	dmi_sys_vendor = dmi_get_system_info(DMI_SYS_VENDOR);
-<<<<<<< HEAD
-=======
 	if (!dmi_product_name || !dmi_sys_vendor)
 		return false;
->>>>>>> 9e2d8656
 
 	if (!(strstr(dmi_sys_vendor, "Hewlett-Packard")))
 		return false;
