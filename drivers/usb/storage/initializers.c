--- conflicted
+++ resolved
@@ -147,11 +147,7 @@
 	int idProduct;
 
 	idesc = &us->pusb_intf->cur_altsetting->desc;
-<<<<<<< HEAD
-	idProduct = us->pusb_dev->descriptor.idProduct;
-=======
 	idProduct = le16_to_cpu(us->pusb_dev->descriptor.idProduct);
->>>>>>> 1b37d6ea
 	/* The first port is CDROM,
 	 * means the dongle in the single port mode,
 	 * and a switch command is required to be sent. */
@@ -173,11 +169,7 @@
 	int result = 0;
 
 	if (usb_stor_huawei_dongles_pid(us)) {
-<<<<<<< HEAD
-		if (us->pusb_dev->descriptor.idProduct >= 0x1446)
-=======
 		if (le16_to_cpu(us->pusb_dev->descriptor.idProduct) >= 0x1446)
->>>>>>> 1b37d6ea
 			result = usb_stor_huawei_scsi_init(us);
 		else
 			result = usb_stor_huawei_feature_init(us);
