--- conflicted
+++ resolved
@@ -97,11 +97,7 @@
 	struct gpio_vbus_data *gpio_vbus =
 		container_of(work, struct gpio_vbus_data, work.work);
 	struct gpio_vbus_mach_info *pdata = gpio_vbus->dev->platform_data;
-<<<<<<< HEAD
-	int gpio, status;
-=======
 	int gpio, status, vbus;
->>>>>>> cfaf0251
 
 	if (!gpio_vbus->phy.otg->gadget)
 		return;
@@ -117,12 +113,8 @@
 	 * that may complicate usb_gadget_{,dis}connect() support.
 	 */
 	gpio = pdata->gpio_pullup;
-<<<<<<< HEAD
-	if (is_vbus_powered(pdata)) {
-=======
 
 	if (vbus) {
->>>>>>> cfaf0251
 		status = USB_EVENT_VBUS;
 		gpio_vbus->phy.state = OTG_STATE_B_PERIPHERAL;
 		gpio_vbus->phy.last_event = status;
@@ -318,11 +310,7 @@
 
 	ATOMIC_INIT_NOTIFIER_HEAD(&gpio_vbus->phy.notifier);
 
-<<<<<<< HEAD
-	INIT_WORK(&gpio_vbus->work, gpio_vbus_work);
-=======
 	INIT_DELAYED_WORK(&gpio_vbus->work, gpio_vbus_work);
->>>>>>> cfaf0251
 
 	gpio_vbus->vbus_draw = regulator_get(&pdev->dev, "vbus_draw");
 	if (IS_ERR(gpio_vbus->vbus_draw)) {
