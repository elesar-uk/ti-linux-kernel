--- conflicted
+++ resolved
@@ -398,31 +398,65 @@
 	if (node) {
 		dwc->maximum_speed = of_usb_get_maximum_speed(node);
 
-<<<<<<< HEAD
 		switch (dwc->maximum_speed) {
 		case USB_SPEED_SUPER:
-			dwc->usb2_phy = devm_usb_get_phy_by_phandle(dev, "usb-phy", 0);
-			dwc->usb3_phy = devm_usb_get_phy_by_phandle(dev, "usb-phy", 1);
+			if (of_property_read_bool(node, "usb-phy")) {
+				dwc->usb2_phy = devm_usb_get_phy_by_phandle(dev,
+					"usb-phy", 0);
+				if (IS_ERR(dwc->usb2_phy))
+					return PTR_ERR(dwc->usb2_phy);
+				dwc->usb3_phy = devm_usb_get_phy_by_phandle(dev,
+					"usb-phy", 1);
+				if (IS_ERR(dwc->usb3_phy))
+					return PTR_ERR(dwc->usb3_phy);
+			} else {
+				dwc->usb2_phy = NULL;
+				dwc->usb3_phy = NULL;
+			}
+
+			if (of_property_read_bool(node, "phys")) {
+				dwc->usb2_generic_phy = devm_phy_get(dev,
+					"usb2-phy");
+				if (IS_ERR(dwc->usb2_generic_phy)) {
+					dev_err(dev, "no usb2 phy configured");
+					return PTR_ERR(dwc->usb2_generic_phy);
+				}
+
+				dwc->usb3_generic_phy = devm_phy_get(dev,
+					"usb3-phy");
+				if (IS_ERR(dwc->usb3_generic_phy)) {
+					dev_err(dev, "no usb3 phy configured");
+					return PTR_ERR(dwc->usb3_generic_phy);
+				}
+			} else {
+				dwc->usb2_generic_phy = NULL;
+				dwc->usb3_generic_phy = NULL;
+			}
 			break;
 		case USB_SPEED_HIGH:
 		case USB_SPEED_FULL:
 		case USB_SPEED_LOW:
-			dwc->usb2_phy = devm_usb_get_phy_by_phandle(dev, "usb-phy", 0);
+			dwc->usb3_phy = NULL;
+			dwc->usb3_generic_phy = NULL;
+			if (of_property_read_bool(node, "usb-phy")) {
+				dwc->usb2_phy = devm_usb_get_phy_by_phandle(dev,
+					"usb-phy", 0);
+				if (IS_ERR(dwc->usb2_phy))
+					return PTR_ERR(dwc->usb2_phy);
+			} else {
+				dwc->usb2_phy = NULL;
+			}
+			if (of_property_read_bool(node, "phys")) {
+				dwc->usb2_generic_phy = devm_phy_get(dev,
+					"usb2-phy");
+				if (IS_ERR(dwc->usb2_generic_phy)) {
+					dev_err(dev, "no usb2 phy configured");
+					return PTR_ERR(dwc->usb2_generic_phy);
+			}
+			} else {
+				dwc->usb2_generic_phy = NULL;
+			}
 			break;
-=======
-		if (of_property_read_bool(node, "usb-phy")) {
-			dwc->usb2_phy = devm_usb_get_phy_by_phandle(dev,
-				"usb-phy", 0);
-			if (IS_ERR(dwc->usb2_phy))
-				return PTR_ERR(dwc->usb2_phy);
-			dwc->usb3_phy = devm_usb_get_phy_by_phandle(dev,
-				"usb-phy", 1);
-			if (IS_ERR(dwc->usb3_phy))
-				return PTR_ERR(dwc->usb3_phy);
-		} else {
-			dwc->usb2_phy = NULL;
-			dwc->usb3_phy = NULL;
->>>>>>> b9ae74c7
 		}
 
 		dwc->needs_fifo_resize = of_property_read_bool(node, "tx-fifo-resize");
@@ -430,31 +464,35 @@
 	} else if (pdata) {
 		dwc->maximum_speed = pdata->maximum_speed;
 
-<<<<<<< HEAD
 		switch (dwc->maximum_speed) {
 		case USB_SPEED_SUPER:
-			dwc->usb2_phy = devm_usb_get_phy(dev, USB_PHY_TYPE_USB2);
-			dwc->usb3_phy = devm_usb_get_phy(dev, USB_PHY_TYPE_USB3);
+			if (pdata->has_phy) {
+				dwc->usb2_phy = devm_usb_get_phy(dev,
+					USB_PHY_TYPE_USB2);
+				if (IS_ERR(dwc->usb2_phy))
+					return PTR_ERR(dwc->usb2_phy);
+				dwc->usb3_phy = devm_usb_get_phy(dev,
+					USB_PHY_TYPE_USB3);
+				if (IS_ERR(dwc->usb3_phy))
+					return PTR_ERR(dwc->usb3_phy);
+			} else {
+				dwc->usb2_phy = NULL;
+				dwc->usb3_phy = NULL;
+			}
 			break;
 		case USB_SPEED_HIGH:
 		case USB_SPEED_FULL:
 		case USB_SPEED_LOW:
-			dwc->usb2_phy = devm_usb_get_phy(dev, USB_PHY_TYPE_USB2);
+			dwc->usb3_phy = NULL;
+			if (pdata->has_phy) {
+				dwc->usb2_phy = devm_usb_get_phy(dev,
+					USB_PHY_TYPE_USB2);
+				if (IS_ERR(dwc->usb2_phy))
+					return PTR_ERR(dwc->usb2_phy);
+			} else {
+				dwc->usb2_phy = NULL;
+			}
 			break;
-=======
-		if (pdata->has_phy) {
-			dwc->usb2_phy = devm_usb_get_phy(dev,
-				USB_PHY_TYPE_USB2);
-			if (IS_ERR(dwc->usb2_phy))
-				return PTR_ERR(dwc->usb2_phy);
-			dwc->usb3_phy = devm_usb_get_phy(dev,
-				USB_PHY_TYPE_USB3);
-			if (IS_ERR(dwc->usb3_phy))
-				return PTR_ERR(dwc->usb3_phy);
-		} else {
-			dwc->usb2_phy = NULL;
-			dwc->usb3_phy = NULL;
->>>>>>> b9ae74c7
 		}
 
 		dwc->needs_fifo_resize = pdata->tx_fifo_resize;
@@ -464,45 +502,9 @@
 		dwc->usb3_phy = devm_usb_get_phy(dev, USB_PHY_TYPE_USB3);
 	}
 
-	if (of_property_read_bool(node, "phys") || pdata->has_phy) {
-		dwc->usb2_generic_phy = devm_phy_get(dev, "usb2-phy");
-		if (IS_ERR(dwc->usb2_generic_phy)) {
-			dev_err(dev, "no usb2 phy configured yet");
-			return PTR_ERR(dwc->usb2_generic_phy);
-		}
-
-		dwc->usb3_generic_phy = devm_phy_get(dev, "usb3-phy");
-		if (IS_ERR(dwc->usb3_generic_phy)) {
-			dev_err(dev, "no usb3 phy configured yet");
-			return PTR_ERR(dwc->usb3_generic_phy);
-		}
-	} else {
-		dwc->usb2_generic_phy = NULL;
-		dwc->usb3_generic_phy = NULL;
-	}
-
-<<<<<<< HEAD
-	if (dwc->maximum_speed == USB_SPEED_SUPER) {
-		if (IS_ERR(dwc->usb3_phy)) {
-			ret = PTR_ERR(dwc->usb2_phy);
-
-			/*
-			 * if -ENXIO is returned, it means PHY layer wasn't
-			 * enabled, so it makes no sense to return -EPROBE_DEFER
-			 * in that case, since no PHY driver will ever probe.
-			 */
-			if (ret == -ENXIO)
-				return ret;
-
-			dev_err(dev, "no usb3 phy configured\n");
-			return -EPROBE_DEFER;
-		}
-	}
-=======
 	/* default to superspeed if no maximum_speed passed */
 	if (dwc->maximum_speed == USB_SPEED_UNKNOWN)
 		dwc->maximum_speed = USB_SPEED_SUPER;
->>>>>>> b9ae74c7
 
 	dwc->xhci_resources[0].start = res->start;
 	dwc->xhci_resources[0].end = dwc->xhci_resources[0].start +
