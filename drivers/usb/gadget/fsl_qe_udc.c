/*
 * driver/usb/gadget/fsl_qe_udc.c
 *
 * Copyright (c) 2006-2008 Freescale Semiconductor, Inc. All rights reserved.
 *
 * 	Xie Xiaobo <X.Xie@freescale.com>
 * 	Li Yang <leoli@freescale.com>
 * 	Based on bareboard code from Shlomi Gridish.
 *
 * Description:
 * Freescle QE/CPM USB Pheripheral Controller Driver
 * The controller can be found on MPC8360, MPC8272, and etc.
 * MPC8360 Rev 1.1 may need QE mircocode update
 *
 * This program is free software; you can redistribute it and/or modify it
 * under the terms of the GNU General Public License as published by the
 * Free Software Foundation;  either version 2 of the License, or (at your
 * option) any later version.
 */

#undef USB_TRACE

#include <linux/module.h>
#include <linux/kernel.h>
#include <linux/init.h>
#include <linux/ioport.h>
#include <linux/types.h>
#include <linux/errno.h>
#include <linux/err.h>
#include <linux/slab.h>
#include <linux/list.h>
#include <linux/interrupt.h>
#include <linux/io.h>
#include <linux/moduleparam.h>
#include <linux/of_address.h>
#include <linux/of_platform.h>
#include <linux/dma-mapping.h>
#include <linux/usb/ch9.h>
#include <linux/usb/gadget.h>
#include <linux/usb/otg.h>
#include <asm/qe.h>
#include <asm/cpm.h>
#include <asm/dma.h>
#include <asm/reg.h>
#include "fsl_qe_udc.h"

#define DRIVER_DESC     "Freescale QE/CPM USB Device Controller driver"
#define DRIVER_AUTHOR   "Xie XiaoBo"
#define DRIVER_VERSION  "1.0"

#define DMA_ADDR_INVALID        (~(dma_addr_t)0)

static const char driver_name[] = "fsl_qe_udc";
static const char driver_desc[] = DRIVER_DESC;

/*ep name is important in gadget, it should obey the convention of ep_match()*/
static const char *const ep_name[] = {
	"ep0-control", /* everyone has ep0 */
	/* 3 configurable endpoints */
	"ep1",
	"ep2",
	"ep3",
};

static struct usb_endpoint_descriptor qe_ep0_desc = {
	.bLength =		USB_DT_ENDPOINT_SIZE,
	.bDescriptorType =	USB_DT_ENDPOINT,

	.bEndpointAddress =	0,
	.bmAttributes =		USB_ENDPOINT_XFER_CONTROL,
	.wMaxPacketSize =	USB_MAX_CTRL_PAYLOAD,
};

/********************************************************************
 *      Internal Used Function Start
********************************************************************/
/*-----------------------------------------------------------------
 * done() - retire a request; caller blocked irqs
 *--------------------------------------------------------------*/
static void done(struct qe_ep *ep, struct qe_req *req, int status)
{
	struct qe_udc *udc = ep->udc;
	unsigned char stopped = ep->stopped;

	/* the req->queue pointer is used by ep_queue() func, in which
	 * the request will be added into a udc_ep->queue 'd tail
	 * so here the req will be dropped from the ep->queue
	 */
	list_del_init(&req->queue);

	/* req.status should be set as -EINPROGRESS in ep_queue() */
	if (req->req.status == -EINPROGRESS)
		req->req.status = status;
	else
		status = req->req.status;

	if (req->mapped) {
		dma_unmap_single(udc->gadget.dev.parent,
			req->req.dma, req->req.length,
			ep_is_in(ep)
				? DMA_TO_DEVICE
				: DMA_FROM_DEVICE);
		req->req.dma = DMA_ADDR_INVALID;
		req->mapped = 0;
	} else
		dma_sync_single_for_cpu(udc->gadget.dev.parent,
			req->req.dma, req->req.length,
			ep_is_in(ep)
				? DMA_TO_DEVICE
				: DMA_FROM_DEVICE);

	if (status && (status != -ESHUTDOWN))
		dev_vdbg(udc->dev, "complete %s req %p stat %d len %u/%u\n",
			ep->ep.name, &req->req, status,
			req->req.actual, req->req.length);

	/* don't modify queue heads during completion callback */
	ep->stopped = 1;
	spin_unlock(&udc->lock);

	/* this complete() should a func implemented by gadget layer,
	 * eg fsg->bulk_in_complete() */
	if (req->req.complete)
		req->req.complete(&ep->ep, &req->req);

	spin_lock(&udc->lock);

	ep->stopped = stopped;
}

/*-----------------------------------------------------------------
 * nuke(): delete all requests related to this ep
 *--------------------------------------------------------------*/
static void nuke(struct qe_ep *ep, int status)
{
	/* Whether this eq has request linked */
	while (!list_empty(&ep->queue)) {
		struct qe_req *req = NULL;
		req = list_entry(ep->queue.next, struct qe_req, queue);

		done(ep, req, status);
	}
}

/*---------------------------------------------------------------------------*
 * USB and Endpoint manipulate process, include parameter and register       *
 *---------------------------------------------------------------------------*/
/* @value: 1--set stall 0--clean stall */
static int qe_eprx_stall_change(struct qe_ep *ep, int value)
{
	u16 tem_usep;
	u8 epnum = ep->epnum;
	struct qe_udc *udc = ep->udc;

	tem_usep = in_be16(&udc->usb_regs->usb_usep[epnum]);
	tem_usep = tem_usep & ~USB_RHS_MASK;
	if (value == 1)
		tem_usep |= USB_RHS_STALL;
	else if (ep->dir == USB_DIR_IN)
		tem_usep |= USB_RHS_IGNORE_OUT;

	out_be16(&udc->usb_regs->usb_usep[epnum], tem_usep);
	return 0;
}

static int qe_eptx_stall_change(struct qe_ep *ep, int value)
{
	u16 tem_usep;
	u8 epnum = ep->epnum;
	struct qe_udc *udc = ep->udc;

	tem_usep = in_be16(&udc->usb_regs->usb_usep[epnum]);
	tem_usep = tem_usep & ~USB_THS_MASK;
	if (value == 1)
		tem_usep |= USB_THS_STALL;
	else if (ep->dir == USB_DIR_OUT)
		tem_usep |= USB_THS_IGNORE_IN;

	out_be16(&udc->usb_regs->usb_usep[epnum], tem_usep);

	return 0;
}

static int qe_ep0_stall(struct qe_udc *udc)
{
	qe_eptx_stall_change(&udc->eps[0], 1);
	qe_eprx_stall_change(&udc->eps[0], 1);
	udc->ep0_state = WAIT_FOR_SETUP;
	udc->ep0_dir = 0;
	return 0;
}

static int qe_eprx_nack(struct qe_ep *ep)
{
	u8 epnum = ep->epnum;
	struct qe_udc *udc = ep->udc;

	if (ep->state == EP_STATE_IDLE) {
		/* Set the ep's nack */
		clrsetbits_be16(&udc->usb_regs->usb_usep[epnum],
				USB_RHS_MASK, USB_RHS_NACK);

		/* Mask Rx and Busy interrupts */
		clrbits16(&udc->usb_regs->usb_usbmr,
				(USB_E_RXB_MASK | USB_E_BSY_MASK));

		ep->state = EP_STATE_NACK;
	}
	return 0;
}

static int qe_eprx_normal(struct qe_ep *ep)
{
	struct qe_udc *udc = ep->udc;

	if (ep->state == EP_STATE_NACK) {
		clrsetbits_be16(&udc->usb_regs->usb_usep[ep->epnum],
				USB_RTHS_MASK, USB_THS_IGNORE_IN);

		/* Unmask RX interrupts */
		out_be16(&udc->usb_regs->usb_usber,
				USB_E_BSY_MASK | USB_E_RXB_MASK);
		setbits16(&udc->usb_regs->usb_usbmr,
				(USB_E_RXB_MASK | USB_E_BSY_MASK));

		ep->state = EP_STATE_IDLE;
		ep->has_data = 0;
	}

	return 0;
}

static int qe_ep_cmd_stoptx(struct qe_ep *ep)
{
	if (ep->udc->soc_type == PORT_CPM)
		cpm_command(CPM_USB_STOP_TX | (ep->epnum << CPM_USB_EP_SHIFT),
				CPM_USB_STOP_TX_OPCODE);
	else
		qe_issue_cmd(QE_USB_STOP_TX, QE_CR_SUBBLOCK_USB,
				ep->epnum, 0);

	return 0;
}

static int qe_ep_cmd_restarttx(struct qe_ep *ep)
{
	if (ep->udc->soc_type == PORT_CPM)
		cpm_command(CPM_USB_RESTART_TX | (ep->epnum <<
				CPM_USB_EP_SHIFT), CPM_USB_RESTART_TX_OPCODE);
	else
		qe_issue_cmd(QE_USB_RESTART_TX, QE_CR_SUBBLOCK_USB,
				ep->epnum, 0);

	return 0;
}

static int qe_ep_flushtxfifo(struct qe_ep *ep)
{
	struct qe_udc *udc = ep->udc;
	int i;

	i = (int)ep->epnum;

	qe_ep_cmd_stoptx(ep);
	out_8(&udc->usb_regs->usb_uscom,
		USB_CMD_FLUSH_FIFO | (USB_CMD_EP_MASK & (ep->epnum)));
	out_be16(&udc->ep_param[i]->tbptr, in_be16(&udc->ep_param[i]->tbase));
	out_be32(&udc->ep_param[i]->tstate, 0);
	out_be16(&udc->ep_param[i]->tbcnt, 0);

	ep->c_txbd = ep->txbase;
	ep->n_txbd = ep->txbase;
	qe_ep_cmd_restarttx(ep);
	return 0;
}

static int qe_ep_filltxfifo(struct qe_ep *ep)
{
	struct qe_udc *udc = ep->udc;

	out_8(&udc->usb_regs->usb_uscom,
			USB_CMD_STR_FIFO | (USB_CMD_EP_MASK & (ep->epnum)));
	return 0;
}

static int qe_epbds_reset(struct qe_udc *udc, int pipe_num)
{
	struct qe_ep *ep;
	u32 bdring_len;
	struct qe_bd __iomem *bd;
	int i;

	ep = &udc->eps[pipe_num];

	if (ep->dir == USB_DIR_OUT)
		bdring_len = USB_BDRING_LEN_RX;
	else
		bdring_len = USB_BDRING_LEN;

	bd = ep->rxbase;
	for (i = 0; i < (bdring_len - 1); i++) {
		out_be32((u32 __iomem *)bd, R_E | R_I);
		bd++;
	}
	out_be32((u32 __iomem *)bd, R_E | R_I | R_W);

	bd = ep->txbase;
	for (i = 0; i < USB_BDRING_LEN_TX - 1; i++) {
		out_be32(&bd->buf, 0);
		out_be32((u32 __iomem *)bd, 0);
		bd++;
	}
	out_be32((u32 __iomem *)bd, T_W);

	return 0;
}

static int qe_ep_reset(struct qe_udc *udc, int pipe_num)
{
	struct qe_ep *ep;
	u16 tmpusep;

	ep = &udc->eps[pipe_num];
	tmpusep = in_be16(&udc->usb_regs->usb_usep[pipe_num]);
	tmpusep &= ~USB_RTHS_MASK;

	switch (ep->dir) {
	case USB_DIR_BOTH:
		qe_ep_flushtxfifo(ep);
		break;
	case USB_DIR_OUT:
		tmpusep |= USB_THS_IGNORE_IN;
		break;
	case USB_DIR_IN:
		qe_ep_flushtxfifo(ep);
		tmpusep |= USB_RHS_IGNORE_OUT;
		break;
	default:
		break;
	}
	out_be16(&udc->usb_regs->usb_usep[pipe_num], tmpusep);

	qe_epbds_reset(udc, pipe_num);

	return 0;
}

static int qe_ep_toggledata01(struct qe_ep *ep)
{
	ep->data01 ^= 0x1;
	return 0;
}

static int qe_ep_bd_init(struct qe_udc *udc, unsigned char pipe_num)
{
	struct qe_ep *ep = &udc->eps[pipe_num];
	unsigned long tmp_addr = 0;
	struct usb_ep_para __iomem *epparam;
	int i;
	struct qe_bd __iomem *bd;
	int bdring_len;

	if (ep->dir == USB_DIR_OUT)
		bdring_len = USB_BDRING_LEN_RX;
	else
		bdring_len = USB_BDRING_LEN;

	epparam = udc->ep_param[pipe_num];
	/* alloc multi-ram for BD rings and set the ep parameters */
	tmp_addr = cpm_muram_alloc(sizeof(struct qe_bd) * (bdring_len +
				USB_BDRING_LEN_TX), QE_ALIGNMENT_OF_BD);
	if (IS_ERR_VALUE(tmp_addr))
		return -ENOMEM;

	out_be16(&epparam->rbase, (u16)tmp_addr);
	out_be16(&epparam->tbase, (u16)(tmp_addr +
				(sizeof(struct qe_bd) * bdring_len)));

	out_be16(&epparam->rbptr, in_be16(&epparam->rbase));
	out_be16(&epparam->tbptr, in_be16(&epparam->tbase));

	ep->rxbase = cpm_muram_addr(tmp_addr);
	ep->txbase = cpm_muram_addr(tmp_addr + (sizeof(struct qe_bd)
				* bdring_len));
	ep->n_rxbd = ep->rxbase;
	ep->e_rxbd = ep->rxbase;
	ep->n_txbd = ep->txbase;
	ep->c_txbd = ep->txbase;
	ep->data01 = 0; /* data0 */

	/* Init TX and RX bds */
	bd = ep->rxbase;
	for (i = 0; i < bdring_len - 1; i++) {
		out_be32(&bd->buf, 0);
		out_be32((u32 __iomem *)bd, 0);
		bd++;
	}
	out_be32(&bd->buf, 0);
	out_be32((u32 __iomem *)bd, R_W);

	bd = ep->txbase;
	for (i = 0; i < USB_BDRING_LEN_TX - 1; i++) {
		out_be32(&bd->buf, 0);
		out_be32((u32 __iomem *)bd, 0);
		bd++;
	}
	out_be32(&bd->buf, 0);
	out_be32((u32 __iomem *)bd, T_W);

	return 0;
}

static int qe_ep_rxbd_update(struct qe_ep *ep)
{
	unsigned int size;
	int i;
	unsigned int tmp;
	struct qe_bd __iomem *bd;
	unsigned int bdring_len;

	if (ep->rxbase == NULL)
		return -EINVAL;

	bd = ep->rxbase;

	ep->rxframe = kmalloc(sizeof(*ep->rxframe), GFP_ATOMIC);
	if (ep->rxframe == NULL) {
		dev_err(ep->udc->dev, "malloc rxframe failed\n");
		return -ENOMEM;
	}

	qe_frame_init(ep->rxframe);

	if (ep->dir == USB_DIR_OUT)
		bdring_len = USB_BDRING_LEN_RX;
	else
		bdring_len = USB_BDRING_LEN;

	size = (ep->ep.maxpacket + USB_CRC_SIZE + 2) * (bdring_len + 1);
	ep->rxbuffer = kzalloc(size, GFP_ATOMIC);
	if (ep->rxbuffer == NULL) {
		dev_err(ep->udc->dev, "malloc rxbuffer failed,size=%d\n",
				size);
		kfree(ep->rxframe);
		return -ENOMEM;
	}

	ep->rxbuf_d = virt_to_phys((void *)ep->rxbuffer);
	if (ep->rxbuf_d == DMA_ADDR_INVALID) {
		ep->rxbuf_d = dma_map_single(ep->udc->gadget.dev.parent,
					ep->rxbuffer,
					size,
					DMA_FROM_DEVICE);
		ep->rxbufmap = 1;
	} else {
		dma_sync_single_for_device(ep->udc->gadget.dev.parent,
					ep->rxbuf_d, size,
					DMA_FROM_DEVICE);
		ep->rxbufmap = 0;
	}

	size = ep->ep.maxpacket + USB_CRC_SIZE + 2;
	tmp = ep->rxbuf_d;
	tmp = (u32)(((tmp >> 2) << 2) + 4);

	for (i = 0; i < bdring_len - 1; i++) {
		out_be32(&bd->buf, tmp);
		out_be32((u32 __iomem *)bd, (R_E | R_I));
		tmp = tmp + size;
		bd++;
	}
	out_be32(&bd->buf, tmp);
	out_be32((u32 __iomem *)bd, (R_E | R_I | R_W));

	return 0;
}

static int qe_ep_register_init(struct qe_udc *udc, unsigned char pipe_num)
{
	struct qe_ep *ep = &udc->eps[pipe_num];
	struct usb_ep_para __iomem *epparam;
	u16 usep, logepnum;
	u16 tmp;
	u8 rtfcr = 0;

	epparam = udc->ep_param[pipe_num];

	usep = 0;
	logepnum = (ep->ep.desc->bEndpointAddress & USB_ENDPOINT_NUMBER_MASK);
	usep |= (logepnum << USB_EPNUM_SHIFT);

	switch (ep->ep.desc->bmAttributes & 0x03) {
	case USB_ENDPOINT_XFER_BULK:
		usep |= USB_TRANS_BULK;
		break;
	case USB_ENDPOINT_XFER_ISOC:
		usep |=  USB_TRANS_ISO;
		break;
	case USB_ENDPOINT_XFER_INT:
		usep |= USB_TRANS_INT;
		break;
	default:
		usep |= USB_TRANS_CTR;
		break;
	}

	switch (ep->dir) {
	case USB_DIR_OUT:
		usep |= USB_THS_IGNORE_IN;
		break;
	case USB_DIR_IN:
		usep |= USB_RHS_IGNORE_OUT;
		break;
	default:
		break;
	}
	out_be16(&udc->usb_regs->usb_usep[pipe_num], usep);

	rtfcr = 0x30;
	out_8(&epparam->rbmr, rtfcr);
	out_8(&epparam->tbmr, rtfcr);

	tmp = (u16)(ep->ep.maxpacket + USB_CRC_SIZE);
	/* MRBLR must be divisble by 4 */
	tmp = (u16)(((tmp >> 2) << 2) + 4);
	out_be16(&epparam->mrblr, tmp);

	return 0;
}

static int qe_ep_init(struct qe_udc *udc,
		      unsigned char pipe_num,
		      const struct usb_endpoint_descriptor *desc)
{
	struct qe_ep *ep = &udc->eps[pipe_num];
	unsigned long flags;
	int reval = 0;
	u16 max = 0;

	max = usb_endpoint_maxp(desc);

	/* check the max package size validate for this endpoint */
	/* Refer to USB2.0 spec table 9-13,
	*/
	if (pipe_num != 0) {
		switch (desc->bmAttributes & USB_ENDPOINT_XFERTYPE_MASK) {
		case USB_ENDPOINT_XFER_BULK:
			if (strstr(ep->ep.name, "-iso")
					|| strstr(ep->ep.name, "-int"))
				goto en_done;
			switch (udc->gadget.speed) {
			case USB_SPEED_HIGH:
			if ((max == 128) || (max == 256) || (max == 512))
				break;
			default:
				switch (max) {
				case 4:
				case 8:
				case 16:
				case 32:
				case 64:
					break;
				default:
				case USB_SPEED_LOW:
					goto en_done;
				}
			}
			break;
		case USB_ENDPOINT_XFER_INT:
			if (strstr(ep->ep.name, "-iso"))	/* bulk is ok */
				goto en_done;
			switch (udc->gadget.speed) {
			case USB_SPEED_HIGH:
				if (max <= 1024)
					break;
			case USB_SPEED_FULL:
				if (max <= 64)
					break;
			default:
				if (max <= 8)
					break;
				goto en_done;
			}
			break;
		case USB_ENDPOINT_XFER_ISOC:
			if (strstr(ep->ep.name, "-bulk")
				|| strstr(ep->ep.name, "-int"))
				goto en_done;
			switch (udc->gadget.speed) {
			case USB_SPEED_HIGH:
				if (max <= 1024)
					break;
			case USB_SPEED_FULL:
				if (max <= 1023)
					break;
			default:
				goto en_done;
			}
			break;
		case USB_ENDPOINT_XFER_CONTROL:
			if (strstr(ep->ep.name, "-iso")
				|| strstr(ep->ep.name, "-int"))
				goto en_done;
			switch (udc->gadget.speed) {
			case USB_SPEED_HIGH:
			case USB_SPEED_FULL:
				switch (max) {
				case 1:
				case 2:
				case 4:
				case 8:
				case 16:
				case 32:
				case 64:
					break;
				default:
					goto en_done;
				}
			case USB_SPEED_LOW:
				switch (max) {
				case 1:
				case 2:
				case 4:
				case 8:
					break;
				default:
					goto en_done;
				}
			default:
				goto en_done;
			}
			break;

		default:
			goto en_done;
		}
	} /* if ep0*/

	spin_lock_irqsave(&udc->lock, flags);

	/* initialize ep structure */
	ep->ep.maxpacket = max;
	ep->tm = (u8)(desc->bmAttributes & USB_ENDPOINT_XFERTYPE_MASK);
	ep->ep.desc = desc;
	ep->stopped = 0;
	ep->init = 1;

	if (pipe_num == 0) {
		ep->dir = USB_DIR_BOTH;
		udc->ep0_dir = USB_DIR_OUT;
		udc->ep0_state = WAIT_FOR_SETUP;
	} else	{
		switch (desc->bEndpointAddress & USB_ENDPOINT_DIR_MASK) {
		case USB_DIR_OUT:
			ep->dir = USB_DIR_OUT;
			break;
		case USB_DIR_IN:
			ep->dir = USB_DIR_IN;
		default:
			break;
		}
	}

	/* hardware special operation */
	qe_ep_bd_init(udc, pipe_num);
	if ((ep->tm == USBP_TM_CTL) || (ep->dir == USB_DIR_OUT)) {
		reval = qe_ep_rxbd_update(ep);
		if (reval)
			goto en_done1;
	}

	if ((ep->tm == USBP_TM_CTL) || (ep->dir == USB_DIR_IN)) {
		ep->txframe = kmalloc(sizeof(*ep->txframe), GFP_ATOMIC);
		if (ep->txframe == NULL) {
			dev_err(udc->dev, "malloc txframe failed\n");
			goto en_done2;
		}
		qe_frame_init(ep->txframe);
	}

	qe_ep_register_init(udc, pipe_num);

	/* Now HW will be NAKing transfers to that EP,
	 * until a buffer is queued to it. */
	spin_unlock_irqrestore(&udc->lock, flags);

	return 0;
en_done2:
	kfree(ep->rxbuffer);
	kfree(ep->rxframe);
en_done1:
	spin_unlock_irqrestore(&udc->lock, flags);
en_done:
	dev_err(udc->dev, "failed to initialize %s\n", ep->ep.name);
	return -ENODEV;
}

static inline void qe_usb_enable(struct qe_udc *udc)
{
	setbits8(&udc->usb_regs->usb_usmod, USB_MODE_EN);
}

static inline void qe_usb_disable(struct qe_udc *udc)
{
	clrbits8(&udc->usb_regs->usb_usmod, USB_MODE_EN);
}

/*----------------------------------------------------------------------------*
 *		USB and EP basic manipulate function end		      *
 *----------------------------------------------------------------------------*/


/******************************************************************************
		UDC transmit and receive process
 ******************************************************************************/
static void recycle_one_rxbd(struct qe_ep *ep)
{
	u32 bdstatus;

	bdstatus = in_be32((u32 __iomem *)ep->e_rxbd);
	bdstatus = R_I | R_E | (bdstatus & R_W);
	out_be32((u32 __iomem *)ep->e_rxbd, bdstatus);

	if (bdstatus & R_W)
		ep->e_rxbd = ep->rxbase;
	else
		ep->e_rxbd++;
}

static void recycle_rxbds(struct qe_ep *ep, unsigned char stopatnext)
{
	u32 bdstatus;
	struct qe_bd __iomem *bd, *nextbd;
	unsigned char stop = 0;

	nextbd = ep->n_rxbd;
	bd = ep->e_rxbd;
	bdstatus = in_be32((u32 __iomem *)bd);

	while (!(bdstatus & R_E) && !(bdstatus & BD_LENGTH_MASK) && !stop) {
		bdstatus = R_E | R_I | (bdstatus & R_W);
		out_be32((u32 __iomem *)bd, bdstatus);

		if (bdstatus & R_W)
			bd = ep->rxbase;
		else
			bd++;

		bdstatus = in_be32((u32 __iomem *)bd);
		if (stopatnext && (bd == nextbd))
			stop = 1;
	}

	ep->e_rxbd = bd;
}

static void ep_recycle_rxbds(struct qe_ep *ep)
{
	struct qe_bd __iomem *bd = ep->n_rxbd;
	u32 bdstatus;
	u8 epnum = ep->epnum;
	struct qe_udc *udc = ep->udc;

	bdstatus = in_be32((u32 __iomem *)bd);
	if (!(bdstatus & R_E) && !(bdstatus & BD_LENGTH_MASK)) {
		bd = ep->rxbase +
				((in_be16(&udc->ep_param[epnum]->rbptr) -
				  in_be16(&udc->ep_param[epnum]->rbase))
				 >> 3);
		bdstatus = in_be32((u32 __iomem *)bd);

		if (bdstatus & R_W)
			bd = ep->rxbase;
		else
			bd++;

		ep->e_rxbd = bd;
		recycle_rxbds(ep, 0);
		ep->e_rxbd = ep->n_rxbd;
	} else
		recycle_rxbds(ep, 1);

	if (in_be16(&udc->usb_regs->usb_usber) & USB_E_BSY_MASK)
		out_be16(&udc->usb_regs->usb_usber, USB_E_BSY_MASK);

	if (ep->has_data <= 0 && (!list_empty(&ep->queue)))
		qe_eprx_normal(ep);

	ep->localnack = 0;
}

static void setup_received_handle(struct qe_udc *udc,
					struct usb_ctrlrequest *setup);
static int qe_ep_rxframe_handle(struct qe_ep *ep);
static void ep0_req_complete(struct qe_udc *udc, struct qe_req *req);
/* when BD PID is setup, handle the packet */
static int ep0_setup_handle(struct qe_udc *udc)
{
	struct qe_ep *ep = &udc->eps[0];
	struct qe_frame *pframe;
	unsigned int fsize;
	u8 *cp;

	pframe = ep->rxframe;
	if ((frame_get_info(pframe) & PID_SETUP)
			&& (udc->ep0_state == WAIT_FOR_SETUP)) {
		fsize = frame_get_length(pframe);
		if (unlikely(fsize != 8))
			return -EINVAL;
		cp = (u8 *)&udc->local_setup_buff;
		memcpy(cp, pframe->data, fsize);
		ep->data01 = 1;

		/* handle the usb command base on the usb_ctrlrequest */
		setup_received_handle(udc, &udc->local_setup_buff);
		return 0;
	}
	return -EINVAL;
}

static int qe_ep0_rx(struct qe_udc *udc)
{
	struct qe_ep *ep = &udc->eps[0];
	struct qe_frame *pframe;
	struct qe_bd __iomem *bd;
	u32 bdstatus, length;
	u32 vaddr;

	pframe = ep->rxframe;

	if (ep->dir == USB_DIR_IN) {
		dev_err(udc->dev, "ep0 not a control endpoint\n");
		return -EINVAL;
	}

	bd = ep->n_rxbd;
	bdstatus = in_be32((u32 __iomem *)bd);
	length = bdstatus & BD_LENGTH_MASK;

	while (!(bdstatus & R_E) && length) {
		if ((bdstatus & R_F) && (bdstatus & R_L)
			&& !(bdstatus & R_ERROR)) {
			if (length == USB_CRC_SIZE) {
				udc->ep0_state = WAIT_FOR_SETUP;
				dev_vdbg(udc->dev,
					"receive a ZLP in status phase\n");
			} else {
				qe_frame_clean(pframe);
				vaddr = (u32)phys_to_virt(in_be32(&bd->buf));
				frame_set_data(pframe, (u8 *)vaddr);
				frame_set_length(pframe,
						(length - USB_CRC_SIZE));
				frame_set_status(pframe, FRAME_OK);
				switch (bdstatus & R_PID) {
				case R_PID_SETUP:
					frame_set_info(pframe, PID_SETUP);
					break;
				case R_PID_DATA1:
					frame_set_info(pframe, PID_DATA1);
					break;
				default:
					frame_set_info(pframe, PID_DATA0);
					break;
				}

				if ((bdstatus & R_PID) == R_PID_SETUP)
					ep0_setup_handle(udc);
				else
					qe_ep_rxframe_handle(ep);
			}
		} else {
			dev_err(udc->dev, "The receive frame with error!\n");
		}

		/* note: don't clear the rxbd's buffer address */
		recycle_one_rxbd(ep);

		/* Get next BD */
		if (bdstatus & R_W)
			bd = ep->rxbase;
		else
			bd++;

		bdstatus = in_be32((u32 __iomem *)bd);
		length = bdstatus & BD_LENGTH_MASK;

	}

	ep->n_rxbd = bd;

	return 0;
}

static int qe_ep_rxframe_handle(struct qe_ep *ep)
{
	struct qe_frame *pframe;
	u8 framepid = 0;
	unsigned int fsize;
	u8 *cp;
	struct qe_req *req;

	pframe = ep->rxframe;

	if (frame_get_info(pframe) & PID_DATA1)
		framepid = 0x1;

	if (framepid != ep->data01) {
		dev_err(ep->udc->dev, "the data01 error!\n");
		return -EIO;
	}

	fsize = frame_get_length(pframe);
	if (list_empty(&ep->queue)) {
		dev_err(ep->udc->dev, "the %s have no requeue!\n", ep->name);
	} else {
		req = list_entry(ep->queue.next, struct qe_req, queue);

		cp = (u8 *)(req->req.buf) + req->req.actual;
		if (cp) {
			memcpy(cp, pframe->data, fsize);
			req->req.actual += fsize;
			if ((fsize < ep->ep.maxpacket) ||
					(req->req.actual >= req->req.length)) {
				if (ep->epnum == 0)
					ep0_req_complete(ep->udc, req);
				else
					done(ep, req, 0);
				if (list_empty(&ep->queue) && ep->epnum != 0)
					qe_eprx_nack(ep);
			}
		}
	}

	qe_ep_toggledata01(ep);

	return 0;
}

static void ep_rx_tasklet(unsigned long data)
{
	struct qe_udc *udc = (struct qe_udc *)data;
	struct qe_ep *ep;
	struct qe_frame *pframe;
	struct qe_bd __iomem *bd;
	unsigned long flags;
	u32 bdstatus, length;
	u32 vaddr, i;

	spin_lock_irqsave(&udc->lock, flags);

	for (i = 1; i < USB_MAX_ENDPOINTS; i++) {
		ep = &udc->eps[i];

		if (ep->dir == USB_DIR_IN || ep->enable_tasklet == 0) {
			dev_dbg(udc->dev,
				"This is a transmit ep or disable tasklet!\n");
			continue;
		}

		pframe = ep->rxframe;
		bd = ep->n_rxbd;
		bdstatus = in_be32((u32 __iomem *)bd);
		length = bdstatus & BD_LENGTH_MASK;

		while (!(bdstatus & R_E) && length) {
			if (list_empty(&ep->queue)) {
				qe_eprx_nack(ep);
				dev_dbg(udc->dev,
					"The rxep have noreq %d\n",
					ep->has_data);
				break;
			}

			if ((bdstatus & R_F) && (bdstatus & R_L)
				&& !(bdstatus & R_ERROR)) {
				qe_frame_clean(pframe);
				vaddr = (u32)phys_to_virt(in_be32(&bd->buf));
				frame_set_data(pframe, (u8 *)vaddr);
				frame_set_length(pframe,
						(length - USB_CRC_SIZE));
				frame_set_status(pframe, FRAME_OK);
				switch (bdstatus & R_PID) {
				case R_PID_DATA1:
					frame_set_info(pframe, PID_DATA1);
					break;
				case R_PID_SETUP:
					frame_set_info(pframe, PID_SETUP);
					break;
				default:
					frame_set_info(pframe, PID_DATA0);
					break;
				}
				/* handle the rx frame */
				qe_ep_rxframe_handle(ep);
			} else {
				dev_err(udc->dev,
					"error in received frame\n");
			}
			/* note: don't clear the rxbd's buffer address */
			/*clear the length */
			out_be32((u32 __iomem *)bd, bdstatus & BD_STATUS_MASK);
			ep->has_data--;
			if (!(ep->localnack))
				recycle_one_rxbd(ep);

			/* Get next BD */
			if (bdstatus & R_W)
				bd = ep->rxbase;
			else
				bd++;

			bdstatus = in_be32((u32 __iomem *)bd);
			length = bdstatus & BD_LENGTH_MASK;
		}

		ep->n_rxbd = bd;

		if (ep->localnack)
			ep_recycle_rxbds(ep);

		ep->enable_tasklet = 0;
	} /* for i=1 */

	spin_unlock_irqrestore(&udc->lock, flags);
}

static int qe_ep_rx(struct qe_ep *ep)
{
	struct qe_udc *udc;
	struct qe_frame *pframe;
	struct qe_bd __iomem *bd;
	u16 swoffs, ucoffs, emptybds;

	udc = ep->udc;
	pframe = ep->rxframe;

	if (ep->dir == USB_DIR_IN) {
		dev_err(udc->dev, "transmit ep in rx function\n");
		return -EINVAL;
	}

	bd = ep->n_rxbd;

	swoffs = (u16)(bd - ep->rxbase);
	ucoffs = (u16)((in_be16(&udc->ep_param[ep->epnum]->rbptr) -
			in_be16(&udc->ep_param[ep->epnum]->rbase)) >> 3);
	if (swoffs < ucoffs)
		emptybds = USB_BDRING_LEN_RX - ucoffs + swoffs;
	else
		emptybds = swoffs - ucoffs;

	if (emptybds < MIN_EMPTY_BDS) {
		qe_eprx_nack(ep);
		ep->localnack = 1;
		dev_vdbg(udc->dev, "%d empty bds, send NACK\n", emptybds);
	}
	ep->has_data = USB_BDRING_LEN_RX - emptybds;

	if (list_empty(&ep->queue)) {
		qe_eprx_nack(ep);
		dev_vdbg(udc->dev, "The rxep have no req queued with %d BDs\n",
				ep->has_data);
		return 0;
	}

	tasklet_schedule(&udc->rx_tasklet);
	ep->enable_tasklet = 1;

	return 0;
}

/* send data from a frame, no matter what tx_req */
static int qe_ep_tx(struct qe_ep *ep, struct qe_frame *frame)
{
	struct qe_udc *udc = ep->udc;
	struct qe_bd __iomem *bd;
	u16 saveusbmr;
	u32 bdstatus, pidmask;
	u32 paddr;

	if (ep->dir == USB_DIR_OUT) {
		dev_err(udc->dev, "receive ep passed to tx function\n");
		return -EINVAL;
	}

	/* Disable the Tx interrupt */
	saveusbmr = in_be16(&udc->usb_regs->usb_usbmr);
	out_be16(&udc->usb_regs->usb_usbmr,
			saveusbmr & ~(USB_E_TXB_MASK | USB_E_TXE_MASK));

	bd = ep->n_txbd;
	bdstatus = in_be32((u32 __iomem *)bd);

	if (!(bdstatus & (T_R | BD_LENGTH_MASK))) {
		if (frame_get_length(frame) == 0) {
			frame_set_data(frame, udc->nullbuf);
			frame_set_length(frame, 2);
			frame->info |= (ZLP | NO_CRC);
			dev_vdbg(udc->dev, "the frame size = 0\n");
		}
		paddr = virt_to_phys((void *)frame->data);
		out_be32(&bd->buf, paddr);
		bdstatus = (bdstatus&T_W);
		if (!(frame_get_info(frame) & NO_CRC))
			bdstatus |= T_R | T_I | T_L | T_TC
					| frame_get_length(frame);
		else
			bdstatus |= T_R | T_I | T_L | frame_get_length(frame);

		/* if the packet is a ZLP in status phase */
		if ((ep->epnum == 0) && (udc->ep0_state == DATA_STATE_NEED_ZLP))
			ep->data01 = 0x1;

		if (ep->data01) {
			pidmask = T_PID_DATA1;
			frame->info |= PID_DATA1;
		} else {
			pidmask = T_PID_DATA0;
			frame->info |= PID_DATA0;
		}
		bdstatus |= T_CNF;
		bdstatus |= pidmask;
		out_be32((u32 __iomem *)bd, bdstatus);
		qe_ep_filltxfifo(ep);

		/* enable the TX interrupt */
		out_be16(&udc->usb_regs->usb_usbmr, saveusbmr);

		qe_ep_toggledata01(ep);
		if (bdstatus & T_W)
			ep->n_txbd = ep->txbase;
		else
			ep->n_txbd++;

		return 0;
	} else {
		out_be16(&udc->usb_regs->usb_usbmr, saveusbmr);
		dev_vdbg(udc->dev, "The tx bd is not ready!\n");
		return -EBUSY;
	}
}

/* when a bd was transmitted, the function can
 * handle the tx_req, not include ep0           */
static int txcomplete(struct qe_ep *ep, unsigned char restart)
{
	if (ep->tx_req != NULL) {
		struct qe_req *req = ep->tx_req;
		unsigned zlp = 0, last_len = 0;

		last_len = min_t(unsigned, req->req.length - ep->sent,
				ep->ep.maxpacket);

		if (!restart) {
			int asent = ep->last;
			ep->sent += asent;
			ep->last -= asent;
		} else {
			ep->last = 0;
		}

		/* zlp needed when req->re.zero is set */
		if (req->req.zero) {
			if (last_len == 0 ||
				(req->req.length % ep->ep.maxpacket) != 0)
				zlp = 0;
			else
				zlp = 1;
		} else
			zlp = 0;

		/* a request already were transmitted completely */
		if (((ep->tx_req->req.length - ep->sent) <= 0) && !zlp) {
			done(ep, ep->tx_req, 0);
			ep->tx_req = NULL;
			ep->last = 0;
			ep->sent = 0;
		}
	}

	/* we should gain a new tx_req fot this endpoint */
	if (ep->tx_req == NULL) {
		if (!list_empty(&ep->queue)) {
			ep->tx_req = list_entry(ep->queue.next,	struct qe_req,
							queue);
			ep->last = 0;
			ep->sent = 0;
		}
	}

	return 0;
}

/* give a frame and a tx_req, send some data */
static int qe_usb_senddata(struct qe_ep *ep, struct qe_frame *frame)
{
	unsigned int size;
	u8 *buf;

	qe_frame_clean(frame);
	size = min_t(u32, (ep->tx_req->req.length - ep->sent),
				ep->ep.maxpacket);
	buf = (u8 *)ep->tx_req->req.buf + ep->sent;
	if (buf && size) {
		ep->last = size;
		ep->tx_req->req.actual += size;
		frame_set_data(frame, buf);
		frame_set_length(frame, size);
		frame_set_status(frame, FRAME_OK);
		frame_set_info(frame, 0);
		return qe_ep_tx(ep, frame);
	}
	return -EIO;
}

/* give a frame struct,send a ZLP */
static int sendnulldata(struct qe_ep *ep, struct qe_frame *frame, uint infor)
{
	struct qe_udc *udc = ep->udc;

	if (frame == NULL)
		return -ENODEV;

	qe_frame_clean(frame);
	frame_set_data(frame, (u8 *)udc->nullbuf);
	frame_set_length(frame, 2);
	frame_set_status(frame, FRAME_OK);
	frame_set_info(frame, (ZLP | NO_CRC | infor));

	return qe_ep_tx(ep, frame);
}

static int frame_create_tx(struct qe_ep *ep, struct qe_frame *frame)
{
	struct qe_req *req = ep->tx_req;
	int reval;

	if (req == NULL)
		return -ENODEV;

	if ((req->req.length - ep->sent) > 0)
		reval = qe_usb_senddata(ep, frame);
	else
		reval = sendnulldata(ep, frame, 0);

	return reval;
}

/* if direction is DIR_IN, the status is Device->Host
 * if direction is DIR_OUT, the status transaction is Device<-Host
 * in status phase, udc create a request and gain status */
static int ep0_prime_status(struct qe_udc *udc, int direction)
{

	struct qe_ep *ep = &udc->eps[0];

	if (direction == USB_DIR_IN) {
		udc->ep0_state = DATA_STATE_NEED_ZLP;
		udc->ep0_dir = USB_DIR_IN;
		sendnulldata(ep, ep->txframe, SETUP_STATUS | NO_REQ);
	} else {
		udc->ep0_dir = USB_DIR_OUT;
		udc->ep0_state = WAIT_FOR_OUT_STATUS;
	}

	return 0;
}

/* a request complete in ep0, whether gadget request or udc request */
static void ep0_req_complete(struct qe_udc *udc, struct qe_req *req)
{
	struct qe_ep *ep = &udc->eps[0];
	/* because usb and ep's status already been set in ch9setaddress() */

	switch (udc->ep0_state) {
	case DATA_STATE_XMIT:
		done(ep, req, 0);
		/* receive status phase */
		if (ep0_prime_status(udc, USB_DIR_OUT))
			qe_ep0_stall(udc);
		break;

	case DATA_STATE_NEED_ZLP:
		done(ep, req, 0);
		udc->ep0_state = WAIT_FOR_SETUP;
		break;

	case DATA_STATE_RECV:
		done(ep, req, 0);
		/* send status phase */
		if (ep0_prime_status(udc, USB_DIR_IN))
			qe_ep0_stall(udc);
		break;

	case WAIT_FOR_OUT_STATUS:
		done(ep, req, 0);
		udc->ep0_state = WAIT_FOR_SETUP;
		break;

	case WAIT_FOR_SETUP:
		dev_vdbg(udc->dev, "Unexpected interrupt\n");
		break;

	default:
		qe_ep0_stall(udc);
		break;
	}
}

static int ep0_txcomplete(struct qe_ep *ep, unsigned char restart)
{
	struct qe_req *tx_req = NULL;
	struct qe_frame *frame = ep->txframe;

	if ((frame_get_info(frame) & (ZLP | NO_REQ)) == (ZLP | NO_REQ)) {
		if (!restart)
			ep->udc->ep0_state = WAIT_FOR_SETUP;
		else
			sendnulldata(ep, ep->txframe, SETUP_STATUS | NO_REQ);
		return 0;
	}

	tx_req = ep->tx_req;
	if (tx_req != NULL) {
		if (!restart) {
			int asent = ep->last;
			ep->sent += asent;
			ep->last -= asent;
		} else {
			ep->last = 0;
		}

		/* a request already were transmitted completely */
		if ((ep->tx_req->req.length - ep->sent) <= 0) {
			ep->tx_req->req.actual = (unsigned int)ep->sent;
			ep0_req_complete(ep->udc, ep->tx_req);
			ep->tx_req = NULL;
			ep->last = 0;
			ep->sent = 0;
		}
	} else {
		dev_vdbg(ep->udc->dev, "the ep0_controller have no req\n");
	}

	return 0;
}

static int ep0_txframe_handle(struct qe_ep *ep)
{
	/* if have error, transmit again */
	if (frame_get_status(ep->txframe) & FRAME_ERROR) {
		qe_ep_flushtxfifo(ep);
		dev_vdbg(ep->udc->dev, "The EP0 transmit data have error!\n");
		if (frame_get_info(ep->txframe) & PID_DATA0)
			ep->data01 = 0;
		else
			ep->data01 = 1;

		ep0_txcomplete(ep, 1);
	} else
		ep0_txcomplete(ep, 0);

	frame_create_tx(ep, ep->txframe);
	return 0;
}

static int qe_ep0_txconf(struct qe_ep *ep)
{
	struct qe_bd __iomem *bd;
	struct qe_frame *pframe;
	u32 bdstatus;

	bd = ep->c_txbd;
	bdstatus = in_be32((u32 __iomem *)bd);
	while (!(bdstatus & T_R) && (bdstatus & ~T_W)) {
		pframe = ep->txframe;

		/* clear and recycle the BD */
		out_be32((u32 __iomem *)bd, bdstatus & T_W);
		out_be32(&bd->buf, 0);
		if (bdstatus & T_W)
			ep->c_txbd = ep->txbase;
		else
			ep->c_txbd++;

		if (ep->c_txbd == ep->n_txbd) {
			if (bdstatus & DEVICE_T_ERROR) {
				frame_set_status(pframe, FRAME_ERROR);
				if (bdstatus & T_TO)
					pframe->status |= TX_ER_TIMEOUT;
				if (bdstatus & T_UN)
					pframe->status |= TX_ER_UNDERUN;
			}
			ep0_txframe_handle(ep);
		}

		bd = ep->c_txbd;
		bdstatus = in_be32((u32 __iomem *)bd);
	}

	return 0;
}

static int ep_txframe_handle(struct qe_ep *ep)
{
	if (frame_get_status(ep->txframe) & FRAME_ERROR) {
		qe_ep_flushtxfifo(ep);
		dev_vdbg(ep->udc->dev, "The EP0 transmit data have error!\n");
		if (frame_get_info(ep->txframe) & PID_DATA0)
			ep->data01 = 0;
		else
			ep->data01 = 1;

		txcomplete(ep, 1);
	} else
		txcomplete(ep, 0);

	frame_create_tx(ep, ep->txframe); /* send the data */
	return 0;
}

/* confirm the already trainsmited bd */
static int qe_ep_txconf(struct qe_ep *ep)
{
	struct qe_bd __iomem *bd;
	struct qe_frame *pframe = NULL;
	u32 bdstatus;
	unsigned char breakonrxinterrupt = 0;

	bd = ep->c_txbd;
	bdstatus = in_be32((u32 __iomem *)bd);
	while (!(bdstatus & T_R) && (bdstatus & ~T_W)) {
		pframe = ep->txframe;
		if (bdstatus & DEVICE_T_ERROR) {
			frame_set_status(pframe, FRAME_ERROR);
			if (bdstatus & T_TO)
				pframe->status |= TX_ER_TIMEOUT;
			if (bdstatus & T_UN)
				pframe->status |= TX_ER_UNDERUN;
		}

		/* clear and recycle the BD */
		out_be32((u32 __iomem *)bd, bdstatus & T_W);
		out_be32(&bd->buf, 0);
		if (bdstatus & T_W)
			ep->c_txbd = ep->txbase;
		else
			ep->c_txbd++;

		/* handle the tx frame */
		ep_txframe_handle(ep);
		bd = ep->c_txbd;
		bdstatus = in_be32((u32 __iomem *)bd);
	}
	if (breakonrxinterrupt)
		return -EIO;
	else
		return 0;
}

/* Add a request in queue, and try to transmit a packet */
static int ep_req_send(struct qe_ep *ep, struct qe_req *req)
{
	int reval = 0;

	if (ep->tx_req == NULL) {
		ep->sent = 0;
		ep->last = 0;
		txcomplete(ep, 0); /* can gain a new tx_req */
		reval = frame_create_tx(ep, ep->txframe);
	}
	return reval;
}

/* Maybe this is a good ideal */
static int ep_req_rx(struct qe_ep *ep, struct qe_req *req)
{
	struct qe_udc *udc = ep->udc;
	struct qe_frame *pframe = NULL;
	struct qe_bd __iomem *bd;
	u32 bdstatus, length;
	u32 vaddr, fsize;
	u8 *cp;
	u8 finish_req = 0;
	u8 framepid;

	if (list_empty(&ep->queue)) {
		dev_vdbg(udc->dev, "the req already finish!\n");
		return 0;
	}
	pframe = ep->rxframe;

	bd = ep->n_rxbd;
	bdstatus = in_be32((u32 __iomem *)bd);
	length = bdstatus & BD_LENGTH_MASK;

	while (!(bdstatus & R_E) && length) {
		if (finish_req)
			break;
		if ((bdstatus & R_F) && (bdstatus & R_L)
					&& !(bdstatus & R_ERROR)) {
			qe_frame_clean(pframe);
			vaddr = (u32)phys_to_virt(in_be32(&bd->buf));
			frame_set_data(pframe, (u8 *)vaddr);
			frame_set_length(pframe, (length - USB_CRC_SIZE));
			frame_set_status(pframe, FRAME_OK);
			switch (bdstatus & R_PID) {
			case R_PID_DATA1:
				frame_set_info(pframe, PID_DATA1); break;
			default:
				frame_set_info(pframe, PID_DATA0); break;
			}
			/* handle the rx frame */

			if (frame_get_info(pframe) & PID_DATA1)
				framepid = 0x1;
			else
				framepid = 0;

			if (framepid != ep->data01) {
				dev_vdbg(udc->dev, "the data01 error!\n");
			} else {
				fsize = frame_get_length(pframe);

				cp = (u8 *)(req->req.buf) + req->req.actual;
				if (cp) {
					memcpy(cp, pframe->data, fsize);
					req->req.actual += fsize;
					if ((fsize < ep->ep.maxpacket)
						|| (req->req.actual >=
							req->req.length)) {
						finish_req = 1;
						done(ep, req, 0);
						if (list_empty(&ep->queue))
							qe_eprx_nack(ep);
					}
				}
				qe_ep_toggledata01(ep);
			}
		} else {
			dev_err(udc->dev, "The receive frame with error!\n");
		}

		/* note: don't clear the rxbd's buffer address *
		 * only Clear the length */
		out_be32((u32 __iomem *)bd, (bdstatus & BD_STATUS_MASK));
		ep->has_data--;

		/* Get next BD */
		if (bdstatus & R_W)
			bd = ep->rxbase;
		else
			bd++;

		bdstatus = in_be32((u32 __iomem *)bd);
		length = bdstatus & BD_LENGTH_MASK;
	}

	ep->n_rxbd = bd;
	ep_recycle_rxbds(ep);

	return 0;
}

/* only add the request in queue */
static int ep_req_receive(struct qe_ep *ep, struct qe_req *req)
{
	if (ep->state == EP_STATE_NACK) {
		if (ep->has_data <= 0) {
			/* Enable rx and unmask rx interrupt */
			qe_eprx_normal(ep);
		} else {
			/* Copy the exist BD data */
			ep_req_rx(ep, req);
		}
	}

	return 0;
}

/********************************************************************
	Internal Used Function End
********************************************************************/

/*-----------------------------------------------------------------------
	Endpoint Management Functions For Gadget
 -----------------------------------------------------------------------*/
static int qe_ep_enable(struct usb_ep *_ep,
			 const struct usb_endpoint_descriptor *desc)
{
	struct qe_udc *udc;
	struct qe_ep *ep;
	int retval = 0;
	unsigned char epnum;

	ep = container_of(_ep, struct qe_ep, ep);

	/* catch various bogus parameters */
<<<<<<< HEAD
	if (!_ep || !desc || ep->ep.desc || _ep->name == ep_name[0] ||
=======
	if (!_ep || !desc || _ep->name == ep_name[0] ||
>>>>>>> bd0a521e
			(desc->bDescriptorType != USB_DT_ENDPOINT))
		return -EINVAL;

	udc = ep->udc;
	if (!udc->driver || (udc->gadget.speed == USB_SPEED_UNKNOWN))
		return -ESHUTDOWN;

	epnum = (u8)desc->bEndpointAddress & 0xF;

	retval = qe_ep_init(udc, epnum, desc);
	if (retval != 0) {
		cpm_muram_free(cpm_muram_offset(ep->rxbase));
		dev_dbg(udc->dev, "enable ep%d failed\n", ep->epnum);
		return -EINVAL;
	}
	dev_dbg(udc->dev, "enable ep%d successful\n", ep->epnum);
	return 0;
}

static int qe_ep_disable(struct usb_ep *_ep)
{
	struct qe_udc *udc;
	struct qe_ep *ep;
	unsigned long flags;
	unsigned int size;

	ep = container_of(_ep, struct qe_ep, ep);
	udc = ep->udc;

	if (!_ep || !ep->ep.desc) {
		dev_dbg(udc->dev, "%s not enabled\n", _ep ? ep->ep.name : NULL);
		return -EINVAL;
	}

	spin_lock_irqsave(&udc->lock, flags);
	/* Nuke all pending requests (does flush) */
	nuke(ep, -ESHUTDOWN);
	ep->ep.desc = NULL;
	ep->stopped = 1;
	ep->tx_req = NULL;
	qe_ep_reset(udc, ep->epnum);
	spin_unlock_irqrestore(&udc->lock, flags);

	cpm_muram_free(cpm_muram_offset(ep->rxbase));

	if (ep->dir == USB_DIR_OUT)
		size = (ep->ep.maxpacket + USB_CRC_SIZE + 2) *
				(USB_BDRING_LEN_RX + 1);
	else
		size = (ep->ep.maxpacket + USB_CRC_SIZE + 2) *
				(USB_BDRING_LEN + 1);

	if (ep->dir != USB_DIR_IN) {
		kfree(ep->rxframe);
		if (ep->rxbufmap) {
			dma_unmap_single(udc->gadget.dev.parent,
					ep->rxbuf_d, size,
					DMA_FROM_DEVICE);
			ep->rxbuf_d = DMA_ADDR_INVALID;
		} else {
			dma_sync_single_for_cpu(
					udc->gadget.dev.parent,
					ep->rxbuf_d, size,
					DMA_FROM_DEVICE);
		}
		kfree(ep->rxbuffer);
	}

	if (ep->dir != USB_DIR_OUT)
		kfree(ep->txframe);

	dev_dbg(udc->dev, "disabled %s OK\n", _ep->name);
	return 0;
}

static struct usb_request *qe_alloc_request(struct usb_ep *_ep,	gfp_t gfp_flags)
{
	struct qe_req *req;

	req = kzalloc(sizeof(*req), gfp_flags);
	if (!req)
		return NULL;

	req->req.dma = DMA_ADDR_INVALID;

	INIT_LIST_HEAD(&req->queue);

	return &req->req;
}

static void qe_free_request(struct usb_ep *_ep, struct usb_request *_req)
{
	struct qe_req *req;

	req = container_of(_req, struct qe_req, req);

	if (_req)
		kfree(req);
}

static int __qe_ep_queue(struct usb_ep *_ep, struct usb_request *_req)
{
	struct qe_ep *ep = container_of(_ep, struct qe_ep, ep);
	struct qe_req *req = container_of(_req, struct qe_req, req);
	struct qe_udc *udc;
	int reval;

	udc = ep->udc;
	/* catch various bogus parameters */
	if (!_req || !req->req.complete || !req->req.buf
			|| !list_empty(&req->queue)) {
		dev_dbg(udc->dev, "bad params\n");
		return -EINVAL;
	}
	if (!_ep || (!ep->ep.desc && ep_index(ep))) {
		dev_dbg(udc->dev, "bad ep\n");
		return -EINVAL;
	}

	if (!udc->driver || udc->gadget.speed == USB_SPEED_UNKNOWN)
		return -ESHUTDOWN;

	req->ep = ep;

	/* map virtual address to hardware */
	if (req->req.dma == DMA_ADDR_INVALID) {
		req->req.dma = dma_map_single(ep->udc->gadget.dev.parent,
					req->req.buf,
					req->req.length,
					ep_is_in(ep)
					? DMA_TO_DEVICE :
					DMA_FROM_DEVICE);
		req->mapped = 1;
	} else {
		dma_sync_single_for_device(ep->udc->gadget.dev.parent,
					req->req.dma, req->req.length,
					ep_is_in(ep)
					? DMA_TO_DEVICE :
					DMA_FROM_DEVICE);
		req->mapped = 0;
	}

	req->req.status = -EINPROGRESS;
	req->req.actual = 0;

	list_add_tail(&req->queue, &ep->queue);
	dev_vdbg(udc->dev, "gadget have request in %s! %d\n",
			ep->name, req->req.length);

	/* push the request to device */
	if (ep_is_in(ep))
		reval = ep_req_send(ep, req);

	/* EP0 */
	if (ep_index(ep) == 0 && req->req.length > 0) {
		if (ep_is_in(ep))
			udc->ep0_state = DATA_STATE_XMIT;
		else
			udc->ep0_state = DATA_STATE_RECV;
	}

	if (ep->dir == USB_DIR_OUT)
		reval = ep_req_receive(ep, req);

	return 0;
}

/* queues (submits) an I/O request to an endpoint */
static int qe_ep_queue(struct usb_ep *_ep, struct usb_request *_req,
		       gfp_t gfp_flags)
{
	struct qe_ep *ep = container_of(_ep, struct qe_ep, ep);
	struct qe_udc *udc = ep->udc;
	unsigned long flags;
	int ret;

	spin_lock_irqsave(&udc->lock, flags);
	ret = __qe_ep_queue(_ep, _req);
	spin_unlock_irqrestore(&udc->lock, flags);
	return ret;
}

/* dequeues (cancels, unlinks) an I/O request from an endpoint */
static int qe_ep_dequeue(struct usb_ep *_ep, struct usb_request *_req)
{
	struct qe_ep *ep = container_of(_ep, struct qe_ep, ep);
	struct qe_req *req;
	unsigned long flags;

	if (!_ep || !_req)
		return -EINVAL;

	spin_lock_irqsave(&ep->udc->lock, flags);

	/* make sure it's actually queued on this endpoint */
	list_for_each_entry(req, &ep->queue, queue) {
		if (&req->req == _req)
			break;
	}

	if (&req->req != _req) {
		spin_unlock_irqrestore(&ep->udc->lock, flags);
		return -EINVAL;
	}

	done(ep, req, -ECONNRESET);

	spin_unlock_irqrestore(&ep->udc->lock, flags);
	return 0;
}

/*-----------------------------------------------------------------
 * modify the endpoint halt feature
 * @ep: the non-isochronous endpoint being stalled
 * @value: 1--set halt  0--clear halt
 * Returns zero, or a negative error code.
*----------------------------------------------------------------*/
static int qe_ep_set_halt(struct usb_ep *_ep, int value)
{
	struct qe_ep *ep;
	unsigned long flags;
	int status = -EOPNOTSUPP;
	struct qe_udc *udc;

	ep = container_of(_ep, struct qe_ep, ep);
	if (!_ep || !ep->ep.desc) {
		status = -EINVAL;
		goto out;
	}

	udc = ep->udc;
	/* Attempt to halt IN ep will fail if any transfer requests
	 * are still queue */
	if (value && ep_is_in(ep) && !list_empty(&ep->queue)) {
		status = -EAGAIN;
		goto out;
	}

	status = 0;
	spin_lock_irqsave(&ep->udc->lock, flags);
	qe_eptx_stall_change(ep, value);
	qe_eprx_stall_change(ep, value);
	spin_unlock_irqrestore(&ep->udc->lock, flags);

	if (ep->epnum == 0) {
		udc->ep0_state = WAIT_FOR_SETUP;
		udc->ep0_dir = 0;
	}

	/* set data toggle to DATA0 on clear halt */
	if (value == 0)
		ep->data01 = 0;
out:
	dev_vdbg(udc->dev, "%s %s halt stat %d\n", ep->ep.name,
			value ?  "set" : "clear", status);

	return status;
}

static struct usb_ep_ops qe_ep_ops = {
	.enable = qe_ep_enable,
	.disable = qe_ep_disable,

	.alloc_request = qe_alloc_request,
	.free_request = qe_free_request,

	.queue = qe_ep_queue,
	.dequeue = qe_ep_dequeue,

	.set_halt = qe_ep_set_halt,
};

/*------------------------------------------------------------------------
	Gadget Driver Layer Operations
 ------------------------------------------------------------------------*/

/* Get the current frame number */
static int qe_get_frame(struct usb_gadget *gadget)
{
	struct qe_udc *udc = container_of(gadget, struct qe_udc, gadget);
	u16 tmp;

	tmp = in_be16(&udc->usb_param->frame_n);
	if (tmp & 0x8000)
		tmp = tmp & 0x07ff;
	else
		tmp = -EINVAL;

	return (int)tmp;
}

static int fsl_qe_start(struct usb_gadget *gadget,
		struct usb_gadget_driver *driver);
static int fsl_qe_stop(struct usb_gadget *gadget,
		struct usb_gadget_driver *driver);

/* defined in usb_gadget.h */
static struct usb_gadget_ops qe_gadget_ops = {
	.get_frame = qe_get_frame,
	.udc_start = fsl_qe_start,
	.udc_stop = fsl_qe_stop,
};

/*-------------------------------------------------------------------------
	USB ep0 Setup process in BUS Enumeration
 -------------------------------------------------------------------------*/
static int udc_reset_ep_queue(struct qe_udc *udc, u8 pipe)
{
	struct qe_ep *ep = &udc->eps[pipe];

	nuke(ep, -ECONNRESET);
	ep->tx_req = NULL;
	return 0;
}

static int reset_queues(struct qe_udc *udc)
{
	u8 pipe;

	for (pipe = 0; pipe < USB_MAX_ENDPOINTS; pipe++)
		udc_reset_ep_queue(udc, pipe);

	/* report disconnect; the driver is already quiesced */
	spin_unlock(&udc->lock);
	udc->driver->disconnect(&udc->gadget);
	spin_lock(&udc->lock);

	return 0;
}

static void ch9setaddress(struct qe_udc *udc, u16 value, u16 index,
			u16 length)
{
	/* Save the new address to device struct */
	udc->device_address = (u8) value;
	/* Update usb state */
	udc->usb_state = USB_STATE_ADDRESS;

	/* Status phase , send a ZLP */
	if (ep0_prime_status(udc, USB_DIR_IN))
		qe_ep0_stall(udc);
}

static void ownercomplete(struct usb_ep *_ep, struct usb_request *_req)
{
	struct qe_req *req = container_of(_req, struct qe_req, req);

	req->req.buf = NULL;
	kfree(req);
}

static void ch9getstatus(struct qe_udc *udc, u8 request_type, u16 value,
			u16 index, u16 length)
{
	u16 usb_status = 0;
	struct qe_req *req;
	struct qe_ep *ep;
	int status = 0;

	ep = &udc->eps[0];
	if ((request_type & USB_RECIP_MASK) == USB_RECIP_DEVICE) {
		/* Get device status */
		usb_status = 1 << USB_DEVICE_SELF_POWERED;
	} else if ((request_type & USB_RECIP_MASK) == USB_RECIP_INTERFACE) {
		/* Get interface status */
		/* We don't have interface information in udc driver */
		usb_status = 0;
	} else if ((request_type & USB_RECIP_MASK) == USB_RECIP_ENDPOINT) {
		/* Get endpoint status */
		int pipe = index & USB_ENDPOINT_NUMBER_MASK;
		struct qe_ep *target_ep = &udc->eps[pipe];
		u16 usep;

		/* stall if endpoint doesn't exist */
		if (!target_ep->ep.desc)
			goto stall;

		usep = in_be16(&udc->usb_regs->usb_usep[pipe]);
		if (index & USB_DIR_IN) {
			if (target_ep->dir != USB_DIR_IN)
				goto stall;
			if ((usep & USB_THS_MASK) == USB_THS_STALL)
				usb_status = 1 << USB_ENDPOINT_HALT;
		} else {
			if (target_ep->dir != USB_DIR_OUT)
				goto stall;
			if ((usep & USB_RHS_MASK) == USB_RHS_STALL)
				usb_status = 1 << USB_ENDPOINT_HALT;
		}
	}

	req = container_of(qe_alloc_request(&ep->ep, GFP_KERNEL),
					struct qe_req, req);
	req->req.length = 2;
	req->req.buf = udc->statusbuf;
	*(u16 *)req->req.buf = cpu_to_le16(usb_status);
	req->req.status = -EINPROGRESS;
	req->req.actual = 0;
	req->req.complete = ownercomplete;

	udc->ep0_dir = USB_DIR_IN;

	/* data phase */
	status = __qe_ep_queue(&ep->ep, &req->req);

	if (status == 0)
		return;
stall:
	dev_err(udc->dev, "Can't respond to getstatus request \n");
	qe_ep0_stall(udc);
}

/* only handle the setup request, suppose the device in normal status */
static void setup_received_handle(struct qe_udc *udc,
				struct usb_ctrlrequest *setup)
{
	/* Fix Endian (udc->local_setup_buff is cpu Endian now)*/
	u16 wValue = le16_to_cpu(setup->wValue);
	u16 wIndex = le16_to_cpu(setup->wIndex);
	u16 wLength = le16_to_cpu(setup->wLength);

	/* clear the previous request in the ep0 */
	udc_reset_ep_queue(udc, 0);

	if (setup->bRequestType & USB_DIR_IN)
		udc->ep0_dir = USB_DIR_IN;
	else
		udc->ep0_dir = USB_DIR_OUT;

	switch (setup->bRequest) {
	case USB_REQ_GET_STATUS:
		/* Data+Status phase form udc */
		if ((setup->bRequestType & (USB_DIR_IN | USB_TYPE_MASK))
					!= (USB_DIR_IN | USB_TYPE_STANDARD))
			break;
		ch9getstatus(udc, setup->bRequestType, wValue, wIndex,
					wLength);
		return;

	case USB_REQ_SET_ADDRESS:
		/* Status phase from udc */
		if (setup->bRequestType != (USB_DIR_OUT | USB_TYPE_STANDARD |
						USB_RECIP_DEVICE))
			break;
		ch9setaddress(udc, wValue, wIndex, wLength);
		return;

	case USB_REQ_CLEAR_FEATURE:
	case USB_REQ_SET_FEATURE:
		/* Requests with no data phase, status phase from udc */
		if ((setup->bRequestType & USB_TYPE_MASK)
					!= USB_TYPE_STANDARD)
			break;

		if ((setup->bRequestType & USB_RECIP_MASK)
				== USB_RECIP_ENDPOINT) {
			int pipe = wIndex & USB_ENDPOINT_NUMBER_MASK;
			struct qe_ep *ep;

			if (wValue != 0 || wLength != 0
				|| pipe > USB_MAX_ENDPOINTS)
				break;
			ep = &udc->eps[pipe];

			spin_unlock(&udc->lock);
			qe_ep_set_halt(&ep->ep,
					(setup->bRequest == USB_REQ_SET_FEATURE)
						? 1 : 0);
			spin_lock(&udc->lock);
		}

		ep0_prime_status(udc, USB_DIR_IN);

		return;

	default:
		break;
	}

	if (wLength) {
		/* Data phase from gadget, status phase from udc */
		if (setup->bRequestType & USB_DIR_IN) {
			udc->ep0_state = DATA_STATE_XMIT;
			udc->ep0_dir = USB_DIR_IN;
		} else {
			udc->ep0_state = DATA_STATE_RECV;
			udc->ep0_dir = USB_DIR_OUT;
		}
		spin_unlock(&udc->lock);
		if (udc->driver->setup(&udc->gadget,
					&udc->local_setup_buff) < 0)
			qe_ep0_stall(udc);
		spin_lock(&udc->lock);
	} else {
		/* No data phase, IN status from gadget */
		udc->ep0_dir = USB_DIR_IN;
		spin_unlock(&udc->lock);
		if (udc->driver->setup(&udc->gadget,
					&udc->local_setup_buff) < 0)
			qe_ep0_stall(udc);
		spin_lock(&udc->lock);
		udc->ep0_state = DATA_STATE_NEED_ZLP;
	}
}

/*-------------------------------------------------------------------------
	USB Interrupt handlers
 -------------------------------------------------------------------------*/
static void suspend_irq(struct qe_udc *udc)
{
	udc->resume_state = udc->usb_state;
	udc->usb_state = USB_STATE_SUSPENDED;

	/* report suspend to the driver ,serial.c not support this*/
	if (udc->driver->suspend)
		udc->driver->suspend(&udc->gadget);
}

static void resume_irq(struct qe_udc *udc)
{
	udc->usb_state = udc->resume_state;
	udc->resume_state = 0;

	/* report resume to the driver , serial.c not support this*/
	if (udc->driver->resume)
		udc->driver->resume(&udc->gadget);
}

static void idle_irq(struct qe_udc *udc)
{
	u8 usbs;

	usbs = in_8(&udc->usb_regs->usb_usbs);
	if (usbs & USB_IDLE_STATUS_MASK) {
		if ((udc->usb_state) != USB_STATE_SUSPENDED)
			suspend_irq(udc);
	} else {
		if (udc->usb_state == USB_STATE_SUSPENDED)
			resume_irq(udc);
	}
}

static int reset_irq(struct qe_udc *udc)
{
	unsigned char i;

	if (udc->usb_state == USB_STATE_DEFAULT)
		return 0;

	qe_usb_disable(udc);
	out_8(&udc->usb_regs->usb_usadr, 0);

	for (i = 0; i < USB_MAX_ENDPOINTS; i++) {
		if (udc->eps[i].init)
			qe_ep_reset(udc, i);
	}

	reset_queues(udc);
	udc->usb_state = USB_STATE_DEFAULT;
	udc->ep0_state = WAIT_FOR_SETUP;
	udc->ep0_dir = USB_DIR_OUT;
	qe_usb_enable(udc);
	return 0;
}

static int bsy_irq(struct qe_udc *udc)
{
	return 0;
}

static int txe_irq(struct qe_udc *udc)
{
	return 0;
}

/* ep0 tx interrupt also in here */
static int tx_irq(struct qe_udc *udc)
{
	struct qe_ep *ep;
	struct qe_bd __iomem *bd;
	int i, res = 0;

	if ((udc->usb_state == USB_STATE_ADDRESS)
		&& (in_8(&udc->usb_regs->usb_usadr) == 0))
		out_8(&udc->usb_regs->usb_usadr, udc->device_address);

	for (i = (USB_MAX_ENDPOINTS-1); ((i >= 0) && (res == 0)); i--) {
		ep = &udc->eps[i];
		if (ep && ep->init && (ep->dir != USB_DIR_OUT)) {
			bd = ep->c_txbd;
			if (!(in_be32((u32 __iomem *)bd) & T_R)
						&& (in_be32(&bd->buf))) {
				/* confirm the transmitted bd */
				if (ep->epnum == 0)
					res = qe_ep0_txconf(ep);
				else
					res = qe_ep_txconf(ep);
			}
		}
	}
	return res;
}


/* setup packect's rx is handle in the function too */
static void rx_irq(struct qe_udc *udc)
{
	struct qe_ep *ep;
	struct qe_bd __iomem *bd;
	int i;

	for (i = 0; i < USB_MAX_ENDPOINTS; i++) {
		ep = &udc->eps[i];
		if (ep && ep->init && (ep->dir != USB_DIR_IN)) {
			bd = ep->n_rxbd;
			if (!(in_be32((u32 __iomem *)bd) & R_E)
						&& (in_be32(&bd->buf))) {
				if (ep->epnum == 0) {
					qe_ep0_rx(udc);
				} else {
					/*non-setup package receive*/
					qe_ep_rx(ep);
				}
			}
		}
	}
}

static irqreturn_t qe_udc_irq(int irq, void *_udc)
{
	struct qe_udc *udc = (struct qe_udc *)_udc;
	u16 irq_src;
	irqreturn_t status = IRQ_NONE;
	unsigned long flags;

	spin_lock_irqsave(&udc->lock, flags);

	irq_src = in_be16(&udc->usb_regs->usb_usber) &
		in_be16(&udc->usb_regs->usb_usbmr);
	/* Clear notification bits */
	out_be16(&udc->usb_regs->usb_usber, irq_src);
	/* USB Interrupt */
	if (irq_src & USB_E_IDLE_MASK) {
		idle_irq(udc);
		irq_src &= ~USB_E_IDLE_MASK;
		status = IRQ_HANDLED;
	}

	if (irq_src & USB_E_TXB_MASK) {
		tx_irq(udc);
		irq_src &= ~USB_E_TXB_MASK;
		status = IRQ_HANDLED;
	}

	if (irq_src & USB_E_RXB_MASK) {
		rx_irq(udc);
		irq_src &= ~USB_E_RXB_MASK;
		status = IRQ_HANDLED;
	}

	if (irq_src & USB_E_RESET_MASK) {
		reset_irq(udc);
		irq_src &= ~USB_E_RESET_MASK;
		status = IRQ_HANDLED;
	}

	if (irq_src & USB_E_BSY_MASK) {
		bsy_irq(udc);
		irq_src &= ~USB_E_BSY_MASK;
		status = IRQ_HANDLED;
	}

	if (irq_src & USB_E_TXE_MASK) {
		txe_irq(udc);
		irq_src &= ~USB_E_TXE_MASK;
		status = IRQ_HANDLED;
	}

	spin_unlock_irqrestore(&udc->lock, flags);

	return status;
}

/*-------------------------------------------------------------------------
	Gadget driver probe and unregister.
 --------------------------------------------------------------------------*/
static int fsl_qe_start(struct usb_gadget *gadget,
		struct usb_gadget_driver *driver)
{
	struct qe_udc *udc;
	unsigned long flags;

	udc = container_of(gadget, struct qe_udc, gadget);
	/* lock is needed but whether should use this lock or another */
	spin_lock_irqsave(&udc->lock, flags);

	driver->driver.bus = NULL;
	/* hook up the driver */
	udc->driver = driver;
	udc->gadget.dev.driver = &driver->driver;
	udc->gadget.speed = driver->max_speed;

	/* Enable IRQ reg and Set usbcmd reg EN bit */
	qe_usb_enable(udc);

	out_be16(&udc->usb_regs->usb_usber, 0xffff);
	out_be16(&udc->usb_regs->usb_usbmr, USB_E_DEFAULT_DEVICE);
	udc->usb_state = USB_STATE_ATTACHED;
	udc->ep0_state = WAIT_FOR_SETUP;
	udc->ep0_dir = USB_DIR_OUT;
	spin_unlock_irqrestore(&udc->lock, flags);

	dev_info(udc->dev, "%s bind to driver %s\n", udc->gadget.name,
			driver->driver.name);
	return 0;
}

static int fsl_qe_stop(struct usb_gadget *gadget,
		struct usb_gadget_driver *driver)
{
	struct qe_udc *udc;
	struct qe_ep *loop_ep;
	unsigned long flags;

	udc = container_of(gadget, struct qe_udc, gadget);
	/* stop usb controller, disable intr */
	qe_usb_disable(udc);

	/* in fact, no needed */
	udc->usb_state = USB_STATE_ATTACHED;
	udc->ep0_state = WAIT_FOR_SETUP;
	udc->ep0_dir = 0;

	/* stand operation */
	spin_lock_irqsave(&udc->lock, flags);
	udc->gadget.speed = USB_SPEED_UNKNOWN;
	nuke(&udc->eps[0], -ESHUTDOWN);
	list_for_each_entry(loop_ep, &udc->gadget.ep_list, ep.ep_list)
		nuke(loop_ep, -ESHUTDOWN);
	spin_unlock_irqrestore(&udc->lock, flags);

	udc->gadget.dev.driver = NULL;
	udc->driver = NULL;

	dev_info(udc->dev, "unregistered gadget driver '%s'\r\n",
			driver->driver.name);
	return 0;
}

/* udc structure's alloc and setup, include ep-param alloc */
static struct qe_udc __devinit *qe_udc_config(struct platform_device *ofdev)
{
	struct qe_udc *udc;
	struct device_node *np = ofdev->dev.of_node;
	unsigned int tmp_addr = 0;
	struct usb_device_para __iomem *usbpram;
	unsigned int i;
	u64 size;
	u32 offset;

	udc = kzalloc(sizeof(*udc), GFP_KERNEL);
	if (udc == NULL) {
		dev_err(&ofdev->dev, "malloc udc failed\n");
		goto cleanup;
	}

	udc->dev = &ofdev->dev;

	/* get default address of usb parameter in MURAM from device tree */
	offset = *of_get_address(np, 1, &size, NULL);
	udc->usb_param = cpm_muram_addr(offset);
	memset_io(udc->usb_param, 0, size);

	usbpram = udc->usb_param;
	out_be16(&usbpram->frame_n, 0);
	out_be32(&usbpram->rstate, 0);

	tmp_addr = cpm_muram_alloc((USB_MAX_ENDPOINTS *
					sizeof(struct usb_ep_para)),
					   USB_EP_PARA_ALIGNMENT);
	if (IS_ERR_VALUE(tmp_addr))
		goto cleanup;

	for (i = 0; i < USB_MAX_ENDPOINTS; i++) {
		out_be16(&usbpram->epptr[i], (u16)tmp_addr);
		udc->ep_param[i] = cpm_muram_addr(tmp_addr);
		tmp_addr += 32;
	}

	memset_io(udc->ep_param[0], 0,
			USB_MAX_ENDPOINTS * sizeof(struct usb_ep_para));

	udc->resume_state = USB_STATE_NOTATTACHED;
	udc->usb_state = USB_STATE_POWERED;
	udc->ep0_dir = 0;

	spin_lock_init(&udc->lock);
	return udc;

cleanup:
	kfree(udc);
	return NULL;
}

/* USB Controller register init */
static int __devinit qe_udc_reg_init(struct qe_udc *udc)
{
	struct usb_ctlr __iomem *qe_usbregs;
	qe_usbregs = udc->usb_regs;

	/* Spec says that we must enable the USB controller to change mode. */
	out_8(&qe_usbregs->usb_usmod, 0x01);
	/* Mode changed, now disable it, since muram isn't initialized yet. */
	out_8(&qe_usbregs->usb_usmod, 0x00);

	/* Initialize the rest. */
	out_be16(&qe_usbregs->usb_usbmr, 0);
	out_8(&qe_usbregs->usb_uscom, 0);
	out_be16(&qe_usbregs->usb_usber, USBER_ALL_CLEAR);

	return 0;
}

static int __devinit qe_ep_config(struct qe_udc *udc, unsigned char pipe_num)
{
	struct qe_ep *ep = &udc->eps[pipe_num];

	ep->udc = udc;
	strcpy(ep->name, ep_name[pipe_num]);
	ep->ep.name = ep_name[pipe_num];

	ep->ep.ops = &qe_ep_ops;
	ep->stopped = 1;
	ep->ep.maxpacket = (unsigned short) ~0;
	ep->ep.desc = NULL;
	ep->dir = 0xff;
	ep->epnum = (u8)pipe_num;
	ep->sent = 0;
	ep->last = 0;
	ep->init = 0;
	ep->rxframe = NULL;
	ep->txframe = NULL;
	ep->tx_req = NULL;
	ep->state = EP_STATE_IDLE;
	ep->has_data = 0;

	/* the queue lists any req for this ep */
	INIT_LIST_HEAD(&ep->queue);

	/* gagdet.ep_list used for ep_autoconfig so no ep0*/
	if (pipe_num != 0)
		list_add_tail(&ep->ep.ep_list, &udc->gadget.ep_list);

	ep->gadget = &udc->gadget;

	return 0;
}

/*-----------------------------------------------------------------------
 *	UDC device Driver operation functions				*
 *----------------------------------------------------------------------*/
static void qe_udc_release(struct device *dev)
{
	struct qe_udc *udc = container_of(dev, struct qe_udc, gadget.dev);
	int i;

	complete(udc->done);
	cpm_muram_free(cpm_muram_offset(udc->ep_param[0]));
	for (i = 0; i < USB_MAX_ENDPOINTS; i++)
		udc->ep_param[i] = NULL;

	kfree(udc);
}

/* Driver probe functions */
static const struct of_device_id qe_udc_match[];
static int __devinit qe_udc_probe(struct platform_device *ofdev)
{
	struct qe_udc *udc;
	const struct of_device_id *match;
	struct device_node *np = ofdev->dev.of_node;
	struct qe_ep *ep;
	unsigned int ret = 0;
	unsigned int i;
	const void *prop;

	match = of_match_device(qe_udc_match, &ofdev->dev);
	if (!match)
		return -EINVAL;

	prop = of_get_property(np, "mode", NULL);
	if (!prop || strcmp(prop, "peripheral"))
		return -ENODEV;

	/* Initialize the udc structure including QH member and other member */
	udc = qe_udc_config(ofdev);
	if (!udc) {
		dev_err(&ofdev->dev, "failed to initialize\n");
		return -ENOMEM;
	}

	udc->soc_type = (unsigned long)match->data;
	udc->usb_regs = of_iomap(np, 0);
	if (!udc->usb_regs) {
		ret = -ENOMEM;
		goto err1;
	}

	/* initialize usb hw reg except for regs for EP,
	 * leave usbintr reg untouched*/
	qe_udc_reg_init(udc);

	/* here comes the stand operations for probe
	 * set the qe_udc->gadget.xxx */
	udc->gadget.ops = &qe_gadget_ops;

	/* gadget.ep0 is a pointer */
	udc->gadget.ep0 = &udc->eps[0].ep;

	INIT_LIST_HEAD(&udc->gadget.ep_list);

	/* modify in register gadget process */
	udc->gadget.speed = USB_SPEED_UNKNOWN;

	/* name: Identifies the controller hardware type. */
	udc->gadget.name = driver_name;

	device_initialize(&udc->gadget.dev);

	dev_set_name(&udc->gadget.dev, "gadget");

	udc->gadget.dev.release = qe_udc_release;
	udc->gadget.dev.parent = &ofdev->dev;

	/* initialize qe_ep struct */
	for (i = 0; i < USB_MAX_ENDPOINTS ; i++) {
		/* because the ep type isn't decide here so
		 * qe_ep_init() should be called in ep_enable() */

		/* setup the qe_ep struct and link ep.ep.list
		 * into gadget.ep_list */
		qe_ep_config(udc, (unsigned char)i);
	}

	/* ep0 initialization in here */
	ret = qe_ep_init(udc, 0, &qe_ep0_desc);
	if (ret)
		goto err2;

	/* create a buf for ZLP send, need to remain zeroed */
	udc->nullbuf = kzalloc(256, GFP_KERNEL);
	if (udc->nullbuf == NULL) {
		dev_err(udc->dev, "cannot alloc nullbuf\n");
		ret = -ENOMEM;
		goto err3;
	}

	/* buffer for data of get_status request */
	udc->statusbuf = kzalloc(2, GFP_KERNEL);
	if (udc->statusbuf == NULL) {
		ret = -ENOMEM;
		goto err4;
	}

	udc->nullp = virt_to_phys((void *)udc->nullbuf);
	if (udc->nullp == DMA_ADDR_INVALID) {
		udc->nullp = dma_map_single(
					udc->gadget.dev.parent,
					udc->nullbuf,
					256,
					DMA_TO_DEVICE);
		udc->nullmap = 1;
	} else {
		dma_sync_single_for_device(udc->gadget.dev.parent,
					udc->nullp, 256,
					DMA_TO_DEVICE);
	}

	tasklet_init(&udc->rx_tasklet, ep_rx_tasklet,
			(unsigned long)udc);
	/* request irq and disable DR  */
	udc->usb_irq = irq_of_parse_and_map(np, 0);
	if (!udc->usb_irq) {
		ret = -EINVAL;
		goto err_noirq;
	}

	ret = request_irq(udc->usb_irq, qe_udc_irq, 0,
				driver_name, udc);
	if (ret) {
		dev_err(udc->dev, "cannot request irq %d err %d\n",
				udc->usb_irq, ret);
		goto err5;
	}

	ret = device_add(&udc->gadget.dev);
	if (ret)
		goto err6;

	ret = usb_add_gadget_udc(&ofdev->dev, &udc->gadget);
	if (ret)
		goto err7;

	dev_set_drvdata(&ofdev->dev, udc);
	dev_info(udc->dev,
			"%s USB controller initialized as device\n",
			(udc->soc_type == PORT_QE) ? "QE" : "CPM");
	return 0;

err7:
	device_unregister(&udc->gadget.dev);
err6:
	free_irq(udc->usb_irq, udc);
err5:
	irq_dispose_mapping(udc->usb_irq);
err_noirq:
	if (udc->nullmap) {
		dma_unmap_single(udc->gadget.dev.parent,
			udc->nullp, 256,
				DMA_TO_DEVICE);
			udc->nullp = DMA_ADDR_INVALID;
	} else {
		dma_sync_single_for_cpu(udc->gadget.dev.parent,
			udc->nullp, 256,
				DMA_TO_DEVICE);
	}
	kfree(udc->statusbuf);
err4:
	kfree(udc->nullbuf);
err3:
	ep = &udc->eps[0];
	cpm_muram_free(cpm_muram_offset(ep->rxbase));
	kfree(ep->rxframe);
	kfree(ep->rxbuffer);
	kfree(ep->txframe);
err2:
	iounmap(udc->usb_regs);
err1:
	kfree(udc);
	return ret;
}

#ifdef CONFIG_PM
static int qe_udc_suspend(struct platform_device *dev, pm_message_t state)
{
	return -ENOTSUPP;
}

static int qe_udc_resume(struct platform_device *dev)
{
	return -ENOTSUPP;
}
#endif

static int __devexit qe_udc_remove(struct platform_device *ofdev)
{
	struct qe_udc *udc = dev_get_drvdata(&ofdev->dev);
	struct qe_ep *ep;
	unsigned int size;
	DECLARE_COMPLETION(done);

	usb_del_gadget_udc(&udc->gadget);

	udc->done = &done;
	tasklet_disable(&udc->rx_tasklet);

	if (udc->nullmap) {
		dma_unmap_single(udc->gadget.dev.parent,
			udc->nullp, 256,
				DMA_TO_DEVICE);
			udc->nullp = DMA_ADDR_INVALID;
	} else {
		dma_sync_single_for_cpu(udc->gadget.dev.parent,
			udc->nullp, 256,
				DMA_TO_DEVICE);
	}
	kfree(udc->statusbuf);
	kfree(udc->nullbuf);

	ep = &udc->eps[0];
	cpm_muram_free(cpm_muram_offset(ep->rxbase));
	size = (ep->ep.maxpacket + USB_CRC_SIZE + 2) * (USB_BDRING_LEN + 1);

	kfree(ep->rxframe);
	if (ep->rxbufmap) {
		dma_unmap_single(udc->gadget.dev.parent,
				ep->rxbuf_d, size,
				DMA_FROM_DEVICE);
		ep->rxbuf_d = DMA_ADDR_INVALID;
	} else {
		dma_sync_single_for_cpu(udc->gadget.dev.parent,
				ep->rxbuf_d, size,
				DMA_FROM_DEVICE);
	}

	kfree(ep->rxbuffer);
	kfree(ep->txframe);

	free_irq(udc->usb_irq, udc);
	irq_dispose_mapping(udc->usb_irq);

	tasklet_kill(&udc->rx_tasklet);

	iounmap(udc->usb_regs);

	device_unregister(&udc->gadget.dev);
	/* wait for release() of gadget.dev to free udc */
	wait_for_completion(&done);

	return 0;
}

/*-------------------------------------------------------------------------*/
static const struct of_device_id qe_udc_match[] __devinitconst = {
	{
		.compatible = "fsl,mpc8323-qe-usb",
		.data = (void *)PORT_QE,
	},
	{
		.compatible = "fsl,mpc8360-qe-usb",
		.data = (void *)PORT_QE,
	},
	{
		.compatible = "fsl,mpc8272-cpm-usb",
		.data = (void *)PORT_CPM,
	},
	{},
};

MODULE_DEVICE_TABLE(of, qe_udc_match);

static struct platform_driver udc_driver = {
	.driver = {
		.name = (char *)driver_name,
		.owner = THIS_MODULE,
		.of_match_table = qe_udc_match,
	},
	.probe          = qe_udc_probe,
	.remove         = __devexit_p(qe_udc_remove),
#ifdef CONFIG_PM
	.suspend        = qe_udc_suspend,
	.resume         = qe_udc_resume,
#endif
};

module_platform_driver(udc_driver);

MODULE_DESCRIPTION(DRIVER_DESC);
MODULE_AUTHOR(DRIVER_AUTHOR);
MODULE_LICENSE("GPL");
<|MERGE_RESOLUTION|>--- conflicted
+++ resolved
@@ -1596,11 +1596,7 @@
 	ep = container_of(_ep, struct qe_ep, ep);
 
 	/* catch various bogus parameters */
-<<<<<<< HEAD
-	if (!_ep || !desc || ep->ep.desc || _ep->name == ep_name[0] ||
-=======
 	if (!_ep || !desc || _ep->name == ep_name[0] ||
->>>>>>> bd0a521e
 			(desc->bDescriptorType != USB_DT_ENDPOINT))
 		return -EINVAL;
 
