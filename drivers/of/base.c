--- conflicted
+++ resolved
@@ -1952,12 +1952,9 @@
 {
 	struct device_node *port_node = of_get_parent(node);
 
-<<<<<<< HEAD
-=======
 	WARN_ONCE(!port_node, "%s(): endpoint %s has no parent node\n",
 		  __func__, node->full_name);
 
->>>>>>> 7368857a
 	memset(endpoint, 0, sizeof(*endpoint));
 
 	endpoint->local_node = node;
@@ -1987,23 +1984,11 @@
 					struct device_node *prev)
 {
 	struct device_node *endpoint;
-<<<<<<< HEAD
 	struct device_node *port = NULL;
-=======
-	struct device_node *port;
->>>>>>> 7368857a
 
 	if (!parent)
 		return NULL;
 
-<<<<<<< HEAD
-	if (!prev) {
-		struct device_node *node;
-		/*
-		 * It's the first call, we have to find a port subnode
-		 * within this node or within an optional 'ports' node.
-		 */
-=======
 	/*
 	 * Start by locating the port node. If no previous endpoint is specified
 	 * search for the first port node, otherwise get the previous endpoint
@@ -2012,35 +1997,11 @@
 	if (!prev) {
 		struct device_node *node;
 
->>>>>>> 7368857a
 		node = of_get_child_by_name(parent, "ports");
 		if (node)
 			parent = node;
 
 		port = of_get_child_by_name(parent, "port");
-<<<<<<< HEAD
-
-		if (port) {
-			/* Found a port, get an endpoint. */
-			endpoint = of_get_next_child(port, NULL);
-			of_node_put(port);
-		} else {
-			endpoint = NULL;
-		}
-
-		if (!endpoint)
-			pr_err("%s(): no endpoint nodes specified for %s\n",
-			       __func__, parent->full_name);
-		of_node_put(node);
-	} else {
-		port = of_get_parent(prev);
-		if (!port)
-			/* Hm, has someone given us the root node ?... */
-			return NULL;
-
-		/* Avoid dropping prev node refcount to 0. */
-		of_node_get(prev);
-=======
 		of_node_put(node);
 
 		if (!port) {
@@ -2067,7 +2028,6 @@
 		 * getting the next child. If the previous endpoint is NULL this
 		 * will return the first child.
 		 */
->>>>>>> 7368857a
 		endpoint = of_get_next_child(port, prev);
 		if (endpoint) {
 			of_node_put(port);
@@ -2075,27 +2035,14 @@
 		}
 
 		/* No more endpoints under this port, try the next one. */
-<<<<<<< HEAD
-=======
 		prev = NULL;
 
->>>>>>> 7368857a
 		do {
 			port = of_get_next_child(parent, port);
 			if (!port)
 				return NULL;
 		} while (of_node_cmp(port->name, "port"));
-<<<<<<< HEAD
-
-		/* Pick up the first endpoint in this port. */
-		endpoint = of_get_next_child(port, NULL);
-		of_node_put(port);
-	}
-
-	return endpoint;
-=======
-	}
->>>>>>> 7368857a
+	}
 }
 EXPORT_SYMBOL(of_graph_get_next_endpoint);
 
