/*
 * Functions for working with the Flattened Device Tree data format
 *
 * Copyright 2009 Benjamin Herrenschmidt, IBM Corp
 * benh@kernel.crashing.org
 *
 * This program is free software; you can redistribute it and/or
 * modify it under the terms of the GNU General Public License
 * version 2 as published by the Free Software Foundation.
 */

#include <linux/kernel.h>
#include <linux/initrd.h>
#include <linux/memblock.h>
#include <linux/module.h>
#include <linux/of.h>
#include <linux/of_fdt.h>
#include <linux/of_reserved_mem.h>
#include <linux/sizes.h>
#include <linux/string.h>
#include <linux/errno.h>
#include <linux/slab.h>
#include <linux/libfdt.h>

#include <asm/setup.h>  /* for COMMAND_LINE_SIZE */
#ifdef CONFIG_PPC
#include <asm/machdep.h>
#endif /* CONFIG_PPC */

#include <asm/page.h>

/**
 * of_fdt_is_compatible - Return true if given node from the given blob has
 * compat in its compatible list
 * @blob: A device tree blob
 * @node: node to test
 * @compat: compatible string to compare with compatible list.
 *
 * On match, returns a non-zero value with smaller values returned for more
 * specific compatible values.
 */
int of_fdt_is_compatible(struct boot_param_header *blob,
		      unsigned long node, const char *compat)
{
	const char *cp;
	int cplen;
	unsigned long l, score = 0;

	cp = fdt_getprop(blob, node, "compatible", &cplen);
	if (cp == NULL)
		return 0;
	while (cplen > 0) {
		score++;
		if (of_compat_cmp(cp, compat, strlen(compat)) == 0)
			return score;
		l = strlen(cp) + 1;
		cp += l;
		cplen -= l;
	}

	return 0;
}

/**
 * of_fdt_match - Return true if node matches a list of compatible values
 */
int of_fdt_match(struct boot_param_header *blob, unsigned long node,
                 const char *const *compat)
{
	unsigned int tmp, score = 0;

	if (!compat)
		return 0;

	while (*compat) {
		tmp = of_fdt_is_compatible(blob, node, *compat);
		if (tmp && (score == 0 || (tmp < score)))
			score = tmp;
		compat++;
	}

	return score;
}

static void *unflatten_dt_alloc(void **mem, unsigned long size,
				       unsigned long align)
{
	void *res;

	*mem = PTR_ALIGN(*mem, align);
	res = *mem;
	*mem += size;

	return res;
}

/**
 * unflatten_dt_node - Alloc and populate a device_node from the flat tree
 * @blob: The parent device tree blob
 * @mem: Memory chunk to use for allocating device nodes and properties
 * @p: pointer to node in flat tree
 * @dad: Parent struct device_node
 * @allnextpp: pointer to ->allnext from last allocated device_node
 * @fpsize: Size of the node path up at the current depth.
 */
static void * unflatten_dt_node(struct boot_param_header *blob,
				void *mem,
				int *poffset,
				struct device_node *dad,
				struct device_node ***allnextpp,
				unsigned long fpsize)
{
	const __be32 *p;
	struct device_node *np;
	struct property *pp, **prev_pp = NULL;
	const char *pathp;
	unsigned int l, allocl;
	static int depth = 0;
	int old_depth;
	int offset;
	int has_name = 0;
	int new_format = 0;

	pathp = fdt_get_name(blob, *poffset, &l);
	if (!pathp)
		return mem;

	allocl = l++;

	/* version 0x10 has a more compact unit name here instead of the full
	 * path. we accumulate the full path size using "fpsize", we'll rebuild
	 * it later. We detect this because the first character of the name is
	 * not '/'.
	 */
	if ((*pathp) != '/') {
		new_format = 1;
		if (fpsize == 0) {
			/* root node: special case. fpsize accounts for path
			 * plus terminating zero. root node only has '/', so
			 * fpsize should be 2, but we want to avoid the first
			 * level nodes to have two '/' so we use fpsize 1 here
			 */
			fpsize = 1;
			allocl = 2;
			l = 1;
			pathp = "";
		} else {
			/* account for '/' and path size minus terminal 0
			 * already in 'l'
			 */
			fpsize += l;
			allocl = fpsize;
		}
	}

	np = unflatten_dt_alloc(&mem, sizeof(struct device_node) + allocl,
				__alignof__(struct device_node));
	if (allnextpp) {
		char *fn;
		of_node_init(np);
		np->full_name = fn = ((char *)np) + sizeof(*np);
		if (new_format) {
			/* rebuild full path for new format */
			if (dad && dad->parent) {
				strcpy(fn, dad->full_name);
#ifdef DEBUG
				if ((strlen(fn) + l + 1) != allocl) {
					pr_debug("%s: p: %d, l: %d, a: %d\n",
						pathp, (int)strlen(fn),
						l, allocl);
				}
#endif
				fn += strlen(fn);
			}
			*(fn++) = '/';
		}
		memcpy(fn, pathp, l);

		prev_pp = &np->properties;
		**allnextpp = np;
		*allnextpp = &np->allnext;
		if (dad != NULL) {
			np->parent = dad;
			/* we temporarily use the next field as `last_child'*/
			if (dad->next == NULL)
				dad->child = np;
			else
				dad->next->sibling = np;
			dad->next = np;
		}
	}
	/* process properties */
	for (offset = fdt_first_property_offset(blob, *poffset);
	     (offset >= 0);
	     (offset = fdt_next_property_offset(blob, offset))) {
		const char *pname;
		u32 sz;

		if (!(p = fdt_getprop_by_offset(blob, offset, &pname, &sz))) {
			offset = -FDT_ERR_INTERNAL;
			break;
		}

		if (pname == NULL) {
			pr_info("Can't find property name in list !\n");
			break;
		}
		if (strcmp(pname, "name") == 0)
			has_name = 1;
		pp = unflatten_dt_alloc(&mem, sizeof(struct property),
					__alignof__(struct property));
		if (allnextpp) {
			/* We accept flattened tree phandles either in
			 * ePAPR-style "phandle" properties, or the
			 * legacy "linux,phandle" properties.  If both
			 * appear and have different values, things
			 * will get weird.  Don't do that. */
			if ((strcmp(pname, "phandle") == 0) ||
			    (strcmp(pname, "linux,phandle") == 0)) {
				if (np->phandle == 0)
					np->phandle = be32_to_cpup(p);
			}
			/* And we process the "ibm,phandle" property
			 * used in pSeries dynamic device tree
			 * stuff */
			if (strcmp(pname, "ibm,phandle") == 0)
				np->phandle = be32_to_cpup(p);
			pp->name = (char *)pname;
			pp->length = sz;
			pp->value = (__be32 *)p;
			*prev_pp = pp;
			prev_pp = &pp->next;
		}
	}
	/* with version 0x10 we may not have the name property, recreate
	 * it here from the unit name if absent
	 */
	if (!has_name) {
		const char *p1 = pathp, *ps = pathp, *pa = NULL;
		int sz;

		while (*p1) {
			if ((*p1) == '@')
				pa = p1;
			if ((*p1) == '/')
				ps = p1 + 1;
			p1++;
		}
		if (pa < ps)
			pa = p1;
		sz = (pa - ps) + 1;
		pp = unflatten_dt_alloc(&mem, sizeof(struct property) + sz,
					__alignof__(struct property));
		if (allnextpp) {
			pp->name = "name";
			pp->length = sz;
			pp->value = pp + 1;
			*prev_pp = pp;
			prev_pp = &pp->next;
			memcpy(pp->value, ps, sz - 1);
			((char *)pp->value)[sz - 1] = 0;
			pr_debug("fixed up name for %s -> %s\n", pathp,
				(char *)pp->value);
		}
	}
	if (allnextpp) {
		*prev_pp = NULL;
		np->name = of_get_property(np, "name", NULL);
		np->type = of_get_property(np, "device_type", NULL);

		if (!np->name)
			np->name = "<NULL>";
		if (!np->type)
			np->type = "<NULL>";
	}

	old_depth = depth;
	*poffset = fdt_next_node(blob, *poffset, &depth);
	if (depth < 0)
		depth = 0;
	while (*poffset > 0 && depth > old_depth)
		mem = unflatten_dt_node(blob, mem, poffset, np, allnextpp,
					fpsize);

	if (*poffset < 0 && *poffset != -FDT_ERR_NOTFOUND)
		pr_err("unflatten: error %d processing FDT\n", *poffset);

	return mem;
}

/**
 * __unflatten_device_tree - create tree of device_nodes from flat blob
 *
 * unflattens a device-tree, creating the
 * tree of struct device_node. It also fills the "name" and "type"
 * pointers of the nodes so the normal device-tree walking functions
 * can be used.
 * @blob: The blob to expand
 * @mynodes: The device_node tree created by the call
 * @dt_alloc: An allocator that provides a virtual address to memory
 * for the resulting tree
 */
static void __unflatten_device_tree(struct boot_param_header *blob,
			     struct device_node **mynodes,
			     void * (*dt_alloc)(u64 size, u64 align))
{
	unsigned long size;
	int start;
	void *mem;
	struct device_node **allnextp = mynodes;

	pr_debug(" -> unflatten_device_tree()\n");

	if (!blob) {
		pr_debug("No device tree pointer\n");
		return;
	}

	pr_debug("Unflattening device tree:\n");
	pr_debug("magic: %08x\n", be32_to_cpu(blob->magic));
	pr_debug("size: %08x\n", be32_to_cpu(blob->totalsize));
	pr_debug("version: %08x\n", be32_to_cpu(blob->version));

	if (be32_to_cpu(blob->magic) != OF_DT_HEADER) {
		pr_err("Invalid device tree blob header\n");
		return;
	}

	/* First pass, scan for size */
	start = 0;
	size = (unsigned long)unflatten_dt_node(blob, 0, &start, NULL, NULL, 0);
	size = ALIGN(size, 4);

	pr_debug("  size is %lx, allocating...\n", size);

	/* Allocate memory for the expanded device tree */
	mem = dt_alloc(size + 4, __alignof__(struct device_node));
	memset(mem, 0, size);

	*(__be32 *)(mem + size) = cpu_to_be32(0xdeadbeef);

	pr_debug("  unflattening %p...\n", mem);

	/* Second pass, do actual unflattening */
	start = 0;
	unflatten_dt_node(blob, mem, &start, NULL, &allnextp, 0);
	if (be32_to_cpup(mem + size) != 0xdeadbeef)
		pr_warning("End of tree marker overwritten: %08x\n",
			   be32_to_cpup(mem + size));
	*allnextp = NULL;

	pr_debug(" <- unflatten_device_tree()\n");
}

static void *kernel_tree_alloc(u64 size, u64 align)
{
	return kzalloc(size, GFP_KERNEL);
}

/**
 * of_fdt_unflatten_tree - create tree of device_nodes from flat blob
 *
 * unflattens the device-tree passed by the firmware, creating the
 * tree of struct device_node. It also fills the "name" and "type"
 * pointers of the nodes so the normal device-tree walking functions
 * can be used.
 */
void of_fdt_unflatten_tree(unsigned long *blob,
			struct device_node **mynodes)
{
	struct boot_param_header *device_tree =
		(struct boot_param_header *)blob;
	__unflatten_device_tree(device_tree, mynodes, &kernel_tree_alloc);
}
EXPORT_SYMBOL_GPL(of_fdt_unflatten_tree);

/* Everything below here references initial_boot_params directly. */
int __initdata dt_root_addr_cells;
int __initdata dt_root_size_cells;

struct boot_param_header *initial_boot_params;

#ifdef CONFIG_OF_EARLY_FLATTREE

/**
 * res_mem_reserve_reg() - reserve all memory described in 'reg' property
 */
static int __init __reserved_mem_reserve_reg(unsigned long node,
					     const char *uname)
{
	int t_len = (dt_root_addr_cells + dt_root_size_cells) * sizeof(__be32);
	phys_addr_t base, size;
<<<<<<< HEAD
	unsigned long len;
	__be32 *prop;
=======
	int len;
	const __be32 *prop;
>>>>>>> 21d7f14b
	int nomap, first = 1;

	prop = of_get_flat_dt_prop(node, "reg", &len);
	if (!prop)
		return -ENOENT;

	if (len && len % t_len != 0) {
		pr_err("Reserved memory: invalid reg property in '%s', skipping node.\n",
		       uname);
		return -EINVAL;
	}

	nomap = of_get_flat_dt_prop(node, "no-map", NULL) != NULL;

	while (len >= t_len) {
		base = dt_mem_next_cell(dt_root_addr_cells, &prop);
		size = dt_mem_next_cell(dt_root_size_cells, &prop);

		if (base && size &&
		    early_init_dt_reserve_memory_arch(base, size, nomap) == 0)
			pr_debug("Reserved memory: reserved region for node '%s': base %pa, size %ld MiB\n",
				uname, &base, (unsigned long)size / SZ_1M);
		else
			pr_info("Reserved memory: failed to reserve memory for node '%s': base %pa, size %ld MiB\n",
				uname, &base, (unsigned long)size / SZ_1M);

		len -= t_len;
		if (first) {
			fdt_reserved_mem_save_node(node, uname, base, size);
			first = 0;
		}
	}
	return 0;
}

/**
 * __reserved_mem_check_root() - check if #size-cells, #address-cells provided
 * in /reserved-memory matches the values supported by the current implementation,
 * also check if ranges property has been provided
 */
static int __init __reserved_mem_check_root(unsigned long node)
{
<<<<<<< HEAD
	__be32 *prop;
=======
	const __be32 *prop;
>>>>>>> 21d7f14b

	prop = of_get_flat_dt_prop(node, "#size-cells", NULL);
	if (!prop || be32_to_cpup(prop) != dt_root_size_cells)
		return -EINVAL;

	prop = of_get_flat_dt_prop(node, "#address-cells", NULL);
	if (!prop || be32_to_cpup(prop) != dt_root_addr_cells)
		return -EINVAL;

	prop = of_get_flat_dt_prop(node, "ranges", NULL);
	if (!prop)
		return -EINVAL;
	return 0;
}

/**
 * fdt_scan_reserved_mem() - scan a single FDT node for reserved memory
 */
static int __init __fdt_scan_reserved_mem(unsigned long node, const char *uname,
					  int depth, void *data)
{
	static int found;
	const char *status;
	int err;

	if (!found && depth == 1 && strcmp(uname, "reserved-memory") == 0) {
		if (__reserved_mem_check_root(node) != 0) {
			pr_err("Reserved memory: unsupported node format, ignoring\n");
			/* break scan */
			return 1;
		}
		found = 1;
		/* scan next node */
		return 0;
	} else if (!found) {
		/* scan next node */
		return 0;
	} else if (found && depth < 2) {
		/* scanning of /reserved-memory has been finished */
		return 1;
	}

	status = of_get_flat_dt_prop(node, "status", NULL);
	if (status && strcmp(status, "okay") != 0 && strcmp(status, "ok") != 0)
		return 0;

	err = __reserved_mem_reserve_reg(node, uname);
	if (err == -ENOENT && of_get_flat_dt_prop(node, "size", NULL))
		fdt_reserved_mem_save_node(node, uname, 0, 0);

	/* scan next node */
	return 0;
}

/**
 * early_init_fdt_scan_reserved_mem() - create reserved memory regions
 *
 * This function grabs memory from early allocator for device exclusive use
 * defined in device tree structures. It should be called by arch specific code
 * once the early allocator (i.e. memblock) has been fully activated.
 */
void __init early_init_fdt_scan_reserved_mem(void)
{
	if (!initial_boot_params)
		return;

	of_scan_flat_dt(__fdt_scan_reserved_mem, NULL);
	fdt_init_reserved_mem();
}

/**
 * of_scan_flat_dt - scan flattened tree blob and call callback on each.
 * @it: callback function
 * @data: context data pointer
 *
 * This function is used to scan the flattened device-tree, it is
 * used to extract the memory information at boot before we can
 * unflatten the tree
 */
int __init of_scan_flat_dt(int (*it)(unsigned long node,
				     const char *uname, int depth,
				     void *data),
			   void *data)
{
	const void *blob = initial_boot_params;
	const char *pathp;
	int offset, rc = 0, depth = -1;

        for (offset = fdt_next_node(blob, -1, &depth);
             offset >= 0 && depth >= 0 && !rc;
             offset = fdt_next_node(blob, offset, &depth)) {

		pathp = fdt_get_name(blob, offset, NULL);
		if (*pathp == '/')
			pathp = kbasename(pathp);
		rc = it(offset, pathp, depth, data);
	}
	return rc;
}

/**
 * of_get_flat_dt_root - find the root node in the flat blob
 */
unsigned long __init of_get_flat_dt_root(void)
{
	return 0;
}

/**
 * of_get_flat_dt_prop - Given a node in the flat blob, return the property ptr
 *
 * This function can be used within scan_flattened_dt callback to get
 * access to properties
 */
const void *__init of_get_flat_dt_prop(unsigned long node, const char *name,
				       int *size)
{
	return fdt_getprop(initial_boot_params, node, name, size);
}

/**
 * of_flat_dt_is_compatible - Return true if given node has compat in compatible list
 * @node: node to test
 * @compat: compatible string to compare with compatible list.
 */
int __init of_flat_dt_is_compatible(unsigned long node, const char *compat)
{
	return of_fdt_is_compatible(initial_boot_params, node, compat);
}

/**
 * of_flat_dt_match - Return true if node matches a list of compatible values
 */
int __init of_flat_dt_match(unsigned long node, const char *const *compat)
{
	return of_fdt_match(initial_boot_params, node, compat);
}

struct fdt_scan_status {
	const char *name;
	int namelen;
	int depth;
	int found;
	int (*iterator)(unsigned long node, const char *uname, int depth, void *data);
	void *data;
};

const char * __init of_flat_dt_get_machine_name(void)
{
	const char *name;
	unsigned long dt_root = of_get_flat_dt_root();

	name = of_get_flat_dt_prop(dt_root, "model", NULL);
	if (!name)
		name = of_get_flat_dt_prop(dt_root, "compatible", NULL);
	return name;
}

/**
 * of_flat_dt_match_machine - Iterate match tables to find matching machine.
 *
 * @default_match: A machine specific ptr to return in case of no match.
 * @get_next_compat: callback function to return next compatible match table.
 *
 * Iterate through machine match tables to find the best match for the machine
 * compatible string in the FDT.
 */
const void * __init of_flat_dt_match_machine(const void *default_match,
		const void * (*get_next_compat)(const char * const**))
{
	const void *data = NULL;
	const void *best_data = default_match;
	const char *const *compat;
	unsigned long dt_root;
	unsigned int best_score = ~1, score = 0;

	dt_root = of_get_flat_dt_root();
	while ((data = get_next_compat(&compat))) {
		score = of_flat_dt_match(dt_root, compat);
		if (score > 0 && score < best_score) {
			best_data = data;
			best_score = score;
		}
	}
	if (!best_data) {
		const char *prop;
		int size;

		pr_err("\n unrecognized device tree list:\n[ ");

		prop = of_get_flat_dt_prop(dt_root, "compatible", &size);
		if (prop) {
			while (size > 0) {
				printk("'%s' ", prop);
				size -= strlen(prop) + 1;
				prop += strlen(prop) + 1;
			}
		}
		printk("]\n\n");
		return NULL;
	}

	pr_info("Machine model: %s\n", of_flat_dt_get_machine_name());

	return best_data;
}

#ifdef CONFIG_BLK_DEV_INITRD
/**
 * early_init_dt_check_for_initrd - Decode initrd location from flat tree
 * @node: reference to node containing initrd location ('chosen')
 */
static void __init early_init_dt_check_for_initrd(unsigned long node)
{
	u64 start, end;
	int len;
	const __be32 *prop;

	pr_debug("Looking for initrd properties... ");

	prop = of_get_flat_dt_prop(node, "linux,initrd-start", &len);
	if (!prop)
		return;
	start = of_read_number(prop, len/4);

	prop = of_get_flat_dt_prop(node, "linux,initrd-end", &len);
	if (!prop)
		return;
	end = of_read_number(prop, len/4);

	initrd_start = (unsigned long)__va(start);
	initrd_end = (unsigned long)__va(end);
	initrd_below_start_ok = 1;

	pr_debug("initrd_start=0x%llx  initrd_end=0x%llx\n",
		 (unsigned long long)start, (unsigned long long)end);
}
#else
static inline void early_init_dt_check_for_initrd(unsigned long node)
{
}
#endif /* CONFIG_BLK_DEV_INITRD */

/**
 * early_init_dt_scan_root - fetch the top level address and size cells
 */
int __init early_init_dt_scan_root(unsigned long node, const char *uname,
				   int depth, void *data)
{
	const __be32 *prop;

	if (depth != 0)
		return 0;

	dt_root_size_cells = OF_ROOT_NODE_SIZE_CELLS_DEFAULT;
	dt_root_addr_cells = OF_ROOT_NODE_ADDR_CELLS_DEFAULT;

	prop = of_get_flat_dt_prop(node, "#size-cells", NULL);
	if (prop)
		dt_root_size_cells = be32_to_cpup(prop);
	pr_debug("dt_root_size_cells = %x\n", dt_root_size_cells);

	prop = of_get_flat_dt_prop(node, "#address-cells", NULL);
	if (prop)
		dt_root_addr_cells = be32_to_cpup(prop);
	pr_debug("dt_root_addr_cells = %x\n", dt_root_addr_cells);

	/* break now */
	return 1;
}

u64 __init dt_mem_next_cell(int s, const __be32 **cellp)
{
	const __be32 *p = *cellp;

	*cellp = p + s;
	return of_read_number(p, s);
}

/**
 * early_init_dt_scan_memory - Look for an parse memory nodes
 */
int __init early_init_dt_scan_memory(unsigned long node, const char *uname,
				     int depth, void *data)
{
	const char *type = of_get_flat_dt_prop(node, "device_type", NULL);
	const __be32 *reg, *endp;
	int l;

	/* We are scanning "memory" nodes only */
	if (type == NULL) {
		/*
		 * The longtrail doesn't have a device_type on the
		 * /memory node, so look for the node called /memory@0.
		 */
		if (depth != 1 || strcmp(uname, "memory@0") != 0)
			return 0;
	} else if (strcmp(type, "memory") != 0)
		return 0;

	reg = of_get_flat_dt_prop(node, "linux,usable-memory", &l);
	if (reg == NULL)
		reg = of_get_flat_dt_prop(node, "reg", &l);
	if (reg == NULL)
		return 0;

	endp = reg + (l / sizeof(__be32));

	pr_debug("memory scan node %s, reg size %d, data: %x %x %x %x,\n",
	    uname, l, reg[0], reg[1], reg[2], reg[3]);

	while ((endp - reg) >= (dt_root_addr_cells + dt_root_size_cells)) {
		u64 base, size;

		base = dt_mem_next_cell(dt_root_addr_cells, &reg);
		size = dt_mem_next_cell(dt_root_size_cells, &reg);

		if (size == 0)
			continue;
		pr_debug(" - %llx ,  %llx\n", (unsigned long long)base,
		    (unsigned long long)size);

		early_init_dt_add_memory_arch(base, size);
	}

	return 0;
}

int __init early_init_dt_scan_chosen(unsigned long node, const char *uname,
				     int depth, void *data)
{
	int l;
	const char *p;

	pr_debug("search \"chosen\", depth: %d, uname: %s\n", depth, uname);

	if (depth != 1 || !data ||
	    (strcmp(uname, "chosen") != 0 && strcmp(uname, "chosen@0") != 0))
		return 0;

	early_init_dt_check_for_initrd(node);

	/* Retrieve command line */
	p = of_get_flat_dt_prop(node, "bootargs", &l);
	if (p != NULL && l > 0)
		strlcpy(data, p, min((int)l, COMMAND_LINE_SIZE));

	/*
	 * CONFIG_CMDLINE is meant to be a default in case nothing else
	 * managed to set the command line, unless CONFIG_CMDLINE_FORCE
	 * is set in which case we override whatever was found earlier.
	 */
#ifdef CONFIG_CMDLINE
#ifndef CONFIG_CMDLINE_FORCE
	if (!((char *)data)[0])
#endif
		strlcpy(data, CONFIG_CMDLINE, COMMAND_LINE_SIZE);
#endif /* CONFIG_CMDLINE */

	pr_debug("Command line is: %s\n", (char*)data);

	/* break now */
	return 1;
}

#ifdef CONFIG_HAVE_MEMBLOCK
void __init __weak early_init_dt_add_memory_arch(u64 base, u64 size)
{
	const u64 phys_offset = __pa(PAGE_OFFSET);
	base &= PAGE_MASK;
	size &= PAGE_MASK;
	if (base + size < phys_offset) {
		pr_warning("Ignoring memory block 0x%llx - 0x%llx\n",
			   base, base + size);
		return;
	}
	if (base < phys_offset) {
		pr_warning("Ignoring memory range 0x%llx - 0x%llx\n",
			   base, phys_offset);
		size -= phys_offset - base;
		base = phys_offset;
	}
	memblock_add(base, size);
}

int __init __weak early_init_dt_reserve_memory_arch(phys_addr_t base,
					phys_addr_t size, bool nomap)
{
	if (memblock_is_region_reserved(base, size))
		return -EBUSY;
	if (nomap)
		return memblock_remove(base, size);
	return memblock_reserve(base, size);
}

/*
 * called from unflatten_device_tree() to bootstrap devicetree itself
 * Architectures can override this definition if memblock isn't used
 */
void * __init __weak early_init_dt_alloc_memory_arch(u64 size, u64 align)
{
	return __va(memblock_alloc(size, align));
}
#else
int __init __weak early_init_dt_reserve_memory_arch(phys_addr_t base,
					phys_addr_t size, bool nomap)
{
	pr_err("Reserved memory not supported, ignoring range 0x%llx - 0x%llx%s\n",
		  base, size, nomap ? " (nomap)" : "");
	return -ENOSYS;
}
#endif

bool __init early_init_dt_scan(void *params)
{
	if (!params)
		return false;

	/* Setup flat device-tree pointer */
	initial_boot_params = params;

	/* check device tree validity */
	if (be32_to_cpu(initial_boot_params->magic) != OF_DT_HEADER) {
		initial_boot_params = NULL;
		return false;
	}

	/* Retrieve various information from the /chosen node */
	of_scan_flat_dt(early_init_dt_scan_chosen, boot_command_line);

	/* Initialize {size,address}-cells info */
	of_scan_flat_dt(early_init_dt_scan_root, NULL);

	/* Setup memory, calling early_init_dt_add_memory_arch */
	of_scan_flat_dt(early_init_dt_scan_memory, NULL);

	return true;
}

/**
 * unflatten_device_tree - create tree of device_nodes from flat blob
 *
 * unflattens the device-tree passed by the firmware, creating the
 * tree of struct device_node. It also fills the "name" and "type"
 * pointers of the nodes so the normal device-tree walking functions
 * can be used.
 */
void __init unflatten_device_tree(void)
{
	__unflatten_device_tree(initial_boot_params, &of_allnodes,
				early_init_dt_alloc_memory_arch);

	/* Get pointer to "/chosen" and "/aliases" nodes for use everywhere */
	of_alias_scan(early_init_dt_alloc_memory_arch);
}

/**
 * unflatten_and_copy_device_tree - copy and create tree of device_nodes from flat blob
 *
 * Copies and unflattens the device-tree passed by the firmware, creating the
 * tree of struct device_node. It also fills the "name" and "type"
 * pointers of the nodes so the normal device-tree walking functions
 * can be used. This should only be used when the FDT memory has not been
 * reserved such is the case when the FDT is built-in to the kernel init
 * section. If the FDT memory is reserved already then unflatten_device_tree
 * should be used instead.
 */
void __init unflatten_and_copy_device_tree(void)
{
	int size;
	void *dt;

	if (!initial_boot_params) {
		pr_warn("No valid device tree found, continuing without\n");
		return;
	}

	size = __be32_to_cpu(initial_boot_params->totalsize);
	dt = early_init_dt_alloc_memory_arch(size,
		__alignof__(struct boot_param_header));

	if (dt) {
		memcpy(dt, initial_boot_params, size);
		initial_boot_params = dt;
	}
	unflatten_device_tree();
}

#endif /* CONFIG_OF_EARLY_FLATTREE */<|MERGE_RESOLUTION|>--- conflicted
+++ resolved
@@ -20,7 +20,6 @@
 #include <linux/string.h>
 #include <linux/errno.h>
 #include <linux/slab.h>
-#include <linux/libfdt.h>
 
 #include <asm/setup.h>  /* for COMMAND_LINE_SIZE */
 #ifdef CONFIG_PPC
@@ -28,6 +27,54 @@
 #endif /* CONFIG_PPC */
 
 #include <asm/page.h>
+
+char *of_fdt_get_string(struct boot_param_header *blob, u32 offset)
+{
+	return ((char *)blob) +
+		be32_to_cpu(blob->off_dt_strings) + offset;
+}
+
+/**
+ * of_fdt_get_property - Given a node in the given flat blob, return
+ * the property ptr
+ */
+void *of_fdt_get_property(struct boot_param_header *blob,
+		       unsigned long node, const char *name,
+		       unsigned long *size)
+{
+	unsigned long p = node;
+
+	do {
+		u32 tag = be32_to_cpup((__be32 *)p);
+		u32 sz, noff;
+		const char *nstr;
+
+		p += 4;
+		if (tag == OF_DT_NOP)
+			continue;
+		if (tag != OF_DT_PROP)
+			return NULL;
+
+		sz = be32_to_cpup((__be32 *)p);
+		noff = be32_to_cpup((__be32 *)(p + 4));
+		p += 8;
+		if (be32_to_cpu(blob->version) < 0x10)
+			p = ALIGN(p, sz >= 8 ? 8 : 4);
+
+		nstr = of_fdt_get_string(blob, noff);
+		if (nstr == NULL) {
+			pr_warning("Can't find property index name !\n");
+			return NULL;
+		}
+		if (strcmp(name, nstr) == 0) {
+			if (size)
+				*size = sz;
+			return (void *)p;
+		}
+		p += sz;
+		p = ALIGN(p, 4);
+	} while (1);
+}
 
 /**
  * of_fdt_is_compatible - Return true if given node from the given blob has
@@ -43,10 +90,9 @@
 		      unsigned long node, const char *compat)
 {
 	const char *cp;
-	int cplen;
-	unsigned long l, score = 0;
-
-	cp = fdt_getprop(blob, node, "compatible", &cplen);
+	unsigned long cplen, l, score = 0;
+
+	cp = of_fdt_get_property(blob, node, "compatible", &cplen);
 	if (cp == NULL)
 		return 0;
 	while (cplen > 0) {
@@ -105,27 +151,28 @@
  */
 static void * unflatten_dt_node(struct boot_param_header *blob,
 				void *mem,
-				int *poffset,
+				void **p,
 				struct device_node *dad,
 				struct device_node ***allnextpp,
 				unsigned long fpsize)
 {
-	const __be32 *p;
 	struct device_node *np;
 	struct property *pp, **prev_pp = NULL;
-	const char *pathp;
+	char *pathp;
+	u32 tag;
 	unsigned int l, allocl;
-	static int depth = 0;
-	int old_depth;
-	int offset;
 	int has_name = 0;
 	int new_format = 0;
 
-	pathp = fdt_get_name(blob, *poffset, &l);
-	if (!pathp)
+	tag = be32_to_cpup(*p);
+	if (tag != OF_DT_BEGIN_NODE) {
+		pr_err("Weird tag at start of node: %x\n", tag);
 		return mem;
-
-	allocl = l++;
+	}
+	*p += 4;
+	pathp = *p;
+	l = allocl = strlen(pathp) + 1;
+	*p = PTR_ALIGN(*p + l, 4);
 
 	/* version 0x10 has a more compact unit name here instead of the full
 	 * path. we accumulate the full path size using "fpsize", we'll rebuild
@@ -143,7 +190,7 @@
 			fpsize = 1;
 			allocl = 2;
 			l = 1;
-			pathp = "";
+			*pathp = '\0';
 		} else {
 			/* account for '/' and path size minus terminal 0
 			 * already in 'l'
@@ -190,23 +237,32 @@
 		}
 	}
 	/* process properties */
-	for (offset = fdt_first_property_offset(blob, *poffset);
-	     (offset >= 0);
-	     (offset = fdt_next_property_offset(blob, offset))) {
-		const char *pname;
-		u32 sz;
-
-		if (!(p = fdt_getprop_by_offset(blob, offset, &pname, &sz))) {
-			offset = -FDT_ERR_INTERNAL;
+	while (1) {
+		u32 sz, noff;
+		char *pname;
+
+		tag = be32_to_cpup(*p);
+		if (tag == OF_DT_NOP) {
+			*p += 4;
+			continue;
+		}
+		if (tag != OF_DT_PROP)
 			break;
-		}
-
+		*p += 4;
+		sz = be32_to_cpup(*p);
+		noff = be32_to_cpup(*p + 4);
+		*p += 8;
+		if (be32_to_cpu(blob->version) < 0x10)
+			*p = PTR_ALIGN(*p, sz >= 8 ? 8 : 4);
+
+		pname = of_fdt_get_string(blob, noff);
 		if (pname == NULL) {
 			pr_info("Can't find property name in list !\n");
 			break;
 		}
 		if (strcmp(pname, "name") == 0)
 			has_name = 1;
+		l = strlen(pname) + 1;
 		pp = unflatten_dt_alloc(&mem, sizeof(struct property),
 					__alignof__(struct property));
 		if (allnextpp) {
@@ -218,25 +274,26 @@
 			if ((strcmp(pname, "phandle") == 0) ||
 			    (strcmp(pname, "linux,phandle") == 0)) {
 				if (np->phandle == 0)
-					np->phandle = be32_to_cpup(p);
+					np->phandle = be32_to_cpup((__be32*)*p);
 			}
 			/* And we process the "ibm,phandle" property
 			 * used in pSeries dynamic device tree
 			 * stuff */
 			if (strcmp(pname, "ibm,phandle") == 0)
-				np->phandle = be32_to_cpup(p);
-			pp->name = (char *)pname;
+				np->phandle = be32_to_cpup((__be32 *)*p);
+			pp->name = pname;
 			pp->length = sz;
-			pp->value = (__be32 *)p;
+			pp->value = *p;
 			*prev_pp = pp;
 			prev_pp = &pp->next;
 		}
+		*p = PTR_ALIGN((*p) + sz, 4);
 	}
 	/* with version 0x10 we may not have the name property, recreate
 	 * it here from the unit name if absent
 	 */
 	if (!has_name) {
-		const char *p1 = pathp, *ps = pathp, *pa = NULL;
+		char *p1 = pathp, *ps = pathp, *pa = NULL;
 		int sz;
 
 		while (*p1) {
@@ -273,18 +330,19 @@
 		if (!np->type)
 			np->type = "<NULL>";
 	}
-
-	old_depth = depth;
-	*poffset = fdt_next_node(blob, *poffset, &depth);
-	if (depth < 0)
-		depth = 0;
-	while (*poffset > 0 && depth > old_depth)
-		mem = unflatten_dt_node(blob, mem, poffset, np, allnextpp,
-					fpsize);
-
-	if (*poffset < 0 && *poffset != -FDT_ERR_NOTFOUND)
-		pr_err("unflatten: error %d processing FDT\n", *poffset);
-
+	while (tag == OF_DT_BEGIN_NODE || tag == OF_DT_NOP) {
+		if (tag == OF_DT_NOP)
+			*p += 4;
+		else
+			mem = unflatten_dt_node(blob, mem, p, np, allnextpp,
+						fpsize);
+		tag = be32_to_cpup(*p);
+	}
+	if (tag != OF_DT_END_NODE) {
+		pr_err("Weird tag at end of node: %x\n", tag);
+		return mem;
+	}
+	*p += 4;
 	return mem;
 }
 
@@ -305,8 +363,7 @@
 			     void * (*dt_alloc)(u64 size, u64 align))
 {
 	unsigned long size;
-	int start;
-	void *mem;
+	void *start, *mem;
 	struct device_node **allnextp = mynodes;
 
 	pr_debug(" -> unflatten_device_tree()\n");
@@ -327,7 +384,7 @@
 	}
 
 	/* First pass, scan for size */
-	start = 0;
+	start = ((void *)blob) + be32_to_cpu(blob->off_dt_struct);
 	size = (unsigned long)unflatten_dt_node(blob, 0, &start, NULL, NULL, 0);
 	size = ALIGN(size, 4);
 
@@ -342,8 +399,10 @@
 	pr_debug("  unflattening %p...\n", mem);
 
 	/* Second pass, do actual unflattening */
-	start = 0;
+	start = ((void *)blob) + be32_to_cpu(blob->off_dt_struct);
 	unflatten_dt_node(blob, mem, &start, NULL, &allnextp, 0);
+	if (be32_to_cpup(start) != OF_DT_END)
+		pr_warning("Weird tag at end of tree: %08x\n", be32_to_cpup(start));
 	if (be32_to_cpup(mem + size) != 0xdeadbeef)
 		pr_warning("End of tree marker overwritten: %08x\n",
 			   be32_to_cpup(mem + size));
@@ -390,13 +449,8 @@
 {
 	int t_len = (dt_root_addr_cells + dt_root_size_cells) * sizeof(__be32);
 	phys_addr_t base, size;
-<<<<<<< HEAD
 	unsigned long len;
 	__be32 *prop;
-=======
-	int len;
-	const __be32 *prop;
->>>>>>> 21d7f14b
 	int nomap, first = 1;
 
 	prop = of_get_flat_dt_prop(node, "reg", &len);
@@ -439,11 +493,7 @@
  */
 static int __init __reserved_mem_check_root(unsigned long node)
 {
-<<<<<<< HEAD
 	__be32 *prop;
-=======
-	const __be32 *prop;
->>>>>>> 21d7f14b
 
 	prop = of_get_flat_dt_prop(node, "#size-cells", NULL);
 	if (!prop || be32_to_cpup(prop) != dt_root_size_cells)
@@ -528,19 +578,47 @@
 				     void *data),
 			   void *data)
 {
-	const void *blob = initial_boot_params;
-	const char *pathp;
-	int offset, rc = 0, depth = -1;
-
-        for (offset = fdt_next_node(blob, -1, &depth);
-             offset >= 0 && depth >= 0 && !rc;
-             offset = fdt_next_node(blob, offset, &depth)) {
-
-		pathp = fdt_get_name(blob, offset, NULL);
+	unsigned long p = ((unsigned long)initial_boot_params) +
+		be32_to_cpu(initial_boot_params->off_dt_struct);
+	int rc = 0;
+	int depth = -1;
+
+	do {
+		u32 tag = be32_to_cpup((__be32 *)p);
+		const char *pathp;
+
+		p += 4;
+		if (tag == OF_DT_END_NODE) {
+			depth--;
+			continue;
+		}
+		if (tag == OF_DT_NOP)
+			continue;
+		if (tag == OF_DT_END)
+			break;
+		if (tag == OF_DT_PROP) {
+			u32 sz = be32_to_cpup((__be32 *)p);
+			p += 8;
+			if (be32_to_cpu(initial_boot_params->version) < 0x10)
+				p = ALIGN(p, sz >= 8 ? 8 : 4);
+			p += sz;
+			p = ALIGN(p, 4);
+			continue;
+		}
+		if (tag != OF_DT_BEGIN_NODE) {
+			pr_err("Invalid tag %x in flat device tree!\n", tag);
+			return -EINVAL;
+		}
+		depth++;
+		pathp = (char *)p;
+		p = ALIGN(p + strlen(pathp) + 1, 4);
 		if (*pathp == '/')
 			pathp = kbasename(pathp);
-		rc = it(offset, pathp, depth, data);
-	}
+		rc = it(p, pathp, depth, data);
+		if (rc != 0)
+			break;
+	} while (1);
+
 	return rc;
 }
 
@@ -549,7 +627,14 @@
  */
 unsigned long __init of_get_flat_dt_root(void)
 {
-	return 0;
+	unsigned long p = ((unsigned long)initial_boot_params) +
+		be32_to_cpu(initial_boot_params->off_dt_struct);
+
+	while (be32_to_cpup((__be32 *)p) == OF_DT_NOP)
+		p += 4;
+	BUG_ON(be32_to_cpup((__be32 *)p) != OF_DT_BEGIN_NODE);
+	p += 4;
+	return ALIGN(p + strlen((char *)p) + 1, 4);
 }
 
 /**
@@ -558,10 +643,10 @@
  * This function can be used within scan_flattened_dt callback to get
  * access to properties
  */
-const void *__init of_get_flat_dt_prop(unsigned long node, const char *name,
-				       int *size)
-{
-	return fdt_getprop(initial_boot_params, node, name, size);
+void *__init of_get_flat_dt_prop(unsigned long node, const char *name,
+				 unsigned long *size)
+{
+	return of_fdt_get_property(initial_boot_params, node, name, size);
 }
 
 /**
@@ -591,6 +676,73 @@
 	void *data;
 };
 
+/**
+ * fdt_scan_node_by_path - iterator for of_scan_flat_dt_by_path function
+ */
+static int __init fdt_scan_node_by_path(unsigned long node, const char *uname,
+					int depth, void *data)
+{
+	struct fdt_scan_status *st = data;
+
+	/*
+	 * if scan at the requested fdt node has been completed,
+	 * return -ENXIO to abort further scanning
+	 */
+	if (depth <= st->depth)
+		return -ENXIO;
+
+	/* requested fdt node has been found, so call iterator function */
+	if (st->found)
+		return st->iterator(node, uname, depth, st->data);
+
+	/* check if scanning automata is entering next level of fdt nodes */
+	if (depth == st->depth + 1 &&
+	    strncmp(st->name, uname, st->namelen) == 0 &&
+	    uname[st->namelen] == 0) {
+		st->depth += 1;
+		if (st->name[st->namelen] == 0) {
+			st->found = 1;
+		} else {
+			const char *next = st->name + st->namelen + 1;
+			st->name = next;
+			st->namelen = strcspn(next, "/");
+		}
+		return 0;
+	}
+
+	/* scan next fdt node */
+	return 0;
+}
+
+/**
+ * of_scan_flat_dt_by_path - scan flattened tree blob and call callback on each
+ *			     child of the given path.
+ * @path: path to start searching for children
+ * @it: callback function
+ * @data: context data pointer
+ *
+ * This function is used to scan the flattened device-tree starting from the
+ * node given by path. It is used to extract information (like reserved
+ * memory), which is required on ealy boot before we can unflatten the tree.
+ */
+int __init of_scan_flat_dt_by_path(const char *path,
+	int (*it)(unsigned long node, const char *name, int depth, void *data),
+	void *data)
+{
+	struct fdt_scan_status st = {path, 0, -1, 0, it, data};
+	int ret = 0;
+
+	if (initial_boot_params)
+                ret = of_scan_flat_dt(fdt_scan_node_by_path, &st);
+
+	if (!st.found)
+		return -ENOENT;
+	else if (ret == -ENXIO)	/* scan has been completed */
+		return 0;
+	else
+		return ret;
+}
+
 const char * __init of_flat_dt_get_machine_name(void)
 {
 	const char *name;
@@ -630,7 +782,7 @@
 	}
 	if (!best_data) {
 		const char *prop;
-		int size;
+		long size;
 
 		pr_err("\n unrecognized device tree list:\n[ ");
 
@@ -659,8 +811,8 @@
 static void __init early_init_dt_check_for_initrd(unsigned long node)
 {
 	u64 start, end;
-	int len;
-	const __be32 *prop;
+	unsigned long len;
+	__be32 *prop;
 
 	pr_debug("Looking for initrd properties... ");
 
@@ -693,7 +845,7 @@
 int __init early_init_dt_scan_root(unsigned long node, const char *uname,
 				   int depth, void *data)
 {
-	const __be32 *prop;
+	__be32 *prop;
 
 	if (depth != 0)
 		return 0;
@@ -715,9 +867,9 @@
 	return 1;
 }
 
-u64 __init dt_mem_next_cell(int s, const __be32 **cellp)
-{
-	const __be32 *p = *cellp;
+u64 __init dt_mem_next_cell(int s, __be32 **cellp)
+{
+	__be32 *p = *cellp;
 
 	*cellp = p + s;
 	return of_read_number(p, s);
@@ -729,9 +881,9 @@
 int __init early_init_dt_scan_memory(unsigned long node, const char *uname,
 				     int depth, void *data)
 {
-	const char *type = of_get_flat_dt_prop(node, "device_type", NULL);
-	const __be32 *reg, *endp;
-	int l;
+	char *type = of_get_flat_dt_prop(node, "device_type", NULL);
+	__be32 *reg, *endp;
+	unsigned long l;
 
 	/* We are scanning "memory" nodes only */
 	if (type == NULL) {
@@ -752,7 +904,7 @@
 
 	endp = reg + (l / sizeof(__be32));
 
-	pr_debug("memory scan node %s, reg size %d, data: %x %x %x %x,\n",
+	pr_debug("memory scan node %s, reg size %ld, data: %x %x %x %x,\n",
 	    uname, l, reg[0], reg[1], reg[2], reg[3]);
 
 	while ((endp - reg) >= (dt_root_addr_cells + dt_root_size_cells)) {
@@ -775,8 +927,8 @@
 int __init early_init_dt_scan_chosen(unsigned long node, const char *uname,
 				     int depth, void *data)
 {
-	int l;
-	const char *p;
+	unsigned long l;
+	char *p;
 
 	pr_debug("search \"chosen\", depth: %d, uname: %s\n", depth, uname);
 
