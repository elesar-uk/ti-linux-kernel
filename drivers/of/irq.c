--- conflicted
+++ resolved
@@ -25,14 +25,6 @@
 #include <linux/of_irq.h>
 #include <linux/string.h>
 #include <linux/slab.h>
-<<<<<<< HEAD
-
-/* For archs that don't support NO_IRQ (such as x86), provide a dummy value */
-#ifndef NO_IRQ
-#define NO_IRQ 0
-#endif
-=======
->>>>>>> dcd6c922
 
 /**
  * irq_of_parse_and_map - Parse and map an interrupt into linux virq space
@@ -63,27 +55,27 @@
  */
 struct device_node *of_irq_find_parent(struct device_node *child)
 {
-	struct device_node *p, *c = child;
+	struct device_node *p;
 	const __be32 *parp;
 
-	if (!of_node_get(c))
+	if (!of_node_get(child))
 		return NULL;
 
 	do {
-		parp = of_get_property(c, "interrupt-parent", NULL);
+		parp = of_get_property(child, "interrupt-parent", NULL);
 		if (parp == NULL)
-			p = of_get_parent(c);
+			p = of_get_parent(child);
 		else {
 			if (of_irq_workarounds & OF_IMAP_NO_PHANDLE)
 				p = of_node_get(of_irq_dflt_pic);
 			else
 				p = of_find_node_by_phandle(be32_to_cpup(parp));
 		}
-		of_node_put(c);
-		c = p;
+		of_node_put(child);
+		child = p;
 	} while (p && of_get_property(p, "#interrupt-cells", NULL) == NULL);
 
-	return (p == child) ? NULL : p;
+	return p;
 }
 
 /**
@@ -436,11 +428,8 @@
 
 		desc->dev = np;
 		desc->interrupt_parent = of_irq_find_parent(np);
-<<<<<<< HEAD
-=======
 		if (desc->interrupt_parent == np)
 			desc->interrupt_parent = NULL;
->>>>>>> dcd6c922
 		list_add_tail(&desc->list, &intc_desc_list);
 	}
 
