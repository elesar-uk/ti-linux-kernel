/*
 * Blackfin On-Chip Real Time Clock Driver
 *  Supports BF51x/BF52x/BF53[123]/BF53[467]/BF54x
 *
 * Copyright 2004-2010 Analog Devices Inc.
 *
 * Enter bugs at http://blackfin.uclinux.org/
 *
 * Licensed under the GPL-2 or later.
 */

/* The biggest issue we deal with in this driver is that register writes are
 * synced to the RTC frequency of 1Hz.  So if you write to a register and
 * attempt to write again before the first write has completed, the new write
 * is simply discarded.  This can easily be troublesome if userspace disables
 * one event (say periodic) and then right after enables an event (say alarm).
 * Since all events are maintained in the same interrupt mask register, if
 * we wrote to it to disable the first event and then wrote to it again to
 * enable the second event, that second event would not be enabled as the
 * write would be discarded and things quickly fall apart.
 *
 * To keep this delay from significantly degrading performance (we, in theory,
 * would have to sleep for up to 1 second everytime we wanted to write a
 * register), we only check the write pending status before we start to issue
 * a new write.  We bank on the idea that it doesnt matter when the sync
 * happens so long as we don't attempt another write before it does.  The only
 * time userspace would take this penalty is when they try and do multiple
 * operations right after another ... but in this case, they need to take the
 * sync penalty, so we should be OK.
 *
 * Also note that the RTC_ISTAT register does not suffer this penalty; its
 * writes to clear status registers complete immediately.
 */

/* It may seem odd that there is no SWCNT code in here (which would be exposed
 * via the periodic interrupt event, or PIE).  Since the Blackfin RTC peripheral
 * runs in units of seconds (N/HZ) but the Linux framework runs in units of HZ
 * (2^N HZ), there is no point in keeping code that only provides 1 HZ PIEs.
 * The same exact behavior can be accomplished by using the update interrupt
 * event (UIE).  Maybe down the line the RTC peripheral will suck less in which
 * case we can re-introduce PIE support.
 */

#include <linux/bcd.h>
#include <linux/completion.h>
#include <linux/delay.h>
#include <linux/init.h>
#include <linux/interrupt.h>
#include <linux/kernel.h>
#include <linux/module.h>
#include <linux/platform_device.h>
#include <linux/rtc.h>
#include <linux/seq_file.h>
#include <linux/slab.h>

#include <asm/blackfin.h>

#define dev_dbg_stamp(dev) dev_dbg(dev, "%s:%i: here i am\n", __func__, __LINE__)

struct bfin_rtc {
	struct rtc_device *rtc_dev;
	struct rtc_time rtc_alarm;
	u16 rtc_wrote_regs;
};

/* Bit values for the ISTAT / ICTL registers */
#define RTC_ISTAT_WRITE_COMPLETE  0x8000
#define RTC_ISTAT_WRITE_PENDING   0x4000
#define RTC_ISTAT_ALARM_DAY       0x0040
#define RTC_ISTAT_24HR            0x0020
#define RTC_ISTAT_HOUR            0x0010
#define RTC_ISTAT_MIN             0x0008
#define RTC_ISTAT_SEC             0x0004
#define RTC_ISTAT_ALARM           0x0002
#define RTC_ISTAT_STOPWATCH       0x0001

/* Shift values for RTC_STAT register */
#define DAY_BITS_OFF    17
#define HOUR_BITS_OFF   12
#define MIN_BITS_OFF    6
#define SEC_BITS_OFF    0

/* Some helper functions to convert between the common RTC notion of time
 * and the internal Blackfin notion that is encoded in 32bits.
 */
static inline u32 rtc_time_to_bfin(unsigned long now)
{
	u32 sec  = (now % 60);
	u32 min  = (now % (60 * 60)) / 60;
	u32 hour = (now % (60 * 60 * 24)) / (60 * 60);
	u32 days = (now / (60 * 60 * 24));
	return (sec  << SEC_BITS_OFF) +
	       (min  << MIN_BITS_OFF) +
	       (hour << HOUR_BITS_OFF) +
	       (days << DAY_BITS_OFF);
}
static inline unsigned long rtc_bfin_to_time(u32 rtc_bfin)
{
	return (((rtc_bfin >> SEC_BITS_OFF)  & 0x003F)) +
	       (((rtc_bfin >> MIN_BITS_OFF)  & 0x003F) * 60) +
	       (((rtc_bfin >> HOUR_BITS_OFF) & 0x001F) * 60 * 60) +
	       (((rtc_bfin >> DAY_BITS_OFF)  & 0x7FFF) * 60 * 60 * 24);
}
static inline void rtc_bfin_to_tm(u32 rtc_bfin, struct rtc_time *tm)
{
	rtc_time_to_tm(rtc_bfin_to_time(rtc_bfin), tm);
}

/**
 *	bfin_rtc_sync_pending - make sure pending writes have complete
 *
 * Wait for the previous write to a RTC register to complete.
 * Unfortunately, we can't sleep here as that introduces a race condition when
 * turning on interrupt events.  Consider this:
 *  - process sets alarm
 *  - process enables alarm
 *  - process sleeps while waiting for rtc write to sync
 *  - interrupt fires while process is sleeping
 *  - interrupt acks the event by writing to ISTAT
 *  - interrupt sets the WRITE PENDING bit
 *  - interrupt handler finishes
 *  - process wakes up, sees WRITE PENDING bit set, goes to sleep
 *  - interrupt fires while process is sleeping
 * If anyone can point out the obvious solution here, i'm listening :).  This
 * shouldn't be an issue on an SMP or preempt system as this function should
 * only be called with the rtc lock held.
 *
 * Other options:
 *  - disable PREN so the sync happens at 32.768kHZ ... but this changes the
 *    inc rate for all RTC registers from 1HZ to 32.768kHZ ...
 *  - use the write complete IRQ
 */
/*
static void bfin_rtc_sync_pending_polled(void)
{
	while (!(bfin_read_RTC_ISTAT() & RTC_ISTAT_WRITE_COMPLETE))
		if (!(bfin_read_RTC_ISTAT() & RTC_ISTAT_WRITE_PENDING))
			break;
	bfin_write_RTC_ISTAT(RTC_ISTAT_WRITE_COMPLETE);
}
*/
static DECLARE_COMPLETION(bfin_write_complete);
static void bfin_rtc_sync_pending(struct device *dev)
{
	dev_dbg_stamp(dev);
	while (bfin_read_RTC_ISTAT() & RTC_ISTAT_WRITE_PENDING)
		wait_for_completion_timeout(&bfin_write_complete, HZ * 5);
	dev_dbg_stamp(dev);
}

/**
 *	bfin_rtc_reset - set RTC to sane/known state
 *
 * Initialize the RTC.  Enable pre-scaler to scale RTC clock
 * to 1Hz and clear interrupt/status registers.
 */
static void bfin_rtc_reset(struct device *dev, u16 rtc_ictl)
{
	struct bfin_rtc *rtc = dev_get_drvdata(dev);
	dev_dbg_stamp(dev);
	bfin_rtc_sync_pending(dev);
	bfin_write_RTC_PREN(0x1);
	bfin_write_RTC_ICTL(rtc_ictl);
	bfin_write_RTC_ALARM(0);
	bfin_write_RTC_ISTAT(0xFFFF);
	rtc->rtc_wrote_regs = 0;
}

/**
 *	bfin_rtc_interrupt - handle interrupt from RTC
 *
 * Since we handle all RTC events here, we have to make sure the requested
 * interrupt is enabled (in RTC_ICTL) as the event status register (RTC_ISTAT)
 * always gets updated regardless of the interrupt being enabled.  So when one
 * even we care about (e.g. stopwatch) goes off, we don't want to turn around
 * and say that other events have happened as well (e.g. second).  We do not
 * have to worry about pending writes to the RTC_ICTL register as interrupts
 * only fire if they are enabled in the RTC_ICTL register.
 */
static irqreturn_t bfin_rtc_interrupt(int irq, void *dev_id)
{
	struct device *dev = dev_id;
	struct bfin_rtc *rtc = dev_get_drvdata(dev);
	unsigned long events = 0;
	bool write_complete = false;
	u16 rtc_istat, rtc_istat_clear, rtc_ictl, bits;

	dev_dbg_stamp(dev);

	rtc_istat = bfin_read_RTC_ISTAT();
	rtc_ictl = bfin_read_RTC_ICTL();
	rtc_istat_clear = 0;

	bits = RTC_ISTAT_WRITE_COMPLETE;
	if (rtc_istat & bits) {
		rtc_istat_clear |= bits;
		write_complete = true;
		complete(&bfin_write_complete);
	}

	bits = (RTC_ISTAT_ALARM | RTC_ISTAT_ALARM_DAY);
	if (rtc_ictl & bits) {
		if (rtc_istat & bits) {
			rtc_istat_clear |= bits;
			events |= RTC_AF | RTC_IRQF;
		}
	}

	bits = RTC_ISTAT_SEC;
	if (rtc_ictl & bits) {
		if (rtc_istat & bits) {
			rtc_istat_clear |= bits;
			events |= RTC_UF | RTC_IRQF;
		}
	}

	if (events)
		rtc_update_irq(rtc->rtc_dev, 1, events);

	if (write_complete || events) {
		bfin_write_RTC_ISTAT(rtc_istat_clear);
		return IRQ_HANDLED;
	} else
		return IRQ_NONE;
}

static void bfin_rtc_int_set(u16 rtc_int)
{
	bfin_write_RTC_ISTAT(rtc_int);
	bfin_write_RTC_ICTL(bfin_read_RTC_ICTL() | rtc_int);
}
static void bfin_rtc_int_clear(u16 rtc_int)
{
	bfin_write_RTC_ICTL(bfin_read_RTC_ICTL() & rtc_int);
}
static void bfin_rtc_int_set_alarm(struct bfin_rtc *rtc)
{
	/* Blackfin has different bits for whether the alarm is
	 * more than 24 hours away.
	 */
	bfin_rtc_int_set(rtc->rtc_alarm.tm_yday == -1 ? RTC_ISTAT_ALARM : RTC_ISTAT_ALARM_DAY);
}

static int bfin_rtc_alarm_irq_enable(struct device *dev, unsigned int enabled)
{
	struct bfin_rtc *rtc = dev_get_drvdata(dev);

	dev_dbg_stamp(dev);
<<<<<<< HEAD

	bfin_rtc_sync_pending(dev);

	switch (cmd) {
	case RTC_UIE_ON:
		dev_dbg_stamp(dev);
		bfin_rtc_int_set(RTC_ISTAT_SEC);
		break;
	case RTC_UIE_OFF:
		dev_dbg_stamp(dev);
		bfin_rtc_int_clear(~RTC_ISTAT_SEC);
		break;

	default:
		dev_dbg_stamp(dev);
		ret = -ENOIOCTLCMD;
	}

	return ret;
=======
	if (enabled)
		bfin_rtc_int_set_alarm(rtc);
	else
		bfin_rtc_int_clear(~(RTC_ISTAT_ALARM | RTC_ISTAT_ALARM_DAY));
>>>>>>> 0ce790e7
}

static int bfin_rtc_alarm_irq_enable(struct device *dev, unsigned int enabled)
{
	struct bfin_rtc *rtc = dev_get_drvdata(dev);

	dev_dbg_stamp(dev);
	if (enabled)
		bfin_rtc_int_set_alarm(rtc);
	else
		bfin_rtc_int_clear(~(RTC_ISTAT_ALARM | RTC_ISTAT_ALARM_DAY));
}

static int bfin_rtc_read_time(struct device *dev, struct rtc_time *tm)
{
	struct bfin_rtc *rtc = dev_get_drvdata(dev);

	dev_dbg_stamp(dev);

	if (rtc->rtc_wrote_regs & 0x1)
		bfin_rtc_sync_pending(dev);

	rtc_bfin_to_tm(bfin_read_RTC_STAT(), tm);

	return 0;
}

static int bfin_rtc_set_time(struct device *dev, struct rtc_time *tm)
{
	struct bfin_rtc *rtc = dev_get_drvdata(dev);
	int ret;
	unsigned long now;

	dev_dbg_stamp(dev);

	ret = rtc_tm_to_time(tm, &now);
	if (ret == 0) {
		if (rtc->rtc_wrote_regs & 0x1)
			bfin_rtc_sync_pending(dev);
		bfin_write_RTC_STAT(rtc_time_to_bfin(now));
		rtc->rtc_wrote_regs = 0x1;
	}

	return ret;
}

static int bfin_rtc_read_alarm(struct device *dev, struct rtc_wkalrm *alrm)
{
	struct bfin_rtc *rtc = dev_get_drvdata(dev);
	dev_dbg_stamp(dev);
	alrm->time = rtc->rtc_alarm;
	bfin_rtc_sync_pending(dev);
	alrm->enabled = !!(bfin_read_RTC_ICTL() & (RTC_ISTAT_ALARM | RTC_ISTAT_ALARM_DAY));
	return 0;
}

static int bfin_rtc_set_alarm(struct device *dev, struct rtc_wkalrm *alrm)
{
	struct bfin_rtc *rtc = dev_get_drvdata(dev);
	unsigned long rtc_alarm;

	dev_dbg_stamp(dev);

	if (rtc_tm_to_time(&alrm->time, &rtc_alarm))
		return -EINVAL;

	rtc->rtc_alarm = alrm->time;

	bfin_rtc_sync_pending(dev);
	bfin_write_RTC_ALARM(rtc_time_to_bfin(rtc_alarm));
	if (alrm->enabled)
		bfin_rtc_int_set_alarm(rtc);

	return 0;
}

static int bfin_rtc_proc(struct device *dev, struct seq_file *seq)
{
#define yesno(x) ((x) ? "yes" : "no")
	u16 ictl = bfin_read_RTC_ICTL();
	dev_dbg_stamp(dev);
	seq_printf(seq,
		"alarm_IRQ\t: %s\n"
		"wkalarm_IRQ\t: %s\n"
		"seconds_IRQ\t: %s\n",
		yesno(ictl & RTC_ISTAT_ALARM),
		yesno(ictl & RTC_ISTAT_ALARM_DAY),
		yesno(ictl & RTC_ISTAT_SEC));
	return 0;
#undef yesno
}

static struct rtc_class_ops bfin_rtc_ops = {
	.read_time     = bfin_rtc_read_time,
	.set_time      = bfin_rtc_set_time,
	.read_alarm    = bfin_rtc_read_alarm,
	.set_alarm     = bfin_rtc_set_alarm,
	.proc          = bfin_rtc_proc,
	.alarm_irq_enable = bfin_rtc_alarm_irq_enable,
};

static int __devinit bfin_rtc_probe(struct platform_device *pdev)
{
	struct bfin_rtc *rtc;
	struct device *dev = &pdev->dev;
	int ret = 0;
	unsigned long timeout = jiffies + HZ;

	dev_dbg_stamp(dev);

	/* Allocate memory for our RTC struct */
	rtc = kzalloc(sizeof(*rtc), GFP_KERNEL);
	if (unlikely(!rtc))
		return -ENOMEM;
	platform_set_drvdata(pdev, rtc);
	device_init_wakeup(dev, 1);

	/* Register our RTC with the RTC framework */
	rtc->rtc_dev = rtc_device_register(pdev->name, dev, &bfin_rtc_ops,
						THIS_MODULE);
	if (unlikely(IS_ERR(rtc->rtc_dev))) {
		ret = PTR_ERR(rtc->rtc_dev);
		goto err;
	}

	/* Grab the IRQ and init the hardware */
	ret = request_irq(IRQ_RTC, bfin_rtc_interrupt, 0, pdev->name, dev);
	if (unlikely(ret))
		goto err_reg;
	/* sometimes the bootloader touched things, but the write complete was not
	 * enabled, so let's just do a quick timeout here since the IRQ will not fire ...
	 */
	while (bfin_read_RTC_ISTAT() & RTC_ISTAT_WRITE_PENDING)
		if (time_after(jiffies, timeout))
			break;
	bfin_rtc_reset(dev, RTC_ISTAT_WRITE_COMPLETE);
	bfin_write_RTC_SWCNT(0);

	return 0;

err_reg:
	rtc_device_unregister(rtc->rtc_dev);
err:
	kfree(rtc);
	return ret;
}

static int __devexit bfin_rtc_remove(struct platform_device *pdev)
{
	struct bfin_rtc *rtc = platform_get_drvdata(pdev);
	struct device *dev = &pdev->dev;

	bfin_rtc_reset(dev, 0);
	free_irq(IRQ_RTC, dev);
	rtc_device_unregister(rtc->rtc_dev);
	platform_set_drvdata(pdev, NULL);
	kfree(rtc);

	return 0;
}

#ifdef CONFIG_PM
static int bfin_rtc_suspend(struct platform_device *pdev, pm_message_t state)
{
	struct device *dev = &pdev->dev;

	dev_dbg_stamp(dev);

	if (device_may_wakeup(dev)) {
		enable_irq_wake(IRQ_RTC);
		bfin_rtc_sync_pending(dev);
	} else
		bfin_rtc_int_clear(0);

	return 0;
}

static int bfin_rtc_resume(struct platform_device *pdev)
{
	struct device *dev = &pdev->dev;

	dev_dbg_stamp(dev);

	if (device_may_wakeup(dev))
		disable_irq_wake(IRQ_RTC);

	/*
	 * Since only some of the RTC bits are maintained externally in the
	 * Vbat domain, we need to wait for the RTC MMRs to be synced into
	 * the core after waking up.  This happens every RTC 1HZ.  Once that
	 * has happened, we can go ahead and re-enable the important write
	 * complete interrupt event.
	 */
	while (!(bfin_read_RTC_ISTAT() & RTC_ISTAT_SEC))
		continue;
	bfin_rtc_int_set(RTC_ISTAT_WRITE_COMPLETE);

	return 0;
}
#else
# define bfin_rtc_suspend NULL
# define bfin_rtc_resume  NULL
#endif

static struct platform_driver bfin_rtc_driver = {
	.driver		= {
		.name	= "rtc-bfin",
		.owner	= THIS_MODULE,
	},
	.probe		= bfin_rtc_probe,
	.remove		= __devexit_p(bfin_rtc_remove),
	.suspend	= bfin_rtc_suspend,
	.resume		= bfin_rtc_resume,
};

static int __init bfin_rtc_init(void)
{
	return platform_driver_register(&bfin_rtc_driver);
}

static void __exit bfin_rtc_exit(void)
{
	platform_driver_unregister(&bfin_rtc_driver);
}

module_init(bfin_rtc_init);
module_exit(bfin_rtc_exit);

MODULE_DESCRIPTION("Blackfin On-Chip Real Time Clock Driver");
MODULE_AUTHOR("Mike Frysinger <vapier@gentoo.org>");
MODULE_LICENSE("GPL");
MODULE_ALIAS("platform:rtc-bfin");<|MERGE_RESOLUTION|>--- conflicted
+++ resolved
@@ -246,39 +246,6 @@
 	struct bfin_rtc *rtc = dev_get_drvdata(dev);
 
 	dev_dbg_stamp(dev);
-<<<<<<< HEAD
-
-	bfin_rtc_sync_pending(dev);
-
-	switch (cmd) {
-	case RTC_UIE_ON:
-		dev_dbg_stamp(dev);
-		bfin_rtc_int_set(RTC_ISTAT_SEC);
-		break;
-	case RTC_UIE_OFF:
-		dev_dbg_stamp(dev);
-		bfin_rtc_int_clear(~RTC_ISTAT_SEC);
-		break;
-
-	default:
-		dev_dbg_stamp(dev);
-		ret = -ENOIOCTLCMD;
-	}
-
-	return ret;
-=======
-	if (enabled)
-		bfin_rtc_int_set_alarm(rtc);
-	else
-		bfin_rtc_int_clear(~(RTC_ISTAT_ALARM | RTC_ISTAT_ALARM_DAY));
->>>>>>> 0ce790e7
-}
-
-static int bfin_rtc_alarm_irq_enable(struct device *dev, unsigned int enabled)
-{
-	struct bfin_rtc *rtc = dev_get_drvdata(dev);
-
-	dev_dbg_stamp(dev);
 	if (enabled)
 		bfin_rtc_int_set_alarm(rtc);
 	else
