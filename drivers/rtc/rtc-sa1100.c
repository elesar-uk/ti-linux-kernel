--- conflicted
+++ resolved
@@ -43,10 +43,6 @@
 #define RTC_DEF_TRIM		0
 
 static const unsigned long RTC_FREQ = 1024;
-<<<<<<< HEAD
-static unsigned long timer_freq;
-=======
->>>>>>> 105e53f8
 static struct rtc_time rtc_alarm;
 static DEFINE_SPINLOCK(sa1100_rtc_lock);
 
@@ -159,122 +155,11 @@
 	return IRQ_HANDLED;
 }
 
-<<<<<<< HEAD
-static int sa1100_irq_set_freq(struct device *dev, int freq)
-{
-	if (freq < 1 || freq > timer_freq) {
-		return -EINVAL;
-	} else {
-		struct rtc_device *rtc = (struct rtc_device *)dev;
-
-		rtc->irq_freq = freq;
-
-		return 0;
-	}
-}
-
-static int rtc_timer1_count;
-
-static int sa1100_irq_set_state(struct device *dev, int enabled)
-{
-	spin_lock_irq(&sa1100_rtc_lock);
-	if (enabled) {
-		struct rtc_device *rtc = (struct rtc_device *)dev;
-
-		OSMR1 = timer_freq / rtc->irq_freq + OSCR;
-		OIER |= OIER_E1;
-		rtc_timer1_count = 1;
-	} else {
-		OIER &= ~OIER_E1;
-	}
-	spin_unlock_irq(&sa1100_rtc_lock);
-
-	return 0;
-}
-
-static inline int sa1100_timer1_retrigger(struct rtc_device *rtc)
-{
-	unsigned long diff;
-	unsigned long period = timer_freq / rtc->irq_freq;
-
-	spin_lock_irq(&sa1100_rtc_lock);
-
-	do {
-		OSMR1 += period;
-		diff = OSMR1 - OSCR;
-		/* If OSCR > OSMR1, diff is a very large number (unsigned
-		 * math). This means we have a lost interrupt. */
-	} while (diff > period);
-	OIER |= OIER_E1;
-
-	spin_unlock_irq(&sa1100_rtc_lock);
-
-	return 0;
-}
-
-static irqreturn_t timer1_interrupt(int irq, void *dev_id)
-{
-	struct platform_device *pdev = to_platform_device(dev_id);
-	struct rtc_device *rtc = platform_get_drvdata(pdev);
-
-	/*
-	 * If we match for the first time, rtc_timer1_count will be 1.
-	 * Otherwise, we wrapped around (very unlikely but
-	 * still possible) so compute the amount of missed periods.
-	 * The match reg is updated only when the data is actually retrieved
-	 * to avoid unnecessary interrupts.
-	 */
-	OSSR = OSSR_M1;	/* clear match on timer1 */
-
-	rtc_update_irq(rtc, rtc_timer1_count, RTC_PF | RTC_IRQF);
-
-	if (rtc_timer1_count == 1)
-		rtc_timer1_count =
-			(rtc->irq_freq * ((1 << 30) / (timer_freq >> 2)));
-
-	/* retrigger. */
-	sa1100_timer1_retrigger(rtc);
-
-	return IRQ_HANDLED;
-}
-
-static int sa1100_rtc_read_callback(struct device *dev, int data)
-{
-	if (data & RTC_PF) {
-		struct rtc_device *rtc = (struct rtc_device *)dev;
-
-		/* interpolate missed periods and set match for the next */
-		unsigned long period = timer_freq / rtc->irq_freq;
-		unsigned long oscr = OSCR;
-		unsigned long osmr1 = OSMR1;
-		unsigned long missed = (oscr - osmr1)/period;
-		data += missed << 8;
-		OSSR = OSSR_M1;	/* clear match on timer 1 */
-		OSMR1 = osmr1 + (missed + 1)*period;
-		/* Ensure we didn't miss another match in the mean time.
-		 * Here we compare (match - OSCR) 8 instead of 0 --
-		 * see comment in pxa_timer_interrupt() for explanation.
-		 */
-		while ((signed long)((osmr1 = OSMR1) - OSCR) <= 8) {
-			data += 0x100;
-			OSSR = OSSR_M1;	/* clear match on timer 1 */
-			OSMR1 = osmr1 + period;
-		}
-	}
-	return data;
-}
-
-static int sa1100_rtc_open(struct device *dev)
-{
-	int ret;
-	struct rtc_device *rtc = (struct rtc_device *)dev;
-=======
 static int sa1100_rtc_open(struct device *dev)
 {
 	int ret;
 	struct platform_device *plat_dev = to_platform_device(dev);
 	struct rtc_device *rtc = platform_get_drvdata(plat_dev);
->>>>>>> 105e53f8
 
 	ret = request_irq(IRQ_RTC1Hz, sa1100_rtc_interrupt, IRQF_DISABLED,
 		"rtc 1Hz", dev);
@@ -288,19 +173,8 @@
 		dev_err(dev, "IRQ %d already in use.\n", IRQ_RTCAlrm);
 		goto fail_ai;
 	}
-<<<<<<< HEAD
-	ret = request_irq(IRQ_OST1, timer1_interrupt, IRQF_DISABLED,
-		"rtc timer", dev);
-	if (ret) {
-		dev_err(dev, "IRQ %d already in use.\n", IRQ_OST1);
-		goto fail_pi;
-	}
-	rtc->max_user_freq = RTC_FREQ;
-	sa1100_irq_set_freq(dev, RTC_FREQ);
-=======
 	rtc->max_user_freq = RTC_FREQ;
 	rtc_irq_set_freq(rtc, NULL, RTC_FREQ);
->>>>>>> 105e53f8
 
 	return 0;
 
@@ -324,31 +198,6 @@
 
 static int sa1100_rtc_alarm_irq_enable(struct device *dev, unsigned int enabled)
 {
-<<<<<<< HEAD
-	switch (cmd) {
-	case RTC_AIE_OFF:
-		spin_lock_irq(&sa1100_rtc_lock);
-		RTSR &= ~RTSR_ALE;
-		spin_unlock_irq(&sa1100_rtc_lock);
-		return 0;
-	case RTC_AIE_ON:
-		spin_lock_irq(&sa1100_rtc_lock);
-		RTSR |= RTSR_ALE;
-		spin_unlock_irq(&sa1100_rtc_lock);
-		return 0;
-	case RTC_UIE_OFF:
-		spin_lock_irq(&sa1100_rtc_lock);
-		RTSR &= ~RTSR_HZE;
-		spin_unlock_irq(&sa1100_rtc_lock);
-		return 0;
-	case RTC_UIE_ON:
-		spin_lock_irq(&sa1100_rtc_lock);
-		RTSR |= RTSR_HZE;
-		spin_unlock_irq(&sa1100_rtc_lock);
-		return 0;
-	}
-	return -ENOIOCTLCMD;
-=======
 	spin_lock_irq(&sa1100_rtc_lock);
 	if (enabled)
 		RTSR |= RTSR_ALE;
@@ -356,7 +205,6 @@
 		RTSR &= ~RTSR_ALE;
 	spin_unlock_irq(&sa1100_rtc_lock);
 	return 0;
->>>>>>> 105e53f8
 }
 
 static int sa1100_rtc_read_time(struct device *dev, struct rtc_time *tm)
@@ -406,20 +254,8 @@
 
 static int sa1100_rtc_proc(struct device *dev, struct seq_file *seq)
 {
-<<<<<<< HEAD
-	struct rtc_device *rtc = (struct rtc_device *)dev;
-
-	seq_printf(seq, "trim/divider\t: 0x%08x\n", (u32) RTTR);
-	seq_printf(seq, "update_IRQ\t: %s\n",
-			(RTSR & RTSR_HZE) ? "yes" : "no");
-	seq_printf(seq, "periodic_IRQ\t: %s\n",
-			(OIER & OIER_E1) ? "yes" : "no");
-	seq_printf(seq, "periodic_freq\t: %d\n", rtc->irq_freq);
-	seq_printf(seq, "RTSR\t\t: 0x%08x\n", (u32)RTSR);
-=======
 	seq_printf(seq, "trim/divider\t\t: 0x%08x\n", (u32) RTTR);
 	seq_printf(seq, "RTSR\t\t\t: 0x%08x\n", (u32)RTSR);
->>>>>>> 105e53f8
 
 	return 0;
 }
@@ -432,12 +268,7 @@
 	.read_alarm = sa1100_rtc_read_alarm,
 	.set_alarm = sa1100_rtc_set_alarm,
 	.proc = sa1100_rtc_proc,
-<<<<<<< HEAD
-	.irq_set_freq = sa1100_irq_set_freq,
-	.irq_set_state = sa1100_irq_set_state,
-=======
 	.alarm_irq_enable = sa1100_rtc_alarm_irq_enable,
->>>>>>> 105e53f8
 };
 
 static int sa1100_rtc_probe(struct platform_device *pdev)
@@ -469,14 +300,6 @@
 
 	platform_set_drvdata(pdev, rtc);
 
-<<<<<<< HEAD
-	/* Set the irq_freq */
-	/*TODO: Find out who is messing with this value after we initialize
-	 * it here.*/
-	rtc->irq_freq = RTC_FREQ;
-
-=======
->>>>>>> 105e53f8
 	/* Fix for a nasty initialization problem the in SA11xx RTSR register.
 	 * See also the comments in sa1100_rtc_interrupt().
 	 *
