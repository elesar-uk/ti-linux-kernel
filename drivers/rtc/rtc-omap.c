--- conflicted
+++ resolved
@@ -939,18 +939,16 @@
 		return PTR_ERR(rtc->pctldev);
 	}
 
-<<<<<<< HEAD
 	ret = rtc_register_device(rtc->rtc);
 	if (ret)
 		goto err;
-=======
+
 	if (rtc->is_pmic_controller) {
 		if (!pm_power_off) {
 			omap_rtc_power_off_rtc = rtc;
 			pm_power_off = omap_rtc_power_off;
 		}
 	}
->>>>>>> 7fe7a0f4
 
 	return 0;
 
