/*
 * omap_wdt.c
 *
 * Watchdog driver for the TI OMAP 16xx & 24xx/34xx 32KHz (non-secure) watchdog
 *
 * Author: MontaVista Software, Inc.
 *	 <gdavis@mvista.com> or <source@mvista.com>
 *
 * 2003 (c) MontaVista Software, Inc. This file is licensed under the
 * terms of the GNU General Public License version 2. This program is
 * licensed "as is" without any warranty of any kind, whether express
 * or implied.
 *
 * History:
 *
 * 20030527: George G. Davis <gdavis@mvista.com>
 *	Initially based on linux-2.4.19-rmk7-pxa1/drivers/char/sa1100_wdt.c
 *	(c) Copyright 2000 Oleg Drokin <green@crimea.edu>
 *	Based on SoftDog driver by Alan Cox <alan@lxorguk.ukuu.org.uk>
 *
 * Copyright (c) 2004 Texas Instruments.
 *	1. Modified to support OMAP1610 32-KHz watchdog timer
 *	2. Ported to 2.6 kernel
 *
 * Copyright (c) 2005 David Brownell
 *	Use the driver model and standard identifiers; handle bigger timeouts.
 */

#define pr_fmt(fmt) KBUILD_MODNAME ": " fmt

#include <linux/module.h>
#include <linux/types.h>
#include <linux/kernel.h>
#include <linux/mm.h>
#include <linux/watchdog.h>
#include <linux/reboot.h>
#include <linux/init.h>
#include <linux/err.h>
#include <linux/platform_device.h>
#include <linux/moduleparam.h>
#include <linux/io.h>
#include <linux/slab.h>
#include <linux/pm_runtime.h>
#include <linux/platform_data/omap-wd-timer.h>

#include "omap_wdt.h"

static unsigned timer_margin;
module_param(timer_margin, uint, 0);
MODULE_PARM_DESC(timer_margin, "initial watchdog timeout (in seconds)");

struct omap_wdt_dev {
	void __iomem    *base;          /* physical */
	struct device   *dev;
	bool		omap_wdt_users;
	struct resource *mem;
	int		wdt_trgr_pattern;
	struct mutex	lock;		/* to avoid races with PM */
};

static void omap_wdt_reload(struct omap_wdt_dev *wdev)
{
	void __iomem    *base = wdev->base;

	/* wait for posted write to complete */
	while ((__raw_readl(base + OMAP_WATCHDOG_WPS)) & 0x08)
		cpu_relax();

	wdev->wdt_trgr_pattern = ~wdev->wdt_trgr_pattern;
	__raw_writel(wdev->wdt_trgr_pattern, (base + OMAP_WATCHDOG_TGR));

	/* wait for posted write to complete */
	while ((__raw_readl(base + OMAP_WATCHDOG_WPS)) & 0x08)
		cpu_relax();
	/* reloaded WCRR from WLDR */
}

static void omap_wdt_enable(struct omap_wdt_dev *wdev)
{
	void __iomem *base = wdev->base;

	/* Sequence to enable the watchdog */
	__raw_writel(0xBBBB, base + OMAP_WATCHDOG_SPR);
	while ((__raw_readl(base + OMAP_WATCHDOG_WPS)) & 0x10)
		cpu_relax();

	__raw_writel(0x4444, base + OMAP_WATCHDOG_SPR);
	while ((__raw_readl(base + OMAP_WATCHDOG_WPS)) & 0x10)
		cpu_relax();
}

static void omap_wdt_disable(struct omap_wdt_dev *wdev)
{
	void __iomem *base = wdev->base;

	/* sequence required to disable watchdog */
	__raw_writel(0xAAAA, base + OMAP_WATCHDOG_SPR);	/* TIMER_MODE */
	while (__raw_readl(base + OMAP_WATCHDOG_WPS) & 0x10)
		cpu_relax();

	__raw_writel(0x5555, base + OMAP_WATCHDOG_SPR);	/* TIMER_MODE */
	while (__raw_readl(base + OMAP_WATCHDOG_WPS) & 0x10)
		cpu_relax();
}

static void omap_wdt_set_timer(struct omap_wdt_dev *wdev,
				   unsigned int timeout)
{
	u32 pre_margin = GET_WLDR_VAL(timeout);
	void __iomem *base = wdev->base;

	/* just count up at 32 KHz */
	while (__raw_readl(base + OMAP_WATCHDOG_WPS) & 0x04)
		cpu_relax();

	__raw_writel(pre_margin, base + OMAP_WATCHDOG_LDR);
	while (__raw_readl(base + OMAP_WATCHDOG_WPS) & 0x04)
		cpu_relax();
}

static int omap_wdt_start(struct watchdog_device *wdog)
{
	struct omap_wdt_dev *wdev = watchdog_get_drvdata(wdog);
	void __iomem *base = wdev->base;

	mutex_lock(&wdev->lock);

	wdev->omap_wdt_users = true;

	pm_runtime_get_sync(wdev->dev);

	/* initialize prescaler */
	while (__raw_readl(base + OMAP_WATCHDOG_WPS) & 0x01)
		cpu_relax();

	__raw_writel((1 << 5) | (PTV << 2), base + OMAP_WATCHDOG_CNTRL);
	while (__raw_readl(base + OMAP_WATCHDOG_WPS) & 0x01)
		cpu_relax();

	omap_wdt_set_timer(wdev, wdog->timeout);
	omap_wdt_reload(wdev); /* trigger loading of new timeout value */
	omap_wdt_enable(wdev);

	mutex_unlock(&wdev->lock);

	return 0;
}

static int omap_wdt_stop(struct watchdog_device *wdog)
{
	struct omap_wdt_dev *wdev = watchdog_get_drvdata(wdog);

	mutex_lock(&wdev->lock);
	omap_wdt_disable(wdev);
	pm_runtime_put_sync(wdev->dev);
	wdev->omap_wdt_users = false;
	mutex_unlock(&wdev->lock);
	return 0;
}

static int omap_wdt_ping(struct watchdog_device *wdog)
{
	struct omap_wdt_dev *wdev = watchdog_get_drvdata(wdog);

	mutex_lock(&wdev->lock);
	omap_wdt_reload(wdev);
	mutex_unlock(&wdev->lock);

	return 0;
}

static int omap_wdt_set_timeout(struct watchdog_device *wdog,
				unsigned int timeout)
{
	struct omap_wdt_dev *wdev = watchdog_get_drvdata(wdog);

	mutex_lock(&wdev->lock);
	omap_wdt_disable(wdev);
	omap_wdt_set_timer(wdev, timeout);
	omap_wdt_enable(wdev);
	omap_wdt_reload(wdev);
	wdog->timeout = timeout;
	mutex_unlock(&wdev->lock);

	return 0;
}

static const struct watchdog_info omap_wdt_info = {
	.options = WDIOF_SETTIMEOUT | WDIOF_KEEPALIVEPING,
	.identity = "OMAP Watchdog",
};

<<<<<<< HEAD
=======
static const struct watchdog_ops omap_wdt_ops = {
	.owner		= THIS_MODULE,
	.start		= omap_wdt_start,
	.stop		= omap_wdt_stop,
	.ping		= omap_wdt_ping,
	.set_timeout	= omap_wdt_set_timeout,
};

>>>>>>> 9931faca
static int omap_wdt_probe(struct platform_device *pdev)
{
	struct omap_wd_timer_platform_data *pdata = pdev->dev.platform_data;
	bool nowayout = WATCHDOG_NOWAYOUT;
	struct watchdog_device *omap_wdt;
	struct resource *res, *mem;
	struct omap_wdt_dev *wdev;
	u32 rs;
	int ret;

	omap_wdt = devm_kzalloc(&pdev->dev, sizeof(*omap_wdt), GFP_KERNEL);
	if (!omap_wdt)
		return -ENOMEM;

	/* reserve static register mappings */
	res = platform_get_resource(pdev, IORESOURCE_MEM, 0);
	if (!res)
		return -ENOENT;

	mem = devm_request_mem_region(&pdev->dev, res->start,
				      resource_size(res), pdev->name);
	if (!mem)
		return -EBUSY;

	wdev = devm_kzalloc(&pdev->dev, sizeof(*wdev), GFP_KERNEL);
	if (!wdev)
		return -ENOMEM;

	wdev->omap_wdt_users	= false;
	wdev->mem		= mem;
	wdev->dev		= &pdev->dev;
	wdev->wdt_trgr_pattern	= 0x1234;
	mutex_init(&wdev->lock);

	wdev->base = devm_ioremap(&pdev->dev, res->start, resource_size(res));
	if (!wdev->base)
		return -ENOMEM;

	omap_wdt->info	      = &omap_wdt_info;
	omap_wdt->ops	      = &omap_wdt_ops;
	omap_wdt->min_timeout = TIMER_MARGIN_MIN;
	omap_wdt->max_timeout = TIMER_MARGIN_MAX;

	if (timer_margin >= TIMER_MARGIN_MIN &&
	    timer_margin <= TIMER_MARGIN_MAX)
		omap_wdt->timeout = timer_margin;
	else
		omap_wdt->timeout = TIMER_MARGIN_DEFAULT;

	watchdog_set_drvdata(omap_wdt, wdev);
	watchdog_set_nowayout(omap_wdt, nowayout);

	platform_set_drvdata(pdev, omap_wdt);

	pm_runtime_enable(wdev->dev);
	pm_runtime_get_sync(wdev->dev);

	if (pdata && pdata->read_reset_sources)
		rs = pdata->read_reset_sources();
	else
		rs = 0;
	omap_wdt->bootstatus = (rs & (1 << OMAP_MPU_WD_RST_SRC_ID_SHIFT)) ?
				WDIOF_CARDRESET : 0;

	omap_wdt_disable(wdev);

	ret = watchdog_register_device(omap_wdt);
	if (ret) {
		pm_runtime_disable(wdev->dev);
		return ret;
	}

	pr_info("OMAP Watchdog Timer Rev 0x%02x: initial timeout %d sec\n",
		__raw_readl(wdev->base + OMAP_WATCHDOG_REV) & 0xFF,
		omap_wdt->timeout);

	pm_runtime_put_sync(wdev->dev);

	return 0;
}

static void omap_wdt_shutdown(struct platform_device *pdev)
{
	struct watchdog_device *wdog = platform_get_drvdata(pdev);
	struct omap_wdt_dev *wdev = watchdog_get_drvdata(wdog);

	mutex_lock(&wdev->lock);
	if (wdev->omap_wdt_users) {
		omap_wdt_disable(wdev);
		pm_runtime_put_sync(wdev->dev);
	}
	mutex_unlock(&wdev->lock);
}

static int omap_wdt_remove(struct platform_device *pdev)
{
	struct watchdog_device *wdog = platform_get_drvdata(pdev);
	struct omap_wdt_dev *wdev = watchdog_get_drvdata(wdog);

	pm_runtime_disable(wdev->dev);
	watchdog_unregister_device(wdog);

	return 0;
}

#ifdef	CONFIG_PM

/* REVISIT ... not clear this is the best way to handle system suspend; and
 * it's very inappropriate for selective device suspend (e.g. suspending this
 * through sysfs rather than by stopping the watchdog daemon).  Also, this
 * may not play well enough with NOWAYOUT...
 */

static int omap_wdt_suspend(struct platform_device *pdev, pm_message_t state)
{
	struct watchdog_device *wdog = platform_get_drvdata(pdev);
	struct omap_wdt_dev *wdev = watchdog_get_drvdata(wdog);

	mutex_lock(&wdev->lock);
	if (wdev->omap_wdt_users) {
		omap_wdt_disable(wdev);
		pm_runtime_put_sync(wdev->dev);
	}
	mutex_unlock(&wdev->lock);

	return 0;
}

static int omap_wdt_resume(struct platform_device *pdev)
{
	struct watchdog_device *wdog = platform_get_drvdata(pdev);
	struct omap_wdt_dev *wdev = watchdog_get_drvdata(wdog);

	mutex_lock(&wdev->lock);
	if (wdev->omap_wdt_users) {
		pm_runtime_get_sync(wdev->dev);
		omap_wdt_enable(wdev);
		omap_wdt_reload(wdev);
	}
	mutex_unlock(&wdev->lock);

	return 0;
}

#else
#define	omap_wdt_suspend	NULL
#define	omap_wdt_resume		NULL
#endif

static const struct of_device_id omap_wdt_of_match[] = {
	{ .compatible = "ti,omap3-wdt", },
	{},
};
MODULE_DEVICE_TABLE(of, omap_wdt_of_match);

static struct platform_driver omap_wdt_driver = {
	.probe		= omap_wdt_probe,
	.remove		= omap_wdt_remove,
	.shutdown	= omap_wdt_shutdown,
	.suspend	= omap_wdt_suspend,
	.resume		= omap_wdt_resume,
	.driver		= {
		.owner	= THIS_MODULE,
		.name	= "omap_wdt",
		.of_match_table = omap_wdt_of_match,
	},
};

module_platform_driver(omap_wdt_driver);

MODULE_AUTHOR("George G. Davis");
MODULE_LICENSE("GPL");
MODULE_ALIAS("platform:omap_wdt");<|MERGE_RESOLUTION|>--- conflicted
+++ resolved
@@ -190,8 +190,6 @@
 	.identity = "OMAP Watchdog",
 };
 
-<<<<<<< HEAD
-=======
 static const struct watchdog_ops omap_wdt_ops = {
 	.owner		= THIS_MODULE,
 	.start		= omap_wdt_start,
@@ -200,7 +198,6 @@
 	.set_timeout	= omap_wdt_set_timeout,
 };
 
->>>>>>> 9931faca
 static int omap_wdt_probe(struct platform_device *pdev)
 {
 	struct omap_wd_timer_platform_data *pdata = pdev->dev.platform_data;
