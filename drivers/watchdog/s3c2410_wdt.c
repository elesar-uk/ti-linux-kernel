/* linux/drivers/char/watchdog/s3c2410_wdt.c
 *
 * Copyright (c) 2004 Simtec Electronics
 *	Ben Dooks <ben@simtec.co.uk>
 *
 * S3C2410 Watchdog Timer Support
 *
 * Based on, softdog.c by Alan Cox,
 *     (c) Copyright 1996 Alan Cox <alan@lxorguk.ukuu.org.uk>
 *
 * This program is free software; you can redistribute it and/or modify
 * it under the terms of the GNU General Public License as published by
 * the Free Software Foundation; either version 2 of the License, or
 * (at your option) any later version.
 *
 * This program is distributed in the hope that it will be useful,
 * but WITHOUT ANY WARRANTY; without even the implied warranty of
 * MERCHANTABILITY or FITNESS FOR A PARTICULAR PURPOSE.  See the
 * GNU General Public License for more details.
 *
 * You should have received a copy of the GNU General Public License
 * along with this program; if not, write to the Free Software
 * Foundation, Inc., 59 Temple Place, Suite 330, Boston, MA  02111-1307  USA
*/

#define pr_fmt(fmt) KBUILD_MODNAME ": " fmt

#include <linux/module.h>
#include <linux/moduleparam.h>
#include <linux/types.h>
#include <linux/timer.h>
#include <linux/miscdevice.h> /* for MODULE_ALIAS_MISCDEV */
#include <linux/watchdog.h>
#include <linux/init.h>
#include <linux/platform_device.h>
#include <linux/interrupt.h>
#include <linux/clk.h>
#include <linux/uaccess.h>
#include <linux/io.h>
#include <linux/cpufreq.h>
#include <linux/slab.h>
#include <linux/err.h>

#include <mach/map.h>

#undef S3C_VA_WATCHDOG
#define S3C_VA_WATCHDOG (0)

#include <plat/regs-watchdog.h>

#define CONFIG_S3C2410_WATCHDOG_ATBOOT		(0)
#define CONFIG_S3C2410_WATCHDOG_DEFAULT_TIME	(15)

static bool nowayout	= WATCHDOG_NOWAYOUT;
static int tmr_margin	= CONFIG_S3C2410_WATCHDOG_DEFAULT_TIME;
static int tmr_atboot	= CONFIG_S3C2410_WATCHDOG_ATBOOT;
static int soft_noboot;
static int debug;

module_param(tmr_margin,  int, 0);
module_param(tmr_atboot,  int, 0);
module_param(nowayout,   bool, 0);
module_param(soft_noboot, int, 0);
module_param(debug,	  int, 0);

MODULE_PARM_DESC(tmr_margin, "Watchdog tmr_margin in seconds. (default="
		__MODULE_STRING(CONFIG_S3C2410_WATCHDOG_DEFAULT_TIME) ")");
MODULE_PARM_DESC(tmr_atboot,
		"Watchdog is started at boot time if set to 1, default="
			__MODULE_STRING(CONFIG_S3C2410_WATCHDOG_ATBOOT));
MODULE_PARM_DESC(nowayout, "Watchdog cannot be stopped once started (default="
			__MODULE_STRING(WATCHDOG_NOWAYOUT) ")");
MODULE_PARM_DESC(soft_noboot, "Watchdog action, set to 1 to ignore reboots, "
			"0 to reboot (default 0)");
MODULE_PARM_DESC(debug, "Watchdog debug, set to >1 for debug (default 0)");

static struct device    *wdt_dev;	/* platform device attached to */
static struct resource	*wdt_mem;
static struct resource	*wdt_irq;
static struct clk	*wdt_clock;
static void __iomem	*wdt_base;
static unsigned int	 wdt_count;
static DEFINE_SPINLOCK(wdt_lock);

/* watchdog control routines */

#define DBG(fmt, ...)					\
do {							\
	if (debug)					\
		pr_info(fmt, ##__VA_ARGS__);		\
} while (0)

/* functions */

static int s3c2410wdt_keepalive(struct watchdog_device *wdd)
{
	spin_lock(&wdt_lock);
	writel(wdt_count, wdt_base + S3C2410_WTCNT);
	spin_unlock(&wdt_lock);

	return 0;
}

static void __s3c2410wdt_stop(void)
{
	unsigned long wtcon;

	wtcon = readl(wdt_base + S3C2410_WTCON);
	wtcon &= ~(S3C2410_WTCON_ENABLE | S3C2410_WTCON_RSTEN);
	writel(wtcon, wdt_base + S3C2410_WTCON);
}

static int s3c2410wdt_stop(struct watchdog_device *wdd)
{
	spin_lock(&wdt_lock);
	__s3c2410wdt_stop();
	spin_unlock(&wdt_lock);

	return 0;
}

static int s3c2410wdt_start(struct watchdog_device *wdd)
{
	unsigned long wtcon;

	spin_lock(&wdt_lock);

	__s3c2410wdt_stop();

	wtcon = readl(wdt_base + S3C2410_WTCON);
	wtcon |= S3C2410_WTCON_ENABLE | S3C2410_WTCON_DIV128;

	if (soft_noboot) {
		wtcon |= S3C2410_WTCON_INTEN;
		wtcon &= ~S3C2410_WTCON_RSTEN;
	} else {
		wtcon &= ~S3C2410_WTCON_INTEN;
		wtcon |= S3C2410_WTCON_RSTEN;
	}

	DBG("%s: wdt_count=0x%08x, wtcon=%08lx\n",
	    __func__, wdt_count, wtcon);

	writel(wdt_count, wdt_base + S3C2410_WTDAT);
	writel(wdt_count, wdt_base + S3C2410_WTCNT);
	writel(wtcon, wdt_base + S3C2410_WTCON);
	spin_unlock(&wdt_lock);

	return 0;
}

static inline int s3c2410wdt_is_running(void)
{
	return readl(wdt_base + S3C2410_WTCON) & S3C2410_WTCON_ENABLE;
}

static int s3c2410wdt_set_heartbeat(struct watchdog_device *wdd, unsigned timeout)
{
	unsigned long freq = clk_get_rate(wdt_clock);
	unsigned int count;
	unsigned int divisor = 1;
	unsigned long wtcon;

	if (timeout < 1)
		return -EINVAL;

	freq /= 128;
	count = timeout * freq;

	DBG("%s: count=%d, timeout=%d, freq=%lu\n",
	    __func__, count, timeout, freq);

	/* if the count is bigger than the watchdog register,
	   then work out what we need to do (and if) we can
	   actually make this value
	*/

	if (count >= 0x10000) {
		for (divisor = 1; divisor <= 0x100; divisor++) {
			if ((count / divisor) < 0x10000)
				break;
		}

		if ((count / divisor) >= 0x10000) {
			dev_err(wdt_dev, "timeout %d too big\n", timeout);
			return -EINVAL;
		}
	}

	DBG("%s: timeout=%d, divisor=%d, count=%d (%08x)\n",
	    __func__, timeout, divisor, count, count/divisor);

	count /= divisor;
	wdt_count = count;

	/* update the pre-scaler */
	wtcon = readl(wdt_base + S3C2410_WTCON);
	wtcon &= ~S3C2410_WTCON_PRESCALE_MASK;
	wtcon |= S3C2410_WTCON_PRESCALE(divisor-1);

	writel(count, wdt_base + S3C2410_WTDAT);
	writel(wtcon, wdt_base + S3C2410_WTCON);

	wdd->timeout = timeout;

	return 0;
}

#define OPTIONS (WDIOF_SETTIMEOUT | WDIOF_KEEPALIVEPING | WDIOF_MAGICCLOSE)

static const struct watchdog_info s3c2410_wdt_ident = {
	.options          =     OPTIONS,
	.firmware_version =	0,
	.identity         =	"S3C2410 Watchdog",
};

static struct watchdog_ops s3c2410wdt_ops = {
	.owner = THIS_MODULE,
	.start = s3c2410wdt_start,
	.stop = s3c2410wdt_stop,
	.ping = s3c2410wdt_keepalive,
	.set_timeout = s3c2410wdt_set_heartbeat,
};

static struct watchdog_device s3c2410_wdd = {
	.info = &s3c2410_wdt_ident,
	.ops = &s3c2410wdt_ops,
};

/* interrupt handler code */

static irqreturn_t s3c2410wdt_irq(int irqno, void *param)
{
	dev_info(wdt_dev, "watchdog timer expired (irq)\n");

	s3c2410wdt_keepalive(&s3c2410_wdd);
	return IRQ_HANDLED;
}


#ifdef CONFIG_CPU_FREQ

static int s3c2410wdt_cpufreq_transition(struct notifier_block *nb,
					  unsigned long val, void *data)
{
	int ret;

	if (!s3c2410wdt_is_running())
		goto done;

	if (val == CPUFREQ_PRECHANGE) {
		/* To ensure that over the change we don't cause the
		 * watchdog to trigger, we perform an keep-alive if
		 * the watchdog is running.
		 */

		s3c2410wdt_keepalive(&s3c2410_wdd);
	} else if (val == CPUFREQ_POSTCHANGE) {
		s3c2410wdt_stop(&s3c2410_wdd);

		ret = s3c2410wdt_set_heartbeat(&s3c2410_wdd, s3c2410_wdd.timeout);

		if (ret >= 0)
			s3c2410wdt_start(&s3c2410_wdd);
		else
			goto err;
	}

done:
	return 0;

 err:
	dev_err(wdt_dev, "cannot set new value for timeout %d\n",
				s3c2410_wdd.timeout);
	return ret;
}

static struct notifier_block s3c2410wdt_cpufreq_transition_nb = {
	.notifier_call	= s3c2410wdt_cpufreq_transition,
};

static inline int s3c2410wdt_cpufreq_register(void)
{
	return cpufreq_register_notifier(&s3c2410wdt_cpufreq_transition_nb,
					 CPUFREQ_TRANSITION_NOTIFIER);
}

static inline void s3c2410wdt_cpufreq_deregister(void)
{
	cpufreq_unregister_notifier(&s3c2410wdt_cpufreq_transition_nb,
				    CPUFREQ_TRANSITION_NOTIFIER);
}

#else
static inline int s3c2410wdt_cpufreq_register(void)
{
	return 0;
}

static inline void s3c2410wdt_cpufreq_deregister(void)
{
}
#endif

static int __devinit s3c2410wdt_probe(struct platform_device *pdev)
{
	struct device *dev;
	unsigned int wtcon;
	int started = 0;
	int ret;
	int size;

	DBG("%s: probe=%p\n", __func__, pdev);

	dev = &pdev->dev;
	wdt_dev = &pdev->dev;

	wdt_mem = platform_get_resource(pdev, IORESOURCE_MEM, 0);
	if (wdt_mem == NULL) {
		dev_err(dev, "no memory resource specified\n");
		return -ENOENT;
	}

	wdt_irq = platform_get_resource(pdev, IORESOURCE_IRQ, 0);
	if (wdt_irq == NULL) {
		dev_err(dev, "no irq resource specified\n");
		ret = -ENOENT;
		goto err;
	}

	/* get the memory region for the watchdog timer */

	size = resource_size(wdt_mem);
	if (!request_mem_region(wdt_mem->start, size, pdev->name)) {
		dev_err(dev, "failed to get memory region\n");
		ret = -EBUSY;
		goto err;
	}

	wdt_base = ioremap(wdt_mem->start, size);
	if (wdt_base == NULL) {
		dev_err(dev, "failed to ioremap() region\n");
		ret = -EINVAL;
		goto err_req;
	}

	DBG("probe: mapped wdt_base=%p\n", wdt_base);

	wdt_clock = clk_get(&pdev->dev, "watchdog");
	if (IS_ERR(wdt_clock)) {
		dev_err(dev, "failed to find watchdog clock source\n");
		ret = PTR_ERR(wdt_clock);
		goto err_map;
	}

	clk_enable(wdt_clock);

	ret = s3c2410wdt_cpufreq_register();
	if (ret < 0) {
<<<<<<< HEAD
		printk(KERN_ERR PFX "failed to register cpufreq\n");
=======
		pr_err("failed to register cpufreq\n");
>>>>>>> e816b57a
		goto err_clk;
	}

	/* see if we can actually set the requested timer margin, and if
	 * not, try the default value */

	if (s3c2410wdt_set_heartbeat(&s3c2410_wdd, tmr_margin)) {
		started = s3c2410wdt_set_heartbeat(&s3c2410_wdd,
					CONFIG_S3C2410_WATCHDOG_DEFAULT_TIME);

		if (started == 0)
			dev_info(dev,
			   "tmr_margin value out of range, default %d used\n",
			       CONFIG_S3C2410_WATCHDOG_DEFAULT_TIME);
		else
			dev_info(dev, "default timer value is out of range, "
							"cannot start\n");
	}

	ret = request_irq(wdt_irq->start, s3c2410wdt_irq, 0, pdev->name, pdev);
	if (ret != 0) {
		dev_err(dev, "failed to install irq (%d)\n", ret);
		goto err_cpufreq;
	}

	watchdog_set_nowayout(&s3c2410_wdd, nowayout);

	ret = watchdog_register_device(&s3c2410_wdd);
	if (ret) {
		dev_err(dev, "cannot register watchdog (%d)\n", ret);
		goto err_irq;
	}

	if (tmr_atboot && started == 0) {
		dev_info(dev, "starting watchdog timer\n");
		s3c2410wdt_start(&s3c2410_wdd);
	} else if (!tmr_atboot) {
		/* if we're not enabling the watchdog, then ensure it is
		 * disabled if it has been left running from the bootloader
		 * or other source */

		s3c2410wdt_stop(&s3c2410_wdd);
	}

	/* print out a statement of readiness */

	wtcon = readl(wdt_base + S3C2410_WTCON);

	dev_info(dev, "watchdog %sactive, reset %sabled, irq %sabled\n",
		 (wtcon & S3C2410_WTCON_ENABLE) ?  "" : "in",
		 (wtcon & S3C2410_WTCON_RSTEN) ? "en" : "dis",
		 (wtcon & S3C2410_WTCON_INTEN) ? "en" : "dis");

	return 0;

 err_irq:
	free_irq(wdt_irq->start, pdev);

 err_cpufreq:
	s3c2410wdt_cpufreq_deregister();

 err_clk:
	clk_disable(wdt_clock);
	clk_put(wdt_clock);
	wdt_clock = NULL;

 err_map:
	iounmap(wdt_base);

 err_req:
	release_mem_region(wdt_mem->start, size);

 err:
	wdt_irq = NULL;
	wdt_mem = NULL;
	return ret;
}

static int __devexit s3c2410wdt_remove(struct platform_device *dev)
{
	watchdog_unregister_device(&s3c2410_wdd);

	free_irq(wdt_irq->start, dev);

	s3c2410wdt_cpufreq_deregister();

	clk_disable(wdt_clock);
	clk_put(wdt_clock);
	wdt_clock = NULL;

	iounmap(wdt_base);

	release_mem_region(wdt_mem->start, resource_size(wdt_mem));
	wdt_irq = NULL;
	wdt_mem = NULL;
	return 0;
}

static void s3c2410wdt_shutdown(struct platform_device *dev)
{
	s3c2410wdt_stop(&s3c2410_wdd);
}

#ifdef CONFIG_PM

static unsigned long wtcon_save;
static unsigned long wtdat_save;

static int s3c2410wdt_suspend(struct platform_device *dev, pm_message_t state)
{
	/* Save watchdog state, and turn it off. */
	wtcon_save = readl(wdt_base + S3C2410_WTCON);
	wtdat_save = readl(wdt_base + S3C2410_WTDAT);

	/* Note that WTCNT doesn't need to be saved. */
	s3c2410wdt_stop(&s3c2410_wdd);

	return 0;
}

static int s3c2410wdt_resume(struct platform_device *dev)
{
	/* Restore watchdog state. */

	writel(wtdat_save, wdt_base + S3C2410_WTDAT);
	writel(wtdat_save, wdt_base + S3C2410_WTCNT); /* Reset count */
	writel(wtcon_save, wdt_base + S3C2410_WTCON);

	pr_info("watchdog %sabled\n",
		(wtcon_save & S3C2410_WTCON_ENABLE) ? "en" : "dis");

	return 0;
}

#else
#define s3c2410wdt_suspend NULL
#define s3c2410wdt_resume  NULL
#endif /* CONFIG_PM */

#ifdef CONFIG_OF
static const struct of_device_id s3c2410_wdt_match[] = {
	{ .compatible = "samsung,s3c2410-wdt" },
	{},
};
MODULE_DEVICE_TABLE(of, s3c2410_wdt_match);
#else
#define s3c2410_wdt_match NULL
#endif

static struct platform_driver s3c2410wdt_driver = {
	.probe		= s3c2410wdt_probe,
	.remove		= __devexit_p(s3c2410wdt_remove),
	.shutdown	= s3c2410wdt_shutdown,
	.suspend	= s3c2410wdt_suspend,
	.resume		= s3c2410wdt_resume,
	.driver		= {
		.owner	= THIS_MODULE,
		.name	= "s3c2410-wdt",
		.of_match_table	= s3c2410_wdt_match,
	},
};


static int __init watchdog_init(void)
{
	pr_info("S3C2410 Watchdog Timer, (c) 2004 Simtec Electronics\n");

	return platform_driver_register(&s3c2410wdt_driver);
}

static void __exit watchdog_exit(void)
{
	platform_driver_unregister(&s3c2410wdt_driver);
}

module_init(watchdog_init);
module_exit(watchdog_exit);

MODULE_AUTHOR("Ben Dooks <ben@simtec.co.uk>, "
	      "Dimitry Andric <dimitry.andric@tomtom.com>");
MODULE_DESCRIPTION("S3C2410 Watchdog Device Driver");
MODULE_LICENSE("GPL");
MODULE_ALIAS_MISCDEV(WATCHDOG_MINOR);
MODULE_ALIAS("platform:s3c2410-wdt");<|MERGE_RESOLUTION|>--- conflicted
+++ resolved
@@ -357,11 +357,7 @@
 
 	ret = s3c2410wdt_cpufreq_register();
 	if (ret < 0) {
-<<<<<<< HEAD
-		printk(KERN_ERR PFX "failed to register cpufreq\n");
-=======
 		pr_err("failed to register cpufreq\n");
->>>>>>> e816b57a
 		goto err_clk;
 	}
 
