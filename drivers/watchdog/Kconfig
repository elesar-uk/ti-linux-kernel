--- conflicted
+++ resolved
@@ -1436,10 +1436,7 @@
 	tristate "BCM7038 Watchdog"
 	select WATCHDOG_CORE
 	depends on HAS_IOMEM
-<<<<<<< HEAD
-=======
 	depends on ARCH_BRCMSTB || BMIPS_GENERIC || COMPILE_TEST
->>>>>>> 6f40fed1
 	help
 	 Watchdog driver for the built-in hardware in Broadcom 7038 and
 	 later SoCs used in set-top boxes.  BCM7038 was made public
