/*
 * Watchdog driver for IMX2 and later processors
 *
 *  Copyright (C) 2010 Wolfram Sang, Pengutronix e.K. <w.sang@pengutronix.de>
 *  Copyright (C) 2014 Freescale Semiconductor, Inc.
 *
 * some parts adapted by similar drivers from Darius Augulis and Vladimir
 * Zapolskiy, additional improvements by Wim Van Sebroeck.
 *
 * This program is free software; you can redistribute it and/or modify it
 * under the terms of the GNU General Public License version 2 as published by
 * the Free Software Foundation.
 *
 * NOTE: MX1 has a slightly different Watchdog than MX2 and later:
 *
 *			MX1:		MX2+:
 *			----		-----
 * Registers:		32-bit		16-bit
 * Stopable timer:	Yes		No
 * Need to enable clk:	No		Yes
 * Halt on suspend:	Manual		Can be automatic
 */

#include <linux/clk.h>
#include <linux/delay.h>
#include <linux/init.h>
#include <linux/io.h>
#include <linux/jiffies.h>
#include <linux/kernel.h>
#include <linux/module.h>
#include <linux/moduleparam.h>
#include <linux/notifier.h>
#include <linux/of_address.h>
#include <linux/platform_device.h>
#include <linux/reboot.h>
#include <linux/regmap.h>
#include <linux/timer.h>
#include <linux/watchdog.h>

#define DRIVER_NAME "imx2-wdt"

#define IMX2_WDT_WCR		0x00		/* Control Register */
#define IMX2_WDT_WCR_WT		(0xFF << 8)	/* -> Watchdog Timeout Field */
#define IMX2_WDT_WCR_WRE	(1 << 3)	/* -> WDOG Reset Enable */
#define IMX2_WDT_WCR_WDE	(1 << 2)	/* -> Watchdog Enable */
#define IMX2_WDT_WCR_WDZST	(1 << 0)	/* -> Watchdog timer Suspend */

#define IMX2_WDT_WSR		0x02		/* Service Register */
#define IMX2_WDT_SEQ1		0x5555		/* -> service sequence 1 */
#define IMX2_WDT_SEQ2		0xAAAA		/* -> service sequence 2 */

#define IMX2_WDT_WRSR		0x04		/* Reset Status Register */
#define IMX2_WDT_WRSR_TOUT	(1 << 1)	/* -> Reset due to Timeout */

#define IMX2_WDT_MAX_TIME	128
#define IMX2_WDT_DEFAULT_TIME	60		/* in seconds */

#define WDOG_SEC_TO_COUNT(s)	((s * 2 - 1) << 8)

struct imx2_wdt_device {
	struct clk *clk;
	struct regmap *regmap;
	struct timer_list timer;	/* Pings the watchdog when closed */
	struct watchdog_device wdog;
	struct notifier_block restart_handler;
};

static bool nowayout = WATCHDOG_NOWAYOUT;
module_param(nowayout, bool, 0);
MODULE_PARM_DESC(nowayout, "Watchdog cannot be stopped once started (default="
				__MODULE_STRING(WATCHDOG_NOWAYOUT) ")");


static unsigned timeout = IMX2_WDT_DEFAULT_TIME;
module_param(timeout, uint, 0);
MODULE_PARM_DESC(timeout, "Watchdog timeout in seconds (default="
				__MODULE_STRING(IMX2_WDT_DEFAULT_TIME) ")");

static const struct watchdog_info imx2_wdt_info = {
	.identity = "imx2+ watchdog",
	.options = WDIOF_KEEPALIVEPING | WDIOF_SETTIMEOUT | WDIOF_MAGICCLOSE,
};

static int imx2_restart_handler(struct notifier_block *this, unsigned long mode,
				void *cmd)
{
	unsigned int wcr_enable = IMX2_WDT_WCR_WDE;
	struct imx2_wdt_device *wdev = container_of(this,
						    struct imx2_wdt_device,
						    restart_handler);
	/* Assert SRS signal */
	regmap_write(wdev->regmap, 0, wcr_enable);
	/*
	 * Due to imx6q errata ERR004346 (WDOG: WDOG SRS bit requires to be
	 * written twice), we add another two writes to ensure there must be at
	 * least two writes happen in the same one 32kHz clock period.  We save
	 * the target check here, since the writes shouldn't be a huge burden
	 * for other platforms.
	 */
	regmap_write(wdev->regmap, 0, wcr_enable);
	regmap_write(wdev->regmap, 0, wcr_enable);

	/* wait for reset to assert... */
	mdelay(500);

	return NOTIFY_DONE;
}

static inline void imx2_wdt_setup(struct watchdog_device *wdog)
{
	struct imx2_wdt_device *wdev = watchdog_get_drvdata(wdog);
	u32 val;

	regmap_read(wdev->regmap, IMX2_WDT_WCR, &val);

	/* Suspend timer in low power mode, write once-only */
	val |= IMX2_WDT_WCR_WDZST;
	/* Strip the old watchdog Time-Out value */
	val &= ~IMX2_WDT_WCR_WT;
	/* Generate reset if WDOG times out */
	val &= ~IMX2_WDT_WCR_WRE;
	/* Keep Watchdog Disabled */
	val &= ~IMX2_WDT_WCR_WDE;
	/* Set the watchdog's Time-Out value */
	val |= WDOG_SEC_TO_COUNT(wdog->timeout);

	regmap_write(wdev->regmap, IMX2_WDT_WCR, val);

	/* enable the watchdog */
	val |= IMX2_WDT_WCR_WDE;
	regmap_write(wdev->regmap, IMX2_WDT_WCR, val);
}

static inline bool imx2_wdt_is_running(struct imx2_wdt_device *wdev)
{
	u32 val;

	regmap_read(wdev->regmap, IMX2_WDT_WCR, &val);

	return val & IMX2_WDT_WCR_WDE;
}

static int imx2_wdt_ping(struct watchdog_device *wdog)
{
	struct imx2_wdt_device *wdev = watchdog_get_drvdata(wdog);

	regmap_write(wdev->regmap, IMX2_WDT_WSR, IMX2_WDT_SEQ1);
	regmap_write(wdev->regmap, IMX2_WDT_WSR, IMX2_WDT_SEQ2);
	return 0;
}

static void imx2_wdt_timer_ping(unsigned long arg)
{
	struct watchdog_device *wdog = (struct watchdog_device *)arg;
	struct imx2_wdt_device *wdev = watchdog_get_drvdata(wdog);

	/* ping it every wdog->timeout / 2 seconds to prevent reboot */
	imx2_wdt_ping(wdog);
	mod_timer(&wdev->timer, jiffies + wdog->timeout * HZ / 2);
}

static int imx2_wdt_set_timeout(struct watchdog_device *wdog,
				unsigned int new_timeout)
{
	struct imx2_wdt_device *wdev = watchdog_get_drvdata(wdog);

	regmap_update_bits(wdev->regmap, IMX2_WDT_WCR, IMX2_WDT_WCR_WT,
			   WDOG_SEC_TO_COUNT(new_timeout));
	return 0;
}

static int imx2_wdt_start(struct watchdog_device *wdog)
{
	struct imx2_wdt_device *wdev = watchdog_get_drvdata(wdog);

	if (imx2_wdt_is_running(wdev)) {
		/* delete the timer that pings the watchdog after close */
		del_timer_sync(&wdev->timer);
		imx2_wdt_set_timeout(wdog, wdog->timeout);
	} else
		imx2_wdt_setup(wdog);

	return imx2_wdt_ping(wdog);
}

static int imx2_wdt_stop(struct watchdog_device *wdog)
{
	/*
	 * We don't need a clk_disable, it cannot be disabled once started.
	 * We use a timer to ping the watchdog while /dev/watchdog is closed
	 */
	imx2_wdt_timer_ping((unsigned long)wdog);
	return 0;
}

static inline void imx2_wdt_ping_if_active(struct watchdog_device *wdog)
{
	struct imx2_wdt_device *wdev = watchdog_get_drvdata(wdog);

	if (imx2_wdt_is_running(wdev)) {
		imx2_wdt_set_timeout(wdog, wdog->timeout);
		imx2_wdt_timer_ping((unsigned long)wdog);
	}
}

static struct watchdog_ops imx2_wdt_ops = {
	.owner = THIS_MODULE,
	.start = imx2_wdt_start,
	.stop = imx2_wdt_stop,
	.ping = imx2_wdt_ping,
	.set_timeout = imx2_wdt_set_timeout,
};

static struct regmap_config imx2_wdt_regmap_config = {
	.reg_bits = 16,
	.reg_stride = 2,
	.val_bits = 16,
	.max_register = 0x8,
};

static int __init imx2_wdt_probe(struct platform_device *pdev)
{
	struct imx2_wdt_device *wdev;
	struct watchdog_device *wdog;
	struct resource *res;
	void __iomem *base;
	int ret;
	u32 val;

	wdev = devm_kzalloc(&pdev->dev, sizeof(*wdev), GFP_KERNEL);
	if (!wdev)
		return -ENOMEM;

	res = platform_get_resource(pdev, IORESOURCE_MEM, 0);
	base = devm_ioremap_resource(&pdev->dev, res);
	if (IS_ERR(base))
		return PTR_ERR(base);

	wdev->regmap = devm_regmap_init_mmio_clk(&pdev->dev, NULL, base,
						 &imx2_wdt_regmap_config);
	if (IS_ERR(wdev->regmap)) {
		dev_err(&pdev->dev, "regmap init failed\n");
		return PTR_ERR(wdev->regmap);
	}

	wdev->clk = devm_clk_get(&pdev->dev, NULL);
	if (IS_ERR(wdev->clk)) {
		dev_err(&pdev->dev, "can't get Watchdog clock\n");
		return PTR_ERR(wdev->clk);
	}

	wdog			= &wdev->wdog;
	wdog->info		= &imx2_wdt_info;
	wdog->ops		= &imx2_wdt_ops;
	wdog->min_timeout	= 1;
	wdog->max_timeout	= IMX2_WDT_MAX_TIME;

	clk_prepare_enable(wdev->clk);

	regmap_read(wdev->regmap, IMX2_WDT_WRSR, &val);
	wdog->bootstatus = val & IMX2_WDT_WRSR_TOUT ? WDIOF_CARDRESET : 0;

	wdog->timeout = clamp_t(unsigned, timeout, 1, IMX2_WDT_MAX_TIME);
	if (wdog->timeout != timeout)
		dev_warn(&pdev->dev, "Initial timeout out of range! Clamped from %u to %u\n",
			 timeout, wdog->timeout);

	platform_set_drvdata(pdev, wdog);
	watchdog_set_drvdata(wdog, wdev);
	watchdog_set_nowayout(wdog, nowayout);
	watchdog_init_timeout(wdog, timeout, &pdev->dev);

	setup_timer(&wdev->timer, imx2_wdt_timer_ping, (unsigned long)wdog);

	imx2_wdt_ping_if_active(wdog);

	ret = watchdog_register_device(wdog);
	if (ret) {
		dev_err(&pdev->dev, "cannot register watchdog device\n");
		return ret;
	}

	wdev->restart_handler.notifier_call = imx2_restart_handler;
	wdev->restart_handler.priority = 128;
	ret = register_restart_handler(&wdev->restart_handler);
	if (ret)
		dev_err(&pdev->dev, "cannot register restart handler\n");

	dev_info(&pdev->dev, "timeout %d sec (nowayout=%d)\n",
		 wdog->timeout, nowayout);

	return 0;
}

static int __exit imx2_wdt_remove(struct platform_device *pdev)
{
	struct watchdog_device *wdog = platform_get_drvdata(pdev);
	struct imx2_wdt_device *wdev = watchdog_get_drvdata(wdog);

	unregister_restart_handler(&wdev->restart_handler);

	watchdog_unregister_device(wdog);

	if (imx2_wdt_is_running(wdev)) {
		del_timer_sync(&wdev->timer);
		imx2_wdt_ping(wdog);
		dev_crit(&pdev->dev, "Device removed: Expect reboot!\n");
	}
	return 0;
}

static void imx2_wdt_shutdown(struct platform_device *pdev)
{
	struct watchdog_device *wdog = platform_get_drvdata(pdev);
	struct imx2_wdt_device *wdev = watchdog_get_drvdata(wdog);

	if (imx2_wdt_is_running(wdev)) {
		/*
		 * We are running, we need to delete the timer but will
		 * give max timeout before reboot will take place
		 */
		del_timer_sync(&wdev->timer);
		imx2_wdt_set_timeout(wdog, IMX2_WDT_MAX_TIME);
		imx2_wdt_ping(wdog);
		dev_crit(&pdev->dev, "Device shutdown: Expect reboot!\n");
	}
}

#ifdef CONFIG_PM_SLEEP
/* Disable watchdog if it is active during suspend */
static int imx2_wdt_suspend(struct device *dev)
{
	struct watchdog_device *wdog = dev_get_drvdata(dev);
	struct imx2_wdt_device *wdev = watchdog_get_drvdata(wdog);

	imx2_wdt_set_timeout(wdog, IMX2_WDT_MAX_TIME);
	imx2_wdt_ping(wdog);

	/* Watchdog has been stopped but IP block is still running */
	if (!watchdog_active(&wdog) && imx2_wdt_is_running(wdev))
		del_timer_sync(&wdev->timer);

	clk_disable_unprepare(wdev->clk);

	return 0;
}

/* Enable watchdog and configure it if necessary */
static int imx2_wdt_resume(struct device *dev)
{
	struct watchdog_device *wdog = dev_get_drvdata(dev);
	struct imx2_wdt_device *wdev = watchdog_get_drvdata(wdog);

	clk_prepare_enable(wdev->clk);

	if (watchdog_active(wdog) && !imx2_wdt_is_running(wdev)) {
		/* Resumes from deep sleep we need restart
		 * the watchdog again.
		 */
		imx2_wdt_setup(wdog);
		imx2_wdt_set_timeout(wdog, wdog->timeout);
		imx2_wdt_ping(wdog);
	} else if (imx2_wdt_is_running(wdev)) {
		imx2_wdt_ping(wdog);
		mod_timer(&wdev->timer, jiffies + wdog->timeout * HZ / 2);
	}

	return 0;
}
#endif

static SIMPLE_DEV_PM_OPS(imx2_wdt_pm_ops, imx2_wdt_suspend,
			 imx2_wdt_resume);

static const struct of_device_id imx2_wdt_dt_ids[] = {
	{ .compatible = "fsl,imx21-wdt", },
	{ /* sentinel */ }
};
MODULE_DEVICE_TABLE(of, imx2_wdt_dt_ids);

static struct platform_driver imx2_wdt_driver = {
	.remove		= __exit_p(imx2_wdt_remove),
	.shutdown	= imx2_wdt_shutdown,
	.driver		= {
		.name	= DRIVER_NAME,
<<<<<<< HEAD
=======
		.owner	= THIS_MODULE,
		.pm     = &imx2_wdt_pm_ops,
>>>>>>> 6dc21678
		.of_match_table = imx2_wdt_dt_ids,
	},
};

module_platform_driver_probe(imx2_wdt_driver, imx2_wdt_probe);

MODULE_AUTHOR("Wolfram Sang");
MODULE_DESCRIPTION("Watchdog driver for IMX2 and later");
MODULE_LICENSE("GPL v2");
MODULE_ALIAS("platform:" DRIVER_NAME);<|MERGE_RESOLUTION|>--- conflicted
+++ resolved
@@ -383,11 +383,7 @@
 	.shutdown	= imx2_wdt_shutdown,
 	.driver		= {
 		.name	= DRIVER_NAME,
-<<<<<<< HEAD
-=======
-		.owner	= THIS_MODULE,
 		.pm     = &imx2_wdt_pm_ops,
->>>>>>> 6dc21678
 		.of_match_table = imx2_wdt_dt_ids,
 	},
 };
