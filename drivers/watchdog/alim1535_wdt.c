--- conflicted
+++ resolved
@@ -301,11 +301,7 @@
  *	want to register another driver on the same PCI id.
  */
 
-<<<<<<< HEAD
-static struct pci_device_id ali_pci_tbl[] __used = {
-=======
 static DEFINE_PCI_DEVICE_TABLE(ali_pci_tbl) __used = {
->>>>>>> 105e53f8
 	{ PCI_VENDOR_ID_AL, 0x1533, PCI_ANY_ID, PCI_ANY_ID,},
 	{ PCI_VENDOR_ID_AL, 0x1535, PCI_ANY_ID, PCI_ANY_ID,},
 	{ 0, },
