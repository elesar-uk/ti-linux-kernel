/*******************************************************************************
 * Filename:  target_core_device.c (based on iscsi_target_device.c)
 *
 * This file contains the TCM Virtual Device and Disk Transport
 * agnostic related functions.
 *
 * (c) Copyright 2003-2012 RisingTide Systems LLC.
 *
 * Nicholas A. Bellinger <nab@kernel.org>
 *
 * This program is free software; you can redistribute it and/or modify
 * it under the terms of the GNU General Public License as published by
 * the Free Software Foundation; either version 2 of the License, or
 * (at your option) any later version.
 *
 * This program is distributed in the hope that it will be useful,
 * but WITHOUT ANY WARRANTY; without even the implied warranty of
 * MERCHANTABILITY or FITNESS FOR A PARTICULAR PURPOSE.  See the
 * GNU General Public License for more details.
 *
 * You should have received a copy of the GNU General Public License
 * along with this program; if not, write to the Free Software
 * Foundation, Inc., 59 Temple Place - Suite 330, Boston, MA 02111-1307, USA.
 *
 ******************************************************************************/

#include <linux/net.h>
#include <linux/string.h>
#include <linux/delay.h>
#include <linux/timer.h>
#include <linux/slab.h>
#include <linux/spinlock.h>
#include <linux/kthread.h>
#include <linux/in.h>
#include <linux/export.h>
#include <net/sock.h>
#include <net/tcp.h>
#include <scsi/scsi.h>
#include <scsi/scsi_device.h>

#include <target/target_core_base.h>
#include <target/target_core_backend.h>
#include <target/target_core_fabric.h>

#include "target_core_internal.h"
#include "target_core_alua.h"
#include "target_core_pr.h"
#include "target_core_ua.h"

static struct se_hba *lun0_hba;
/* not static, needed by tpg.c */
struct se_device *g_lun0_dev;

sense_reason_t
transport_lookup_cmd_lun(struct se_cmd *se_cmd, u32 unpacked_lun)
{
	struct se_lun *se_lun = NULL;
	struct se_session *se_sess = se_cmd->se_sess;
	struct se_device *dev;
	unsigned long flags;

	if (unpacked_lun >= TRANSPORT_MAX_LUNS_PER_TPG)
		return TCM_NON_EXISTENT_LUN;

	spin_lock_irqsave(&se_sess->se_node_acl->device_list_lock, flags);
	se_cmd->se_deve = se_sess->se_node_acl->device_list[unpacked_lun];
	if (se_cmd->se_deve->lun_flags & TRANSPORT_LUNFLAGS_INITIATOR_ACCESS) {
		struct se_dev_entry *deve = se_cmd->se_deve;

		deve->total_cmds++;
		deve->total_bytes += se_cmd->data_length;

		if ((se_cmd->data_direction == DMA_TO_DEVICE) &&
		    (deve->lun_flags & TRANSPORT_LUNFLAGS_READ_ONLY)) {
			pr_err("TARGET_CORE[%s]: Detected WRITE_PROTECTED LUN"
				" Access for 0x%08x\n",
				se_cmd->se_tfo->get_fabric_name(),
				unpacked_lun);
			spin_unlock_irqrestore(&se_sess->se_node_acl->device_list_lock, flags);
			return TCM_WRITE_PROTECTED;
		}

		if (se_cmd->data_direction == DMA_TO_DEVICE)
			deve->write_bytes += se_cmd->data_length;
		else if (se_cmd->data_direction == DMA_FROM_DEVICE)
			deve->read_bytes += se_cmd->data_length;

		deve->deve_cmds++;

		se_lun = deve->se_lun;
		se_cmd->se_lun = deve->se_lun;
		se_cmd->pr_res_key = deve->pr_res_key;
		se_cmd->orig_fe_lun = unpacked_lun;
		se_cmd->se_cmd_flags |= SCF_SE_LUN_CMD;
	}
	spin_unlock_irqrestore(&se_sess->se_node_acl->device_list_lock, flags);

	if (!se_lun) {
		/*
		 * Use the se_portal_group->tpg_virt_lun0 to allow for
		 * REPORT_LUNS, et al to be returned when no active
		 * MappedLUN=0 exists for this Initiator Port.
		 */
		if (unpacked_lun != 0) {
			pr_err("TARGET_CORE[%s]: Detected NON_EXISTENT_LUN"
				" Access for 0x%08x\n",
				se_cmd->se_tfo->get_fabric_name(),
				unpacked_lun);
			return TCM_NON_EXISTENT_LUN;
		}
		/*
		 * Force WRITE PROTECT for virtual LUN 0
		 */
		if ((se_cmd->data_direction != DMA_FROM_DEVICE) &&
		    (se_cmd->data_direction != DMA_NONE))
			return TCM_WRITE_PROTECTED;

		se_lun = &se_sess->se_tpg->tpg_virt_lun0;
		se_cmd->se_lun = &se_sess->se_tpg->tpg_virt_lun0;
		se_cmd->orig_fe_lun = 0;
		se_cmd->se_cmd_flags |= SCF_SE_LUN_CMD;
	}

	/* Directly associate cmd with se_dev */
	se_cmd->se_dev = se_lun->lun_se_dev;

	/* TODO: get rid of this and use atomics for stats */
	dev = se_lun->lun_se_dev;
	spin_lock_irqsave(&dev->stats_lock, flags);
	dev->num_cmds++;
	if (se_cmd->data_direction == DMA_TO_DEVICE)
		dev->write_bytes += se_cmd->data_length;
	else if (se_cmd->data_direction == DMA_FROM_DEVICE)
		dev->read_bytes += se_cmd->data_length;
	spin_unlock_irqrestore(&dev->stats_lock, flags);

	spin_lock_irqsave(&se_lun->lun_cmd_lock, flags);
	list_add_tail(&se_cmd->se_lun_node, &se_lun->lun_cmd_list);
	spin_unlock_irqrestore(&se_lun->lun_cmd_lock, flags);

	return 0;
}
EXPORT_SYMBOL(transport_lookup_cmd_lun);

int transport_lookup_tmr_lun(struct se_cmd *se_cmd, u32 unpacked_lun)
{
	struct se_dev_entry *deve;
	struct se_lun *se_lun = NULL;
	struct se_session *se_sess = se_cmd->se_sess;
	struct se_tmr_req *se_tmr = se_cmd->se_tmr_req;
	unsigned long flags;

	if (unpacked_lun >= TRANSPORT_MAX_LUNS_PER_TPG)
		return -ENODEV;

	spin_lock_irqsave(&se_sess->se_node_acl->device_list_lock, flags);
	se_cmd->se_deve = se_sess->se_node_acl->device_list[unpacked_lun];
	deve = se_cmd->se_deve;

	if (deve->lun_flags & TRANSPORT_LUNFLAGS_INITIATOR_ACCESS) {
		se_tmr->tmr_lun = deve->se_lun;
		se_cmd->se_lun = deve->se_lun;
		se_lun = deve->se_lun;
		se_cmd->pr_res_key = deve->pr_res_key;
		se_cmd->orig_fe_lun = unpacked_lun;
	}
	spin_unlock_irqrestore(&se_sess->se_node_acl->device_list_lock, flags);

	if (!se_lun) {
		pr_debug("TARGET_CORE[%s]: Detected NON_EXISTENT_LUN"
			" Access for 0x%08x\n",
			se_cmd->se_tfo->get_fabric_name(),
			unpacked_lun);
		return -ENODEV;
	}

	/* Directly associate cmd with se_dev */
	se_cmd->se_dev = se_lun->lun_se_dev;
	se_tmr->tmr_dev = se_lun->lun_se_dev;

	spin_lock_irqsave(&se_tmr->tmr_dev->se_tmr_lock, flags);
	list_add_tail(&se_tmr->tmr_list, &se_tmr->tmr_dev->dev_tmr_list);
	spin_unlock_irqrestore(&se_tmr->tmr_dev->se_tmr_lock, flags);

	return 0;
}
EXPORT_SYMBOL(transport_lookup_tmr_lun);

/*
 * This function is called from core_scsi3_emulate_pro_register_and_move()
 * and core_scsi3_decode_spec_i_port(), and will increment &deve->pr_ref_count
 * when a matching rtpi is found.
 */
struct se_dev_entry *core_get_se_deve_from_rtpi(
	struct se_node_acl *nacl,
	u16 rtpi)
{
	struct se_dev_entry *deve;
	struct se_lun *lun;
	struct se_port *port;
	struct se_portal_group *tpg = nacl->se_tpg;
	u32 i;

	spin_lock_irq(&nacl->device_list_lock);
	for (i = 0; i < TRANSPORT_MAX_LUNS_PER_TPG; i++) {
		deve = nacl->device_list[i];

		if (!(deve->lun_flags & TRANSPORT_LUNFLAGS_INITIATOR_ACCESS))
			continue;

		lun = deve->se_lun;
		if (!lun) {
			pr_err("%s device entries device pointer is"
				" NULL, but Initiator has access.\n",
				tpg->se_tpg_tfo->get_fabric_name());
			continue;
		}
		port = lun->lun_sep;
		if (!port) {
			pr_err("%s device entries device pointer is"
				" NULL, but Initiator has access.\n",
				tpg->se_tpg_tfo->get_fabric_name());
			continue;
		}
		if (port->sep_rtpi != rtpi)
			continue;

		atomic_inc(&deve->pr_ref_count);
		smp_mb__after_atomic_inc();
		spin_unlock_irq(&nacl->device_list_lock);

		return deve;
	}
	spin_unlock_irq(&nacl->device_list_lock);

	return NULL;
}

int core_free_device_list_for_node(
	struct se_node_acl *nacl,
	struct se_portal_group *tpg)
{
	struct se_dev_entry *deve;
	struct se_lun *lun;
	u32 i;

	if (!nacl->device_list)
		return 0;

	spin_lock_irq(&nacl->device_list_lock);
	for (i = 0; i < TRANSPORT_MAX_LUNS_PER_TPG; i++) {
		deve = nacl->device_list[i];

		if (!(deve->lun_flags & TRANSPORT_LUNFLAGS_INITIATOR_ACCESS))
			continue;

		if (!deve->se_lun) {
			pr_err("%s device entries device pointer is"
				" NULL, but Initiator has access.\n",
				tpg->se_tpg_tfo->get_fabric_name());
			continue;
		}
		lun = deve->se_lun;

		spin_unlock_irq(&nacl->device_list_lock);
		core_disable_device_list_for_node(lun, NULL, deve->mapped_lun,
			TRANSPORT_LUNFLAGS_NO_ACCESS, nacl, tpg);
		spin_lock_irq(&nacl->device_list_lock);
	}
	spin_unlock_irq(&nacl->device_list_lock);

	array_free(nacl->device_list, TRANSPORT_MAX_LUNS_PER_TPG);
	nacl->device_list = NULL;

	return 0;
}

void core_dec_lacl_count(struct se_node_acl *se_nacl, struct se_cmd *se_cmd)
{
	struct se_dev_entry *deve;
	unsigned long flags;

	spin_lock_irqsave(&se_nacl->device_list_lock, flags);
	deve = se_nacl->device_list[se_cmd->orig_fe_lun];
	deve->deve_cmds--;
	spin_unlock_irqrestore(&se_nacl->device_list_lock, flags);
}

void core_update_device_list_access(
	u32 mapped_lun,
	u32 lun_access,
	struct se_node_acl *nacl)
{
	struct se_dev_entry *deve;

	spin_lock_irq(&nacl->device_list_lock);
	deve = nacl->device_list[mapped_lun];
	if (lun_access & TRANSPORT_LUNFLAGS_READ_WRITE) {
		deve->lun_flags &= ~TRANSPORT_LUNFLAGS_READ_ONLY;
		deve->lun_flags |= TRANSPORT_LUNFLAGS_READ_WRITE;
	} else {
		deve->lun_flags &= ~TRANSPORT_LUNFLAGS_READ_WRITE;
		deve->lun_flags |= TRANSPORT_LUNFLAGS_READ_ONLY;
	}
	spin_unlock_irq(&nacl->device_list_lock);
}

/*      core_enable_device_list_for_node():
 *
 *
 */
int core_enable_device_list_for_node(
	struct se_lun *lun,
	struct se_lun_acl *lun_acl,
	u32 mapped_lun,
	u32 lun_access,
	struct se_node_acl *nacl,
	struct se_portal_group *tpg)
{
	struct se_port *port = lun->lun_sep;
	struct se_dev_entry *deve;

	spin_lock_irq(&nacl->device_list_lock);

	deve = nacl->device_list[mapped_lun];

	/*
	 * Check if the call is handling demo mode -> explict LUN ACL
	 * transition.  This transition must be for the same struct se_lun
	 * + mapped_lun that was setup in demo mode..
	 */
	if (deve->lun_flags & TRANSPORT_LUNFLAGS_INITIATOR_ACCESS) {
		if (deve->se_lun_acl != NULL) {
			pr_err("struct se_dev_entry->se_lun_acl"
			       " already set for demo mode -> explict"
			       " LUN ACL transition\n");
			spin_unlock_irq(&nacl->device_list_lock);
			return -EINVAL;
		}
		if (deve->se_lun != lun) {
			pr_err("struct se_dev_entry->se_lun does"
			       " match passed struct se_lun for demo mode"
			       " -> explict LUN ACL transition\n");
			spin_unlock_irq(&nacl->device_list_lock);
			return -EINVAL;
		}
		deve->se_lun_acl = lun_acl;

		if (lun_access & TRANSPORT_LUNFLAGS_READ_WRITE) {
			deve->lun_flags &= ~TRANSPORT_LUNFLAGS_READ_ONLY;
			deve->lun_flags |= TRANSPORT_LUNFLAGS_READ_WRITE;
		} else {
			deve->lun_flags &= ~TRANSPORT_LUNFLAGS_READ_WRITE;
			deve->lun_flags |= TRANSPORT_LUNFLAGS_READ_ONLY;
		}

		spin_unlock_irq(&nacl->device_list_lock);
		return 0;
	}

	deve->se_lun = lun;
	deve->se_lun_acl = lun_acl;
	deve->mapped_lun = mapped_lun;
	deve->lun_flags |= TRANSPORT_LUNFLAGS_INITIATOR_ACCESS;

	if (lun_access & TRANSPORT_LUNFLAGS_READ_WRITE) {
		deve->lun_flags &= ~TRANSPORT_LUNFLAGS_READ_ONLY;
		deve->lun_flags |= TRANSPORT_LUNFLAGS_READ_WRITE;
	} else {
		deve->lun_flags &= ~TRANSPORT_LUNFLAGS_READ_WRITE;
		deve->lun_flags |= TRANSPORT_LUNFLAGS_READ_ONLY;
	}

	deve->creation_time = get_jiffies_64();
	deve->attach_count++;
	spin_unlock_irq(&nacl->device_list_lock);

	spin_lock_bh(&port->sep_alua_lock);
	list_add_tail(&deve->alua_port_list, &port->sep_alua_list);
	spin_unlock_bh(&port->sep_alua_lock);

	return 0;
}

/*      core_disable_device_list_for_node():
 *
 *
 */
int core_disable_device_list_for_node(
	struct se_lun *lun,
	struct se_lun_acl *lun_acl,
	u32 mapped_lun,
	u32 lun_access,
	struct se_node_acl *nacl,
	struct se_portal_group *tpg)
{
	struct se_port *port = lun->lun_sep;
	struct se_dev_entry *deve = nacl->device_list[mapped_lun];

	/*
	 * If the MappedLUN entry is being disabled, the entry in
	 * port->sep_alua_list must be removed now before clearing the
	 * struct se_dev_entry pointers below as logic in
	 * core_alua_do_transition_tg_pt() depends on these being present.
	 *
	 * deve->se_lun_acl will be NULL for demo-mode created LUNs
	 * that have not been explicitly converted to MappedLUNs ->
	 * struct se_lun_acl, but we remove deve->alua_port_list from
	 * port->sep_alua_list. This also means that active UAs and
	 * NodeACL context specific PR metadata for demo-mode
	 * MappedLUN *deve will be released below..
	 */
	spin_lock_bh(&port->sep_alua_lock);
	list_del(&deve->alua_port_list);
	spin_unlock_bh(&port->sep_alua_lock);
	/*
	 * Wait for any in process SPEC_I_PT=1 or REGISTER_AND_MOVE
	 * PR operation to complete.
	 */
	while (atomic_read(&deve->pr_ref_count) != 0)
		cpu_relax();

	spin_lock_irq(&nacl->device_list_lock);
	/*
	 * Disable struct se_dev_entry LUN ACL mapping
	 */
	core_scsi3_ua_release_all(deve);
	deve->se_lun = NULL;
	deve->se_lun_acl = NULL;
	deve->lun_flags = 0;
	deve->creation_time = 0;
	deve->attach_count--;
	spin_unlock_irq(&nacl->device_list_lock);

	core_scsi3_free_pr_reg_from_nacl(lun->lun_se_dev, nacl);
	return 0;
}

/*      core_clear_lun_from_tpg():
 *
 *
 */
void core_clear_lun_from_tpg(struct se_lun *lun, struct se_portal_group *tpg)
{
	struct se_node_acl *nacl;
	struct se_dev_entry *deve;
	u32 i;

	spin_lock_irq(&tpg->acl_node_lock);
	list_for_each_entry(nacl, &tpg->acl_node_list, acl_list) {
		spin_unlock_irq(&tpg->acl_node_lock);

		spin_lock_irq(&nacl->device_list_lock);
		for (i = 0; i < TRANSPORT_MAX_LUNS_PER_TPG; i++) {
			deve = nacl->device_list[i];
			if (lun != deve->se_lun)
				continue;
			spin_unlock_irq(&nacl->device_list_lock);

			core_disable_device_list_for_node(lun, NULL,
				deve->mapped_lun, TRANSPORT_LUNFLAGS_NO_ACCESS,
				nacl, tpg);

			spin_lock_irq(&nacl->device_list_lock);
		}
		spin_unlock_irq(&nacl->device_list_lock);

		spin_lock_irq(&tpg->acl_node_lock);
	}
	spin_unlock_irq(&tpg->acl_node_lock);
}

static struct se_port *core_alloc_port(struct se_device *dev)
{
	struct se_port *port, *port_tmp;

	port = kzalloc(sizeof(struct se_port), GFP_KERNEL);
	if (!port) {
		pr_err("Unable to allocate struct se_port\n");
		return ERR_PTR(-ENOMEM);
	}
	INIT_LIST_HEAD(&port->sep_alua_list);
	INIT_LIST_HEAD(&port->sep_list);
	atomic_set(&port->sep_tg_pt_secondary_offline, 0);
	spin_lock_init(&port->sep_alua_lock);
	mutex_init(&port->sep_tg_pt_md_mutex);

	spin_lock(&dev->se_port_lock);
	if (dev->dev_port_count == 0x0000ffff) {
		pr_warn("Reached dev->dev_port_count =="
				" 0x0000ffff\n");
		spin_unlock(&dev->se_port_lock);
		return ERR_PTR(-ENOSPC);
	}
again:
	/*
	 * Allocate the next RELATIVE TARGET PORT IDENTIFIER for this struct se_device
	 * Here is the table from spc4r17 section 7.7.3.8.
	 *
	 *    Table 473 -- RELATIVE TARGET PORT IDENTIFIER field
	 *
	 * Code      Description
	 * 0h        Reserved
	 * 1h        Relative port 1, historically known as port A
	 * 2h        Relative port 2, historically known as port B
	 * 3h to FFFFh    Relative port 3 through 65 535
	 */
	port->sep_rtpi = dev->dev_rpti_counter++;
	if (!port->sep_rtpi)
		goto again;

	list_for_each_entry(port_tmp, &dev->dev_sep_list, sep_list) {
		/*
		 * Make sure RELATIVE TARGET PORT IDENTIFIER is unique
		 * for 16-bit wrap..
		 */
		if (port->sep_rtpi == port_tmp->sep_rtpi)
			goto again;
	}
	spin_unlock(&dev->se_port_lock);

	return port;
}

static void core_export_port(
	struct se_device *dev,
	struct se_portal_group *tpg,
	struct se_port *port,
	struct se_lun *lun)
{
	struct t10_alua_tg_pt_gp_member *tg_pt_gp_mem = NULL;

	spin_lock(&dev->se_port_lock);
	spin_lock(&lun->lun_sep_lock);
	port->sep_tpg = tpg;
	port->sep_lun = lun;
	lun->lun_sep = port;
	spin_unlock(&lun->lun_sep_lock);

	list_add_tail(&port->sep_list, &dev->dev_sep_list);
	spin_unlock(&dev->se_port_lock);

	if (dev->transport->transport_type != TRANSPORT_PLUGIN_PHBA_PDEV &&
	    !(dev->se_hba->hba_flags & HBA_FLAGS_INTERNAL_USE)) {
		tg_pt_gp_mem = core_alua_allocate_tg_pt_gp_mem(port);
		if (IS_ERR(tg_pt_gp_mem) || !tg_pt_gp_mem) {
			pr_err("Unable to allocate t10_alua_tg_pt"
					"_gp_member_t\n");
			return;
		}
		spin_lock(&tg_pt_gp_mem->tg_pt_gp_mem_lock);
		__core_alua_attach_tg_pt_gp_mem(tg_pt_gp_mem,
			dev->t10_alua.default_tg_pt_gp);
		spin_unlock(&tg_pt_gp_mem->tg_pt_gp_mem_lock);
		pr_debug("%s/%s: Adding to default ALUA Target Port"
			" Group: alua/default_tg_pt_gp\n",
			dev->transport->name, tpg->se_tpg_tfo->get_fabric_name());
	}

	dev->dev_port_count++;
	port->sep_index = port->sep_rtpi; /* RELATIVE TARGET PORT IDENTIFIER */
}

/*
 *	Called with struct se_device->se_port_lock spinlock held.
 */
static void core_release_port(struct se_device *dev, struct se_port *port)
	__releases(&dev->se_port_lock) __acquires(&dev->se_port_lock)
{
	/*
	 * Wait for any port reference for PR ALL_TG_PT=1 operation
	 * to complete in __core_scsi3_alloc_registration()
	 */
	spin_unlock(&dev->se_port_lock);
	if (atomic_read(&port->sep_tg_pt_ref_cnt))
		cpu_relax();
	spin_lock(&dev->se_port_lock);

	core_alua_free_tg_pt_gp_mem(port);

	list_del(&port->sep_list);
	dev->dev_port_count--;
	kfree(port);
}

int core_dev_export(
	struct se_device *dev,
	struct se_portal_group *tpg,
	struct se_lun *lun)
{
	struct se_hba *hba = dev->se_hba;
	struct se_port *port;

	port = core_alloc_port(dev);
	if (IS_ERR(port))
		return PTR_ERR(port);

	lun->lun_se_dev = dev;

	spin_lock(&hba->device_lock);
	dev->export_count++;
	spin_unlock(&hba->device_lock);

	core_export_port(dev, tpg, port, lun);
	return 0;
}

void core_dev_unexport(
	struct se_device *dev,
	struct se_portal_group *tpg,
	struct se_lun *lun)
{
	struct se_hba *hba = dev->se_hba;
	struct se_port *port = lun->lun_sep;

	spin_lock(&lun->lun_sep_lock);
	if (lun->lun_se_dev == NULL) {
		spin_unlock(&lun->lun_sep_lock);
		return;
	}
	spin_unlock(&lun->lun_sep_lock);

	spin_lock(&dev->se_port_lock);
	core_release_port(dev, port);
	spin_unlock(&dev->se_port_lock);

	spin_lock(&hba->device_lock);
	dev->export_count--;
	spin_unlock(&hba->device_lock);

	lun->lun_se_dev = NULL;
}

static void se_release_vpd_for_dev(struct se_device *dev)
{
	struct t10_vpd *vpd, *vpd_tmp;

	spin_lock(&dev->t10_wwn.t10_vpd_lock);
	list_for_each_entry_safe(vpd, vpd_tmp,
			&dev->t10_wwn.t10_vpd_list, vpd_list) {
		list_del(&vpd->vpd_list);
		kfree(vpd);
	}
	spin_unlock(&dev->t10_wwn.t10_vpd_lock);
}

static u32 se_dev_align_max_sectors(u32 max_sectors, u32 block_size)
{
	u32 aligned_max_sectors;
	u32 alignment;
	/*
	 * Limit max_sectors to a PAGE_SIZE aligned value for modern
	 * transport_allocate_data_tasks() operation.
	 */
	alignment = max(1ul, PAGE_SIZE / block_size);
	aligned_max_sectors = rounddown(max_sectors, alignment);
<<<<<<< HEAD

	if (max_sectors != aligned_max_sectors)
		pr_info("Rounding down aligned max_sectors from %u to %u\n",
			max_sectors, aligned_max_sectors);

	return aligned_max_sectors;
}
=======
>>>>>>> 9931faca

	if (max_sectors != aligned_max_sectors)
		pr_info("Rounding down aligned max_sectors from %u to %u\n",
			max_sectors, aligned_max_sectors);

	return aligned_max_sectors;
}

int se_dev_set_max_unmap_lba_count(
	struct se_device *dev,
	u32 max_unmap_lba_count)
{
	dev->dev_attrib.max_unmap_lba_count = max_unmap_lba_count;
	pr_debug("dev[%p]: Set max_unmap_lba_count: %u\n",
			dev, dev->dev_attrib.max_unmap_lba_count);
	return 0;
}

int se_dev_set_max_unmap_block_desc_count(
	struct se_device *dev,
	u32 max_unmap_block_desc_count)
{
	dev->dev_attrib.max_unmap_block_desc_count =
		max_unmap_block_desc_count;
	pr_debug("dev[%p]: Set max_unmap_block_desc_count: %u\n",
			dev, dev->dev_attrib.max_unmap_block_desc_count);
	return 0;
}

int se_dev_set_unmap_granularity(
	struct se_device *dev,
	u32 unmap_granularity)
{
	dev->dev_attrib.unmap_granularity = unmap_granularity;
	pr_debug("dev[%p]: Set unmap_granularity: %u\n",
			dev, dev->dev_attrib.unmap_granularity);
	return 0;
}

int se_dev_set_unmap_granularity_alignment(
	struct se_device *dev,
	u32 unmap_granularity_alignment)
{
	dev->dev_attrib.unmap_granularity_alignment = unmap_granularity_alignment;
	pr_debug("dev[%p]: Set unmap_granularity_alignment: %u\n",
			dev, dev->dev_attrib.unmap_granularity_alignment);
	return 0;
}

int se_dev_set_max_write_same_len(
	struct se_device *dev,
	u32 max_write_same_len)
{
	dev->dev_attrib.max_write_same_len = max_write_same_len;
	pr_debug("dev[%p]: Set max_write_same_len: %u\n",
			dev, dev->dev_attrib.max_write_same_len);
	return 0;
}

int se_dev_set_emulate_dpo(struct se_device *dev, int flag)
{
	if (flag != 0 && flag != 1) {
		pr_err("Illegal value %d\n", flag);
		return -EINVAL;
	}

	if (flag) {
		pr_err("dpo_emulated not supported\n");
		return -EINVAL;
	}

	return 0;
}

int se_dev_set_emulate_fua_write(struct se_device *dev, int flag)
{
	if (flag != 0 && flag != 1) {
		pr_err("Illegal value %d\n", flag);
		return -EINVAL;
	}

	if (flag &&
	    dev->transport->transport_type == TRANSPORT_PLUGIN_PHBA_PDEV) {
		pr_err("emulate_fua_write not supported for pSCSI\n");
		return -EINVAL;
	}
	dev->dev_attrib.emulate_fua_write = flag;
	pr_debug("dev[%p]: SE Device Forced Unit Access WRITEs: %d\n",
			dev, dev->dev_attrib.emulate_fua_write);
	return 0;
}

int se_dev_set_emulate_fua_read(struct se_device *dev, int flag)
{
	if (flag != 0 && flag != 1) {
		pr_err("Illegal value %d\n", flag);
		return -EINVAL;
	}

	if (flag) {
		pr_err("ua read emulated not supported\n");
		return -EINVAL;
	}

	return 0;
}

int se_dev_set_emulate_write_cache(struct se_device *dev, int flag)
{
	if (flag != 0 && flag != 1) {
		pr_err("Illegal value %d\n", flag);
		return -EINVAL;
	}
	if (flag &&
	    dev->transport->transport_type == TRANSPORT_PLUGIN_PHBA_PDEV) {
		pr_err("emulate_write_cache not supported for pSCSI\n");
		return -EINVAL;
	}
	dev->dev_attrib.emulate_write_cache = flag;
	pr_debug("dev[%p]: SE Device WRITE_CACHE_EMULATION flag: %d\n",
			dev, dev->dev_attrib.emulate_write_cache);
	return 0;
}

int se_dev_set_emulate_ua_intlck_ctrl(struct se_device *dev, int flag)
{
	if ((flag != 0) && (flag != 1) && (flag != 2)) {
		pr_err("Illegal value %d\n", flag);
		return -EINVAL;
	}

	if (dev->export_count) {
		pr_err("dev[%p]: Unable to change SE Device"
			" UA_INTRLCK_CTRL while export_count is %d\n",
			dev, dev->export_count);
		return -EINVAL;
	}
	dev->dev_attrib.emulate_ua_intlck_ctrl = flag;
	pr_debug("dev[%p]: SE Device UA_INTRLCK_CTRL flag: %d\n",
		dev, dev->dev_attrib.emulate_ua_intlck_ctrl);

	return 0;
}

int se_dev_set_emulate_tas(struct se_device *dev, int flag)
{
	if ((flag != 0) && (flag != 1)) {
		pr_err("Illegal value %d\n", flag);
		return -EINVAL;
	}

	if (dev->export_count) {
		pr_err("dev[%p]: Unable to change SE Device TAS while"
			" export_count is %d\n",
			dev, dev->export_count);
		return -EINVAL;
	}
	dev->dev_attrib.emulate_tas = flag;
	pr_debug("dev[%p]: SE Device TASK_ABORTED status bit: %s\n",
		dev, (dev->dev_attrib.emulate_tas) ? "Enabled" : "Disabled");

	return 0;
}

int se_dev_set_emulate_tpu(struct se_device *dev, int flag)
{
	if ((flag != 0) && (flag != 1)) {
		pr_err("Illegal value %d\n", flag);
		return -EINVAL;
	}
	/*
	 * We expect this value to be non-zero when generic Block Layer
	 * Discard supported is detected iblock_create_virtdevice().
	 */
	if (flag && !dev->dev_attrib.max_unmap_block_desc_count) {
		pr_err("Generic Block Discard not supported\n");
		return -ENOSYS;
	}

	dev->dev_attrib.emulate_tpu = flag;
	pr_debug("dev[%p]: SE Device Thin Provisioning UNMAP bit: %d\n",
				dev, flag);
	return 0;
}

int se_dev_set_emulate_tpws(struct se_device *dev, int flag)
{
	if ((flag != 0) && (flag != 1)) {
		pr_err("Illegal value %d\n", flag);
		return -EINVAL;
	}
	/*
	 * We expect this value to be non-zero when generic Block Layer
	 * Discard supported is detected iblock_create_virtdevice().
	 */
	if (flag && !dev->dev_attrib.max_unmap_block_desc_count) {
		pr_err("Generic Block Discard not supported\n");
		return -ENOSYS;
	}

	dev->dev_attrib.emulate_tpws = flag;
	pr_debug("dev[%p]: SE Device Thin Provisioning WRITE_SAME: %d\n",
				dev, flag);
	return 0;
}

int se_dev_set_enforce_pr_isids(struct se_device *dev, int flag)
{
	if ((flag != 0) && (flag != 1)) {
		pr_err("Illegal value %d\n", flag);
		return -EINVAL;
	}
	dev->dev_attrib.enforce_pr_isids = flag;
	pr_debug("dev[%p]: SE Device enforce_pr_isids bit: %s\n", dev,
		(dev->dev_attrib.enforce_pr_isids) ? "Enabled" : "Disabled");
	return 0;
}

int se_dev_set_is_nonrot(struct se_device *dev, int flag)
{
	if ((flag != 0) && (flag != 1)) {
		printk(KERN_ERR "Illegal value %d\n", flag);
		return -EINVAL;
	}
	dev->dev_attrib.is_nonrot = flag;
	pr_debug("dev[%p]: SE Device is_nonrot bit: %d\n",
	       dev, flag);
	return 0;
}

int se_dev_set_emulate_rest_reord(struct se_device *dev, int flag)
{
	if (flag != 0) {
		printk(KERN_ERR "dev[%p]: SE Device emulatation of restricted"
			" reordering not implemented\n", dev);
		return -ENOSYS;
	}
	dev->dev_attrib.emulate_rest_reord = flag;
	pr_debug("dev[%p]: SE Device emulate_rest_reord: %d\n", dev, flag);
	return 0;
}

/*
 * Note, this can only be called on unexported SE Device Object.
 */
int se_dev_set_queue_depth(struct se_device *dev, u32 queue_depth)
{
	if (dev->export_count) {
		pr_err("dev[%p]: Unable to change SE Device TCQ while"
			" export_count is %d\n",
			dev, dev->export_count);
		return -EINVAL;
	}
	if (!queue_depth) {
		pr_err("dev[%p]: Illegal ZERO value for queue"
			"_depth\n", dev);
		return -EINVAL;
	}

	if (dev->transport->transport_type == TRANSPORT_PLUGIN_PHBA_PDEV) {
		if (queue_depth > dev->dev_attrib.hw_queue_depth) {
			pr_err("dev[%p]: Passed queue_depth: %u"
				" exceeds TCM/SE_Device TCQ: %u\n",
				dev, queue_depth,
				dev->dev_attrib.hw_queue_depth);
			return -EINVAL;
		}
	} else {
		if (queue_depth > dev->dev_attrib.queue_depth) {
			if (queue_depth > dev->dev_attrib.hw_queue_depth) {
				pr_err("dev[%p]: Passed queue_depth:"
					" %u exceeds TCM/SE_Device MAX"
					" TCQ: %u\n", dev, queue_depth,
					dev->dev_attrib.hw_queue_depth);
				return -EINVAL;
			}
		}
	}

	dev->dev_attrib.queue_depth = dev->queue_depth = queue_depth;
	pr_debug("dev[%p]: SE Device TCQ Depth changed to: %u\n",
			dev, queue_depth);
	return 0;
}

int se_dev_set_fabric_max_sectors(struct se_device *dev, u32 fabric_max_sectors)
{
	if (dev->export_count) {
		pr_err("dev[%p]: Unable to change SE Device"
			" fabric_max_sectors while export_count is %d\n",
			dev, dev->export_count);
		return -EINVAL;
	}
	if (!fabric_max_sectors) {
		pr_err("dev[%p]: Illegal ZERO value for"
			" fabric_max_sectors\n", dev);
		return -EINVAL;
	}
	if (fabric_max_sectors < DA_STATUS_MAX_SECTORS_MIN) {
		pr_err("dev[%p]: Passed fabric_max_sectors: %u less than"
			" DA_STATUS_MAX_SECTORS_MIN: %u\n", dev, fabric_max_sectors,
				DA_STATUS_MAX_SECTORS_MIN);
		return -EINVAL;
	}
	if (dev->transport->transport_type == TRANSPORT_PLUGIN_PHBA_PDEV) {
		if (fabric_max_sectors > dev->dev_attrib.hw_max_sectors) {
			pr_err("dev[%p]: Passed fabric_max_sectors: %u"
				" greater than TCM/SE_Device max_sectors:"
				" %u\n", dev, fabric_max_sectors,
				dev->dev_attrib.hw_max_sectors);
			 return -EINVAL;
		}
	} else {
		if (fabric_max_sectors > DA_STATUS_MAX_SECTORS_MAX) {
			pr_err("dev[%p]: Passed fabric_max_sectors: %u"
				" greater than DA_STATUS_MAX_SECTORS_MAX:"
				" %u\n", dev, fabric_max_sectors,
				DA_STATUS_MAX_SECTORS_MAX);
			return -EINVAL;
		}
	}
	/*
	 * Align max_sectors down to PAGE_SIZE to follow transport_allocate_data_tasks()
	 */
	fabric_max_sectors = se_dev_align_max_sectors(fabric_max_sectors,
						      dev->dev_attrib.block_size);

	dev->dev_attrib.fabric_max_sectors = fabric_max_sectors;
	pr_debug("dev[%p]: SE Device max_sectors changed to %u\n",
			dev, fabric_max_sectors);
	return 0;
}

int se_dev_set_optimal_sectors(struct se_device *dev, u32 optimal_sectors)
{
	if (dev->export_count) {
		pr_err("dev[%p]: Unable to change SE Device"
			" optimal_sectors while export_count is %d\n",
			dev, dev->export_count);
		return -EINVAL;
	}
	if (dev->transport->transport_type == TRANSPORT_PLUGIN_PHBA_PDEV) {
		pr_err("dev[%p]: Passed optimal_sectors cannot be"
				" changed for TCM/pSCSI\n", dev);
		return -EINVAL;
	}
	if (optimal_sectors > dev->dev_attrib.fabric_max_sectors) {
		pr_err("dev[%p]: Passed optimal_sectors %u cannot be"
			" greater than fabric_max_sectors: %u\n", dev,
			optimal_sectors, dev->dev_attrib.fabric_max_sectors);
		return -EINVAL;
	}

	dev->dev_attrib.optimal_sectors = optimal_sectors;
	pr_debug("dev[%p]: SE Device optimal_sectors changed to %u\n",
			dev, optimal_sectors);
	return 0;
}

int se_dev_set_block_size(struct se_device *dev, u32 block_size)
{
	if (dev->export_count) {
		pr_err("dev[%p]: Unable to change SE Device block_size"
			" while export_count is %d\n",
			dev, dev->export_count);
		return -EINVAL;
	}

	if ((block_size != 512) &&
	    (block_size != 1024) &&
	    (block_size != 2048) &&
	    (block_size != 4096)) {
		pr_err("dev[%p]: Illegal value for block_device: %u"
			" for SE device, must be 512, 1024, 2048 or 4096\n",
			dev, block_size);
		return -EINVAL;
	}

	if (dev->transport->transport_type == TRANSPORT_PLUGIN_PHBA_PDEV) {
		pr_err("dev[%p]: Not allowed to change block_size for"
			" Physical Device, use for Linux/SCSI to change"
			" block_size for underlying hardware\n", dev);
		return -EINVAL;
	}

	dev->dev_attrib.block_size = block_size;
	pr_debug("dev[%p]: SE Device block_size changed to %u\n",
			dev, block_size);
	return 0;
}

struct se_lun *core_dev_add_lun(
	struct se_portal_group *tpg,
	struct se_device *dev,
	u32 lun)
{
	struct se_lun *lun_p;
	int rc;

	lun_p = core_tpg_pre_addlun(tpg, lun);
	if (IS_ERR(lun_p))
		return lun_p;

	rc = core_tpg_post_addlun(tpg, lun_p,
				TRANSPORT_LUNFLAGS_READ_WRITE, dev);
	if (rc < 0)
		return ERR_PTR(rc);

	pr_debug("%s_TPG[%u]_LUN[%u] - Activated %s Logical Unit from"
		" CORE HBA: %u\n", tpg->se_tpg_tfo->get_fabric_name(),
		tpg->se_tpg_tfo->tpg_get_tag(tpg), lun_p->unpacked_lun,
		tpg->se_tpg_tfo->get_fabric_name(), dev->se_hba->hba_id);
	/*
	 * Update LUN maps for dynamically added initiators when
	 * generate_node_acl is enabled.
	 */
	if (tpg->se_tpg_tfo->tpg_check_demo_mode(tpg)) {
		struct se_node_acl *acl;
		spin_lock_irq(&tpg->acl_node_lock);
		list_for_each_entry(acl, &tpg->acl_node_list, acl_list) {
			if (acl->dynamic_node_acl &&
			    (!tpg->se_tpg_tfo->tpg_check_demo_mode_login_only ||
			     !tpg->se_tpg_tfo->tpg_check_demo_mode_login_only(tpg))) {
				spin_unlock_irq(&tpg->acl_node_lock);
				core_tpg_add_node_to_devs(acl, tpg);
				spin_lock_irq(&tpg->acl_node_lock);
			}
		}
		spin_unlock_irq(&tpg->acl_node_lock);
	}

	return lun_p;
}

/*      core_dev_del_lun():
 *
 *
 */
int core_dev_del_lun(
	struct se_portal_group *tpg,
	u32 unpacked_lun)
{
	struct se_lun *lun;

	lun = core_tpg_pre_dellun(tpg, unpacked_lun);
	if (IS_ERR(lun))
		return PTR_ERR(lun);

	core_tpg_post_dellun(tpg, lun);

	pr_debug("%s_TPG[%u]_LUN[%u] - Deactivated %s Logical Unit from"
		" device object\n", tpg->se_tpg_tfo->get_fabric_name(),
		tpg->se_tpg_tfo->tpg_get_tag(tpg), unpacked_lun,
		tpg->se_tpg_tfo->get_fabric_name());

	return 0;
}

struct se_lun *core_get_lun_from_tpg(struct se_portal_group *tpg, u32 unpacked_lun)
{
	struct se_lun *lun;

	spin_lock(&tpg->tpg_lun_lock);
	if (unpacked_lun > (TRANSPORT_MAX_LUNS_PER_TPG-1)) {
		pr_err("%s LUN: %u exceeds TRANSPORT_MAX_LUNS"
			"_PER_TPG-1: %u for Target Portal Group: %hu\n",
			tpg->se_tpg_tfo->get_fabric_name(), unpacked_lun,
			TRANSPORT_MAX_LUNS_PER_TPG-1,
			tpg->se_tpg_tfo->tpg_get_tag(tpg));
		spin_unlock(&tpg->tpg_lun_lock);
		return NULL;
	}
	lun = tpg->tpg_lun_list[unpacked_lun];

	if (lun->lun_status != TRANSPORT_LUN_STATUS_FREE) {
		pr_err("%s Logical Unit Number: %u is not free on"
			" Target Portal Group: %hu, ignoring request.\n",
			tpg->se_tpg_tfo->get_fabric_name(), unpacked_lun,
			tpg->se_tpg_tfo->tpg_get_tag(tpg));
		spin_unlock(&tpg->tpg_lun_lock);
		return NULL;
	}
	spin_unlock(&tpg->tpg_lun_lock);

	return lun;
}

/*      core_dev_get_lun():
 *
 *
 */
static struct se_lun *core_dev_get_lun(struct se_portal_group *tpg, u32 unpacked_lun)
{
	struct se_lun *lun;

	spin_lock(&tpg->tpg_lun_lock);
	if (unpacked_lun > (TRANSPORT_MAX_LUNS_PER_TPG-1)) {
		pr_err("%s LUN: %u exceeds TRANSPORT_MAX_LUNS_PER"
			"_TPG-1: %u for Target Portal Group: %hu\n",
			tpg->se_tpg_tfo->get_fabric_name(), unpacked_lun,
			TRANSPORT_MAX_LUNS_PER_TPG-1,
			tpg->se_tpg_tfo->tpg_get_tag(tpg));
		spin_unlock(&tpg->tpg_lun_lock);
		return NULL;
	}
	lun = tpg->tpg_lun_list[unpacked_lun];

	if (lun->lun_status != TRANSPORT_LUN_STATUS_ACTIVE) {
		pr_err("%s Logical Unit Number: %u is not active on"
			" Target Portal Group: %hu, ignoring request.\n",
			tpg->se_tpg_tfo->get_fabric_name(), unpacked_lun,
			tpg->se_tpg_tfo->tpg_get_tag(tpg));
		spin_unlock(&tpg->tpg_lun_lock);
		return NULL;
	}
	spin_unlock(&tpg->tpg_lun_lock);

	return lun;
}

struct se_lun_acl *core_dev_init_initiator_node_lun_acl(
	struct se_portal_group *tpg,
	u32 mapped_lun,
	char *initiatorname,
	int *ret)
{
	struct se_lun_acl *lacl;
	struct se_node_acl *nacl;

	if (strlen(initiatorname) >= TRANSPORT_IQN_LEN) {
		pr_err("%s InitiatorName exceeds maximum size.\n",
			tpg->se_tpg_tfo->get_fabric_name());
		*ret = -EOVERFLOW;
		return NULL;
	}
	nacl = core_tpg_get_initiator_node_acl(tpg, initiatorname);
	if (!nacl) {
		*ret = -EINVAL;
		return NULL;
	}
	lacl = kzalloc(sizeof(struct se_lun_acl), GFP_KERNEL);
	if (!lacl) {
		pr_err("Unable to allocate memory for struct se_lun_acl.\n");
		*ret = -ENOMEM;
		return NULL;
	}

	INIT_LIST_HEAD(&lacl->lacl_list);
	lacl->mapped_lun = mapped_lun;
	lacl->se_lun_nacl = nacl;
	snprintf(lacl->initiatorname, TRANSPORT_IQN_LEN, "%s", initiatorname);

	return lacl;
}

int core_dev_add_initiator_node_lun_acl(
	struct se_portal_group *tpg,
	struct se_lun_acl *lacl,
	u32 unpacked_lun,
	u32 lun_access)
{
	struct se_lun *lun;
	struct se_node_acl *nacl;

	lun = core_dev_get_lun(tpg, unpacked_lun);
	if (!lun) {
		pr_err("%s Logical Unit Number: %u is not active on"
			" Target Portal Group: %hu, ignoring request.\n",
			tpg->se_tpg_tfo->get_fabric_name(), unpacked_lun,
			tpg->se_tpg_tfo->tpg_get_tag(tpg));
		return -EINVAL;
	}

	nacl = lacl->se_lun_nacl;
	if (!nacl)
		return -EINVAL;

	if ((lun->lun_access & TRANSPORT_LUNFLAGS_READ_ONLY) &&
	    (lun_access & TRANSPORT_LUNFLAGS_READ_WRITE))
		lun_access = TRANSPORT_LUNFLAGS_READ_ONLY;

	lacl->se_lun = lun;

	if (core_enable_device_list_for_node(lun, lacl, lacl->mapped_lun,
			lun_access, nacl, tpg) < 0)
		return -EINVAL;

	spin_lock(&lun->lun_acl_lock);
	list_add_tail(&lacl->lacl_list, &lun->lun_acl_list);
	atomic_inc(&lun->lun_acl_count);
	smp_mb__after_atomic_inc();
	spin_unlock(&lun->lun_acl_lock);

	pr_debug("%s_TPG[%hu]_LUN[%u->%u] - Added %s ACL for "
		" InitiatorNode: %s\n", tpg->se_tpg_tfo->get_fabric_name(),
		tpg->se_tpg_tfo->tpg_get_tag(tpg), unpacked_lun, lacl->mapped_lun,
		(lun_access & TRANSPORT_LUNFLAGS_READ_WRITE) ? "RW" : "RO",
		lacl->initiatorname);
	/*
	 * Check to see if there are any existing persistent reservation APTPL
	 * pre-registrations that need to be enabled for this LUN ACL..
	 */
	core_scsi3_check_aptpl_registration(lun->lun_se_dev, tpg, lun, lacl);
	return 0;
}

/*      core_dev_del_initiator_node_lun_acl():
 *
 *
 */
int core_dev_del_initiator_node_lun_acl(
	struct se_portal_group *tpg,
	struct se_lun *lun,
	struct se_lun_acl *lacl)
{
	struct se_node_acl *nacl;

	nacl = lacl->se_lun_nacl;
	if (!nacl)
		return -EINVAL;

	spin_lock(&lun->lun_acl_lock);
	list_del(&lacl->lacl_list);
	atomic_dec(&lun->lun_acl_count);
	smp_mb__after_atomic_dec();
	spin_unlock(&lun->lun_acl_lock);

	core_disable_device_list_for_node(lun, NULL, lacl->mapped_lun,
		TRANSPORT_LUNFLAGS_NO_ACCESS, nacl, tpg);

	lacl->se_lun = NULL;

	pr_debug("%s_TPG[%hu]_LUN[%u] - Removed ACL for"
		" InitiatorNode: %s Mapped LUN: %u\n",
		tpg->se_tpg_tfo->get_fabric_name(),
		tpg->se_tpg_tfo->tpg_get_tag(tpg), lun->unpacked_lun,
		lacl->initiatorname, lacl->mapped_lun);

	return 0;
}

void core_dev_free_initiator_node_lun_acl(
	struct se_portal_group *tpg,
	struct se_lun_acl *lacl)
{
	pr_debug("%s_TPG[%hu] - Freeing ACL for %s InitiatorNode: %s"
		" Mapped LUN: %u\n", tpg->se_tpg_tfo->get_fabric_name(),
		tpg->se_tpg_tfo->tpg_get_tag(tpg),
		tpg->se_tpg_tfo->get_fabric_name(),
		lacl->initiatorname, lacl->mapped_lun);

	kfree(lacl);
}

static void scsi_dump_inquiry(struct se_device *dev)
{
	struct t10_wwn *wwn = &dev->t10_wwn;
	char buf[17];
	int i, device_type;
	/*
	 * Print Linux/SCSI style INQUIRY formatting to the kernel ring buffer
	 */
	for (i = 0; i < 8; i++)
		if (wwn->vendor[i] >= 0x20)
			buf[i] = wwn->vendor[i];
		else
			buf[i] = ' ';
	buf[i] = '\0';
	pr_debug("  Vendor: %s\n", buf);

	for (i = 0; i < 16; i++)
		if (wwn->model[i] >= 0x20)
			buf[i] = wwn->model[i];
		else
			buf[i] = ' ';
	buf[i] = '\0';
	pr_debug("  Model: %s\n", buf);

	for (i = 0; i < 4; i++)
		if (wwn->revision[i] >= 0x20)
			buf[i] = wwn->revision[i];
		else
			buf[i] = ' ';
	buf[i] = '\0';
	pr_debug("  Revision: %s\n", buf);

	device_type = dev->transport->get_device_type(dev);
	pr_debug("  Type:   %s ", scsi_device_type(device_type));
}

struct se_device *target_alloc_device(struct se_hba *hba, const char *name)
{
	struct se_device *dev;

	dev = hba->transport->alloc_device(hba, name);
	if (!dev)
		return NULL;

	dev->dev_link_magic = SE_DEV_LINK_MAGIC;
	dev->se_hba = hba;
	dev->transport = hba->transport;

	INIT_LIST_HEAD(&dev->dev_list);
	INIT_LIST_HEAD(&dev->dev_sep_list);
	INIT_LIST_HEAD(&dev->dev_tmr_list);
	INIT_LIST_HEAD(&dev->delayed_cmd_list);
	INIT_LIST_HEAD(&dev->state_list);
	INIT_LIST_HEAD(&dev->qf_cmd_list);
	spin_lock_init(&dev->stats_lock);
	spin_lock_init(&dev->execute_task_lock);
	spin_lock_init(&dev->delayed_cmd_lock);
	spin_lock_init(&dev->dev_reservation_lock);
	spin_lock_init(&dev->se_port_lock);
	spin_lock_init(&dev->se_tmr_lock);
	spin_lock_init(&dev->qf_cmd_lock);
	atomic_set(&dev->dev_ordered_id, 0);
	INIT_LIST_HEAD(&dev->t10_wwn.t10_vpd_list);
	spin_lock_init(&dev->t10_wwn.t10_vpd_lock);
	INIT_LIST_HEAD(&dev->t10_pr.registration_list);
	INIT_LIST_HEAD(&dev->t10_pr.aptpl_reg_list);
	spin_lock_init(&dev->t10_pr.registration_lock);
	spin_lock_init(&dev->t10_pr.aptpl_reg_lock);
	INIT_LIST_HEAD(&dev->t10_alua.tg_pt_gps_list);
	spin_lock_init(&dev->t10_alua.tg_pt_gps_lock);

	dev->t10_pr.pr_aptpl_buf_len = PR_APTPL_BUF_LEN;
	dev->t10_wwn.t10_dev = dev;
	dev->t10_alua.t10_dev = dev;

	dev->dev_attrib.da_dev = dev;
	dev->dev_attrib.emulate_dpo = DA_EMULATE_DPO;
	dev->dev_attrib.emulate_fua_write = DA_EMULATE_FUA_WRITE;
	dev->dev_attrib.emulate_fua_read = DA_EMULATE_FUA_READ;
	dev->dev_attrib.emulate_write_cache = DA_EMULATE_WRITE_CACHE;
	dev->dev_attrib.emulate_ua_intlck_ctrl = DA_EMULATE_UA_INTLLCK_CTRL;
	dev->dev_attrib.emulate_tas = DA_EMULATE_TAS;
	dev->dev_attrib.emulate_tpu = DA_EMULATE_TPU;
	dev->dev_attrib.emulate_tpws = DA_EMULATE_TPWS;
	dev->dev_attrib.enforce_pr_isids = DA_ENFORCE_PR_ISIDS;
	dev->dev_attrib.is_nonrot = DA_IS_NONROT;
	dev->dev_attrib.emulate_rest_reord = DA_EMULATE_REST_REORD;
	dev->dev_attrib.max_unmap_lba_count = DA_MAX_UNMAP_LBA_COUNT;
	dev->dev_attrib.max_unmap_block_desc_count =
		DA_MAX_UNMAP_BLOCK_DESC_COUNT;
	dev->dev_attrib.unmap_granularity = DA_UNMAP_GRANULARITY_DEFAULT;
	dev->dev_attrib.unmap_granularity_alignment =
				DA_UNMAP_GRANULARITY_ALIGNMENT_DEFAULT;
	dev->dev_attrib.max_write_same_len = DA_MAX_WRITE_SAME_LEN;
	dev->dev_attrib.fabric_max_sectors = DA_FABRIC_MAX_SECTORS;
	dev->dev_attrib.optimal_sectors = DA_FABRIC_MAX_SECTORS;

	return dev;
}

int target_configure_device(struct se_device *dev)
{
	struct se_hba *hba = dev->se_hba;
	int ret;

	if (dev->dev_flags & DF_CONFIGURED) {
		pr_err("se_dev->se_dev_ptr already set for storage"
				" object\n");
		return -EEXIST;
	}

	ret = dev->transport->configure_device(dev);
	if (ret)
		goto out;
	dev->dev_flags |= DF_CONFIGURED;

	/*
	 * XXX: there is not much point to have two different values here..
	 */
	dev->dev_attrib.block_size = dev->dev_attrib.hw_block_size;
	dev->dev_attrib.queue_depth = dev->dev_attrib.hw_queue_depth;

	/*
	 * Align max_hw_sectors down to PAGE_SIZE I/O transfers
	 */
	dev->dev_attrib.hw_max_sectors =
		se_dev_align_max_sectors(dev->dev_attrib.hw_max_sectors,
					 dev->dev_attrib.hw_block_size);

	dev->dev_index = scsi_get_new_index(SCSI_DEVICE_INDEX);
	dev->creation_time = get_jiffies_64();

	ret = core_setup_alua(dev);
	if (ret)
		goto out;

	/*
	 * Startup the struct se_device processing thread
	 */
	dev->tmr_wq = alloc_workqueue("tmr-%s", WQ_MEM_RECLAIM | WQ_UNBOUND, 1,
				      dev->transport->name);
	if (!dev->tmr_wq) {
		pr_err("Unable to create tmr workqueue for %s\n",
			dev->transport->name);
		ret = -ENOMEM;
		goto out_free_alua;
	}

	/*
	 * Setup work_queue for QUEUE_FULL
	 */
	INIT_WORK(&dev->qf_work_queue, target_qf_do_work);

	/*
	 * Preload the initial INQUIRY const values if we are doing
	 * anything virtual (IBLOCK, FILEIO, RAMDISK), but not for TCM/pSCSI
	 * passthrough because this is being provided by the backend LLD.
	 */
	if (dev->transport->transport_type != TRANSPORT_PLUGIN_PHBA_PDEV) {
		strncpy(&dev->t10_wwn.vendor[0], "LIO-ORG", 8);
		strncpy(&dev->t10_wwn.model[0],
			dev->transport->inquiry_prod, 16);
		strncpy(&dev->t10_wwn.revision[0],
			dev->transport->inquiry_rev, 4);
	}

	scsi_dump_inquiry(dev);

	spin_lock(&hba->device_lock);
	hba->dev_count++;
	spin_unlock(&hba->device_lock);
	return 0;

out_free_alua:
	core_alua_free_lu_gp_mem(dev);
out:
	se_release_vpd_for_dev(dev);
	return ret;
}

void target_free_device(struct se_device *dev)
{
	struct se_hba *hba = dev->se_hba;

	WARN_ON(!list_empty(&dev->dev_sep_list));

	if (dev->dev_flags & DF_CONFIGURED) {
		destroy_workqueue(dev->tmr_wq);

		spin_lock(&hba->device_lock);
		hba->dev_count--;
		spin_unlock(&hba->device_lock);
	}

	core_alua_free_lu_gp_mem(dev);
	core_scsi3_free_all_registrations(dev);
	se_release_vpd_for_dev(dev);

	dev->transport->free_device(dev);
}

int core_dev_setup_virtual_lun0(void)
{
	struct se_hba *hba;
	struct se_device *dev;
	char buf[16];
	int ret;

	hba = core_alloc_hba("rd_mcp", 0, HBA_FLAGS_INTERNAL_USE);
	if (IS_ERR(hba))
		return PTR_ERR(hba);

	dev = target_alloc_device(hba, "virt_lun0");
	if (!dev) {
		ret = -ENOMEM;
		goto out_free_hba;
	}

	memset(buf, 0, 16);
	sprintf(buf, "rd_pages=8");
	hba->transport->set_configfs_dev_params(dev, buf, sizeof(buf));

	ret = target_configure_device(dev);
	if (ret)
		goto out_free_se_dev;

	lun0_hba = hba;
	g_lun0_dev = dev;
	return 0;

out_free_se_dev:
	target_free_device(dev);
out_free_hba:
	core_delete_hba(hba);
	return ret;
}


void core_dev_release_virtual_lun0(void)
{
	struct se_hba *hba = lun0_hba;

	if (!hba)
		return;

	if (g_lun0_dev)
		target_free_device(g_lun0_dev);
	core_delete_hba(hba);
}<|MERGE_RESOLUTION|>--- conflicted
+++ resolved
@@ -654,16 +654,6 @@
 	 */
 	alignment = max(1ul, PAGE_SIZE / block_size);
 	aligned_max_sectors = rounddown(max_sectors, alignment);
-<<<<<<< HEAD
-
-	if (max_sectors != aligned_max_sectors)
-		pr_info("Rounding down aligned max_sectors from %u to %u\n",
-			max_sectors, aligned_max_sectors);
-
-	return aligned_max_sectors;
-}
-=======
->>>>>>> 9931faca
 
 	if (max_sectors != aligned_max_sectors)
 		pr_info("Rounding down aligned max_sectors from %u to %u\n",
