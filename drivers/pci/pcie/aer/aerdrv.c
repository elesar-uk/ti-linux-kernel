/*
 * drivers/pci/pcie/aer/aerdrv.c
 *
 * This file is subject to the terms and conditions of the GNU General Public
 * License.  See the file "COPYING" in the main directory of this archive
 * for more details.
 *
 * This file implements the AER root port service driver. The driver will
 * register an irq handler. When root port triggers an AER interrupt, the irq
 * handler will collect root port status and schedule a work.
 *
 * Copyright (C) 2006 Intel Corp.
 *	Tom Long Nguyen (tom.l.nguyen@intel.com)
 *	Zhang Yanmin (yanmin.zhang@intel.com)
 *
 */

#include <linux/module.h>
#include <linux/pci.h>
#include <linux/sched.h>
#include <linux/kernel.h>
#include <linux/errno.h>
#include <linux/pm.h>
#include <linux/init.h>
#include <linux/interrupt.h>
#include <linux/delay.h>
#include <linux/pcieport_if.h>
#include <linux/slab.h>

#include "aerdrv.h"
#include "../../pci.h"

/*
 * Version Information
 */
#define DRIVER_VERSION "v1.0"
#define DRIVER_AUTHOR "tom.l.nguyen@intel.com"
#define DRIVER_DESC "Root Port Advanced Error Reporting Driver"
MODULE_AUTHOR(DRIVER_AUTHOR);
MODULE_DESCRIPTION(DRIVER_DESC);
MODULE_LICENSE("GPL");

static int __devinit aer_probe(struct pcie_device *dev);
static void aer_remove(struct pcie_device *dev);
static pci_ers_result_t aer_error_detected(struct pci_dev *dev,
	enum pci_channel_state error);
static void aer_error_resume(struct pci_dev *dev);
static pci_ers_result_t aer_root_reset(struct pci_dev *dev);

static struct pci_error_handlers aer_error_handlers = {
	.error_detected = aer_error_detected,
	.resume		= aer_error_resume,
};

static struct pcie_port_service_driver aerdriver = {
	.name		= "aer",
	.port_type	= PCI_EXP_TYPE_ROOT_PORT,
	.service	= PCIE_PORT_SERVICE_AER,

	.probe		= aer_probe,
	.remove		= aer_remove,

	.err_handler	= &aer_error_handlers,

	.reset_link	= aer_root_reset,
};

static int pcie_aer_disable;

void pci_no_aer(void)
{
	pcie_aer_disable = 1;	/* has priority over 'forceload' */
}

<<<<<<< HEAD
=======
bool pci_aer_available(void)
{
	return !pcie_aer_disable && pci_msi_enabled();
}

>>>>>>> 062c1825
static int set_device_error_reporting(struct pci_dev *dev, void *data)
{
	bool enable = *((bool *)data);

	if ((dev->pcie_type == PCI_EXP_TYPE_ROOT_PORT) ||
	    (dev->pcie_type == PCI_EXP_TYPE_UPSTREAM) ||
	    (dev->pcie_type == PCI_EXP_TYPE_DOWNSTREAM)) {
		if (enable)
			pci_enable_pcie_error_reporting(dev);
		else
			pci_disable_pcie_error_reporting(dev);
	}

	if (enable)
		pcie_set_ecrc_checking(dev);

	return 0;
}

/**
 * set_downstream_devices_error_reporting - enable/disable the error reporting  bits on the root port and its downstream ports.
 * @dev: pointer to root port's pci_dev data structure
 * @enable: true = enable error reporting, false = disable error reporting.
 */
static void set_downstream_devices_error_reporting(struct pci_dev *dev,
						   bool enable)
{
	set_device_error_reporting(dev, &enable);

	if (!dev->subordinate)
		return;
	pci_walk_bus(dev->subordinate, set_device_error_reporting, &enable);
}

/**
 * aer_enable_rootport - enable Root Port's interrupts when receiving messages
 * @rpc: pointer to a Root Port data structure
 *
 * Invoked when PCIe bus loads AER service driver.
 */
static void aer_enable_rootport(struct aer_rpc *rpc)
{
	struct pci_dev *pdev = rpc->rpd->port;
	int pos, aer_pos;
	u16 reg16;
	u32 reg32;

	pos = pci_pcie_cap(pdev);
	/* Clear PCIe Capability's Device Status */
	pci_read_config_word(pdev, pos+PCI_EXP_DEVSTA, &reg16);
	pci_write_config_word(pdev, pos+PCI_EXP_DEVSTA, reg16);

	/* Disable system error generation in response to error messages */
	pci_read_config_word(pdev, pos + PCI_EXP_RTCTL, &reg16);
	reg16 &= ~(SYSTEM_ERROR_INTR_ON_MESG_MASK);
	pci_write_config_word(pdev, pos + PCI_EXP_RTCTL, reg16);

	aer_pos = pci_find_ext_capability(pdev, PCI_EXT_CAP_ID_ERR);
	/* Clear error status */
	pci_read_config_dword(pdev, aer_pos + PCI_ERR_ROOT_STATUS, &reg32);
	pci_write_config_dword(pdev, aer_pos + PCI_ERR_ROOT_STATUS, reg32);
	pci_read_config_dword(pdev, aer_pos + PCI_ERR_COR_STATUS, &reg32);
	pci_write_config_dword(pdev, aer_pos + PCI_ERR_COR_STATUS, reg32);
	pci_read_config_dword(pdev, aer_pos + PCI_ERR_UNCOR_STATUS, &reg32);
	pci_write_config_dword(pdev, aer_pos + PCI_ERR_UNCOR_STATUS, reg32);

	/*
	 * Enable error reporting for the root port device and downstream port
	 * devices.
	 */
	set_downstream_devices_error_reporting(pdev, true);

	/* Enable Root Port's interrupt in response to error messages */
	pci_read_config_dword(pdev, aer_pos + PCI_ERR_ROOT_COMMAND, &reg32);
	reg32 |= ROOT_PORT_INTR_ON_MESG_MASK;
	pci_write_config_dword(pdev, aer_pos + PCI_ERR_ROOT_COMMAND, reg32);
}

/**
 * aer_disable_rootport - disable Root Port's interrupts when receiving messages
 * @rpc: pointer to a Root Port data structure
 *
 * Invoked when PCIe bus unloads AER service driver.
 */
static void aer_disable_rootport(struct aer_rpc *rpc)
{
	struct pci_dev *pdev = rpc->rpd->port;
	u32 reg32;
	int pos;

	/*
	 * Disable error reporting for the root port device and downstream port
	 * devices.
	 */
	set_downstream_devices_error_reporting(pdev, false);

	pos = pci_find_ext_capability(pdev, PCI_EXT_CAP_ID_ERR);
	/* Disable Root's interrupt in response to error messages */
	pci_read_config_dword(pdev, pos + PCI_ERR_ROOT_COMMAND, &reg32);
	reg32 &= ~ROOT_PORT_INTR_ON_MESG_MASK;
	pci_write_config_dword(pdev, pos + PCI_ERR_ROOT_COMMAND, reg32);

	/* Clear Root's error status reg */
	pci_read_config_dword(pdev, pos + PCI_ERR_ROOT_STATUS, &reg32);
	pci_write_config_dword(pdev, pos + PCI_ERR_ROOT_STATUS, reg32);
}

/**
 * aer_irq - Root Port's ISR
 * @irq: IRQ assigned to Root Port
 * @context: pointer to Root Port data structure
 *
 * Invoked when Root Port detects AER messages.
 */
irqreturn_t aer_irq(int irq, void *context)
{
	unsigned int status, id;
	struct pcie_device *pdev = (struct pcie_device *)context;
	struct aer_rpc *rpc = get_service_data(pdev);
	int next_prod_idx;
	unsigned long flags;
	int pos;

	pos = pci_find_ext_capability(pdev->port, PCI_EXT_CAP_ID_ERR);
	/*
	 * Must lock access to Root Error Status Reg, Root Error ID Reg,
	 * and Root error producer/consumer index
	 */
	spin_lock_irqsave(&rpc->e_lock, flags);

	/* Read error status */
	pci_read_config_dword(pdev->port, pos + PCI_ERR_ROOT_STATUS, &status);
	if (!(status & (PCI_ERR_ROOT_UNCOR_RCV|PCI_ERR_ROOT_COR_RCV))) {
		spin_unlock_irqrestore(&rpc->e_lock, flags);
		return IRQ_NONE;
	}

	/* Read error source and clear error status */
	pci_read_config_dword(pdev->port, pos + PCI_ERR_ROOT_ERR_SRC, &id);
	pci_write_config_dword(pdev->port, pos + PCI_ERR_ROOT_STATUS, status);

	/* Store error source for later DPC handler */
	next_prod_idx = rpc->prod_idx + 1;
	if (next_prod_idx == AER_ERROR_SOURCES_MAX)
		next_prod_idx = 0;
	if (next_prod_idx == rpc->cons_idx) {
		/*
		 * Error Storm Condition - possibly the same error occurred.
		 * Drop the error.
		 */
		spin_unlock_irqrestore(&rpc->e_lock, flags);
		return IRQ_HANDLED;
	}
	rpc->e_sources[rpc->prod_idx].status =  status;
	rpc->e_sources[rpc->prod_idx].id = id;
	rpc->prod_idx = next_prod_idx;
	spin_unlock_irqrestore(&rpc->e_lock, flags);

	/*  Invoke DPC handler */
	schedule_work(&rpc->dpc_handler);

	return IRQ_HANDLED;
}
EXPORT_SYMBOL_GPL(aer_irq);

/**
 * aer_alloc_rpc - allocate Root Port data structure
 * @dev: pointer to the pcie_dev data structure
 *
 * Invoked when Root Port's AER service is loaded.
 */
static struct aer_rpc *aer_alloc_rpc(struct pcie_device *dev)
{
	struct aer_rpc *rpc;

	rpc = kzalloc(sizeof(struct aer_rpc), GFP_KERNEL);
	if (!rpc)
		return NULL;

	/* Initialize Root lock access, e_lock, to Root Error Status Reg */
	spin_lock_init(&rpc->e_lock);

	rpc->rpd = dev;
	INIT_WORK(&rpc->dpc_handler, aer_isr);
	mutex_init(&rpc->rpc_mutex);
	init_waitqueue_head(&rpc->wait_release);

	/* Use PCIe bus function to store rpc into PCIe device */
	set_service_data(dev, rpc);

	return rpc;
}

/**
 * aer_remove - clean up resources
 * @dev: pointer to the pcie_dev data structure
 *
 * Invoked when PCI Express bus unloads or AER probe fails.
 */
static void aer_remove(struct pcie_device *dev)
{
	struct aer_rpc *rpc = get_service_data(dev);

	if (rpc) {
		/* If register interrupt service, it must be free. */
		if (rpc->isr)
			free_irq(dev->irq, dev);

		wait_event(rpc->wait_release, rpc->prod_idx == rpc->cons_idx);

		aer_disable_rootport(rpc);
		kfree(rpc);
		set_service_data(dev, NULL);
	}
}

/**
 * aer_probe - initialize resources
 * @dev: pointer to the pcie_dev data structure
 * @id: pointer to the service id data structure
 *
 * Invoked when PCI Express bus loads AER service driver.
 */
static int __devinit aer_probe(struct pcie_device *dev)
{
	int status;
	struct aer_rpc *rpc;
	struct device *device = &dev->device;

	/* Init */
	status = aer_init(dev);
	if (status)
		return status;

	/* Alloc rpc data structure */
	rpc = aer_alloc_rpc(dev);
	if (!rpc) {
		dev_printk(KERN_DEBUG, device, "alloc rpc failed\n");
		aer_remove(dev);
		return -ENOMEM;
	}

	/* Request IRQ ISR */
	status = request_irq(dev->irq, aer_irq, IRQF_SHARED, "aerdrv", dev);
	if (status) {
		dev_printk(KERN_DEBUG, device, "request IRQ failed\n");
		aer_remove(dev);
		return status;
	}

	rpc->isr = 1;

	aer_enable_rootport(rpc);

	return status;
}

/**
 * aer_root_reset - reset link on Root Port
 * @dev: pointer to Root Port's pci_dev data structure
 *
 * Invoked by Port Bus driver when performing link reset at Root Port.
 */
static pci_ers_result_t aer_root_reset(struct pci_dev *dev)
{
	u32 reg32;
	int pos;

	pos = pci_find_ext_capability(dev, PCI_EXT_CAP_ID_ERR);

	/* Disable Root's interrupt in response to error messages */
	pci_read_config_dword(dev, pos + PCI_ERR_ROOT_COMMAND, &reg32);
	reg32 &= ~ROOT_PORT_INTR_ON_MESG_MASK;
	pci_write_config_dword(dev, pos + PCI_ERR_ROOT_COMMAND, reg32);

	aer_do_secondary_bus_reset(dev);
	dev_printk(KERN_DEBUG, &dev->dev, "Root Port link has been reset\n");

	/* Clear Root Error Status */
	pci_read_config_dword(dev, pos + PCI_ERR_ROOT_STATUS, &reg32);
	pci_write_config_dword(dev, pos + PCI_ERR_ROOT_STATUS, reg32);

	/* Enable Root Port's interrupt in response to error messages */
	pci_read_config_dword(dev, pos + PCI_ERR_ROOT_COMMAND, &reg32);
	reg32 |= ROOT_PORT_INTR_ON_MESG_MASK;
	pci_write_config_dword(dev, pos + PCI_ERR_ROOT_COMMAND, reg32);

	return PCI_ERS_RESULT_RECOVERED;
}

/**
 * aer_error_detected - update severity status
 * @dev: pointer to Root Port's pci_dev data structure
 * @error: error severity being notified by port bus
 *
 * Invoked by Port Bus driver during error recovery.
 */
static pci_ers_result_t aer_error_detected(struct pci_dev *dev,
			enum pci_channel_state error)
{
	/* Root Port has no impact. Always recovers. */
	return PCI_ERS_RESULT_CAN_RECOVER;
}

/**
 * aer_error_resume - clean up corresponding error status bits
 * @dev: pointer to Root Port's pci_dev data structure
 *
 * Invoked by Port Bus driver during nonfatal recovery.
 */
static void aer_error_resume(struct pci_dev *dev)
{
	int pos;
	u32 status, mask;
	u16 reg16;

	/* Clean up Root device status */
	pos = pci_pcie_cap(dev);
	pci_read_config_word(dev, pos + PCI_EXP_DEVSTA, &reg16);
	pci_write_config_word(dev, pos + PCI_EXP_DEVSTA, reg16);

	/* Clean AER Root Error Status */
	pos = pci_find_ext_capability(dev, PCI_EXT_CAP_ID_ERR);
	pci_read_config_dword(dev, pos + PCI_ERR_UNCOR_STATUS, &status);
	pci_read_config_dword(dev, pos + PCI_ERR_UNCOR_SEVER, &mask);
	if (dev->error_state == pci_channel_io_normal)
		status &= ~mask; /* Clear corresponding nonfatal bits */
	else
		status &= mask; /* Clear corresponding fatal bits */
	pci_write_config_dword(dev, pos + PCI_ERR_UNCOR_STATUS, status);
}

/**
 * aer_service_init - register AER root service driver
 *
 * Invoked when AER root service driver is loaded.
 */
static int __init aer_service_init(void)
{
	if (!pci_aer_available())
		return -ENXIO;
	return pcie_port_service_register(&aerdriver);
}

/**
 * aer_service_exit - unregister AER root service driver
 *
 * Invoked when AER root service driver is unloaded.
 */
static void __exit aer_service_exit(void)
{
	pcie_port_service_unregister(&aerdriver);
}

module_init(aer_service_init);
module_exit(aer_service_exit);<|MERGE_RESOLUTION|>--- conflicted
+++ resolved
@@ -72,14 +72,11 @@
 	pcie_aer_disable = 1;	/* has priority over 'forceload' */
 }
 
-<<<<<<< HEAD
-=======
 bool pci_aer_available(void)
 {
 	return !pcie_aer_disable && pci_msi_enabled();
 }
 
->>>>>>> 062c1825
 static int set_device_error_reporting(struct pci_dev *dev, void *data)
 {
 	bool enable = *((bool *)data);
