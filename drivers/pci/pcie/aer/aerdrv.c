/*
 * drivers/pci/pcie/aer/aerdrv.c
 *
 * This file is subject to the terms and conditions of the GNU General Public
 * License.  See the file "COPYING" in the main directory of this archive
 * for more details.
 *
 * This file implements the AER root port service driver. The driver will
 * register an irq handler. When root port triggers an AER interrupt, the irq
 * handler will collect root port status and schedule a work.
 *
 * Copyright (C) 2006 Intel Corp.
 *	Tom Long Nguyen (tom.l.nguyen@intel.com)
 *	Zhang Yanmin (yanmin.zhang@intel.com)
 *
 */

#include <linux/module.h>
#include <linux/pci.h>
#include <linux/sched.h>
#include <linux/kernel.h>
#include <linux/errno.h>
#include <linux/pm.h>
#include <linux/init.h>
#include <linux/interrupt.h>
#include <linux/delay.h>
#include <linux/pcieport_if.h>
#include <linux/slab.h>

#include "aerdrv.h"
#include "../../pci.h"

/*
 * Version Information
 */
#define DRIVER_VERSION "v1.0"
#define DRIVER_AUTHOR "tom.l.nguyen@intel.com"
#define DRIVER_DESC "Root Port Advanced Error Reporting Driver"
MODULE_AUTHOR(DRIVER_AUTHOR);
MODULE_DESCRIPTION(DRIVER_DESC);
MODULE_LICENSE("GPL");

static int __devinit aer_probe(struct pcie_device *dev);
static void aer_remove(struct pcie_device *dev);
static pci_ers_result_t aer_error_detected(struct pci_dev *dev,
	enum pci_channel_state error);
static void aer_error_resume(struct pci_dev *dev);
static pci_ers_result_t aer_root_reset(struct pci_dev *dev);

static struct pci_error_handlers aer_error_handlers = {
	.error_detected = aer_error_detected,
	.resume		= aer_error_resume,
};

static struct pcie_port_service_driver aerdriver = {
	.name		= "aer",
	.port_type	= PCI_EXP_TYPE_ROOT_PORT,
	.service	= PCIE_PORT_SERVICE_AER,

	.probe		= aer_probe,
	.remove		= aer_remove,

	.err_handler	= &aer_error_handlers,

	.reset_link	= aer_root_reset,
};

static int pcie_aer_disable;

void pci_no_aer(void)
{
	pcie_aer_disable = 1;	/* has priority over 'forceload' */
}

bool pci_aer_available(void)
{
	return !pcie_aer_disable && pci_msi_enabled();
}

static int set_device_error_reporting(struct pci_dev *dev, void *data)
{
	bool enable = *((bool *)data);

	if ((dev->pcie_type == PCI_EXP_TYPE_ROOT_PORT) ||
	    (dev->pcie_type == PCI_EXP_TYPE_UPSTREAM) ||
	    (dev->pcie_type == PCI_EXP_TYPE_DOWNSTREAM)) {
		if (enable)
			pci_enable_pcie_error_reporting(dev);
		else
			pci_disable_pcie_error_reporting(dev);
	}

	if (enable)
		pcie_set_ecrc_checking(dev);

	return 0;
}

/**
 * set_downstream_devices_error_reporting - enable/disable the error reporting  bits on the root port and its downstream ports.
 * @dev: pointer to root port's pci_dev data structure
 * @enable: true = enable error reporting, false = disable error reporting.
 */
static void set_downstream_devices_error_reporting(struct pci_dev *dev,
						   bool enable)
{
	set_device_error_reporting(dev, &enable);

	if (!dev->subordinate)
		return;
	pci_walk_bus(dev->subordinate, set_device_error_reporting, &enable);
}

/**
 * aer_enable_rootport - enable Root Port's interrupts when receiving messages
 * @rpc: pointer to a Root Port data structure
 *
 * Invoked when PCIe bus loads AER service driver.
 */
static void aer_enable_rootport(struct aer_rpc *rpc)
{
	struct pci_dev *pdev = rpc->rpd->port;
	int pos, aer_pos;
	u16 reg16;
	u32 reg32;

	pos = pci_pcie_cap(pdev);
	/* Clear PCIe Capability's Device Status */
	pci_read_config_word(pdev, pos+PCI_EXP_DEVSTA, &reg16);
	pci_write_config_word(pdev, pos+PCI_EXP_DEVSTA, reg16);

	/* Disable system error generation in response to error messages */
	pci_read_config_word(pdev, pos + PCI_EXP_RTCTL, &reg16);
	reg16 &= ~(SYSTEM_ERROR_INTR_ON_MESG_MASK);
	pci_write_config_word(pdev, pos + PCI_EXP_RTCTL, reg16);

	aer_pos = pci_find_ext_capability(pdev, PCI_EXT_CAP_ID_ERR);
	/* Clear error status */
	pci_read_config_dword(pdev, aer_pos + PCI_ERR_ROOT_STATUS, &reg32);
	pci_write_config_dword(pdev, aer_pos + PCI_ERR_ROOT_STATUS, reg32);
	pci_read_config_dword(pdev, aer_pos + PCI_ERR_COR_STATUS, &reg32);
	pci_write_config_dword(pdev, aer_pos + PCI_ERR_COR_STATUS, reg32);
	pci_read_config_dword(pdev, aer_pos + PCI_ERR_UNCOR_STATUS, &reg32);
	pci_write_config_dword(pdev, aer_pos + PCI_ERR_UNCOR_STATUS, reg32);

	/*
	 * Enable error reporting for the root port device and downstream port
	 * devices.
	 */
	set_downstream_devices_error_reporting(pdev, true);

	/* Enable Root Port's interrupt in response to error messages */
	pci_read_config_dword(pdev, aer_pos + PCI_ERR_ROOT_COMMAND, &reg32);
	reg32 |= ROOT_PORT_INTR_ON_MESG_MASK;
	pci_write_config_dword(pdev, aer_pos + PCI_ERR_ROOT_COMMAND, reg32);
}

/**
 * aer_disable_rootport - disable Root Port's interrupts when receiving messages
 * @rpc: pointer to a Root Port data structure
 *
 * Invoked when PCIe bus unloads AER service driver.
 */
static void aer_disable_rootport(struct aer_rpc *rpc)
{
	struct pci_dev *pdev = rpc->rpd->port;
	u32 reg32;
	int pos;

	/*
	 * Disable error reporting for the root port device and downstream port
	 * devices.
	 */
	set_downstream_devices_error_reporting(pdev, false);

	pos = pci_find_ext_capability(pdev, PCI_EXT_CAP_ID_ERR);
	/* Disable Root's interrupt in response to error messages */
	pci_read_config_dword(pdev, pos + PCI_ERR_ROOT_COMMAND, &reg32);
	reg32 &= ~ROOT_PORT_INTR_ON_MESG_MASK;
	pci_write_config_dword(pdev, pos + PCI_ERR_ROOT_COMMAND, reg32);

	/* Clear Root's error status reg */
	pci_read_config_dword(pdev, pos + PCI_ERR_ROOT_STATUS, &reg32);
	pci_write_config_dword(pdev, pos + PCI_ERR_ROOT_STATUS, reg32);
}

/**
 * aer_irq - Root Port's ISR
 * @irq: IRQ assigned to Root Port
 * @context: pointer to Root Port data structure
 *
 * Invoked when Root Port detects AER messages.
 */
irqreturn_t aer_irq(int irq, void *context)
{
	unsigned int status, id;
	struct pcie_device *pdev = (struct pcie_device *)context;
	struct aer_rpc *rpc = get_service_data(pdev);
	int next_prod_idx;
	unsigned long flags;
	int pos;

	pos = pci_find_ext_capability(pdev->port, PCI_EXT_CAP_ID_ERR);
	/*
	 * Must lock access to Root Error Status Reg, Root Error ID Reg,
	 * and Root error producer/consumer index
	 */
	spin_lock_irqsave(&rpc->e_lock, flags);

	/* Read error status */
	pci_read_config_dword(pdev->port, pos + PCI_ERR_ROOT_STATUS, &status);
	if (!(status & (PCI_ERR_ROOT_UNCOR_RCV|PCI_ERR_ROOT_COR_RCV))) {
		spin_unlock_irqrestore(&rpc->e_lock, flags);
		return IRQ_NONE;
	}

	/* Read error source and clear error status */
	pci_read_config_dword(pdev->port, pos + PCI_ERR_ROOT_ERR_SRC, &id);
	pci_write_config_dword(pdev->port, pos + PCI_ERR_ROOT_STATUS, status);

	/* Store error source for later DPC handler */
	next_prod_idx = rpc->prod_idx + 1;
	if (next_prod_idx == AER_ERROR_SOURCES_MAX)
		next_prod_idx = 0;
	if (next_prod_idx == rpc->cons_idx) {
		/*
		 * Error Storm Condition - possibly the same error occurred.
		 * Drop the error.
		 */
		spin_unlock_irqrestore(&rpc->e_lock, flags);
		return IRQ_HANDLED;
	}
	rpc->e_sources[rpc->prod_idx].status =  status;
	rpc->e_sources[rpc->prod_idx].id = id;
	rpc->prod_idx = next_prod_idx;
	spin_unlock_irqrestore(&rpc->e_lock, flags);

	/*  Invoke DPC handler */
	schedule_work(&rpc->dpc_handler);

	return IRQ_HANDLED;
}
EXPORT_SYMBOL_GPL(aer_irq);

/**
 * aer_alloc_rpc - allocate Root Port data structure
 * @dev: pointer to the pcie_dev data structure
 *
 * Invoked when Root Port's AER service is loaded.
 */
static struct aer_rpc *aer_alloc_rpc(struct pcie_device *dev)
{
	struct aer_rpc *rpc;

	rpc = kzalloc(sizeof(struct aer_rpc), GFP_KERNEL);
	if (!rpc)
		return NULL;

	/* Initialize Root lock access, e_lock, to Root Error Status Reg */
	spin_lock_init(&rpc->e_lock);

	rpc->rpd = dev;
	INIT_WORK(&rpc->dpc_handler, aer_isr);
	mutex_init(&rpc->rpc_mutex);
	init_waitqueue_head(&rpc->wait_release);

	/* Use PCIe bus function to store rpc into PCIe device */
	set_service_data(dev, rpc);

	return rpc;
}

/**
 * aer_remove - clean up resources
 * @dev: pointer to the pcie_dev data structure
 *
 * Invoked when PCI Express bus unloads or AER probe fails.
 */
static void aer_remove(struct pcie_device *dev)
{
	struct aer_rpc *rpc = get_service_data(dev);

	if (rpc) {
		/* If register interrupt service, it must be free. */
		if (rpc->isr)
			free_irq(dev->irq, dev);

		wait_event(rpc->wait_release, rpc->prod_idx == rpc->cons_idx);

		aer_disable_rootport(rpc);
		kfree(rpc);
		set_service_data(dev, NULL);
	}
}

/**
 * aer_probe - initialize resources
 * @dev: pointer to the pcie_dev data structure
 * @id: pointer to the service id data structure
 *
 * Invoked when PCI Express bus loads AER service driver.
 */
static int __devinit aer_probe(struct pcie_device *dev)
{
	int status;
	struct aer_rpc *rpc;
	struct device *device = &dev->device;

	/* Init */
	status = aer_init(dev);
	if (status)
		return status;

	/* Alloc rpc data structure */
	rpc = aer_alloc_rpc(dev);
	if (!rpc) {
		dev_printk(KERN_DEBUG, device, "alloc rpc failed\n");
		aer_remove(dev);
		return -ENOMEM;
	}

	/* Request IRQ ISR */
	status = request_irq(dev->irq, aer_irq, IRQF_SHARED, "aerdrv", dev);
	if (status) {
		dev_printk(KERN_DEBUG, device, "request IRQ failed\n");
		aer_remove(dev);
		return status;
	}

	rpc->isr = 1;

	aer_enable_rootport(rpc);

	return status;
}

/**
 * aer_root_reset - reset link on Root Port
 * @dev: pointer to Root Port's pci_dev data structure
 *
 * Invoked by Port Bus driver when performing link reset at Root Port.
 */
static pci_ers_result_t aer_root_reset(struct pci_dev *dev)
{
	u32 reg32;
	int pos;

	pos = pci_find_ext_capability(dev, PCI_EXT_CAP_ID_ERR);

	/* Disable Root's interrupt in response to error messages */
	pci_read_config_dword(dev, pos + PCI_ERR_ROOT_COMMAND, &reg32);
	reg32 &= ~ROOT_PORT_INTR_ON_MESG_MASK;
	pci_write_config_dword(dev, pos + PCI_ERR_ROOT_COMMAND, reg32);

	aer_do_secondary_bus_reset(dev);
	dev_printk(KERN_DEBUG, &dev->dev, "Root Port link has been reset\n");

	/* Clear Root Error Status */
	pci_read_config_dword(dev, pos + PCI_ERR_ROOT_STATUS, &reg32);
	pci_write_config_dword(dev, pos + PCI_ERR_ROOT_STATUS, reg32);

	/* Enable Root Port's interrupt in response to error messages */
	pci_read_config_dword(dev, pos + PCI_ERR_ROOT_COMMAND, &reg32);
	reg32 |= ROOT_PORT_INTR_ON_MESG_MASK;
	pci_write_config_dword(dev, pos + PCI_ERR_ROOT_COMMAND, reg32);

	return PCI_ERS_RESULT_RECOVERED;
}

/**
 * aer_error_detected - update severity status
 * @dev: pointer to Root Port's pci_dev data structure
 * @error: error severity being notified by port bus
 *
 * Invoked by Port Bus driver during error recovery.
 */
static pci_ers_result_t aer_error_detected(struct pci_dev *dev,
			enum pci_channel_state error)
{
	/* Root Port has no impact. Always recovers. */
	return PCI_ERS_RESULT_CAN_RECOVER;
}

/**
 * aer_error_resume - clean up corresponding error status bits
 * @dev: pointer to Root Port's pci_dev data structure
 *
 * Invoked by Port Bus driver during nonfatal recovery.
 */
static void aer_error_resume(struct pci_dev *dev)
{
	int pos;
	u32 status, mask;
	u16 reg16;

	/* Clean up Root device status */
	pos = pci_pcie_cap(dev);
	pci_read_config_word(dev, pos + PCI_EXP_DEVSTA, &reg16);
	pci_write_config_word(dev, pos + PCI_EXP_DEVSTA, reg16);

	/* Clean AER Root Error Status */
	pos = pci_find_ext_capability(dev, PCI_EXT_CAP_ID_ERR);
	pci_read_config_dword(dev, pos + PCI_ERR_UNCOR_STATUS, &status);
	pci_read_config_dword(dev, pos + PCI_ERR_UNCOR_SEVER, &mask);
	if (dev->error_state == pci_channel_io_normal)
		status &= ~mask; /* Clear corresponding nonfatal bits */
	else
		status &= mask; /* Clear corresponding fatal bits */
	pci_write_config_dword(dev, pos + PCI_ERR_UNCOR_STATUS, status);
}

/**
 * aer_service_init - register AER root service driver
 *
 * Invoked when AER root service driver is loaded.
 */
static int __init aer_service_init(void)
{
<<<<<<< HEAD
	if (!pci_aer_available())
=======
	if (!pci_aer_available() || aer_acpi_firmware_first())
>>>>>>> 45f53cc9
		return -ENXIO;
	return pcie_port_service_register(&aerdriver);
}

/**
 * aer_service_exit - unregister AER root service driver
 *
 * Invoked when AER root service driver is unloaded.
 */
static void __exit aer_service_exit(void)
{
	pcie_port_service_unregister(&aerdriver);
}

module_init(aer_service_init);
module_exit(aer_service_exit);<|MERGE_RESOLUTION|>--- conflicted
+++ resolved
@@ -416,11 +416,7 @@
  */
 static int __init aer_service_init(void)
 {
-<<<<<<< HEAD
-	if (!pci_aer_available())
-=======
 	if (!pci_aer_available() || aer_acpi_firmware_first())
->>>>>>> 45f53cc9
 		return -ENXIO;
 	return pcie_port_service_register(&aerdriver);
 }
