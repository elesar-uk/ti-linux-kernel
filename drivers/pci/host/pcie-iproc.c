--- conflicted
+++ resolved
@@ -219,10 +219,7 @@
 #else
 	sysdata = pcie;
 #endif
-<<<<<<< HEAD
-=======
-
->>>>>>> 1845f79c
+
 	bus = pci_create_root_bus(pcie->dev, 0, &iproc_pcie_ops, sysdata, res);
 	if (!bus) {
 		dev_err(pcie->dev, "unable to create PCI root bus\n");
