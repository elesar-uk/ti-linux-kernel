menu "PCI host controller drivers"
	depends on PCI

config PCI_DRA7XX
	bool "TI DRA7xx PCIe controller"
	select PCIE_DW
	depends on OF && HAS_IOMEM && TI_PIPE3
	help
	 Enables support for the PCIe controller in the DRA7xx SoC.  There
	 are two instances of PCIe controller in DRA7xx.  This controller can
	 act both as EP and RC.  This reuses the Designware core.

config PCI_MVEBU
	bool "Marvell EBU PCIe controller"
	depends on ARCH_MVEBU || ARCH_DOVE
	depends on OF

config PCIE_DW
	bool

config PCI_EXYNOS
	bool "Samsung Exynos PCIe controller"
	depends on SOC_EXYNOS5440
	select PCIEPORTBUS
	select PCIE_DW

config PCI_IMX6
	bool "Freescale i.MX6 PCIe controller"
	depends on SOC_IMX6Q
	select PCIEPORTBUS
	select PCIE_DW

config PCI_TEGRA
	bool "NVIDIA Tegra PCIe controller"
	depends on ARCH_TEGRA && !ARM64
	help
	  Say Y here if you want support for the PCIe host controller found
	  on NVIDIA Tegra SoCs.

config PCI_RCAR_GEN2
	bool "Renesas R-Car Gen2 Internal PCI controller"
	depends on ARCH_SHMOBILE || (ARM && COMPILE_TEST)
	help
	  Say Y here if you want internal PCI support on R-Car Gen2 SoC.
	  There are 3 internal PCI controllers available with a single
	  built-in EHCI/OHCI host controller present on each one.

config PCI_RCAR_GEN2_PCIE
	bool "Renesas R-Car PCIe controller"
	depends on ARCH_SHMOBILE || (ARM && COMPILE_TEST)
	help
	  Say Y here if you want PCIe controller support on R-Car Gen2 SoCs.

config PCI_HOST_GENERIC
	bool "Generic PCI host controller"
	depends on (ARM || ARM64) && OF
	help
	  Say Y here if you want to support a simple generic PCI host
	  controller, such as the one emulated by kvmtool.

config PCIE_SPEAR13XX
	bool "STMicroelectronics SPEAr PCIe controller"
	depends on ARCH_SPEAR13XX
	select PCIEPORTBUS
	select PCIE_DW
	help
	  Say Y here if you want PCIe support on SPEAr13XX SoCs.

config PCI_KEYSTONE
	bool "TI Keystone PCIe controller"
	depends on ARCH_KEYSTONE
	select PCIE_DW
	select PCIEPORTBUS
	help
	  Say Y here if you want to enable PCI controller support on Keystone
	  SoCs. The PCI controller on Keystone is based on Designware hardware
	  and therefore the driver re-uses the Designware core functions to
	  implement the driver.

config PCIE_XILINX
	bool "Xilinx AXI PCIe host bridge support"
	depends on ARCH_ZYNQ
	help
	  Say 'Y' here if you want kernel to support the Xilinx AXI PCIe
	  Host Bridge driver.

config PCI_XGENE
	bool "X-Gene PCIe controller"
	depends on ARCH_XGENE
	depends on OF
	select PCIEPORTBUS
	select PCI_MSI_IRQ_DOMAIN if PCI_MSI
	help
	  Say Y here if you want internal PCI support on APM X-Gene SoC.
	  There are 5 internal PCIe ports available. Each port is GEN3 capable
	  and have varied lanes from x1 to x8.

config PCI_XGENE_MSI
	bool "X-Gene v1 PCIe MSI feature"
	depends on PCI_XGENE && PCI_MSI
	default y
	help
	  Say Y here if you want PCIe MSI support for the APM X-Gene v1 SoC.
	  This MSI driver supports 5 PCIe ports on the APM X-Gene v1 SoC.

config PCI_LAYERSCAPE
	bool "Freescale Layerscape PCIe controller"
	depends on OF && ARM
	select PCIE_DW
	select MFD_SYSCON
	help
	  Say Y here if you want PCIe controller support on Layerscape SoCs.

config PCI_VERSATILE
	bool "ARM Versatile PB PCI controller"
	depends on ARCH_VERSATILE

config PCIE_IPROC
	tristate "Broadcom iProc PCIe controller"
	depends on OF && (ARM || ARM64)
	default n
	help
	  This enables the iProc PCIe core controller support for Broadcom's
	  iProc family of SoCs. An appropriate bus interface driver also needs
	  to be enabled

config PCIE_IPROC_PLATFORM
	tristate "Broadcom iProc PCIe platform bus driver"
	depends on ARCH_BCM_IPROC || (ARM && COMPILE_TEST)
	depends on OF
	select PCIE_IPROC
	default ARCH_BCM_IPROC
	help
	  Say Y here if you want to use the Broadcom iProc PCIe controller
	  through the generic platform bus interface

config PCIE_IPROC_BCMA
<<<<<<< HEAD
	bool "Broadcom iProc PCIe BCMA bus driver"
	depends on ARM && (ARCH_BCM_IPROC || COMPILE_TEST)
=======
	tristate "Broadcom iProc PCIe BCMA bus driver"
	depends on ARCH_BCM_IPROC || (ARM && COMPILE_TEST)
>>>>>>> 9af7b9b7
	select PCIE_IPROC
	select BCMA
	select PCI_DOMAINS
	default ARCH_BCM_5301X
	help
	  Say Y here if you want to use the Broadcom iProc PCIe controller
	  through the BCMA bus interface

endmenu<|MERGE_RESOLUTION|>--- conflicted
+++ resolved
@@ -135,13 +135,8 @@
 	  through the generic platform bus interface
 
 config PCIE_IPROC_BCMA
-<<<<<<< HEAD
-	bool "Broadcom iProc PCIe BCMA bus driver"
+	tristate "Broadcom iProc PCIe BCMA bus driver"
 	depends on ARM && (ARCH_BCM_IPROC || COMPILE_TEST)
-=======
-	tristate "Broadcom iProc PCIe BCMA bus driver"
-	depends on ARCH_BCM_IPROC || (ARM && COMPILE_TEST)
->>>>>>> 9af7b9b7
 	select PCIE_IPROC
 	select BCMA
 	select PCI_DOMAINS
