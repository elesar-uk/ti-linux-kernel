/*
 * Synopsys Designware PCIe host controller driver
 *
 * Copyright (C) 2013 Samsung Electronics Co., Ltd.
 *		http://www.samsung.com
 *
 * Author: Jingoo Han <jg1.han@samsung.com>
 *
 * This program is free software; you can redistribute it and/or modify
 * it under the terms of the GNU General Public License version 2 as
 * published by the Free Software Foundation.
 */

#ifndef _PCIE_DESIGNWARE_H
#define _PCIE_DESIGNWARE_H

struct pcie_port_info {
	u32		cfg0_size;
	u32		cfg1_size;
	u32		io_size;
	u32		mem_size;
	phys_addr_t	io_bus_addr;
	phys_addr_t	mem_bus_addr;
};

/*
 * Maximum number of MSI IRQs can be 256 per controller. But keep
 * it 32 as of now. Probably we will never need more than 32. If needed,
 * then increment it in multiple of 32.
 */
#define MAX_MSI_IRQS			32
#define MAX_MSI_CTRLS			(MAX_MSI_IRQS / 32)

struct pcie_port {
	struct device		*dev;
	u8			root_bus_nr;
	void __iomem		*dbi_base;
	u64			cfg0_base;
	void __iomem		*va_cfg0_base;
	u64			cfg1_base;
	void __iomem		*va_cfg1_base;
	u64			io_base;
	u64			mem_base;
	spinlock_t		conf_lock;
	struct resource		cfg;
	struct resource		io;
	struct resource		mem;
	struct pcie_port_info	config;
	int			irq;
	u32			lanes;
	struct pcie_host_ops	*ops;
	int			msi_irq;
	struct irq_domain	*irq_domain;
	unsigned long		msi_data;
	DECLARE_BITMAP(msi_irq_in_use, MAX_MSI_IRQS);
};

struct pcie_host_ops {
	void (*readl_rc)(struct pcie_port *pp,
			void __iomem *dbi_base, u32 *val);
	void (*writel_rc)(struct pcie_port *pp,
			u32 val, void __iomem *dbi_base);
	int (*rd_own_conf)(struct pcie_port *pp, int where, int size, u32 *val);
	int (*wr_own_conf)(struct pcie_port *pp, int where, int size, u32 val);
	int (*link_up)(struct pcie_port *pp);
	void (*host_init)(struct pcie_port *pp);
};

int cfg_read(void __iomem *addr, int where, int size, u32 *val);
int cfg_write(void __iomem *addr, int where, int size, u32 val);
void dw_handle_msi_irq(struct pcie_port *pp);
void dw_pcie_msi_init(struct pcie_port *pp);
int dw_pcie_link_up(struct pcie_port *pp);
void dw_pcie_setup_rc(struct pcie_port *pp);
int dw_pcie_host_init(struct pcie_port *pp);
<<<<<<< HEAD
int dw_pcie_setup(int nr, struct pci_sys_data *sys);
struct pci_bus *dw_pcie_scan_bus(int nr, struct pci_sys_data *sys);
int dw_pcie_map_irq(const struct pci_dev *dev, u8 slot, u8 pin);
=======
>>>>>>> eaaeb1cb

#endif /* _PCIE_DESIGNWARE_H */<|MERGE_RESOLUTION|>--- conflicted
+++ resolved
@@ -73,11 +73,5 @@
 int dw_pcie_link_up(struct pcie_port *pp);
 void dw_pcie_setup_rc(struct pcie_port *pp);
 int dw_pcie_host_init(struct pcie_port *pp);
-<<<<<<< HEAD
-int dw_pcie_setup(int nr, struct pci_sys_data *sys);
-struct pci_bus *dw_pcie_scan_bus(int nr, struct pci_sys_data *sys);
-int dw_pcie_map_irq(const struct pci_dev *dev, u8 slot, u8 pin);
-=======
->>>>>>> eaaeb1cb
 
 #endif /* _PCIE_DESIGNWARE_H */