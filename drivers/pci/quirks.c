/*
 *  This file contains work-arounds for many known PCI hardware
 *  bugs.  Devices present only on certain architectures (host
 *  bridges et cetera) should be handled in arch-specific code.
 *
 *  Note: any quirks for hotpluggable devices must _NOT_ be declared __init.
 *
 *  Copyright (c) 1999 Martin Mares <mj@ucw.cz>
 *
 *  Init/reset quirks for USB host controllers should be in the
 *  USB quirks file, where their drivers can access reuse it.
 *
 *  The bridge optimization stuff has been removed. If you really
 *  have a silly BIOS which is unable to set your host bridge right,
 *  use the PowerTweak utility (see http://powertweak.sourceforge.net).
 */

#include <linux/types.h>
#include <linux/kernel.h>
#include <linux/export.h>
#include <linux/pci.h>
#include <linux/init.h>
#include <linux/delay.h>
#include <linux/acpi.h>
#include <linux/kallsyms.h>
#include <linux/dmi.h>
#include <linux/pci-aspm.h>
#include <linux/ioport.h>
#include <linux/sched.h>
#include <linux/ktime.h>
#include <asm/dma.h>	/* isa_dma_bridge_buggy */
#include "pci.h"

/*
 * Decoding should be disabled for a PCI device during BAR sizing to avoid
 * conflict. But doing so may cause problems on host bridge and perhaps other
 * key system devices. For devices that need to have mmio decoding always-on,
 * we need to set the dev->mmio_always_on bit.
 */
static void quirk_mmio_always_on(struct pci_dev *dev)
{
	dev->mmio_always_on = 1;
}
DECLARE_PCI_FIXUP_CLASS_EARLY(PCI_ANY_ID, PCI_ANY_ID,
				PCI_CLASS_BRIDGE_HOST, 8, quirk_mmio_always_on);

/* The Mellanox Tavor device gives false positive parity errors
 * Mark this device with a broken_parity_status, to allow
 * PCI scanning code to "skip" this now blacklisted device.
 */
static void quirk_mellanox_tavor(struct pci_dev *dev)
{
	dev->broken_parity_status = 1;	/* This device gives false positives */
}
DECLARE_PCI_FIXUP_FINAL(PCI_VENDOR_ID_MELLANOX,PCI_DEVICE_ID_MELLANOX_TAVOR,quirk_mellanox_tavor);
DECLARE_PCI_FIXUP_FINAL(PCI_VENDOR_ID_MELLANOX,PCI_DEVICE_ID_MELLANOX_TAVOR_BRIDGE,quirk_mellanox_tavor);

/* Deal with broken BIOS'es that neglect to enable passive release,
   which can cause problems in combination with the 82441FX/PPro MTRRs */
static void quirk_passive_release(struct pci_dev *dev)
{
	struct pci_dev *d = NULL;
	unsigned char dlc;

	/* We have to make sure a particular bit is set in the PIIX3
	   ISA bridge, so we have to go out and find it. */
	while ((d = pci_get_device(PCI_VENDOR_ID_INTEL, PCI_DEVICE_ID_INTEL_82371SB_0, d))) {
		pci_read_config_byte(d, 0x82, &dlc);
		if (!(dlc & 1<<1)) {
			dev_info(&d->dev, "PIIX3: Enabling Passive Release\n");
			dlc |= 1<<1;
			pci_write_config_byte(d, 0x82, dlc);
		}
	}
}
DECLARE_PCI_FIXUP_FINAL(PCI_VENDOR_ID_INTEL,	PCI_DEVICE_ID_INTEL_82441,	quirk_passive_release);
DECLARE_PCI_FIXUP_RESUME(PCI_VENDOR_ID_INTEL,	PCI_DEVICE_ID_INTEL_82441,	quirk_passive_release);

/*  The VIA VP2/VP3/MVP3 seem to have some 'features'. There may be a workaround
    but VIA don't answer queries. If you happen to have good contacts at VIA
    ask them for me please -- Alan 
    
    This appears to be BIOS not version dependent. So presumably there is a 
    chipset level fix */
    
static void quirk_isa_dma_hangs(struct pci_dev *dev)
{
	if (!isa_dma_bridge_buggy) {
		isa_dma_bridge_buggy=1;
		dev_info(&dev->dev, "Activating ISA DMA hang workarounds\n");
	}
}
	/*
	 * Its not totally clear which chipsets are the problematic ones
	 * We know 82C586 and 82C596 variants are affected.
	 */
DECLARE_PCI_FIXUP_FINAL(PCI_VENDOR_ID_VIA,	PCI_DEVICE_ID_VIA_82C586_0,	quirk_isa_dma_hangs);
DECLARE_PCI_FIXUP_FINAL(PCI_VENDOR_ID_VIA,	PCI_DEVICE_ID_VIA_82C596,	quirk_isa_dma_hangs);
DECLARE_PCI_FIXUP_FINAL(PCI_VENDOR_ID_INTEL,    PCI_DEVICE_ID_INTEL_82371SB_0,  quirk_isa_dma_hangs);
DECLARE_PCI_FIXUP_FINAL(PCI_VENDOR_ID_AL,	PCI_DEVICE_ID_AL_M1533, 	quirk_isa_dma_hangs);
DECLARE_PCI_FIXUP_FINAL(PCI_VENDOR_ID_NEC,	PCI_DEVICE_ID_NEC_CBUS_1,	quirk_isa_dma_hangs);
DECLARE_PCI_FIXUP_FINAL(PCI_VENDOR_ID_NEC,	PCI_DEVICE_ID_NEC_CBUS_2,	quirk_isa_dma_hangs);
DECLARE_PCI_FIXUP_FINAL(PCI_VENDOR_ID_NEC,	PCI_DEVICE_ID_NEC_CBUS_3,	quirk_isa_dma_hangs);

/*
 * Intel NM10 "TigerPoint" LPC PM1a_STS.BM_STS must be clear
 * for some HT machines to use C4 w/o hanging.
 */
static void quirk_tigerpoint_bm_sts(struct pci_dev *dev)
{
	u32 pmbase;
	u16 pm1a;

	pci_read_config_dword(dev, 0x40, &pmbase);
	pmbase = pmbase & 0xff80;
	pm1a = inw(pmbase);

	if (pm1a & 0x10) {
		dev_info(&dev->dev, FW_BUG "TigerPoint LPC.BM_STS cleared\n");
		outw(0x10, pmbase);
	}
}
DECLARE_PCI_FIXUP_HEADER(PCI_VENDOR_ID_INTEL, PCI_DEVICE_ID_INTEL_TGP_LPC, quirk_tigerpoint_bm_sts);

/*
 *	Chipsets where PCI->PCI transfers vanish or hang
 */
static void quirk_nopcipci(struct pci_dev *dev)
{
	if ((pci_pci_problems & PCIPCI_FAIL)==0) {
		dev_info(&dev->dev, "Disabling direct PCI/PCI transfers\n");
		pci_pci_problems |= PCIPCI_FAIL;
	}
}
DECLARE_PCI_FIXUP_FINAL(PCI_VENDOR_ID_SI,	PCI_DEVICE_ID_SI_5597,		quirk_nopcipci);
DECLARE_PCI_FIXUP_FINAL(PCI_VENDOR_ID_SI,	PCI_DEVICE_ID_SI_496,		quirk_nopcipci);

static void quirk_nopciamd(struct pci_dev *dev)
{
	u8 rev;
	pci_read_config_byte(dev, 0x08, &rev);
	if (rev == 0x13) {
		/* Erratum 24 */
		dev_info(&dev->dev, "Chipset erratum: Disabling direct PCI/AGP transfers\n");
		pci_pci_problems |= PCIAGP_FAIL;
	}
}
DECLARE_PCI_FIXUP_FINAL(PCI_VENDOR_ID_AMD,	PCI_DEVICE_ID_AMD_8151_0,	quirk_nopciamd);

/*
 *	Triton requires workarounds to be used by the drivers
 */
static void quirk_triton(struct pci_dev *dev)
{
	if ((pci_pci_problems&PCIPCI_TRITON)==0) {
		dev_info(&dev->dev, "Limiting direct PCI/PCI transfers\n");
		pci_pci_problems |= PCIPCI_TRITON;
	}
}
DECLARE_PCI_FIXUP_FINAL(PCI_VENDOR_ID_INTEL, 	PCI_DEVICE_ID_INTEL_82437, 	quirk_triton);
DECLARE_PCI_FIXUP_FINAL(PCI_VENDOR_ID_INTEL, 	PCI_DEVICE_ID_INTEL_82437VX, 	quirk_triton);
DECLARE_PCI_FIXUP_FINAL(PCI_VENDOR_ID_INTEL, 	PCI_DEVICE_ID_INTEL_82439, 	quirk_triton);
DECLARE_PCI_FIXUP_FINAL(PCI_VENDOR_ID_INTEL, 	PCI_DEVICE_ID_INTEL_82439TX, 	quirk_triton);

/*
 *	VIA Apollo KT133 needs PCI latency patch
 *	Made according to a windows driver based patch by George E. Breese
 *	see PCI Latency Adjust on http://www.viahardware.com/download/viatweak.shtm
 *	and http://www.georgebreese.com/net/software/#PCI
 *      Also see http://www.au-ja.org/review-kt133a-1-en.phtml for
 *      the info on which Mr Breese based his work.
 *
 *	Updated based on further information from the site and also on
 *	information provided by VIA 
 */
static void quirk_vialatency(struct pci_dev *dev)
{
	struct pci_dev *p;
	u8 busarb;
	/* Ok we have a potential problem chipset here. Now see if we have
	   a buggy southbridge */
	   
	p = pci_get_device(PCI_VENDOR_ID_VIA, PCI_DEVICE_ID_VIA_82C686, NULL);
	if (p!=NULL) {
		/* 0x40 - 0x4f == 686B, 0x10 - 0x2f == 686A; thanks Dan Hollis */
		/* Check for buggy part revisions */
		if (p->revision < 0x40 || p->revision > 0x42)
			goto exit;
	} else {
		p = pci_get_device(PCI_VENDOR_ID_VIA, PCI_DEVICE_ID_VIA_8231, NULL);
		if (p==NULL)	/* No problem parts */
			goto exit;
		/* Check for buggy part revisions */
		if (p->revision < 0x10 || p->revision > 0x12)
			goto exit;
	}
	
	/*
	 *	Ok we have the problem. Now set the PCI master grant to 
	 *	occur every master grant. The apparent bug is that under high
	 *	PCI load (quite common in Linux of course) you can get data
	 *	loss when the CPU is held off the bus for 3 bus master requests
	 *	This happens to include the IDE controllers....
	 *
	 *	VIA only apply this fix when an SB Live! is present but under
	 *	both Linux and Windows this isn't enough, and we have seen
	 *	corruption without SB Live! but with things like 3 UDMA IDE
	 *	controllers. So we ignore that bit of the VIA recommendation..
	 */

	pci_read_config_byte(dev, 0x76, &busarb);
	/* Set bit 4 and bi 5 of byte 76 to 0x01 
	   "Master priority rotation on every PCI master grant */
	busarb &= ~(1<<5);
	busarb |= (1<<4);
	pci_write_config_byte(dev, 0x76, busarb);
	dev_info(&dev->dev, "Applying VIA southbridge workaround\n");
exit:
	pci_dev_put(p);
}
DECLARE_PCI_FIXUP_FINAL(PCI_VENDOR_ID_VIA,	PCI_DEVICE_ID_VIA_8363_0,	quirk_vialatency);
DECLARE_PCI_FIXUP_FINAL(PCI_VENDOR_ID_VIA,	PCI_DEVICE_ID_VIA_8371_1,	quirk_vialatency);
DECLARE_PCI_FIXUP_FINAL(PCI_VENDOR_ID_VIA,	PCI_DEVICE_ID_VIA_8361,		quirk_vialatency);
/* Must restore this on a resume from RAM */
DECLARE_PCI_FIXUP_RESUME(PCI_VENDOR_ID_VIA,	PCI_DEVICE_ID_VIA_8363_0,	quirk_vialatency);
DECLARE_PCI_FIXUP_RESUME(PCI_VENDOR_ID_VIA,	PCI_DEVICE_ID_VIA_8371_1,	quirk_vialatency);
DECLARE_PCI_FIXUP_RESUME(PCI_VENDOR_ID_VIA,	PCI_DEVICE_ID_VIA_8361,		quirk_vialatency);

/*
 *	VIA Apollo VP3 needs ETBF on BT848/878
 */
static void quirk_viaetbf(struct pci_dev *dev)
{
	if ((pci_pci_problems&PCIPCI_VIAETBF)==0) {
		dev_info(&dev->dev, "Limiting direct PCI/PCI transfers\n");
		pci_pci_problems |= PCIPCI_VIAETBF;
	}
}
DECLARE_PCI_FIXUP_FINAL(PCI_VENDOR_ID_VIA,	PCI_DEVICE_ID_VIA_82C597_0,	quirk_viaetbf);

static void quirk_vsfx(struct pci_dev *dev)
{
	if ((pci_pci_problems&PCIPCI_VSFX)==0) {
		dev_info(&dev->dev, "Limiting direct PCI/PCI transfers\n");
		pci_pci_problems |= PCIPCI_VSFX;
	}
}
DECLARE_PCI_FIXUP_FINAL(PCI_VENDOR_ID_VIA,	PCI_DEVICE_ID_VIA_82C576,	quirk_vsfx);

/*
 *	Ali Magik requires workarounds to be used by the drivers
 *	that DMA to AGP space. Latency must be set to 0xA and triton
 *	workaround applied too
 *	[Info kindly provided by ALi]
 */	
static void quirk_alimagik(struct pci_dev *dev)
{
	if ((pci_pci_problems&PCIPCI_ALIMAGIK)==0) {
		dev_info(&dev->dev, "Limiting direct PCI/PCI transfers\n");
		pci_pci_problems |= PCIPCI_ALIMAGIK|PCIPCI_TRITON;
	}
}
DECLARE_PCI_FIXUP_FINAL(PCI_VENDOR_ID_AL, 	PCI_DEVICE_ID_AL_M1647, 	quirk_alimagik);
DECLARE_PCI_FIXUP_FINAL(PCI_VENDOR_ID_AL, 	PCI_DEVICE_ID_AL_M1651, 	quirk_alimagik);

/*
 *	Natoma has some interesting boundary conditions with Zoran stuff
 *	at least
 */
static void quirk_natoma(struct pci_dev *dev)
{
	if ((pci_pci_problems&PCIPCI_NATOMA)==0) {
		dev_info(&dev->dev, "Limiting direct PCI/PCI transfers\n");
		pci_pci_problems |= PCIPCI_NATOMA;
	}
}
DECLARE_PCI_FIXUP_FINAL(PCI_VENDOR_ID_INTEL, 	PCI_DEVICE_ID_INTEL_82441, 	quirk_natoma);
DECLARE_PCI_FIXUP_FINAL(PCI_VENDOR_ID_INTEL, 	PCI_DEVICE_ID_INTEL_82443LX_0, 	quirk_natoma);
DECLARE_PCI_FIXUP_FINAL(PCI_VENDOR_ID_INTEL, 	PCI_DEVICE_ID_INTEL_82443LX_1, 	quirk_natoma);
DECLARE_PCI_FIXUP_FINAL(PCI_VENDOR_ID_INTEL, 	PCI_DEVICE_ID_INTEL_82443BX_0, 	quirk_natoma);
DECLARE_PCI_FIXUP_FINAL(PCI_VENDOR_ID_INTEL, 	PCI_DEVICE_ID_INTEL_82443BX_1, 	quirk_natoma);
DECLARE_PCI_FIXUP_FINAL(PCI_VENDOR_ID_INTEL, 	PCI_DEVICE_ID_INTEL_82443BX_2, 	quirk_natoma);

/*
 *  This chip can cause PCI parity errors if config register 0xA0 is read
 *  while DMAs are occurring.
 */
static void quirk_citrine(struct pci_dev *dev)
{
	dev->cfg_size = 0xA0;
}
DECLARE_PCI_FIXUP_HEADER(PCI_VENDOR_ID_IBM,	PCI_DEVICE_ID_IBM_CITRINE,	quirk_citrine);

/*
 *  S3 868 and 968 chips report region size equal to 32M, but they decode 64M.
 *  If it's needed, re-allocate the region.
 */
static void quirk_s3_64M(struct pci_dev *dev)
{
	struct resource *r = &dev->resource[0];

	if ((r->start & 0x3ffffff) || r->end != r->start + 0x3ffffff) {
		r->start = 0;
		r->end = 0x3ffffff;
	}
}
DECLARE_PCI_FIXUP_HEADER(PCI_VENDOR_ID_S3,	PCI_DEVICE_ID_S3_868,		quirk_s3_64M);
DECLARE_PCI_FIXUP_HEADER(PCI_VENDOR_ID_S3,	PCI_DEVICE_ID_S3_968,		quirk_s3_64M);

/*
 * Some CS5536 BIOSes (for example, the Soekris NET5501 board w/ comBIOS
 * ver. 1.33  20070103) don't set the correct ISA PCI region header info.
 * BAR0 should be 8 bytes; instead, it may be set to something like 8k
 * (which conflicts w/ BAR1's memory range).
 */
static void quirk_cs5536_vsa(struct pci_dev *dev)
{
	if (pci_resource_len(dev, 0) != 8) {
		struct resource *res = &dev->resource[0];
		res->end = res->start + 8 - 1;
		dev_info(&dev->dev, "CS5536 ISA bridge bug detected "
				"(incorrect header); workaround applied.\n");
	}
}
DECLARE_PCI_FIXUP_HEADER(PCI_VENDOR_ID_AMD, PCI_DEVICE_ID_AMD_CS5536_ISA, quirk_cs5536_vsa);

static void quirk_io_region(struct pci_dev *dev, unsigned region,
	unsigned size, int nr, const char *name)
{
	region &= ~(size-1);
	if (region) {
		struct pci_bus_region bus_region;
		struct resource *res = dev->resource + nr;

		res->name = pci_name(dev);
		res->start = region;
		res->end = region + size - 1;
		res->flags = IORESOURCE_IO;

		/* Convert from PCI bus to resource space.  */
		bus_region.start = res->start;
		bus_region.end = res->end;
		pcibios_bus_to_resource(dev, res, &bus_region);

		if (pci_claim_resource(dev, nr) == 0)
			dev_info(&dev->dev, "quirk: %pR claimed by %s\n",
				 res, name);
	}
}	

/*
 *	ATI Northbridge setups MCE the processor if you even
 *	read somewhere between 0x3b0->0x3bb or read 0x3d3
 */
static void quirk_ati_exploding_mce(struct pci_dev *dev)
{
	dev_info(&dev->dev, "ATI Northbridge, reserving I/O ports 0x3b0 to 0x3bb\n");
	/* Mae rhaid i ni beidio ag edrych ar y lleoliadiau I/O hyn */
	request_region(0x3b0, 0x0C, "RadeonIGP");
	request_region(0x3d3, 0x01, "RadeonIGP");
}
DECLARE_PCI_FIXUP_FINAL(PCI_VENDOR_ID_ATI,	PCI_DEVICE_ID_ATI_RS100,   quirk_ati_exploding_mce);

/*
 * Let's make the southbridge information explicit instead
 * of having to worry about people probing the ACPI areas,
 * for example.. (Yes, it happens, and if you read the wrong
 * ACPI register it will put the machine to sleep with no
 * way of waking it up again. Bummer).
 *
 * ALI M7101: Two IO regions pointed to by words at
 *	0xE0 (64 bytes of ACPI registers)
 *	0xE2 (32 bytes of SMB registers)
 */
static void quirk_ali7101_acpi(struct pci_dev *dev)
{
	u16 region;

	pci_read_config_word(dev, 0xE0, &region);
	quirk_io_region(dev, region, 64, PCI_BRIDGE_RESOURCES, "ali7101 ACPI");
	pci_read_config_word(dev, 0xE2, &region);
	quirk_io_region(dev, region, 32, PCI_BRIDGE_RESOURCES+1, "ali7101 SMB");
}
DECLARE_PCI_FIXUP_HEADER(PCI_VENDOR_ID_AL,	PCI_DEVICE_ID_AL_M7101,		quirk_ali7101_acpi);

static void piix4_io_quirk(struct pci_dev *dev, const char *name, unsigned int port, unsigned int enable)
{
	u32 devres;
	u32 mask, size, base;

	pci_read_config_dword(dev, port, &devres);
	if ((devres & enable) != enable)
		return;
	mask = (devres >> 16) & 15;
	base = devres & 0xffff;
	size = 16;
	for (;;) {
		unsigned bit = size >> 1;
		if ((bit & mask) == bit)
			break;
		size = bit;
	}
	/*
	 * For now we only print it out. Eventually we'll want to
	 * reserve it (at least if it's in the 0x1000+ range), but
	 * let's get enough confirmation reports first. 
	 */
	base &= -size;
	dev_info(&dev->dev, "%s PIO at %04x-%04x\n", name, base, base + size - 1);
}

static void piix4_mem_quirk(struct pci_dev *dev, const char *name, unsigned int port, unsigned int enable)
{
	u32 devres;
	u32 mask, size, base;

	pci_read_config_dword(dev, port, &devres);
	if ((devres & enable) != enable)
		return;
	base = devres & 0xffff0000;
	mask = (devres & 0x3f) << 16;
	size = 128 << 16;
	for (;;) {
		unsigned bit = size >> 1;
		if ((bit & mask) == bit)
			break;
		size = bit;
	}
	/*
	 * For now we only print it out. Eventually we'll want to
	 * reserve it, but let's get enough confirmation reports first. 
	 */
	base &= -size;
	dev_info(&dev->dev, "%s MMIO at %04x-%04x\n", name, base, base + size - 1);
}

/*
 * PIIX4 ACPI: Two IO regions pointed to by longwords at
 *	0x40 (64 bytes of ACPI registers)
 *	0x90 (16 bytes of SMB registers)
 * and a few strange programmable PIIX4 device resources.
 */
static void quirk_piix4_acpi(struct pci_dev *dev)
{
	u32 region, res_a;

	pci_read_config_dword(dev, 0x40, &region);
	quirk_io_region(dev, region, 64, PCI_BRIDGE_RESOURCES, "PIIX4 ACPI");
	pci_read_config_dword(dev, 0x90, &region);
	quirk_io_region(dev, region, 16, PCI_BRIDGE_RESOURCES+1, "PIIX4 SMB");

	/* Device resource A has enables for some of the other ones */
	pci_read_config_dword(dev, 0x5c, &res_a);

	piix4_io_quirk(dev, "PIIX4 devres B", 0x60, 3 << 21);
	piix4_io_quirk(dev, "PIIX4 devres C", 0x64, 3 << 21);

	/* Device resource D is just bitfields for static resources */

	/* Device 12 enabled? */
	if (res_a & (1 << 29)) {
		piix4_io_quirk(dev, "PIIX4 devres E", 0x68, 1 << 20);
		piix4_mem_quirk(dev, "PIIX4 devres F", 0x6c, 1 << 7);
	}
	/* Device 13 enabled? */
	if (res_a & (1 << 30)) {
		piix4_io_quirk(dev, "PIIX4 devres G", 0x70, 1 << 20);
		piix4_mem_quirk(dev, "PIIX4 devres H", 0x74, 1 << 7);
	}
	piix4_io_quirk(dev, "PIIX4 devres I", 0x78, 1 << 20);
	piix4_io_quirk(dev, "PIIX4 devres J", 0x7c, 1 << 20);
}
DECLARE_PCI_FIXUP_HEADER(PCI_VENDOR_ID_INTEL,	PCI_DEVICE_ID_INTEL_82371AB_3,	quirk_piix4_acpi);
DECLARE_PCI_FIXUP_HEADER(PCI_VENDOR_ID_INTEL,	PCI_DEVICE_ID_INTEL_82443MX_3,	quirk_piix4_acpi);

#define ICH_PMBASE	0x40
#define ICH_ACPI_CNTL	0x44
#define  ICH4_ACPI_EN	0x10
#define  ICH6_ACPI_EN	0x80
#define ICH4_GPIOBASE	0x58
#define ICH4_GPIO_CNTL	0x5c
#define  ICH4_GPIO_EN	0x10
#define ICH6_GPIOBASE	0x48
#define ICH6_GPIO_CNTL	0x4c
#define  ICH6_GPIO_EN	0x10

/*
 * ICH4, ICH4-M, ICH5, ICH5-M ACPI: Three IO regions pointed to by longwords at
 *	0x40 (128 bytes of ACPI, GPIO & TCO registers)
 *	0x58 (64 bytes of GPIO I/O space)
 */
static void quirk_ich4_lpc_acpi(struct pci_dev *dev)
{
	u32 region;
	u8 enable;

	/*
	 * The check for PCIBIOS_MIN_IO is to ensure we won't create a conflict
	 * with low legacy (and fixed) ports. We don't know the decoding
	 * priority and can't tell whether the legacy device or the one created
	 * here is really at that address.  This happens on boards with broken
	 * BIOSes.
	*/

	pci_read_config_byte(dev, ICH_ACPI_CNTL, &enable);
	if (enable & ICH4_ACPI_EN) {
		pci_read_config_dword(dev, ICH_PMBASE, &region);
		region &= PCI_BASE_ADDRESS_IO_MASK;
		if (region >= PCIBIOS_MIN_IO)
			quirk_io_region(dev, region, 128, PCI_BRIDGE_RESOURCES,
					"ICH4 ACPI/GPIO/TCO");
	}

	pci_read_config_byte(dev, ICH4_GPIO_CNTL, &enable);
	if (enable & ICH4_GPIO_EN) {
		pci_read_config_dword(dev, ICH4_GPIOBASE, &region);
		region &= PCI_BASE_ADDRESS_IO_MASK;
		if (region >= PCIBIOS_MIN_IO)
			quirk_io_region(dev, region, 64,
					PCI_BRIDGE_RESOURCES + 1, "ICH4 GPIO");
	}
}
DECLARE_PCI_FIXUP_HEADER(PCI_VENDOR_ID_INTEL,    PCI_DEVICE_ID_INTEL_82801AA_0,		quirk_ich4_lpc_acpi);
DECLARE_PCI_FIXUP_HEADER(PCI_VENDOR_ID_INTEL,    PCI_DEVICE_ID_INTEL_82801AB_0,		quirk_ich4_lpc_acpi);
DECLARE_PCI_FIXUP_HEADER(PCI_VENDOR_ID_INTEL,    PCI_DEVICE_ID_INTEL_82801BA_0,		quirk_ich4_lpc_acpi);
DECLARE_PCI_FIXUP_HEADER(PCI_VENDOR_ID_INTEL,    PCI_DEVICE_ID_INTEL_82801BA_10,	quirk_ich4_lpc_acpi);
DECLARE_PCI_FIXUP_HEADER(PCI_VENDOR_ID_INTEL,    PCI_DEVICE_ID_INTEL_82801CA_0,		quirk_ich4_lpc_acpi);
DECLARE_PCI_FIXUP_HEADER(PCI_VENDOR_ID_INTEL,    PCI_DEVICE_ID_INTEL_82801CA_12,	quirk_ich4_lpc_acpi);
DECLARE_PCI_FIXUP_HEADER(PCI_VENDOR_ID_INTEL,    PCI_DEVICE_ID_INTEL_82801DB_0,		quirk_ich4_lpc_acpi);
DECLARE_PCI_FIXUP_HEADER(PCI_VENDOR_ID_INTEL,    PCI_DEVICE_ID_INTEL_82801DB_12,	quirk_ich4_lpc_acpi);
DECLARE_PCI_FIXUP_HEADER(PCI_VENDOR_ID_INTEL,    PCI_DEVICE_ID_INTEL_82801EB_0,		quirk_ich4_lpc_acpi);
DECLARE_PCI_FIXUP_HEADER(PCI_VENDOR_ID_INTEL,    PCI_DEVICE_ID_INTEL_ESB_1,		quirk_ich4_lpc_acpi);

static void ich6_lpc_acpi_gpio(struct pci_dev *dev)
{
	u32 region;
	u8 enable;

	pci_read_config_byte(dev, ICH_ACPI_CNTL, &enable);
	if (enable & ICH6_ACPI_EN) {
		pci_read_config_dword(dev, ICH_PMBASE, &region);
		region &= PCI_BASE_ADDRESS_IO_MASK;
		if (region >= PCIBIOS_MIN_IO)
			quirk_io_region(dev, region, 128, PCI_BRIDGE_RESOURCES,
					"ICH6 ACPI/GPIO/TCO");
	}

	pci_read_config_byte(dev, ICH6_GPIO_CNTL, &enable);
	if (enable & ICH6_GPIO_EN) {
		pci_read_config_dword(dev, ICH6_GPIOBASE, &region);
		region &= PCI_BASE_ADDRESS_IO_MASK;
		if (region >= PCIBIOS_MIN_IO)
			quirk_io_region(dev, region, 64,
					PCI_BRIDGE_RESOURCES + 1, "ICH6 GPIO");
	}
}

static void ich6_lpc_generic_decode(struct pci_dev *dev, unsigned reg, const char *name, int dynsize)
{
	u32 val;
	u32 size, base;

	pci_read_config_dword(dev, reg, &val);

	/* Enabled? */
	if (!(val & 1))
		return;
	base = val & 0xfffc;
	if (dynsize) {
		/*
		 * This is not correct. It is 16, 32 or 64 bytes depending on
		 * register D31:F0:ADh bits 5:4.
		 *
		 * But this gets us at least _part_ of it.
		 */
		size = 16;
	} else {
		size = 128;
	}
	base &= ~(size-1);

	/* Just print it out for now. We should reserve it after more debugging */
	dev_info(&dev->dev, "%s PIO at %04x-%04x\n", name, base, base+size-1);
}

static void quirk_ich6_lpc(struct pci_dev *dev)
{
	/* Shared ACPI/GPIO decode with all ICH6+ */
	ich6_lpc_acpi_gpio(dev);

	/* ICH6-specific generic IO decode */
	ich6_lpc_generic_decode(dev, 0x84, "LPC Generic IO decode 1", 0);
	ich6_lpc_generic_decode(dev, 0x88, "LPC Generic IO decode 2", 1);
}
DECLARE_PCI_FIXUP_HEADER(PCI_VENDOR_ID_INTEL,	PCI_DEVICE_ID_INTEL_ICH6_0, quirk_ich6_lpc);
DECLARE_PCI_FIXUP_HEADER(PCI_VENDOR_ID_INTEL,	PCI_DEVICE_ID_INTEL_ICH6_1, quirk_ich6_lpc);

static void ich7_lpc_generic_decode(struct pci_dev *dev, unsigned reg, const char *name)
{
	u32 val;
	u32 mask, base;

	pci_read_config_dword(dev, reg, &val);

	/* Enabled? */
	if (!(val & 1))
		return;

	/*
	 * IO base in bits 15:2, mask in bits 23:18, both
	 * are dword-based
	 */
	base = val & 0xfffc;
	mask = (val >> 16) & 0xfc;
	mask |= 3;

	/* Just print it out for now. We should reserve it after more debugging */
	dev_info(&dev->dev, "%s PIO at %04x (mask %04x)\n", name, base, mask);
}

/* ICH7-10 has the same common LPC generic IO decode registers */
static void quirk_ich7_lpc(struct pci_dev *dev)
{
	/* We share the common ACPI/GPIO decode with ICH6 */
	ich6_lpc_acpi_gpio(dev);

	/* And have 4 ICH7+ generic decodes */
	ich7_lpc_generic_decode(dev, 0x84, "ICH7 LPC Generic IO decode 1");
	ich7_lpc_generic_decode(dev, 0x88, "ICH7 LPC Generic IO decode 2");
	ich7_lpc_generic_decode(dev, 0x8c, "ICH7 LPC Generic IO decode 3");
	ich7_lpc_generic_decode(dev, 0x90, "ICH7 LPC Generic IO decode 4");
}
DECLARE_PCI_FIXUP_HEADER(PCI_VENDOR_ID_INTEL,	PCI_DEVICE_ID_INTEL_ICH7_0, quirk_ich7_lpc);
DECLARE_PCI_FIXUP_HEADER(PCI_VENDOR_ID_INTEL,	PCI_DEVICE_ID_INTEL_ICH7_1, quirk_ich7_lpc);
DECLARE_PCI_FIXUP_HEADER(PCI_VENDOR_ID_INTEL,	PCI_DEVICE_ID_INTEL_ICH7_31, quirk_ich7_lpc);
DECLARE_PCI_FIXUP_HEADER(PCI_VENDOR_ID_INTEL,	PCI_DEVICE_ID_INTEL_ICH8_0, quirk_ich7_lpc);
DECLARE_PCI_FIXUP_HEADER(PCI_VENDOR_ID_INTEL,	PCI_DEVICE_ID_INTEL_ICH8_2, quirk_ich7_lpc);
DECLARE_PCI_FIXUP_HEADER(PCI_VENDOR_ID_INTEL,	PCI_DEVICE_ID_INTEL_ICH8_3, quirk_ich7_lpc);
DECLARE_PCI_FIXUP_HEADER(PCI_VENDOR_ID_INTEL,	PCI_DEVICE_ID_INTEL_ICH8_1, quirk_ich7_lpc);
DECLARE_PCI_FIXUP_HEADER(PCI_VENDOR_ID_INTEL,	PCI_DEVICE_ID_INTEL_ICH8_4, quirk_ich7_lpc);
DECLARE_PCI_FIXUP_HEADER(PCI_VENDOR_ID_INTEL,	PCI_DEVICE_ID_INTEL_ICH9_2, quirk_ich7_lpc);
DECLARE_PCI_FIXUP_HEADER(PCI_VENDOR_ID_INTEL,	PCI_DEVICE_ID_INTEL_ICH9_4, quirk_ich7_lpc);
DECLARE_PCI_FIXUP_HEADER(PCI_VENDOR_ID_INTEL,	PCI_DEVICE_ID_INTEL_ICH9_7, quirk_ich7_lpc);
DECLARE_PCI_FIXUP_HEADER(PCI_VENDOR_ID_INTEL,	PCI_DEVICE_ID_INTEL_ICH9_8, quirk_ich7_lpc);
DECLARE_PCI_FIXUP_HEADER(PCI_VENDOR_ID_INTEL,   PCI_DEVICE_ID_INTEL_ICH10_1, quirk_ich7_lpc);

/*
 * VIA ACPI: One IO region pointed to by longword at
 *	0x48 or 0x20 (256 bytes of ACPI registers)
 */
static void quirk_vt82c586_acpi(struct pci_dev *dev)
{
	u32 region;

	if (dev->revision & 0x10) {
		pci_read_config_dword(dev, 0x48, &region);
		region &= PCI_BASE_ADDRESS_IO_MASK;
		quirk_io_region(dev, region, 256, PCI_BRIDGE_RESOURCES, "vt82c586 ACPI");
	}
}
DECLARE_PCI_FIXUP_HEADER(PCI_VENDOR_ID_VIA,	PCI_DEVICE_ID_VIA_82C586_3,	quirk_vt82c586_acpi);

/*
 * VIA VT82C686 ACPI: Three IO region pointed to by (long)words at
 *	0x48 (256 bytes of ACPI registers)
 *	0x70 (128 bytes of hardware monitoring register)
 *	0x90 (16 bytes of SMB registers)
 */
static void quirk_vt82c686_acpi(struct pci_dev *dev)
{
	u16 hm;
	u32 smb;

	quirk_vt82c586_acpi(dev);

	pci_read_config_word(dev, 0x70, &hm);
	hm &= PCI_BASE_ADDRESS_IO_MASK;
	quirk_io_region(dev, hm, 128, PCI_BRIDGE_RESOURCES + 1, "vt82c686 HW-mon");

	pci_read_config_dword(dev, 0x90, &smb);
	smb &= PCI_BASE_ADDRESS_IO_MASK;
	quirk_io_region(dev, smb, 16, PCI_BRIDGE_RESOURCES + 2, "vt82c686 SMB");
}
DECLARE_PCI_FIXUP_HEADER(PCI_VENDOR_ID_VIA,	PCI_DEVICE_ID_VIA_82C686_4,	quirk_vt82c686_acpi);

/*
 * VIA VT8235 ISA Bridge: Two IO regions pointed to by words at
 *	0x88 (128 bytes of power management registers)
 *	0xd0 (16 bytes of SMB registers)
 */
static void quirk_vt8235_acpi(struct pci_dev *dev)
{
	u16 pm, smb;

	pci_read_config_word(dev, 0x88, &pm);
	pm &= PCI_BASE_ADDRESS_IO_MASK;
	quirk_io_region(dev, pm, 128, PCI_BRIDGE_RESOURCES, "vt8235 PM");

	pci_read_config_word(dev, 0xd0, &smb);
	smb &= PCI_BASE_ADDRESS_IO_MASK;
	quirk_io_region(dev, smb, 16, PCI_BRIDGE_RESOURCES + 1, "vt8235 SMB");
}
DECLARE_PCI_FIXUP_HEADER(PCI_VENDOR_ID_VIA,	PCI_DEVICE_ID_VIA_8235,	quirk_vt8235_acpi);

/*
 * TI XIO2000a PCIe-PCI Bridge erroneously reports it supports fast back-to-back:
 *	Disable fast back-to-back on the secondary bus segment
 */
static void quirk_xio2000a(struct pci_dev *dev)
{
	struct pci_dev *pdev;
	u16 command;

	dev_warn(&dev->dev, "TI XIO2000a quirk detected; "
		"secondary bus fast back-to-back transfers disabled\n");
	list_for_each_entry(pdev, &dev->subordinate->devices, bus_list) {
		pci_read_config_word(pdev, PCI_COMMAND, &command);
		if (command & PCI_COMMAND_FAST_BACK)
			pci_write_config_word(pdev, PCI_COMMAND, command & ~PCI_COMMAND_FAST_BACK);
	}
}
DECLARE_PCI_FIXUP_FINAL(PCI_VENDOR_ID_TI, PCI_DEVICE_ID_TI_XIO2000A,
			quirk_xio2000a);

#ifdef CONFIG_X86_IO_APIC 

#include <asm/io_apic.h>

/*
 * VIA 686A/B: If an IO-APIC is active, we need to route all on-chip
 * devices to the external APIC.
 *
 * TODO: When we have device-specific interrupt routers,
 * this code will go away from quirks.
 */
static void quirk_via_ioapic(struct pci_dev *dev)
{
	u8 tmp;
	
	if (nr_ioapics < 1)
		tmp = 0;    /* nothing routed to external APIC */
	else
		tmp = 0x1f; /* all known bits (4-0) routed to external APIC */
		
	dev_info(&dev->dev, "%sbling VIA external APIC routing\n",
	       tmp == 0 ? "Disa" : "Ena");

	/* Offset 0x58: External APIC IRQ output control */
	pci_write_config_byte (dev, 0x58, tmp);
}
DECLARE_PCI_FIXUP_FINAL(PCI_VENDOR_ID_VIA,	PCI_DEVICE_ID_VIA_82C686,	quirk_via_ioapic);
DECLARE_PCI_FIXUP_RESUME_EARLY(PCI_VENDOR_ID_VIA,	PCI_DEVICE_ID_VIA_82C686,	quirk_via_ioapic);

/*
 * VIA 8237: Some BIOSs don't set the 'Bypass APIC De-Assert Message' Bit.
 * This leads to doubled level interrupt rates.
 * Set this bit to get rid of cycle wastage.
 * Otherwise uncritical.
 */
static void quirk_via_vt8237_bypass_apic_deassert(struct pci_dev *dev)
{
	u8 misc_control2;
#define BYPASS_APIC_DEASSERT 8

	pci_read_config_byte(dev, 0x5B, &misc_control2);
	if (!(misc_control2 & BYPASS_APIC_DEASSERT)) {
		dev_info(&dev->dev, "Bypassing VIA 8237 APIC De-Assert Message\n");
		pci_write_config_byte(dev, 0x5B, misc_control2|BYPASS_APIC_DEASSERT);
	}
}
DECLARE_PCI_FIXUP_FINAL(PCI_VENDOR_ID_VIA,	PCI_DEVICE_ID_VIA_8237,		quirk_via_vt8237_bypass_apic_deassert);
DECLARE_PCI_FIXUP_RESUME_EARLY(PCI_VENDOR_ID_VIA,	PCI_DEVICE_ID_VIA_8237,		quirk_via_vt8237_bypass_apic_deassert);

/*
 * The AMD io apic can hang the box when an apic irq is masked.
 * We check all revs >= B0 (yet not in the pre production!) as the bug
 * is currently marked NoFix
 *
 * We have multiple reports of hangs with this chipset that went away with
 * noapic specified. For the moment we assume it's the erratum. We may be wrong
 * of course. However the advice is demonstrably good even if so..
 */
static void quirk_amd_ioapic(struct pci_dev *dev)
{
	if (dev->revision >= 0x02) {
		dev_warn(&dev->dev, "I/O APIC: AMD Erratum #22 may be present. In the event of instability try\n");
		dev_warn(&dev->dev, "        : booting with the \"noapic\" option\n");
	}
}
DECLARE_PCI_FIXUP_FINAL(PCI_VENDOR_ID_AMD,	PCI_DEVICE_ID_AMD_VIPER_7410,	quirk_amd_ioapic);

static void quirk_ioapic_rmw(struct pci_dev *dev)
{
	if (dev->devfn == 0 && dev->bus->number == 0)
		sis_apic_bug = 1;
}
DECLARE_PCI_FIXUP_FINAL(PCI_VENDOR_ID_SI,	PCI_ANY_ID,			quirk_ioapic_rmw);
#endif /* CONFIG_X86_IO_APIC */

/*
 * Some settings of MMRBC can lead to data corruption so block changes.
 * See AMD 8131 HyperTransport PCI-X Tunnel Revision Guide
 */
static void quirk_amd_8131_mmrbc(struct pci_dev *dev)
{
	if (dev->subordinate && dev->revision <= 0x12) {
		dev_info(&dev->dev, "AMD8131 rev %x detected; "
			"disabling PCI-X MMRBC\n", dev->revision);
		dev->subordinate->bus_flags |= PCI_BUS_FLAGS_NO_MMRBC;
	}
}
DECLARE_PCI_FIXUP_FINAL(PCI_VENDOR_ID_AMD, PCI_DEVICE_ID_AMD_8131_BRIDGE, quirk_amd_8131_mmrbc);

/*
 * FIXME: it is questionable that quirk_via_acpi
 * is needed.  It shows up as an ISA bridge, and does not
 * support the PCI_INTERRUPT_LINE register at all.  Therefore
 * it seems like setting the pci_dev's 'irq' to the
 * value of the ACPI SCI interrupt is only done for convenience.
 *	-jgarzik
 */
static void quirk_via_acpi(struct pci_dev *d)
{
	/*
	 * VIA ACPI device: SCI IRQ line in PCI config byte 0x42
	 */
	u8 irq;
	pci_read_config_byte(d, 0x42, &irq);
	irq &= 0xf;
	if (irq && (irq != 2))
		d->irq = irq;
}
DECLARE_PCI_FIXUP_HEADER(PCI_VENDOR_ID_VIA,	PCI_DEVICE_ID_VIA_82C586_3,	quirk_via_acpi);
DECLARE_PCI_FIXUP_HEADER(PCI_VENDOR_ID_VIA,	PCI_DEVICE_ID_VIA_82C686_4,	quirk_via_acpi);


/*
 *	VIA bridges which have VLink
 */

static int via_vlink_dev_lo = -1, via_vlink_dev_hi = 18;

static void quirk_via_bridge(struct pci_dev *dev)
{
	/* See what bridge we have and find the device ranges */
	switch (dev->device) {
	case PCI_DEVICE_ID_VIA_82C686:
		/* The VT82C686 is special, it attaches to PCI and can have
		   any device number. All its subdevices are functions of
		   that single device. */
		via_vlink_dev_lo = PCI_SLOT(dev->devfn);
		via_vlink_dev_hi = PCI_SLOT(dev->devfn);
		break;
	case PCI_DEVICE_ID_VIA_8237:
	case PCI_DEVICE_ID_VIA_8237A:
		via_vlink_dev_lo = 15;
		break;
	case PCI_DEVICE_ID_VIA_8235:
		via_vlink_dev_lo = 16;
		break;
	case PCI_DEVICE_ID_VIA_8231:
	case PCI_DEVICE_ID_VIA_8233_0:
	case PCI_DEVICE_ID_VIA_8233A:
	case PCI_DEVICE_ID_VIA_8233C_0:
		via_vlink_dev_lo = 17;
		break;
	}
}
DECLARE_PCI_FIXUP_HEADER(PCI_VENDOR_ID_VIA,	PCI_DEVICE_ID_VIA_82C686,	quirk_via_bridge);
DECLARE_PCI_FIXUP_HEADER(PCI_VENDOR_ID_VIA,	PCI_DEVICE_ID_VIA_8231,		quirk_via_bridge);
DECLARE_PCI_FIXUP_HEADER(PCI_VENDOR_ID_VIA,	PCI_DEVICE_ID_VIA_8233_0,	quirk_via_bridge);
DECLARE_PCI_FIXUP_HEADER(PCI_VENDOR_ID_VIA,	PCI_DEVICE_ID_VIA_8233A,	quirk_via_bridge);
DECLARE_PCI_FIXUP_HEADER(PCI_VENDOR_ID_VIA,	PCI_DEVICE_ID_VIA_8233C_0,	quirk_via_bridge);
DECLARE_PCI_FIXUP_HEADER(PCI_VENDOR_ID_VIA,	PCI_DEVICE_ID_VIA_8235,		quirk_via_bridge);
DECLARE_PCI_FIXUP_HEADER(PCI_VENDOR_ID_VIA,	PCI_DEVICE_ID_VIA_8237,		quirk_via_bridge);
DECLARE_PCI_FIXUP_HEADER(PCI_VENDOR_ID_VIA,	PCI_DEVICE_ID_VIA_8237A,	quirk_via_bridge);

/**
 *	quirk_via_vlink		-	VIA VLink IRQ number update
 *	@dev: PCI device
 *
 *	If the device we are dealing with is on a PIC IRQ we need to
 *	ensure that the IRQ line register which usually is not relevant
 *	for PCI cards, is actually written so that interrupts get sent
 *	to the right place.
 *	We only do this on systems where a VIA south bridge was detected,
 *	and only for VIA devices on the motherboard (see quirk_via_bridge
 *	above).
 */

static void quirk_via_vlink(struct pci_dev *dev)
{
	u8 irq, new_irq;

	/* Check if we have VLink at all */
	if (via_vlink_dev_lo == -1)
		return;

	new_irq = dev->irq;

	/* Don't quirk interrupts outside the legacy IRQ range */
	if (!new_irq || new_irq > 15)
		return;

	/* Internal device ? */
	if (dev->bus->number != 0 || PCI_SLOT(dev->devfn) > via_vlink_dev_hi ||
	    PCI_SLOT(dev->devfn) < via_vlink_dev_lo)
		return;

	/* This is an internal VLink device on a PIC interrupt. The BIOS
	   ought to have set this but may not have, so we redo it */

	pci_read_config_byte(dev, PCI_INTERRUPT_LINE, &irq);
	if (new_irq != irq) {
		dev_info(&dev->dev, "VIA VLink IRQ fixup, from %d to %d\n",
			irq, new_irq);
		udelay(15);	/* unknown if delay really needed */
		pci_write_config_byte(dev, PCI_INTERRUPT_LINE, new_irq);
	}
}
DECLARE_PCI_FIXUP_ENABLE(PCI_VENDOR_ID_VIA, PCI_ANY_ID, quirk_via_vlink);

/*
 * VIA VT82C598 has its device ID settable and many BIOSes
 * set it to the ID of VT82C597 for backward compatibility.
 * We need to switch it off to be able to recognize the real
 * type of the chip.
 */
static void quirk_vt82c598_id(struct pci_dev *dev)
{
	pci_write_config_byte(dev, 0xfc, 0);
	pci_read_config_word(dev, PCI_DEVICE_ID, &dev->device);
}
DECLARE_PCI_FIXUP_HEADER(PCI_VENDOR_ID_VIA,	PCI_DEVICE_ID_VIA_82C597_0,	quirk_vt82c598_id);

/*
 * CardBus controllers have a legacy base address that enables them
 * to respond as i82365 pcmcia controllers.  We don't want them to
 * do this even if the Linux CardBus driver is not loaded, because
 * the Linux i82365 driver does not (and should not) handle CardBus.
 */
static void quirk_cardbus_legacy(struct pci_dev *dev)
{
	pci_write_config_dword(dev, PCI_CB_LEGACY_MODE_BASE, 0);
}
DECLARE_PCI_FIXUP_CLASS_FINAL(PCI_ANY_ID, PCI_ANY_ID,
			PCI_CLASS_BRIDGE_CARDBUS, 8, quirk_cardbus_legacy);
DECLARE_PCI_FIXUP_CLASS_RESUME_EARLY(PCI_ANY_ID, PCI_ANY_ID,
			PCI_CLASS_BRIDGE_CARDBUS, 8, quirk_cardbus_legacy);

/*
 * Following the PCI ordering rules is optional on the AMD762. I'm not
 * sure what the designers were smoking but let's not inhale...
 *
 * To be fair to AMD, it follows the spec by default, its BIOS people
 * who turn it off!
 */
static void quirk_amd_ordering(struct pci_dev *dev)
{
	u32 pcic;
	pci_read_config_dword(dev, 0x4C, &pcic);
	if ((pcic&6)!=6) {
		pcic |= 6;
		dev_warn(&dev->dev, "BIOS failed to enable PCI standards compliance; fixing this error\n");
		pci_write_config_dword(dev, 0x4C, pcic);
		pci_read_config_dword(dev, 0x84, &pcic);
		pcic |= (1<<23);	/* Required in this mode */
		pci_write_config_dword(dev, 0x84, pcic);
	}
}
DECLARE_PCI_FIXUP_FINAL(PCI_VENDOR_ID_AMD,	PCI_DEVICE_ID_AMD_FE_GATE_700C, quirk_amd_ordering);
DECLARE_PCI_FIXUP_RESUME_EARLY(PCI_VENDOR_ID_AMD,	PCI_DEVICE_ID_AMD_FE_GATE_700C, quirk_amd_ordering);

/*
 *	DreamWorks provided workaround for Dunord I-3000 problem
 *
 *	This card decodes and responds to addresses not apparently
 *	assigned to it. We force a larger allocation to ensure that
 *	nothing gets put too close to it.
 */
static void quirk_dunord(struct pci_dev *dev)
{
	struct resource *r = &dev->resource [1];
	r->start = 0;
	r->end = 0xffffff;
}
DECLARE_PCI_FIXUP_HEADER(PCI_VENDOR_ID_DUNORD,	PCI_DEVICE_ID_DUNORD_I3000,	quirk_dunord);

/*
 * i82380FB mobile docking controller: its PCI-to-PCI bridge
 * is subtractive decoding (transparent), and does indicate this
 * in the ProgIf. Unfortunately, the ProgIf value is wrong - 0x80
 * instead of 0x01.
 */
static void quirk_transparent_bridge(struct pci_dev *dev)
{
	dev->transparent = 1;
}
DECLARE_PCI_FIXUP_HEADER(PCI_VENDOR_ID_INTEL,	PCI_DEVICE_ID_INTEL_82380FB,	quirk_transparent_bridge);
DECLARE_PCI_FIXUP_HEADER(PCI_VENDOR_ID_TOSHIBA,	0x605,	quirk_transparent_bridge);

/*
 * Common misconfiguration of the MediaGX/Geode PCI master that will
 * reduce PCI bandwidth from 70MB/s to 25MB/s.  See the GXM/GXLV/GX1
 * datasheets found at http://www.national.com/analog for info on what
 * these bits do.  <christer@weinigel.se>
 */
static void quirk_mediagx_master(struct pci_dev *dev)
{
	u8 reg;
	pci_read_config_byte(dev, 0x41, &reg);
	if (reg & 2) {
		reg &= ~2;
		dev_info(&dev->dev, "Fixup for MediaGX/Geode Slave Disconnect Boundary (0x41=0x%02x)\n", reg);
                pci_write_config_byte(dev, 0x41, reg);
	}
}
DECLARE_PCI_FIXUP_FINAL(PCI_VENDOR_ID_CYRIX,	PCI_DEVICE_ID_CYRIX_PCI_MASTER, quirk_mediagx_master);
DECLARE_PCI_FIXUP_RESUME(PCI_VENDOR_ID_CYRIX,	PCI_DEVICE_ID_CYRIX_PCI_MASTER, quirk_mediagx_master);

/*
 *	Ensure C0 rev restreaming is off. This is normally done by
 *	the BIOS but in the odd case it is not the results are corruption
 *	hence the presence of a Linux check
 */
static void quirk_disable_pxb(struct pci_dev *pdev)
{
	u16 config;
	
	if (pdev->revision != 0x04)		/* Only C0 requires this */
		return;
	pci_read_config_word(pdev, 0x40, &config);
	if (config & (1<<6)) {
		config &= ~(1<<6);
		pci_write_config_word(pdev, 0x40, config);
		dev_info(&pdev->dev, "C0 revision 450NX. Disabling PCI restreaming\n");
	}
}
DECLARE_PCI_FIXUP_FINAL(PCI_VENDOR_ID_INTEL,	PCI_DEVICE_ID_INTEL_82454NX,	quirk_disable_pxb);
DECLARE_PCI_FIXUP_RESUME_EARLY(PCI_VENDOR_ID_INTEL,	PCI_DEVICE_ID_INTEL_82454NX,	quirk_disable_pxb);

static void quirk_amd_ide_mode(struct pci_dev *pdev)
{
	/* set SBX00/Hudson-2 SATA in IDE mode to AHCI mode */
	u8 tmp;

	pci_read_config_byte(pdev, PCI_CLASS_DEVICE, &tmp);
	if (tmp == 0x01) {
		pci_read_config_byte(pdev, 0x40, &tmp);
		pci_write_config_byte(pdev, 0x40, tmp|1);
		pci_write_config_byte(pdev, 0x9, 1);
		pci_write_config_byte(pdev, 0xa, 6);
		pci_write_config_byte(pdev, 0x40, tmp);

		pdev->class = PCI_CLASS_STORAGE_SATA_AHCI;
		dev_info(&pdev->dev, "set SATA to AHCI mode\n");
	}
}
DECLARE_PCI_FIXUP_HEADER(PCI_VENDOR_ID_ATI, PCI_DEVICE_ID_ATI_IXP600_SATA, quirk_amd_ide_mode);
DECLARE_PCI_FIXUP_RESUME_EARLY(PCI_VENDOR_ID_ATI, PCI_DEVICE_ID_ATI_IXP600_SATA, quirk_amd_ide_mode);
DECLARE_PCI_FIXUP_HEADER(PCI_VENDOR_ID_ATI, PCI_DEVICE_ID_ATI_IXP700_SATA, quirk_amd_ide_mode);
DECLARE_PCI_FIXUP_RESUME_EARLY(PCI_VENDOR_ID_ATI, PCI_DEVICE_ID_ATI_IXP700_SATA, quirk_amd_ide_mode);
DECLARE_PCI_FIXUP_HEADER(PCI_VENDOR_ID_AMD, PCI_DEVICE_ID_AMD_HUDSON2_SATA_IDE, quirk_amd_ide_mode);
DECLARE_PCI_FIXUP_RESUME_EARLY(PCI_VENDOR_ID_AMD, PCI_DEVICE_ID_AMD_HUDSON2_SATA_IDE, quirk_amd_ide_mode);

/*
 *	Serverworks CSB5 IDE does not fully support native mode
 */
static void quirk_svwks_csb5ide(struct pci_dev *pdev)
{
	u8 prog;
	pci_read_config_byte(pdev, PCI_CLASS_PROG, &prog);
	if (prog & 5) {
		prog &= ~5;
		pdev->class &= ~5;
		pci_write_config_byte(pdev, PCI_CLASS_PROG, prog);
		/* PCI layer will sort out resources */
	}
}
DECLARE_PCI_FIXUP_EARLY(PCI_VENDOR_ID_SERVERWORKS, PCI_DEVICE_ID_SERVERWORKS_CSB5IDE, quirk_svwks_csb5ide);

/*
 *	Intel 82801CAM ICH3-M datasheet says IDE modes must be the same
 */
static void quirk_ide_samemode(struct pci_dev *pdev)
{
	u8 prog;

	pci_read_config_byte(pdev, PCI_CLASS_PROG, &prog);

	if (((prog & 1) && !(prog & 4)) || ((prog & 4) && !(prog & 1))) {
		dev_info(&pdev->dev, "IDE mode mismatch; forcing legacy mode\n");
		prog &= ~5;
		pdev->class &= ~5;
		pci_write_config_byte(pdev, PCI_CLASS_PROG, prog);
	}
}
DECLARE_PCI_FIXUP_EARLY(PCI_VENDOR_ID_INTEL, PCI_DEVICE_ID_INTEL_82801CA_10, quirk_ide_samemode);

/*
 * Some ATA devices break if put into D3
 */

static void quirk_no_ata_d3(struct pci_dev *pdev)
{
	pdev->dev_flags |= PCI_DEV_FLAGS_NO_D3;
}
/* Quirk the legacy ATA devices only. The AHCI ones are ok */
DECLARE_PCI_FIXUP_CLASS_EARLY(PCI_VENDOR_ID_SERVERWORKS, PCI_ANY_ID,
				PCI_CLASS_STORAGE_IDE, 8, quirk_no_ata_d3);
DECLARE_PCI_FIXUP_CLASS_EARLY(PCI_VENDOR_ID_ATI, PCI_ANY_ID,
				PCI_CLASS_STORAGE_IDE, 8, quirk_no_ata_d3);
/* ALi loses some register settings that we cannot then restore */
DECLARE_PCI_FIXUP_CLASS_EARLY(PCI_VENDOR_ID_AL, PCI_ANY_ID,
				PCI_CLASS_STORAGE_IDE, 8, quirk_no_ata_d3);
/* VIA comes back fine but we need to keep it alive or ACPI GTM failures
   occur when mode detecting */
DECLARE_PCI_FIXUP_CLASS_EARLY(PCI_VENDOR_ID_VIA, PCI_ANY_ID,
				PCI_CLASS_STORAGE_IDE, 8, quirk_no_ata_d3);

/* This was originally an Alpha specific thing, but it really fits here.
 * The i82375 PCI/EISA bridge appears as non-classified. Fix that.
 */
static void quirk_eisa_bridge(struct pci_dev *dev)
{
	dev->class = PCI_CLASS_BRIDGE_EISA << 8;
}
DECLARE_PCI_FIXUP_HEADER(PCI_VENDOR_ID_INTEL,	PCI_DEVICE_ID_INTEL_82375,	quirk_eisa_bridge);


/*
 * On ASUS P4B boards, the SMBus PCI Device within the ICH2/4 southbridge
 * is not activated. The myth is that Asus said that they do not want the
 * users to be irritated by just another PCI Device in the Win98 device
 * manager. (see the file prog/hotplug/README.p4b in the lm_sensors 
 * package 2.7.0 for details)
 *
 * The SMBus PCI Device can be activated by setting a bit in the ICH LPC 
 * bridge. Unfortunately, this device has no subvendor/subdevice ID. So it 
 * becomes necessary to do this tweak in two steps -- the chosen trigger
 * is either the Host bridge (preferred) or on-board VGA controller.
 *
 * Note that we used to unhide the SMBus that way on Toshiba laptops
 * (Satellite A40 and Tecra M2) but then found that the thermal management
 * was done by SMM code, which could cause unsynchronized concurrent
 * accesses to the SMBus registers, with potentially bad effects. Thus you
 * should be very careful when adding new entries: if SMM is accessing the
 * Intel SMBus, this is a very good reason to leave it hidden.
 *
 * Likewise, many recent laptops use ACPI for thermal management. If the
 * ACPI DSDT code accesses the SMBus, then Linux should not access it
 * natively, and keeping the SMBus hidden is the right thing to do. If you
 * are about to add an entry in the table below, please first disassemble
 * the DSDT and double-check that there is no code accessing the SMBus.
 */
static int asus_hides_smbus;

static void asus_hides_smbus_hostbridge(struct pci_dev *dev)
{
	if (unlikely(dev->subsystem_vendor == PCI_VENDOR_ID_ASUSTEK)) {
		if (dev->device == PCI_DEVICE_ID_INTEL_82845_HB)
			switch(dev->subsystem_device) {
			case 0x8025: /* P4B-LX */
			case 0x8070: /* P4B */
			case 0x8088: /* P4B533 */
			case 0x1626: /* L3C notebook */
				asus_hides_smbus = 1;
			}
		else if (dev->device == PCI_DEVICE_ID_INTEL_82845G_HB)
			switch(dev->subsystem_device) {
			case 0x80b1: /* P4GE-V */
			case 0x80b2: /* P4PE */
			case 0x8093: /* P4B533-V */
				asus_hides_smbus = 1;
			}
		else if (dev->device == PCI_DEVICE_ID_INTEL_82850_HB)
			switch(dev->subsystem_device) {
			case 0x8030: /* P4T533 */
				asus_hides_smbus = 1;
			}
		else if (dev->device == PCI_DEVICE_ID_INTEL_7205_0)
			switch (dev->subsystem_device) {
			case 0x8070: /* P4G8X Deluxe */
				asus_hides_smbus = 1;
			}
		else if (dev->device == PCI_DEVICE_ID_INTEL_E7501_MCH)
			switch (dev->subsystem_device) {
			case 0x80c9: /* PU-DLS */
				asus_hides_smbus = 1;
			}
		else if (dev->device == PCI_DEVICE_ID_INTEL_82855GM_HB)
			switch (dev->subsystem_device) {
			case 0x1751: /* M2N notebook */
			case 0x1821: /* M5N notebook */
			case 0x1897: /* A6L notebook */
				asus_hides_smbus = 1;
			}
		else if (dev->device == PCI_DEVICE_ID_INTEL_82855PM_HB)
			switch (dev->subsystem_device) {
			case 0x184b: /* W1N notebook */
			case 0x186a: /* M6Ne notebook */
				asus_hides_smbus = 1;
			}
		else if (dev->device == PCI_DEVICE_ID_INTEL_82865_HB)
			switch (dev->subsystem_device) {
			case 0x80f2: /* P4P800-X */
				asus_hides_smbus = 1;
			}
		else if (dev->device == PCI_DEVICE_ID_INTEL_82915GM_HB)
			switch (dev->subsystem_device) {
			case 0x1882: /* M6V notebook */
			case 0x1977: /* A6VA notebook */
				asus_hides_smbus = 1;
			}
	} else if (unlikely(dev->subsystem_vendor == PCI_VENDOR_ID_HP)) {
		if (dev->device ==  PCI_DEVICE_ID_INTEL_82855PM_HB)
			switch(dev->subsystem_device) {
			case 0x088C: /* HP Compaq nc8000 */
			case 0x0890: /* HP Compaq nc6000 */
				asus_hides_smbus = 1;
			}
		else if (dev->device == PCI_DEVICE_ID_INTEL_82865_HB)
			switch (dev->subsystem_device) {
			case 0x12bc: /* HP D330L */
			case 0x12bd: /* HP D530 */
			case 0x006a: /* HP Compaq nx9500 */
				asus_hides_smbus = 1;
			}
		else if (dev->device == PCI_DEVICE_ID_INTEL_82875_HB)
			switch (dev->subsystem_device) {
			case 0x12bf: /* HP xw4100 */
				asus_hides_smbus = 1;
			}
       } else if (unlikely(dev->subsystem_vendor == PCI_VENDOR_ID_SAMSUNG)) {
               if (dev->device ==  PCI_DEVICE_ID_INTEL_82855PM_HB)
                       switch(dev->subsystem_device) {
                       case 0xC00C: /* Samsung P35 notebook */
                               asus_hides_smbus = 1;
                       }
	} else if (unlikely(dev->subsystem_vendor == PCI_VENDOR_ID_COMPAQ)) {
		if (dev->device == PCI_DEVICE_ID_INTEL_82855PM_HB)
			switch(dev->subsystem_device) {
			case 0x0058: /* Compaq Evo N620c */
				asus_hides_smbus = 1;
			}
		else if (dev->device == PCI_DEVICE_ID_INTEL_82810_IG3)
			switch(dev->subsystem_device) {
			case 0xB16C: /* Compaq Deskpro EP 401963-001 (PCA# 010174) */
				/* Motherboard doesn't have Host bridge
				 * subvendor/subdevice IDs, therefore checking
				 * its on-board VGA controller */
				asus_hides_smbus = 1;
			}
		else if (dev->device == PCI_DEVICE_ID_INTEL_82801DB_2)
			switch(dev->subsystem_device) {
			case 0x00b8: /* Compaq Evo D510 CMT */
			case 0x00b9: /* Compaq Evo D510 SFF */
			case 0x00ba: /* Compaq Evo D510 USDT */
				/* Motherboard doesn't have Host bridge
				 * subvendor/subdevice IDs and on-board VGA
				 * controller is disabled if an AGP card is
				 * inserted, therefore checking USB UHCI
				 * Controller #1 */
				asus_hides_smbus = 1;
			}
		else if (dev->device == PCI_DEVICE_ID_INTEL_82815_CGC)
			switch (dev->subsystem_device) {
			case 0x001A: /* Compaq Deskpro EN SSF P667 815E */
				/* Motherboard doesn't have host bridge
				 * subvendor/subdevice IDs, therefore checking
				 * its on-board VGA controller */
				asus_hides_smbus = 1;
			}
	}
}
DECLARE_PCI_FIXUP_HEADER(PCI_VENDOR_ID_INTEL,	PCI_DEVICE_ID_INTEL_82845_HB,	asus_hides_smbus_hostbridge);
DECLARE_PCI_FIXUP_HEADER(PCI_VENDOR_ID_INTEL,	PCI_DEVICE_ID_INTEL_82845G_HB,	asus_hides_smbus_hostbridge);
DECLARE_PCI_FIXUP_HEADER(PCI_VENDOR_ID_INTEL,	PCI_DEVICE_ID_INTEL_82850_HB,	asus_hides_smbus_hostbridge);
DECLARE_PCI_FIXUP_HEADER(PCI_VENDOR_ID_INTEL,	PCI_DEVICE_ID_INTEL_82865_HB,	asus_hides_smbus_hostbridge);
DECLARE_PCI_FIXUP_HEADER(PCI_VENDOR_ID_INTEL,	PCI_DEVICE_ID_INTEL_82875_HB,	asus_hides_smbus_hostbridge);
DECLARE_PCI_FIXUP_HEADER(PCI_VENDOR_ID_INTEL,	PCI_DEVICE_ID_INTEL_7205_0,	asus_hides_smbus_hostbridge);
DECLARE_PCI_FIXUP_HEADER(PCI_VENDOR_ID_INTEL,	PCI_DEVICE_ID_INTEL_E7501_MCH,	asus_hides_smbus_hostbridge);
DECLARE_PCI_FIXUP_HEADER(PCI_VENDOR_ID_INTEL,	PCI_DEVICE_ID_INTEL_82855PM_HB,	asus_hides_smbus_hostbridge);
DECLARE_PCI_FIXUP_HEADER(PCI_VENDOR_ID_INTEL,	PCI_DEVICE_ID_INTEL_82855GM_HB,	asus_hides_smbus_hostbridge);
DECLARE_PCI_FIXUP_HEADER(PCI_VENDOR_ID_INTEL,	PCI_DEVICE_ID_INTEL_82915GM_HB, asus_hides_smbus_hostbridge);

DECLARE_PCI_FIXUP_HEADER(PCI_VENDOR_ID_INTEL,	PCI_DEVICE_ID_INTEL_82810_IG3,	asus_hides_smbus_hostbridge);
DECLARE_PCI_FIXUP_HEADER(PCI_VENDOR_ID_INTEL,	PCI_DEVICE_ID_INTEL_82801DB_2,	asus_hides_smbus_hostbridge);
DECLARE_PCI_FIXUP_HEADER(PCI_VENDOR_ID_INTEL,	PCI_DEVICE_ID_INTEL_82815_CGC,	asus_hides_smbus_hostbridge);

static void asus_hides_smbus_lpc(struct pci_dev *dev)
{
	u16 val;
	
	if (likely(!asus_hides_smbus))
		return;

	pci_read_config_word(dev, 0xF2, &val);
	if (val & 0x8) {
		pci_write_config_word(dev, 0xF2, val & (~0x8));
		pci_read_config_word(dev, 0xF2, &val);
		if (val & 0x8)
			dev_info(&dev->dev, "i801 SMBus device continues to play 'hide and seek'! 0x%x\n", val);
		else
			dev_info(&dev->dev, "Enabled i801 SMBus device\n");
	}
}
DECLARE_PCI_FIXUP_HEADER(PCI_VENDOR_ID_INTEL,	PCI_DEVICE_ID_INTEL_82801AA_0,	asus_hides_smbus_lpc);
DECLARE_PCI_FIXUP_HEADER(PCI_VENDOR_ID_INTEL,	PCI_DEVICE_ID_INTEL_82801DB_0,	asus_hides_smbus_lpc);
DECLARE_PCI_FIXUP_HEADER(PCI_VENDOR_ID_INTEL,	PCI_DEVICE_ID_INTEL_82801BA_0,	asus_hides_smbus_lpc);
DECLARE_PCI_FIXUP_HEADER(PCI_VENDOR_ID_INTEL,	PCI_DEVICE_ID_INTEL_82801CA_0,	asus_hides_smbus_lpc);
DECLARE_PCI_FIXUP_HEADER(PCI_VENDOR_ID_INTEL,	PCI_DEVICE_ID_INTEL_82801CA_12,	asus_hides_smbus_lpc);
DECLARE_PCI_FIXUP_HEADER(PCI_VENDOR_ID_INTEL,	PCI_DEVICE_ID_INTEL_82801DB_12,	asus_hides_smbus_lpc);
DECLARE_PCI_FIXUP_HEADER(PCI_VENDOR_ID_INTEL,	PCI_DEVICE_ID_INTEL_82801EB_0,	asus_hides_smbus_lpc);
DECLARE_PCI_FIXUP_RESUME_EARLY(PCI_VENDOR_ID_INTEL,	PCI_DEVICE_ID_INTEL_82801AA_0,	asus_hides_smbus_lpc);
DECLARE_PCI_FIXUP_RESUME_EARLY(PCI_VENDOR_ID_INTEL,	PCI_DEVICE_ID_INTEL_82801DB_0,	asus_hides_smbus_lpc);
DECLARE_PCI_FIXUP_RESUME_EARLY(PCI_VENDOR_ID_INTEL,	PCI_DEVICE_ID_INTEL_82801BA_0,	asus_hides_smbus_lpc);
DECLARE_PCI_FIXUP_RESUME_EARLY(PCI_VENDOR_ID_INTEL,	PCI_DEVICE_ID_INTEL_82801CA_0,	asus_hides_smbus_lpc);
DECLARE_PCI_FIXUP_RESUME_EARLY(PCI_VENDOR_ID_INTEL,	PCI_DEVICE_ID_INTEL_82801CA_12,	asus_hides_smbus_lpc);
DECLARE_PCI_FIXUP_RESUME_EARLY(PCI_VENDOR_ID_INTEL,	PCI_DEVICE_ID_INTEL_82801DB_12,	asus_hides_smbus_lpc);
DECLARE_PCI_FIXUP_RESUME_EARLY(PCI_VENDOR_ID_INTEL,	PCI_DEVICE_ID_INTEL_82801EB_0,	asus_hides_smbus_lpc);

/* It appears we just have one such device. If not, we have a warning */
static void __iomem *asus_rcba_base;
static void asus_hides_smbus_lpc_ich6_suspend(struct pci_dev *dev)
{
	u32 rcba;

	if (likely(!asus_hides_smbus))
		return;
	WARN_ON(asus_rcba_base);

	pci_read_config_dword(dev, 0xF0, &rcba);
	/* use bits 31:14, 16 kB aligned */
	asus_rcba_base = ioremap_nocache(rcba & 0xFFFFC000, 0x4000);
	if (asus_rcba_base == NULL)
		return;
}

static void asus_hides_smbus_lpc_ich6_resume_early(struct pci_dev *dev)
{
	u32 val;

	if (likely(!asus_hides_smbus || !asus_rcba_base))
		return;
	/* read the Function Disable register, dword mode only */
	val = readl(asus_rcba_base + 0x3418);
	writel(val & 0xFFFFFFF7, asus_rcba_base + 0x3418); /* enable the SMBus device */
}

static void asus_hides_smbus_lpc_ich6_resume(struct pci_dev *dev)
{
	if (likely(!asus_hides_smbus || !asus_rcba_base))
		return;
	iounmap(asus_rcba_base);
	asus_rcba_base = NULL;
	dev_info(&dev->dev, "Enabled ICH6/i801 SMBus device\n");
}

static void asus_hides_smbus_lpc_ich6(struct pci_dev *dev)
{
	asus_hides_smbus_lpc_ich6_suspend(dev);
	asus_hides_smbus_lpc_ich6_resume_early(dev);
	asus_hides_smbus_lpc_ich6_resume(dev);
}
DECLARE_PCI_FIXUP_HEADER(PCI_VENDOR_ID_INTEL,	PCI_DEVICE_ID_INTEL_ICH6_1,	asus_hides_smbus_lpc_ich6);
DECLARE_PCI_FIXUP_SUSPEND(PCI_VENDOR_ID_INTEL,	PCI_DEVICE_ID_INTEL_ICH6_1,	asus_hides_smbus_lpc_ich6_suspend);
DECLARE_PCI_FIXUP_RESUME(PCI_VENDOR_ID_INTEL,	PCI_DEVICE_ID_INTEL_ICH6_1,	asus_hides_smbus_lpc_ich6_resume);
DECLARE_PCI_FIXUP_RESUME_EARLY(PCI_VENDOR_ID_INTEL,	PCI_DEVICE_ID_INTEL_ICH6_1,	asus_hides_smbus_lpc_ich6_resume_early);

/*
 * SiS 96x south bridge: BIOS typically hides SMBus device...
 */
static void quirk_sis_96x_smbus(struct pci_dev *dev)
{
	u8 val = 0;
	pci_read_config_byte(dev, 0x77, &val);
	if (val & 0x10) {
		dev_info(&dev->dev, "Enabling SiS 96x SMBus\n");
		pci_write_config_byte(dev, 0x77, val & ~0x10);
	}
}
DECLARE_PCI_FIXUP_HEADER(PCI_VENDOR_ID_SI,	PCI_DEVICE_ID_SI_961,		quirk_sis_96x_smbus);
DECLARE_PCI_FIXUP_HEADER(PCI_VENDOR_ID_SI,	PCI_DEVICE_ID_SI_962,		quirk_sis_96x_smbus);
DECLARE_PCI_FIXUP_HEADER(PCI_VENDOR_ID_SI,	PCI_DEVICE_ID_SI_963,		quirk_sis_96x_smbus);
DECLARE_PCI_FIXUP_HEADER(PCI_VENDOR_ID_SI,	PCI_DEVICE_ID_SI_LPC,		quirk_sis_96x_smbus);
DECLARE_PCI_FIXUP_RESUME_EARLY(PCI_VENDOR_ID_SI,	PCI_DEVICE_ID_SI_961,		quirk_sis_96x_smbus);
DECLARE_PCI_FIXUP_RESUME_EARLY(PCI_VENDOR_ID_SI,	PCI_DEVICE_ID_SI_962,		quirk_sis_96x_smbus);
DECLARE_PCI_FIXUP_RESUME_EARLY(PCI_VENDOR_ID_SI,	PCI_DEVICE_ID_SI_963,		quirk_sis_96x_smbus);
DECLARE_PCI_FIXUP_RESUME_EARLY(PCI_VENDOR_ID_SI,	PCI_DEVICE_ID_SI_LPC,		quirk_sis_96x_smbus);

/*
 * ... This is further complicated by the fact that some SiS96x south
 * bridges pretend to be 85C503/5513 instead.  In that case see if we
 * spotted a compatible north bridge to make sure.
 * (pci_find_device doesn't work yet)
 *
 * We can also enable the sis96x bit in the discovery register..
 */
#define SIS_DETECT_REGISTER 0x40

static void quirk_sis_503(struct pci_dev *dev)
{
	u8 reg;
	u16 devid;

	pci_read_config_byte(dev, SIS_DETECT_REGISTER, &reg);
	pci_write_config_byte(dev, SIS_DETECT_REGISTER, reg | (1 << 6));
	pci_read_config_word(dev, PCI_DEVICE_ID, &devid);
	if (((devid & 0xfff0) != 0x0960) && (devid != 0x0018)) {
		pci_write_config_byte(dev, SIS_DETECT_REGISTER, reg);
		return;
	}

	/*
	 * Ok, it now shows up as a 96x.. run the 96x quirk by
	 * hand in case it has already been processed.
	 * (depends on link order, which is apparently not guaranteed)
	 */
	dev->device = devid;
	quirk_sis_96x_smbus(dev);
}
DECLARE_PCI_FIXUP_HEADER(PCI_VENDOR_ID_SI,	PCI_DEVICE_ID_SI_503,		quirk_sis_503);
DECLARE_PCI_FIXUP_RESUME_EARLY(PCI_VENDOR_ID_SI,	PCI_DEVICE_ID_SI_503,		quirk_sis_503);


/*
 * On ASUS A8V and A8V Deluxe boards, the onboard AC97 audio controller
 * and MC97 modem controller are disabled when a second PCI soundcard is
 * present. This patch, tweaking the VT8237 ISA bridge, enables them.
 * -- bjd
 */
static void asus_hides_ac97_lpc(struct pci_dev *dev)
{
	u8 val;
	int asus_hides_ac97 = 0;

	if (likely(dev->subsystem_vendor == PCI_VENDOR_ID_ASUSTEK)) {
		if (dev->device == PCI_DEVICE_ID_VIA_8237)
			asus_hides_ac97 = 1;
	}

	if (!asus_hides_ac97)
		return;

	pci_read_config_byte(dev, 0x50, &val);
	if (val & 0xc0) {
		pci_write_config_byte(dev, 0x50, val & (~0xc0));
		pci_read_config_byte(dev, 0x50, &val);
		if (val & 0xc0)
			dev_info(&dev->dev, "Onboard AC97/MC97 devices continue to play 'hide and seek'! 0x%x\n", val);
		else
			dev_info(&dev->dev, "Enabled onboard AC97/MC97 devices\n");
	}
}
DECLARE_PCI_FIXUP_HEADER(PCI_VENDOR_ID_VIA,	PCI_DEVICE_ID_VIA_8237, asus_hides_ac97_lpc);
DECLARE_PCI_FIXUP_RESUME_EARLY(PCI_VENDOR_ID_VIA,	PCI_DEVICE_ID_VIA_8237, asus_hides_ac97_lpc);

#if defined(CONFIG_ATA) || defined(CONFIG_ATA_MODULE)

/*
 *	If we are using libata we can drive this chip properly but must
 *	do this early on to make the additional device appear during
 *	the PCI scanning.
 */
static void quirk_jmicron_ata(struct pci_dev *pdev)
{
	u32 conf1, conf5, class;
	u8 hdr;

	/* Only poke fn 0 */
	if (PCI_FUNC(pdev->devfn))
		return;

	pci_read_config_dword(pdev, 0x40, &conf1);
	pci_read_config_dword(pdev, 0x80, &conf5);

	conf1 &= ~0x00CFF302; /* Clear bit 1, 8, 9, 12-19, 22, 23 */
	conf5 &= ~(1 << 24);  /* Clear bit 24 */

	switch (pdev->device) {
	case PCI_DEVICE_ID_JMICRON_JMB360: /* SATA single port */
	case PCI_DEVICE_ID_JMICRON_JMB362: /* SATA dual ports */
	case PCI_DEVICE_ID_JMICRON_JMB364: /* SATA dual ports */
		/* The controller should be in single function ahci mode */
		conf1 |= 0x0002A100; /* Set 8, 13, 15, 17 */
		break;

	case PCI_DEVICE_ID_JMICRON_JMB365:
	case PCI_DEVICE_ID_JMICRON_JMB366:
		/* Redirect IDE second PATA port to the right spot */
		conf5 |= (1 << 24);
		/* Fall through */
	case PCI_DEVICE_ID_JMICRON_JMB361:
	case PCI_DEVICE_ID_JMICRON_JMB363:
	case PCI_DEVICE_ID_JMICRON_JMB369:
		/* Enable dual function mode, AHCI on fn 0, IDE fn1 */
		/* Set the class codes correctly and then direct IDE 0 */
		conf1 |= 0x00C2A1B3; /* Set 0, 1, 4, 5, 7, 8, 13, 15, 17, 22, 23 */
		break;

	case PCI_DEVICE_ID_JMICRON_JMB368:
		/* The controller should be in single function IDE mode */
		conf1 |= 0x00C00000; /* Set 22, 23 */
		break;
	}

	pci_write_config_dword(pdev, 0x40, conf1);
	pci_write_config_dword(pdev, 0x80, conf5);

	/* Update pdev accordingly */
	pci_read_config_byte(pdev, PCI_HEADER_TYPE, &hdr);
	pdev->hdr_type = hdr & 0x7f;
	pdev->multifunction = !!(hdr & 0x80);

	pci_read_config_dword(pdev, PCI_CLASS_REVISION, &class);
	pdev->class = class >> 8;
}
DECLARE_PCI_FIXUP_EARLY(PCI_VENDOR_ID_JMICRON, PCI_DEVICE_ID_JMICRON_JMB360, quirk_jmicron_ata);
DECLARE_PCI_FIXUP_EARLY(PCI_VENDOR_ID_JMICRON, PCI_DEVICE_ID_JMICRON_JMB361, quirk_jmicron_ata);
DECLARE_PCI_FIXUP_EARLY(PCI_VENDOR_ID_JMICRON, PCI_DEVICE_ID_JMICRON_JMB362, quirk_jmicron_ata);
DECLARE_PCI_FIXUP_EARLY(PCI_VENDOR_ID_JMICRON, PCI_DEVICE_ID_JMICRON_JMB363, quirk_jmicron_ata);
DECLARE_PCI_FIXUP_EARLY(PCI_VENDOR_ID_JMICRON, PCI_DEVICE_ID_JMICRON_JMB364, quirk_jmicron_ata);
DECLARE_PCI_FIXUP_EARLY(PCI_VENDOR_ID_JMICRON, PCI_DEVICE_ID_JMICRON_JMB365, quirk_jmicron_ata);
DECLARE_PCI_FIXUP_EARLY(PCI_VENDOR_ID_JMICRON, PCI_DEVICE_ID_JMICRON_JMB366, quirk_jmicron_ata);
DECLARE_PCI_FIXUP_EARLY(PCI_VENDOR_ID_JMICRON, PCI_DEVICE_ID_JMICRON_JMB368, quirk_jmicron_ata);
DECLARE_PCI_FIXUP_EARLY(PCI_VENDOR_ID_JMICRON, PCI_DEVICE_ID_JMICRON_JMB369, quirk_jmicron_ata);
DECLARE_PCI_FIXUP_RESUME_EARLY(PCI_VENDOR_ID_JMICRON, PCI_DEVICE_ID_JMICRON_JMB360, quirk_jmicron_ata);
DECLARE_PCI_FIXUP_RESUME_EARLY(PCI_VENDOR_ID_JMICRON, PCI_DEVICE_ID_JMICRON_JMB361, quirk_jmicron_ata);
DECLARE_PCI_FIXUP_RESUME_EARLY(PCI_VENDOR_ID_JMICRON, PCI_DEVICE_ID_JMICRON_JMB362, quirk_jmicron_ata);
DECLARE_PCI_FIXUP_RESUME_EARLY(PCI_VENDOR_ID_JMICRON, PCI_DEVICE_ID_JMICRON_JMB363, quirk_jmicron_ata);
DECLARE_PCI_FIXUP_RESUME_EARLY(PCI_VENDOR_ID_JMICRON, PCI_DEVICE_ID_JMICRON_JMB364, quirk_jmicron_ata);
DECLARE_PCI_FIXUP_RESUME_EARLY(PCI_VENDOR_ID_JMICRON, PCI_DEVICE_ID_JMICRON_JMB365, quirk_jmicron_ata);
DECLARE_PCI_FIXUP_RESUME_EARLY(PCI_VENDOR_ID_JMICRON, PCI_DEVICE_ID_JMICRON_JMB366, quirk_jmicron_ata);
DECLARE_PCI_FIXUP_RESUME_EARLY(PCI_VENDOR_ID_JMICRON, PCI_DEVICE_ID_JMICRON_JMB368, quirk_jmicron_ata);
DECLARE_PCI_FIXUP_RESUME_EARLY(PCI_VENDOR_ID_JMICRON, PCI_DEVICE_ID_JMICRON_JMB369, quirk_jmicron_ata);

#endif

#ifdef CONFIG_X86_IO_APIC
static void quirk_alder_ioapic(struct pci_dev *pdev)
{
	int i;

	if ((pdev->class >> 8) != 0xff00)
		return;

	/* the first BAR is the location of the IO APIC...we must
	 * not touch this (and it's already covered by the fixmap), so
	 * forcibly insert it into the resource tree */
	if (pci_resource_start(pdev, 0) && pci_resource_len(pdev, 0))
		insert_resource(&iomem_resource, &pdev->resource[0]);

	/* The next five BARs all seem to be rubbish, so just clean
	 * them out */
	for (i=1; i < 6; i++) {
		memset(&pdev->resource[i], 0, sizeof(pdev->resource[i]));
	}

}
DECLARE_PCI_FIXUP_HEADER(PCI_VENDOR_ID_INTEL,	PCI_DEVICE_ID_INTEL_EESSC,	quirk_alder_ioapic);
#endif

static void quirk_pcie_mch(struct pci_dev *pdev)
{
	pci_msi_off(pdev);
	pdev->no_msi = 1;
}
DECLARE_PCI_FIXUP_FINAL(PCI_VENDOR_ID_INTEL,	PCI_DEVICE_ID_INTEL_E7520_MCH,	quirk_pcie_mch);
DECLARE_PCI_FIXUP_FINAL(PCI_VENDOR_ID_INTEL,	PCI_DEVICE_ID_INTEL_E7320_MCH,	quirk_pcie_mch);
DECLARE_PCI_FIXUP_FINAL(PCI_VENDOR_ID_INTEL,	PCI_DEVICE_ID_INTEL_E7525_MCH,	quirk_pcie_mch);


/*
 * It's possible for the MSI to get corrupted if shpc and acpi
 * are used together on certain PXH-based systems.
 */
static void quirk_pcie_pxh(struct pci_dev *dev)
{
	pci_msi_off(dev);
	dev->no_msi = 1;
	dev_warn(&dev->dev, "PXH quirk detected; SHPC device MSI disabled\n");
}
DECLARE_PCI_FIXUP_EARLY(PCI_VENDOR_ID_INTEL,	PCI_DEVICE_ID_INTEL_PXHD_0,	quirk_pcie_pxh);
DECLARE_PCI_FIXUP_EARLY(PCI_VENDOR_ID_INTEL,	PCI_DEVICE_ID_INTEL_PXHD_1,	quirk_pcie_pxh);
DECLARE_PCI_FIXUP_EARLY(PCI_VENDOR_ID_INTEL,	PCI_DEVICE_ID_INTEL_PXH_0,	quirk_pcie_pxh);
DECLARE_PCI_FIXUP_EARLY(PCI_VENDOR_ID_INTEL,	PCI_DEVICE_ID_INTEL_PXH_1,	quirk_pcie_pxh);
DECLARE_PCI_FIXUP_EARLY(PCI_VENDOR_ID_INTEL,	PCI_DEVICE_ID_INTEL_PXHV,	quirk_pcie_pxh);

/*
 * Some Intel PCI Express chipsets have trouble with downstream
 * device power management.
 */
static void quirk_intel_pcie_pm(struct pci_dev * dev)
{
	pci_pm_d3_delay = 120;
	dev->no_d1d2 = 1;
}

DECLARE_PCI_FIXUP_FINAL(PCI_VENDOR_ID_INTEL,	0x25e2, quirk_intel_pcie_pm);
DECLARE_PCI_FIXUP_FINAL(PCI_VENDOR_ID_INTEL,	0x25e3, quirk_intel_pcie_pm);
DECLARE_PCI_FIXUP_FINAL(PCI_VENDOR_ID_INTEL,	0x25e4, quirk_intel_pcie_pm);
DECLARE_PCI_FIXUP_FINAL(PCI_VENDOR_ID_INTEL,	0x25e5, quirk_intel_pcie_pm);
DECLARE_PCI_FIXUP_FINAL(PCI_VENDOR_ID_INTEL,	0x25e6, quirk_intel_pcie_pm);
DECLARE_PCI_FIXUP_FINAL(PCI_VENDOR_ID_INTEL,	0x25e7, quirk_intel_pcie_pm);
DECLARE_PCI_FIXUP_FINAL(PCI_VENDOR_ID_INTEL,	0x25f7, quirk_intel_pcie_pm);
DECLARE_PCI_FIXUP_FINAL(PCI_VENDOR_ID_INTEL,	0x25f8, quirk_intel_pcie_pm);
DECLARE_PCI_FIXUP_FINAL(PCI_VENDOR_ID_INTEL,	0x25f9, quirk_intel_pcie_pm);
DECLARE_PCI_FIXUP_FINAL(PCI_VENDOR_ID_INTEL,	0x25fa, quirk_intel_pcie_pm);
DECLARE_PCI_FIXUP_FINAL(PCI_VENDOR_ID_INTEL,	0x2601, quirk_intel_pcie_pm);
DECLARE_PCI_FIXUP_FINAL(PCI_VENDOR_ID_INTEL,	0x2602, quirk_intel_pcie_pm);
DECLARE_PCI_FIXUP_FINAL(PCI_VENDOR_ID_INTEL,	0x2603, quirk_intel_pcie_pm);
DECLARE_PCI_FIXUP_FINAL(PCI_VENDOR_ID_INTEL,	0x2604, quirk_intel_pcie_pm);
DECLARE_PCI_FIXUP_FINAL(PCI_VENDOR_ID_INTEL,	0x2605, quirk_intel_pcie_pm);
DECLARE_PCI_FIXUP_FINAL(PCI_VENDOR_ID_INTEL,	0x2606, quirk_intel_pcie_pm);
DECLARE_PCI_FIXUP_FINAL(PCI_VENDOR_ID_INTEL,	0x2607, quirk_intel_pcie_pm);
DECLARE_PCI_FIXUP_FINAL(PCI_VENDOR_ID_INTEL,	0x2608, quirk_intel_pcie_pm);
DECLARE_PCI_FIXUP_FINAL(PCI_VENDOR_ID_INTEL,	0x2609, quirk_intel_pcie_pm);
DECLARE_PCI_FIXUP_FINAL(PCI_VENDOR_ID_INTEL,	0x260a, quirk_intel_pcie_pm);
DECLARE_PCI_FIXUP_FINAL(PCI_VENDOR_ID_INTEL,	0x260b, quirk_intel_pcie_pm);

#ifdef CONFIG_X86_IO_APIC
/*
 * Boot interrupts on some chipsets cannot be turned off. For these chipsets,
 * remap the original interrupt in the linux kernel to the boot interrupt, so
 * that a PCI device's interrupt handler is installed on the boot interrupt
 * line instead.
 */
static void quirk_reroute_to_boot_interrupts_intel(struct pci_dev *dev)
{
	if (noioapicquirk || noioapicreroute)
		return;

	dev->irq_reroute_variant = INTEL_IRQ_REROUTE_VARIANT;
	dev_info(&dev->dev, "rerouting interrupts for [%04x:%04x]\n",
		 dev->vendor, dev->device);
}
DECLARE_PCI_FIXUP_FINAL(PCI_VENDOR_ID_INTEL,	PCI_DEVICE_ID_INTEL_80333_0,	quirk_reroute_to_boot_interrupts_intel);
DECLARE_PCI_FIXUP_FINAL(PCI_VENDOR_ID_INTEL,	PCI_DEVICE_ID_INTEL_80333_1,	quirk_reroute_to_boot_interrupts_intel);
DECLARE_PCI_FIXUP_FINAL(PCI_VENDOR_ID_INTEL,	PCI_DEVICE_ID_INTEL_ESB2_0,	quirk_reroute_to_boot_interrupts_intel);
DECLARE_PCI_FIXUP_FINAL(PCI_VENDOR_ID_INTEL,	PCI_DEVICE_ID_INTEL_PXH_0,	quirk_reroute_to_boot_interrupts_intel);
DECLARE_PCI_FIXUP_FINAL(PCI_VENDOR_ID_INTEL,	PCI_DEVICE_ID_INTEL_PXH_1,	quirk_reroute_to_boot_interrupts_intel);
DECLARE_PCI_FIXUP_FINAL(PCI_VENDOR_ID_INTEL,	PCI_DEVICE_ID_INTEL_PXHV,	quirk_reroute_to_boot_interrupts_intel);
DECLARE_PCI_FIXUP_FINAL(PCI_VENDOR_ID_INTEL,	PCI_DEVICE_ID_INTEL_80332_0,	quirk_reroute_to_boot_interrupts_intel);
DECLARE_PCI_FIXUP_FINAL(PCI_VENDOR_ID_INTEL,	PCI_DEVICE_ID_INTEL_80332_1,	quirk_reroute_to_boot_interrupts_intel);
DECLARE_PCI_FIXUP_RESUME(PCI_VENDOR_ID_INTEL,	PCI_DEVICE_ID_INTEL_80333_0,	quirk_reroute_to_boot_interrupts_intel);
DECLARE_PCI_FIXUP_RESUME(PCI_VENDOR_ID_INTEL,	PCI_DEVICE_ID_INTEL_80333_1,	quirk_reroute_to_boot_interrupts_intel);
DECLARE_PCI_FIXUP_RESUME(PCI_VENDOR_ID_INTEL,	PCI_DEVICE_ID_INTEL_ESB2_0,	quirk_reroute_to_boot_interrupts_intel);
DECLARE_PCI_FIXUP_RESUME(PCI_VENDOR_ID_INTEL,	PCI_DEVICE_ID_INTEL_PXH_0,	quirk_reroute_to_boot_interrupts_intel);
DECLARE_PCI_FIXUP_RESUME(PCI_VENDOR_ID_INTEL,	PCI_DEVICE_ID_INTEL_PXH_1,	quirk_reroute_to_boot_interrupts_intel);
DECLARE_PCI_FIXUP_RESUME(PCI_VENDOR_ID_INTEL,	PCI_DEVICE_ID_INTEL_PXHV,	quirk_reroute_to_boot_interrupts_intel);
DECLARE_PCI_FIXUP_RESUME(PCI_VENDOR_ID_INTEL,	PCI_DEVICE_ID_INTEL_80332_0,	quirk_reroute_to_boot_interrupts_intel);
DECLARE_PCI_FIXUP_RESUME(PCI_VENDOR_ID_INTEL,	PCI_DEVICE_ID_INTEL_80332_1,	quirk_reroute_to_boot_interrupts_intel);

/*
 * On some chipsets we can disable the generation of legacy INTx boot
 * interrupts.
 */

/*
 * IO-APIC1 on 6300ESB generates boot interrupts, see intel order no
 * 300641-004US, section 5.7.3.
 */
#define INTEL_6300_IOAPIC_ABAR		0x40
#define INTEL_6300_DISABLE_BOOT_IRQ	(1<<14)

static void quirk_disable_intel_boot_interrupt(struct pci_dev *dev)
{
	u16 pci_config_word;

	if (noioapicquirk)
		return;

	pci_read_config_word(dev, INTEL_6300_IOAPIC_ABAR, &pci_config_word);
	pci_config_word |= INTEL_6300_DISABLE_BOOT_IRQ;
	pci_write_config_word(dev, INTEL_6300_IOAPIC_ABAR, pci_config_word);

	dev_info(&dev->dev, "disabled boot interrupts on device [%04x:%04x]\n",
		 dev->vendor, dev->device);
}
DECLARE_PCI_FIXUP_FINAL(PCI_VENDOR_ID_INTEL,   PCI_DEVICE_ID_INTEL_ESB_10, 	quirk_disable_intel_boot_interrupt);
DECLARE_PCI_FIXUP_RESUME(PCI_VENDOR_ID_INTEL,   PCI_DEVICE_ID_INTEL_ESB_10, 	quirk_disable_intel_boot_interrupt);

/*
 * disable boot interrupts on HT-1000
 */
#define BC_HT1000_FEATURE_REG		0x64
#define BC_HT1000_PIC_REGS_ENABLE	(1<<0)
#define BC_HT1000_MAP_IDX		0xC00
#define BC_HT1000_MAP_DATA		0xC01

static void quirk_disable_broadcom_boot_interrupt(struct pci_dev *dev)
{
	u32 pci_config_dword;
	u8 irq;

	if (noioapicquirk)
		return;

	pci_read_config_dword(dev, BC_HT1000_FEATURE_REG, &pci_config_dword);
	pci_write_config_dword(dev, BC_HT1000_FEATURE_REG, pci_config_dword |
			BC_HT1000_PIC_REGS_ENABLE);

	for (irq = 0x10; irq < 0x10 + 32; irq++) {
		outb(irq, BC_HT1000_MAP_IDX);
		outb(0x00, BC_HT1000_MAP_DATA);
	}

	pci_write_config_dword(dev, BC_HT1000_FEATURE_REG, pci_config_dword);

	dev_info(&dev->dev, "disabled boot interrupts on device [%04x:%04x]\n",
		 dev->vendor, dev->device);
}
DECLARE_PCI_FIXUP_FINAL(PCI_VENDOR_ID_SERVERWORKS,   PCI_DEVICE_ID_SERVERWORKS_HT1000SB, 	quirk_disable_broadcom_boot_interrupt);
DECLARE_PCI_FIXUP_RESUME(PCI_VENDOR_ID_SERVERWORKS,   PCI_DEVICE_ID_SERVERWORKS_HT1000SB, 	quirk_disable_broadcom_boot_interrupt);

/*
 * disable boot interrupts on AMD and ATI chipsets
 */
/*
 * NOIOAMODE needs to be disabled to disable "boot interrupts". For AMD 8131
 * rev. A0 and B0, NOIOAMODE needs to be disabled anyway to fix IO-APIC mode
 * (due to an erratum).
 */
#define AMD_813X_MISC			0x40
#define AMD_813X_NOIOAMODE		(1<<0)
#define AMD_813X_REV_B1			0x12
#define AMD_813X_REV_B2			0x13

static void quirk_disable_amd_813x_boot_interrupt(struct pci_dev *dev)
{
	u32 pci_config_dword;

	if (noioapicquirk)
		return;
	if ((dev->revision == AMD_813X_REV_B1) ||
	    (dev->revision == AMD_813X_REV_B2))
		return;

	pci_read_config_dword(dev, AMD_813X_MISC, &pci_config_dword);
	pci_config_dword &= ~AMD_813X_NOIOAMODE;
	pci_write_config_dword(dev, AMD_813X_MISC, pci_config_dword);

	dev_info(&dev->dev, "disabled boot interrupts on device [%04x:%04x]\n",
		 dev->vendor, dev->device);
}
DECLARE_PCI_FIXUP_FINAL(PCI_VENDOR_ID_AMD,	PCI_DEVICE_ID_AMD_8131_BRIDGE,	quirk_disable_amd_813x_boot_interrupt);
DECLARE_PCI_FIXUP_RESUME(PCI_VENDOR_ID_AMD,	PCI_DEVICE_ID_AMD_8131_BRIDGE,	quirk_disable_amd_813x_boot_interrupt);
DECLARE_PCI_FIXUP_FINAL(PCI_VENDOR_ID_AMD,	PCI_DEVICE_ID_AMD_8132_BRIDGE,	quirk_disable_amd_813x_boot_interrupt);
DECLARE_PCI_FIXUP_RESUME(PCI_VENDOR_ID_AMD,	PCI_DEVICE_ID_AMD_8132_BRIDGE,	quirk_disable_amd_813x_boot_interrupt);

#define AMD_8111_PCI_IRQ_ROUTING	0x56

static void quirk_disable_amd_8111_boot_interrupt(struct pci_dev *dev)
{
	u16 pci_config_word;

	if (noioapicquirk)
		return;

	pci_read_config_word(dev, AMD_8111_PCI_IRQ_ROUTING, &pci_config_word);
	if (!pci_config_word) {
		dev_info(&dev->dev, "boot interrupts on device [%04x:%04x] "
			 "already disabled\n", dev->vendor, dev->device);
		return;
	}
	pci_write_config_word(dev, AMD_8111_PCI_IRQ_ROUTING, 0);
	dev_info(&dev->dev, "disabled boot interrupts on device [%04x:%04x]\n",
		 dev->vendor, dev->device);
}
DECLARE_PCI_FIXUP_FINAL(PCI_VENDOR_ID_AMD,   PCI_DEVICE_ID_AMD_8111_SMBUS, 	quirk_disable_amd_8111_boot_interrupt);
DECLARE_PCI_FIXUP_RESUME(PCI_VENDOR_ID_AMD,   PCI_DEVICE_ID_AMD_8111_SMBUS, 	quirk_disable_amd_8111_boot_interrupt);
#endif /* CONFIG_X86_IO_APIC */

/*
 * Toshiba TC86C001 IDE controller reports the standard 8-byte BAR0 size
 * but the PIO transfers won't work if BAR0 falls at the odd 8 bytes.
 * Re-allocate the region if needed...
 */
static void quirk_tc86c001_ide(struct pci_dev *dev)
{
	struct resource *r = &dev->resource[0];

	if (r->start & 0x8) {
		r->start = 0;
		r->end = 0xf;
	}
}
DECLARE_PCI_FIXUP_HEADER(PCI_VENDOR_ID_TOSHIBA_2,
			 PCI_DEVICE_ID_TOSHIBA_TC86C001_IDE,
			 quirk_tc86c001_ide);

<<<<<<< HEAD
=======
/*
 * PLX PCI 9050 PCI Target bridge controller has an errata that prevents the
 * local configuration registers accessible via BAR0 (memory) or BAR1 (i/o)
 * being read correctly if bit 7 of the base address is set.
 * The BAR0 or BAR1 region may be disabled (size 0) or enabled (size 128).
 * Re-allocate the regions to a 256-byte boundary if necessary.
 */
static void quirk_plx_pci9050(struct pci_dev *dev)
{
	unsigned int bar;

	/* Fixed in revision 2 (PCI 9052). */
	if (dev->revision >= 2)
		return;
	for (bar = 0; bar <= 1; bar++)
		if (pci_resource_len(dev, bar) == 0x80 &&
		    (pci_resource_start(dev, bar) & 0x80)) {
			struct resource *r = &dev->resource[bar];
			dev_info(&dev->dev,
				 "Re-allocating PLX PCI 9050 BAR %u to length 256 to avoid bit 7 bug\n",
				 bar);
			r->start = 0;
			r->end = 0xff;
		}
}
DECLARE_PCI_FIXUP_HEADER(PCI_VENDOR_ID_PLX, PCI_DEVICE_ID_PLX_9050,
			 quirk_plx_pci9050);
/*
 * The following Meilhaus (vendor ID 0x1402) device IDs (amongst others)
 * may be using the PLX PCI 9050: 0x0630, 0x0940, 0x0950, 0x0960, 0x100b,
 * 0x1400, 0x140a, 0x140b, 0x14e0, 0x14ea, 0x14eb, 0x1604, 0x1608, 0x160c,
 * 0x168f, 0x2000, 0x2600, 0x3000, 0x810a, 0x810b.
 *
 * Currently, device IDs 0x2000 and 0x2600 are used by the Comedi "me_daq"
 * driver.
 */
DECLARE_PCI_FIXUP_HEADER(0x1402, 0x2000, quirk_plx_pci9050);
DECLARE_PCI_FIXUP_HEADER(0x1402, 0x2600, quirk_plx_pci9050);

>>>>>>> 9931faca
static void quirk_netmos(struct pci_dev *dev)
{
	unsigned int num_parallel = (dev->subsystem_device & 0xf0) >> 4;
	unsigned int num_serial = dev->subsystem_device & 0xf;

	/*
	 * These Netmos parts are multiport serial devices with optional
	 * parallel ports.  Even when parallel ports are present, they
	 * are identified as class SERIAL, which means the serial driver
	 * will claim them.  To prevent this, mark them as class OTHER.
	 * These combo devices should be claimed by parport_serial.
	 *
	 * The subdevice ID is of the form 0x00PS, where <P> is the number
	 * of parallel ports and <S> is the number of serial ports.
	 */
	switch (dev->device) {
	case PCI_DEVICE_ID_NETMOS_9835:
		/* Well, this rule doesn't hold for the following 9835 device */
		if (dev->subsystem_vendor == PCI_VENDOR_ID_IBM &&
				dev->subsystem_device == 0x0299)
			return;
	case PCI_DEVICE_ID_NETMOS_9735:
	case PCI_DEVICE_ID_NETMOS_9745:
	case PCI_DEVICE_ID_NETMOS_9845:
	case PCI_DEVICE_ID_NETMOS_9855:
		if (num_parallel) {
			dev_info(&dev->dev, "Netmos %04x (%u parallel, "
				"%u serial); changing class SERIAL to OTHER "
				"(use parport_serial)\n",
				dev->device, num_parallel, num_serial);
			dev->class = (PCI_CLASS_COMMUNICATION_OTHER << 8) |
			    (dev->class & 0xff);
		}
	}
}
DECLARE_PCI_FIXUP_CLASS_HEADER(PCI_VENDOR_ID_NETMOS, PCI_ANY_ID,
			 PCI_CLASS_COMMUNICATION_SERIAL, 8, quirk_netmos);

static void quirk_e100_interrupt(struct pci_dev *dev)
{
	u16 command, pmcsr;
	u8 __iomem *csr;
	u8 cmd_hi;
	int pm;

	switch (dev->device) {
	/* PCI IDs taken from drivers/net/e100.c */
	case 0x1029:
	case 0x1030 ... 0x1034:
	case 0x1038 ... 0x103E:
	case 0x1050 ... 0x1057:
	case 0x1059:
	case 0x1064 ... 0x106B:
	case 0x1091 ... 0x1095:
	case 0x1209:
	case 0x1229:
	case 0x2449:
	case 0x2459:
	case 0x245D:
	case 0x27DC:
		break;
	default:
		return;
	}

	/*
	 * Some firmware hands off the e100 with interrupts enabled,
	 * which can cause a flood of interrupts if packets are
	 * received before the driver attaches to the device.  So
	 * disable all e100 interrupts here.  The driver will
	 * re-enable them when it's ready.
	 */
	pci_read_config_word(dev, PCI_COMMAND, &command);

	if (!(command & PCI_COMMAND_MEMORY) || !pci_resource_start(dev, 0))
		return;

	/*
	 * Check that the device is in the D0 power state. If it's not,
	 * there is no point to look any further.
	 */
	pm = pci_find_capability(dev, PCI_CAP_ID_PM);
	if (pm) {
		pci_read_config_word(dev, pm + PCI_PM_CTRL, &pmcsr);
		if ((pmcsr & PCI_PM_CTRL_STATE_MASK) != PCI_D0)
			return;
	}

	/* Convert from PCI bus to resource space.  */
	csr = ioremap(pci_resource_start(dev, 0), 8);
	if (!csr) {
		dev_warn(&dev->dev, "Can't map e100 registers\n");
		return;
	}

	cmd_hi = readb(csr + 3);
	if (cmd_hi == 0) {
		dev_warn(&dev->dev, "Firmware left e100 interrupts enabled; "
			"disabling\n");
		writeb(1, csr + 3);
	}

	iounmap(csr);
}
DECLARE_PCI_FIXUP_CLASS_FINAL(PCI_VENDOR_ID_INTEL, PCI_ANY_ID,
			PCI_CLASS_NETWORK_ETHERNET, 8, quirk_e100_interrupt);

/*
 * The 82575 and 82598 may experience data corruption issues when transitioning
 * out of L0S.  To prevent this we need to disable L0S on the pci-e link
 */
static void quirk_disable_aspm_l0s(struct pci_dev *dev)
{
	dev_info(&dev->dev, "Disabling L0s\n");
	pci_disable_link_state(dev, PCIE_LINK_STATE_L0S);
}
DECLARE_PCI_FIXUP_FINAL(PCI_VENDOR_ID_INTEL, 0x10a7, quirk_disable_aspm_l0s);
DECLARE_PCI_FIXUP_FINAL(PCI_VENDOR_ID_INTEL, 0x10a9, quirk_disable_aspm_l0s);
DECLARE_PCI_FIXUP_FINAL(PCI_VENDOR_ID_INTEL, 0x10b6, quirk_disable_aspm_l0s);
DECLARE_PCI_FIXUP_FINAL(PCI_VENDOR_ID_INTEL, 0x10c6, quirk_disable_aspm_l0s);
DECLARE_PCI_FIXUP_FINAL(PCI_VENDOR_ID_INTEL, 0x10c7, quirk_disable_aspm_l0s);
DECLARE_PCI_FIXUP_FINAL(PCI_VENDOR_ID_INTEL, 0x10c8, quirk_disable_aspm_l0s);
DECLARE_PCI_FIXUP_FINAL(PCI_VENDOR_ID_INTEL, 0x10d6, quirk_disable_aspm_l0s);
DECLARE_PCI_FIXUP_FINAL(PCI_VENDOR_ID_INTEL, 0x10db, quirk_disable_aspm_l0s);
DECLARE_PCI_FIXUP_FINAL(PCI_VENDOR_ID_INTEL, 0x10dd, quirk_disable_aspm_l0s);
DECLARE_PCI_FIXUP_FINAL(PCI_VENDOR_ID_INTEL, 0x10e1, quirk_disable_aspm_l0s);
DECLARE_PCI_FIXUP_FINAL(PCI_VENDOR_ID_INTEL, 0x10ec, quirk_disable_aspm_l0s);
DECLARE_PCI_FIXUP_FINAL(PCI_VENDOR_ID_INTEL, 0x10f1, quirk_disable_aspm_l0s);
DECLARE_PCI_FIXUP_FINAL(PCI_VENDOR_ID_INTEL, 0x10f4, quirk_disable_aspm_l0s);
DECLARE_PCI_FIXUP_FINAL(PCI_VENDOR_ID_INTEL, 0x1508, quirk_disable_aspm_l0s);

static void fixup_rev1_53c810(struct pci_dev *dev)
{
	/* rev 1 ncr53c810 chips don't set the class at all which means
	 * they don't get their resources remapped. Fix that here.
	 */

	if (dev->class == PCI_CLASS_NOT_DEFINED) {
		dev_info(&dev->dev, "NCR 53c810 rev 1 detected; setting PCI class\n");
		dev->class = PCI_CLASS_STORAGE_SCSI;
	}
}
DECLARE_PCI_FIXUP_HEADER(PCI_VENDOR_ID_NCR, PCI_DEVICE_ID_NCR_53C810, fixup_rev1_53c810);

/* Enable 1k I/O space granularity on the Intel P64H2 */
static void quirk_p64h2_1k_io(struct pci_dev *dev)
{
	u16 en1k;

	pci_read_config_word(dev, 0x40, &en1k);

	if (en1k & 0x200) {
		dev_info(&dev->dev, "Enable I/O Space to 1KB granularity\n");
		dev->io_window_1k = 1;
	}
}
DECLARE_PCI_FIXUP_HEADER(PCI_VENDOR_ID_INTEL,	0x1460,		quirk_p64h2_1k_io);

/* Under some circumstances, AER is not linked with extended capabilities.
 * Force it to be linked by setting the corresponding control bit in the
 * config space.
 */
static void quirk_nvidia_ck804_pcie_aer_ext_cap(struct pci_dev *dev)
{
	uint8_t b;
	if (pci_read_config_byte(dev, 0xf41, &b) == 0) {
		if (!(b & 0x20)) {
			pci_write_config_byte(dev, 0xf41, b | 0x20);
			dev_info(&dev->dev,
			       "Linking AER extended capability\n");
		}
	}
}
DECLARE_PCI_FIXUP_FINAL(PCI_VENDOR_ID_NVIDIA,  PCI_DEVICE_ID_NVIDIA_CK804_PCIE,
			quirk_nvidia_ck804_pcie_aer_ext_cap);
DECLARE_PCI_FIXUP_RESUME_EARLY(PCI_VENDOR_ID_NVIDIA,  PCI_DEVICE_ID_NVIDIA_CK804_PCIE,
			quirk_nvidia_ck804_pcie_aer_ext_cap);

static void quirk_via_cx700_pci_parking_caching(struct pci_dev *dev)
{
	/*
	 * Disable PCI Bus Parking and PCI Master read caching on CX700
	 * which causes unspecified timing errors with a VT6212L on the PCI
	 * bus leading to USB2.0 packet loss.
	 *
	 * This quirk is only enabled if a second (on the external PCI bus)
	 * VT6212L is found -- the CX700 core itself also contains a USB
	 * host controller with the same PCI ID as the VT6212L.
	 */

	/* Count VT6212L instances */
	struct pci_dev *p = pci_get_device(PCI_VENDOR_ID_VIA,
		PCI_DEVICE_ID_VIA_8235_USB_2, NULL);
	uint8_t b;

	/* p should contain the first (internal) VT6212L -- see if we have
	   an external one by searching again */
	p = pci_get_device(PCI_VENDOR_ID_VIA, PCI_DEVICE_ID_VIA_8235_USB_2, p);
	if (!p)
		return;
	pci_dev_put(p);

	if (pci_read_config_byte(dev, 0x76, &b) == 0) {
		if (b & 0x40) {
			/* Turn off PCI Bus Parking */
			pci_write_config_byte(dev, 0x76, b ^ 0x40);

			dev_info(&dev->dev,
				"Disabling VIA CX700 PCI parking\n");
		}
	}

	if (pci_read_config_byte(dev, 0x72, &b) == 0) {
		if (b != 0) {
			/* Turn off PCI Master read caching */
			pci_write_config_byte(dev, 0x72, 0x0);

			/* Set PCI Master Bus time-out to "1x16 PCLK" */
			pci_write_config_byte(dev, 0x75, 0x1);

			/* Disable "Read FIFO Timer" */
			pci_write_config_byte(dev, 0x77, 0x0);

			dev_info(&dev->dev,
				"Disabling VIA CX700 PCI caching\n");
		}
	}
}
DECLARE_PCI_FIXUP_FINAL(PCI_VENDOR_ID_VIA, 0x324e, quirk_via_cx700_pci_parking_caching);

/*
 * For Broadcom 5706, 5708, 5709 rev. A nics, any read beyond the
 * VPD end tag will hang the device.  This problem was initially
 * observed when a vpd entry was created in sysfs
 * ('/sys/bus/pci/devices/<id>/vpd').   A read to this sysfs entry
 * will dump 32k of data.  Reading a full 32k will cause an access
 * beyond the VPD end tag causing the device to hang.  Once the device
 * is hung, the bnx2 driver will not be able to reset the device.
 * We believe that it is legal to read beyond the end tag and
 * therefore the solution is to limit the read/write length.
 */
static void quirk_brcm_570x_limit_vpd(struct pci_dev *dev)
{
	/*
	 * Only disable the VPD capability for 5706, 5706S, 5708,
	 * 5708S and 5709 rev. A
	 */
	if ((dev->device == PCI_DEVICE_ID_NX2_5706) ||
	    (dev->device == PCI_DEVICE_ID_NX2_5706S) ||
	    (dev->device == PCI_DEVICE_ID_NX2_5708) ||
	    (dev->device == PCI_DEVICE_ID_NX2_5708S) ||
	    ((dev->device == PCI_DEVICE_ID_NX2_5709) &&
	     (dev->revision & 0xf0) == 0x0)) {
		if (dev->vpd)
			dev->vpd->len = 0x80;
	}
}

DECLARE_PCI_FIXUP_FINAL(PCI_VENDOR_ID_BROADCOM,
			PCI_DEVICE_ID_NX2_5706,
			quirk_brcm_570x_limit_vpd);
DECLARE_PCI_FIXUP_FINAL(PCI_VENDOR_ID_BROADCOM,
			PCI_DEVICE_ID_NX2_5706S,
			quirk_brcm_570x_limit_vpd);
DECLARE_PCI_FIXUP_FINAL(PCI_VENDOR_ID_BROADCOM,
			PCI_DEVICE_ID_NX2_5708,
			quirk_brcm_570x_limit_vpd);
DECLARE_PCI_FIXUP_FINAL(PCI_VENDOR_ID_BROADCOM,
			PCI_DEVICE_ID_NX2_5708S,
			quirk_brcm_570x_limit_vpd);
DECLARE_PCI_FIXUP_FINAL(PCI_VENDOR_ID_BROADCOM,
			PCI_DEVICE_ID_NX2_5709,
			quirk_brcm_570x_limit_vpd);
DECLARE_PCI_FIXUP_FINAL(PCI_VENDOR_ID_BROADCOM,
			PCI_DEVICE_ID_NX2_5709S,
			quirk_brcm_570x_limit_vpd);

static void quirk_brcm_5719_limit_mrrs(struct pci_dev *dev)
{
	u32 rev;

	pci_read_config_dword(dev, 0xf4, &rev);

	/* Only CAP the MRRS if the device is a 5719 A0 */
	if (rev == 0x05719000) {
		int readrq = pcie_get_readrq(dev);
		if (readrq > 2048)
			pcie_set_readrq(dev, 2048);
	}
}

DECLARE_PCI_FIXUP_ENABLE(PCI_VENDOR_ID_BROADCOM,
			 PCI_DEVICE_ID_TIGON3_5719,
			 quirk_brcm_5719_limit_mrrs);

/* Originally in EDAC sources for i82875P:
 * Intel tells BIOS developers to hide device 6 which
 * configures the overflow device access containing
 * the DRBs - this is where we expose device 6.
 * http://www.x86-secret.com/articles/tweak/pat/patsecrets-2.htm
 */
static void quirk_unhide_mch_dev6(struct pci_dev *dev)
{
	u8 reg;

	if (pci_read_config_byte(dev, 0xF4, &reg) == 0 && !(reg & 0x02)) {
		dev_info(&dev->dev, "Enabling MCH 'Overflow' Device\n");
		pci_write_config_byte(dev, 0xF4, reg | 0x02);
	}
}

DECLARE_PCI_FIXUP_EARLY(PCI_VENDOR_ID_INTEL, PCI_DEVICE_ID_INTEL_82865_HB,
			quirk_unhide_mch_dev6);
DECLARE_PCI_FIXUP_EARLY(PCI_VENDOR_ID_INTEL, PCI_DEVICE_ID_INTEL_82875_HB,
			quirk_unhide_mch_dev6);

#ifdef CONFIG_TILEPRO
/*
 * The Tilera TILEmpower tilepro platform needs to set the link speed
 * to 2.5GT(Giga-Transfers)/s (Gen 1). The default link speed
 * setting is 5GT/s (Gen 2). 0x98 is the Link Control2 PCIe
 * capability register of the PEX8624 PCIe switch. The switch
 * supports link speed auto negotiation, but falsely sets
 * the link speed to 5GT/s.
 */
static void quirk_tile_plx_gen1(struct pci_dev *dev)
{
	if (tile_plx_gen1) {
		pci_write_config_dword(dev, 0x98, 0x1);
		mdelay(50);
	}
}
DECLARE_PCI_FIXUP_EARLY(PCI_VENDOR_ID_PLX, 0x8624, quirk_tile_plx_gen1);
#endif /* CONFIG_TILEPRO */

#ifdef CONFIG_PCI_MSI
/* Some chipsets do not support MSI. We cannot easily rely on setting
 * PCI_BUS_FLAGS_NO_MSI in its bus flags because there are actually
 * some other busses controlled by the chipset even if Linux is not
 * aware of it.  Instead of setting the flag on all busses in the
 * machine, simply disable MSI globally.
 */
static void quirk_disable_all_msi(struct pci_dev *dev)
{
	pci_no_msi();
	dev_warn(&dev->dev, "MSI quirk detected; MSI disabled\n");
}
DECLARE_PCI_FIXUP_FINAL(PCI_VENDOR_ID_SERVERWORKS, PCI_DEVICE_ID_SERVERWORKS_GCNB_LE, quirk_disable_all_msi);
DECLARE_PCI_FIXUP_FINAL(PCI_VENDOR_ID_ATI, PCI_DEVICE_ID_ATI_RS400_200, quirk_disable_all_msi);
DECLARE_PCI_FIXUP_FINAL(PCI_VENDOR_ID_ATI, PCI_DEVICE_ID_ATI_RS480, quirk_disable_all_msi);
DECLARE_PCI_FIXUP_FINAL(PCI_VENDOR_ID_VIA, PCI_DEVICE_ID_VIA_VT3336, quirk_disable_all_msi);
DECLARE_PCI_FIXUP_FINAL(PCI_VENDOR_ID_VIA, PCI_DEVICE_ID_VIA_VT3351, quirk_disable_all_msi);
DECLARE_PCI_FIXUP_FINAL(PCI_VENDOR_ID_VIA, PCI_DEVICE_ID_VIA_VT3364, quirk_disable_all_msi);
DECLARE_PCI_FIXUP_FINAL(PCI_VENDOR_ID_VIA, PCI_DEVICE_ID_VIA_8380_0, quirk_disable_all_msi);

/* Disable MSI on chipsets that are known to not support it */
static void quirk_disable_msi(struct pci_dev *dev)
{
	if (dev->subordinate) {
		dev_warn(&dev->dev, "MSI quirk detected; "
			"subordinate MSI disabled\n");
		dev->subordinate->bus_flags |= PCI_BUS_FLAGS_NO_MSI;
	}
}
DECLARE_PCI_FIXUP_FINAL(PCI_VENDOR_ID_AMD, PCI_DEVICE_ID_AMD_8131_BRIDGE, quirk_disable_msi);
DECLARE_PCI_FIXUP_FINAL(PCI_VENDOR_ID_VIA, 0xa238, quirk_disable_msi);
DECLARE_PCI_FIXUP_FINAL(PCI_VENDOR_ID_ATI, 0x5a3f, quirk_disable_msi);

/*
 * The APC bridge device in AMD 780 family northbridges has some random
 * OEM subsystem ID in its vendor ID register (erratum 18), so instead
 * we use the possible vendor/device IDs of the host bridge for the
 * declared quirk, and search for the APC bridge by slot number.
 */
static void quirk_amd_780_apc_msi(struct pci_dev *host_bridge)
{
	struct pci_dev *apc_bridge;

	apc_bridge = pci_get_slot(host_bridge->bus, PCI_DEVFN(1, 0));
	if (apc_bridge) {
		if (apc_bridge->device == 0x9602)
			quirk_disable_msi(apc_bridge);
		pci_dev_put(apc_bridge);
	}
}
DECLARE_PCI_FIXUP_FINAL(PCI_VENDOR_ID_AMD, 0x9600, quirk_amd_780_apc_msi);
DECLARE_PCI_FIXUP_FINAL(PCI_VENDOR_ID_AMD, 0x9601, quirk_amd_780_apc_msi);

/* Go through the list of Hypertransport capabilities and
 * return 1 if a HT MSI capability is found and enabled */
static int msi_ht_cap_enabled(struct pci_dev *dev)
{
	int pos, ttl = 48;

	pos = pci_find_ht_capability(dev, HT_CAPTYPE_MSI_MAPPING);
	while (pos && ttl--) {
		u8 flags;

		if (pci_read_config_byte(dev, pos + HT_MSI_FLAGS,
					 &flags) == 0)
		{
			dev_info(&dev->dev, "Found %s HT MSI Mapping\n",
				flags & HT_MSI_FLAGS_ENABLE ?
				"enabled" : "disabled");
			return (flags & HT_MSI_FLAGS_ENABLE) != 0;
		}

		pos = pci_find_next_ht_capability(dev, pos,
						  HT_CAPTYPE_MSI_MAPPING);
	}
	return 0;
}

/* Check the hypertransport MSI mapping to know whether MSI is enabled or not */
static void quirk_msi_ht_cap(struct pci_dev *dev)
{
	if (dev->subordinate && !msi_ht_cap_enabled(dev)) {
		dev_warn(&dev->dev, "MSI quirk detected; "
			"subordinate MSI disabled\n");
		dev->subordinate->bus_flags |= PCI_BUS_FLAGS_NO_MSI;
	}
}
DECLARE_PCI_FIXUP_FINAL(PCI_VENDOR_ID_SERVERWORKS, PCI_DEVICE_ID_SERVERWORKS_HT2000_PCIE,
			quirk_msi_ht_cap);

/* The nVidia CK804 chipset may have 2 HT MSI mappings.
 * MSI are supported if the MSI capability set in any of these mappings.
 */
static void quirk_nvidia_ck804_msi_ht_cap(struct pci_dev *dev)
{
	struct pci_dev *pdev;

	if (!dev->subordinate)
		return;

	/* check HT MSI cap on this chipset and the root one.
	 * a single one having MSI is enough to be sure that MSI are supported.
	 */
	pdev = pci_get_slot(dev->bus, 0);
	if (!pdev)
		return;
	if (!msi_ht_cap_enabled(dev) && !msi_ht_cap_enabled(pdev)) {
		dev_warn(&dev->dev, "MSI quirk detected; "
			"subordinate MSI disabled\n");
		dev->subordinate->bus_flags |= PCI_BUS_FLAGS_NO_MSI;
	}
	pci_dev_put(pdev);
}
DECLARE_PCI_FIXUP_FINAL(PCI_VENDOR_ID_NVIDIA, PCI_DEVICE_ID_NVIDIA_CK804_PCIE,
			quirk_nvidia_ck804_msi_ht_cap);

/* Force enable MSI mapping capability on HT bridges */
static void ht_enable_msi_mapping(struct pci_dev *dev)
{
	int pos, ttl = 48;

	pos = pci_find_ht_capability(dev, HT_CAPTYPE_MSI_MAPPING);
	while (pos && ttl--) {
		u8 flags;

		if (pci_read_config_byte(dev, pos + HT_MSI_FLAGS,
					 &flags) == 0) {
			dev_info(&dev->dev, "Enabling HT MSI Mapping\n");

			pci_write_config_byte(dev, pos + HT_MSI_FLAGS,
					      flags | HT_MSI_FLAGS_ENABLE);
		}
		pos = pci_find_next_ht_capability(dev, pos,
						  HT_CAPTYPE_MSI_MAPPING);
	}
}
DECLARE_PCI_FIXUP_HEADER(PCI_VENDOR_ID_SERVERWORKS,
			 PCI_DEVICE_ID_SERVERWORKS_HT1000_PXB,
			 ht_enable_msi_mapping);

DECLARE_PCI_FIXUP_HEADER(PCI_VENDOR_ID_AMD, PCI_DEVICE_ID_AMD_8132_BRIDGE,
			 ht_enable_msi_mapping);

/* The P5N32-SLI motherboards from Asus have a problem with msi
 * for the MCP55 NIC. It is not yet determined whether the msi problem
 * also affects other devices. As for now, turn off msi for this device.
 */
static void nvenet_msi_disable(struct pci_dev *dev)
{
	const char *board_name = dmi_get_system_info(DMI_BOARD_NAME);

	if (board_name &&
	    (strstr(board_name, "P5N32-SLI PREMIUM") ||
	     strstr(board_name, "P5N32-E SLI"))) {
		dev_info(&dev->dev,
			 "Disabling msi for MCP55 NIC on P5N32-SLI\n");
		dev->no_msi = 1;
	}
}
DECLARE_PCI_FIXUP_EARLY(PCI_VENDOR_ID_NVIDIA,
			PCI_DEVICE_ID_NVIDIA_NVENET_15,
			nvenet_msi_disable);

/*
 * Some versions of the MCP55 bridge from nvidia have a legacy irq routing
 * config register.  This register controls the routing of legacy interrupts
 * from devices that route through the MCP55.  If this register is misprogramed
 * interrupts are only sent to the bsp, unlike conventional systems where the
 * irq is broadxast to all online cpus.  Not having this register set
 * properly prevents kdump from booting up properly, so lets make sure that
 * we have it set correctly.
 * Note this is an undocumented register.
 */
static void nvbridge_check_legacy_irq_routing(struct pci_dev *dev)
{
	u32 cfg;

	if (!pci_find_capability(dev, PCI_CAP_ID_HT))
		return;

	pci_read_config_dword(dev, 0x74, &cfg);

	if (cfg & ((1 << 2) | (1 << 15))) {
		printk(KERN_INFO "Rewriting irq routing register on MCP55\n");
		cfg &= ~((1 << 2) | (1 << 15));
		pci_write_config_dword(dev, 0x74, cfg);
	}
}

DECLARE_PCI_FIXUP_EARLY(PCI_VENDOR_ID_NVIDIA,
			PCI_DEVICE_ID_NVIDIA_MCP55_BRIDGE_V0,
			nvbridge_check_legacy_irq_routing);

DECLARE_PCI_FIXUP_EARLY(PCI_VENDOR_ID_NVIDIA,
			PCI_DEVICE_ID_NVIDIA_MCP55_BRIDGE_V4,
			nvbridge_check_legacy_irq_routing);

static int ht_check_msi_mapping(struct pci_dev *dev)
{
	int pos, ttl = 48;
	int found = 0;

	/* check if there is HT MSI cap or enabled on this device */
	pos = pci_find_ht_capability(dev, HT_CAPTYPE_MSI_MAPPING);
	while (pos && ttl--) {
		u8 flags;

		if (found < 1)
			found = 1;
		if (pci_read_config_byte(dev, pos + HT_MSI_FLAGS,
					 &flags) == 0) {
			if (flags & HT_MSI_FLAGS_ENABLE) {
				if (found < 2) {
					found = 2;
					break;
				}
			}
		}
		pos = pci_find_next_ht_capability(dev, pos,
						  HT_CAPTYPE_MSI_MAPPING);
	}

	return found;
}

static int host_bridge_with_leaf(struct pci_dev *host_bridge)
{
	struct pci_dev *dev;
	int pos;
	int i, dev_no;
	int found = 0;

	dev_no = host_bridge->devfn >> 3;
	for (i = dev_no + 1; i < 0x20; i++) {
		dev = pci_get_slot(host_bridge->bus, PCI_DEVFN(i, 0));
		if (!dev)
			continue;

		/* found next host bridge ?*/
		pos = pci_find_ht_capability(dev, HT_CAPTYPE_SLAVE);
		if (pos != 0) {
			pci_dev_put(dev);
			break;
		}

		if (ht_check_msi_mapping(dev)) {
			found = 1;
			pci_dev_put(dev);
			break;
		}
		pci_dev_put(dev);
	}

	return found;
}

#define PCI_HT_CAP_SLAVE_CTRL0     4    /* link control */
#define PCI_HT_CAP_SLAVE_CTRL1     8    /* link control to */

static int is_end_of_ht_chain(struct pci_dev *dev)
{
	int pos, ctrl_off;
	int end = 0;
	u16 flags, ctrl;

	pos = pci_find_ht_capability(dev, HT_CAPTYPE_SLAVE);

	if (!pos)
		goto out;

	pci_read_config_word(dev, pos + PCI_CAP_FLAGS, &flags);

	ctrl_off = ((flags >> 10) & 1) ?
			PCI_HT_CAP_SLAVE_CTRL0 : PCI_HT_CAP_SLAVE_CTRL1;
	pci_read_config_word(dev, pos + ctrl_off, &ctrl);

	if (ctrl & (1 << 6))
		end = 1;

out:
	return end;
}

static void nv_ht_enable_msi_mapping(struct pci_dev *dev)
{
	struct pci_dev *host_bridge;
	int pos;
	int i, dev_no;
	int found = 0;

	dev_no = dev->devfn >> 3;
	for (i = dev_no; i >= 0; i--) {
		host_bridge = pci_get_slot(dev->bus, PCI_DEVFN(i, 0));
		if (!host_bridge)
			continue;

		pos = pci_find_ht_capability(host_bridge, HT_CAPTYPE_SLAVE);
		if (pos != 0) {
			found = 1;
			break;
		}
		pci_dev_put(host_bridge);
	}

	if (!found)
		return;

	/* don't enable end_device/host_bridge with leaf directly here */
	if (host_bridge == dev && is_end_of_ht_chain(host_bridge) &&
	    host_bridge_with_leaf(host_bridge))
		goto out;

	/* root did that ! */
	if (msi_ht_cap_enabled(host_bridge))
		goto out;

	ht_enable_msi_mapping(dev);

out:
	pci_dev_put(host_bridge);
}

static void ht_disable_msi_mapping(struct pci_dev *dev)
{
	int pos, ttl = 48;

	pos = pci_find_ht_capability(dev, HT_CAPTYPE_MSI_MAPPING);
	while (pos && ttl--) {
		u8 flags;

		if (pci_read_config_byte(dev, pos + HT_MSI_FLAGS,
					 &flags) == 0) {
			dev_info(&dev->dev, "Disabling HT MSI Mapping\n");

			pci_write_config_byte(dev, pos + HT_MSI_FLAGS,
					      flags & ~HT_MSI_FLAGS_ENABLE);
		}
		pos = pci_find_next_ht_capability(dev, pos,
						  HT_CAPTYPE_MSI_MAPPING);
	}
}

static void __nv_msi_ht_cap_quirk(struct pci_dev *dev, int all)
{
	struct pci_dev *host_bridge;
	int pos;
	int found;

	if (!pci_msi_enabled())
		return;

	/* check if there is HT MSI cap or enabled on this device */
	found = ht_check_msi_mapping(dev);

	/* no HT MSI CAP */
	if (found == 0)
		return;

	/*
	 * HT MSI mapping should be disabled on devices that are below
	 * a non-Hypertransport host bridge. Locate the host bridge...
	 */
	host_bridge = pci_get_bus_and_slot(0, PCI_DEVFN(0, 0));
	if (host_bridge == NULL) {
		dev_warn(&dev->dev,
			 "nv_msi_ht_cap_quirk didn't locate host bridge\n");
		return;
	}

	pos = pci_find_ht_capability(host_bridge, HT_CAPTYPE_SLAVE);
	if (pos != 0) {
		/* Host bridge is to HT */
		if (found == 1) {
			/* it is not enabled, try to enable it */
			if (all)
				ht_enable_msi_mapping(dev);
			else
				nv_ht_enable_msi_mapping(dev);
		}
		goto out;
	}

	/* HT MSI is not enabled */
	if (found == 1)
		goto out;

	/* Host bridge is not to HT, disable HT MSI mapping on this device */
	ht_disable_msi_mapping(dev);

out:
	pci_dev_put(host_bridge);
}

static void nv_msi_ht_cap_quirk_all(struct pci_dev *dev)
{
	return __nv_msi_ht_cap_quirk(dev, 1);
}

static void nv_msi_ht_cap_quirk_leaf(struct pci_dev *dev)
{
	return __nv_msi_ht_cap_quirk(dev, 0);
}

DECLARE_PCI_FIXUP_FINAL(PCI_VENDOR_ID_NVIDIA, PCI_ANY_ID, nv_msi_ht_cap_quirk_leaf);
DECLARE_PCI_FIXUP_RESUME_EARLY(PCI_VENDOR_ID_NVIDIA, PCI_ANY_ID, nv_msi_ht_cap_quirk_leaf);

DECLARE_PCI_FIXUP_FINAL(PCI_VENDOR_ID_AL, PCI_ANY_ID, nv_msi_ht_cap_quirk_all);
DECLARE_PCI_FIXUP_RESUME_EARLY(PCI_VENDOR_ID_AL, PCI_ANY_ID, nv_msi_ht_cap_quirk_all);

static void quirk_msi_intx_disable_bug(struct pci_dev *dev)
{
	dev->dev_flags |= PCI_DEV_FLAGS_MSI_INTX_DISABLE_BUG;
}
static void quirk_msi_intx_disable_ati_bug(struct pci_dev *dev)
{
	struct pci_dev *p;

	/* SB700 MSI issue will be fixed at HW level from revision A21,
	 * we need check PCI REVISION ID of SMBus controller to get SB700
	 * revision.
	 */
	p = pci_get_device(PCI_VENDOR_ID_ATI, PCI_DEVICE_ID_ATI_SBX00_SMBUS,
			   NULL);
	if (!p)
		return;

	if ((p->revision < 0x3B) && (p->revision >= 0x30))
		dev->dev_flags |= PCI_DEV_FLAGS_MSI_INTX_DISABLE_BUG;
	pci_dev_put(p);
}
DECLARE_PCI_FIXUP_FINAL(PCI_VENDOR_ID_BROADCOM,
			PCI_DEVICE_ID_TIGON3_5780,
			quirk_msi_intx_disable_bug);
DECLARE_PCI_FIXUP_FINAL(PCI_VENDOR_ID_BROADCOM,
			PCI_DEVICE_ID_TIGON3_5780S,
			quirk_msi_intx_disable_bug);
DECLARE_PCI_FIXUP_FINAL(PCI_VENDOR_ID_BROADCOM,
			PCI_DEVICE_ID_TIGON3_5714,
			quirk_msi_intx_disable_bug);
DECLARE_PCI_FIXUP_FINAL(PCI_VENDOR_ID_BROADCOM,
			PCI_DEVICE_ID_TIGON3_5714S,
			quirk_msi_intx_disable_bug);
DECLARE_PCI_FIXUP_FINAL(PCI_VENDOR_ID_BROADCOM,
			PCI_DEVICE_ID_TIGON3_5715,
			quirk_msi_intx_disable_bug);
DECLARE_PCI_FIXUP_FINAL(PCI_VENDOR_ID_BROADCOM,
			PCI_DEVICE_ID_TIGON3_5715S,
			quirk_msi_intx_disable_bug);

DECLARE_PCI_FIXUP_FINAL(PCI_VENDOR_ID_ATI, 0x4390,
			quirk_msi_intx_disable_ati_bug);
DECLARE_PCI_FIXUP_FINAL(PCI_VENDOR_ID_ATI, 0x4391,
			quirk_msi_intx_disable_ati_bug);
DECLARE_PCI_FIXUP_FINAL(PCI_VENDOR_ID_ATI, 0x4392,
			quirk_msi_intx_disable_ati_bug);
DECLARE_PCI_FIXUP_FINAL(PCI_VENDOR_ID_ATI, 0x4393,
			quirk_msi_intx_disable_ati_bug);
DECLARE_PCI_FIXUP_FINAL(PCI_VENDOR_ID_ATI, 0x4394,
			quirk_msi_intx_disable_ati_bug);

DECLARE_PCI_FIXUP_FINAL(PCI_VENDOR_ID_ATI, 0x4373,
			quirk_msi_intx_disable_bug);
DECLARE_PCI_FIXUP_FINAL(PCI_VENDOR_ID_ATI, 0x4374,
			quirk_msi_intx_disable_bug);
DECLARE_PCI_FIXUP_FINAL(PCI_VENDOR_ID_ATI, 0x4375,
			quirk_msi_intx_disable_bug);

DECLARE_PCI_FIXUP_FINAL(PCI_VENDOR_ID_ATTANSIC, 0x1062,
			quirk_msi_intx_disable_bug);
DECLARE_PCI_FIXUP_FINAL(PCI_VENDOR_ID_ATTANSIC, 0x1063,
			quirk_msi_intx_disable_bug);
DECLARE_PCI_FIXUP_FINAL(PCI_VENDOR_ID_ATTANSIC, 0x2060,
			quirk_msi_intx_disable_bug);
DECLARE_PCI_FIXUP_FINAL(PCI_VENDOR_ID_ATTANSIC, 0x2062,
			quirk_msi_intx_disable_bug);
DECLARE_PCI_FIXUP_FINAL(PCI_VENDOR_ID_ATTANSIC, 0x1073,
			quirk_msi_intx_disable_bug);
DECLARE_PCI_FIXUP_FINAL(PCI_VENDOR_ID_ATTANSIC, 0x1083,
			quirk_msi_intx_disable_bug);
#endif /* CONFIG_PCI_MSI */

/* Allow manual resource allocation for PCI hotplug bridges
 * via pci=hpmemsize=nnM and pci=hpiosize=nnM parameters. For
 * some PCI-PCI hotplug bridges, like PLX 6254 (former HINT HB6),
 * kernel fails to allocate resources when hotplug device is 
 * inserted and PCI bus is rescanned.
 */
static void quirk_hotplug_bridge(struct pci_dev *dev)
{
	dev->is_hotplug_bridge = 1;
}

DECLARE_PCI_FIXUP_HEADER(PCI_VENDOR_ID_HINT, 0x0020, quirk_hotplug_bridge);

/*
 * This is a quirk for the Ricoh MMC controller found as a part of
 * some mulifunction chips.

 * This is very similar and based on the ricoh_mmc driver written by
 * Philip Langdale. Thank you for these magic sequences.
 *
 * These chips implement the four main memory card controllers (SD, MMC, MS, xD)
 * and one or both of cardbus or firewire.
 *
 * It happens that they implement SD and MMC
 * support as separate controllers (and PCI functions). The linux SDHCI
 * driver supports MMC cards but the chip detects MMC cards in hardware
 * and directs them to the MMC controller - so the SDHCI driver never sees
 * them.
 *
 * To get around this, we must disable the useless MMC controller.
 * At that point, the SDHCI controller will start seeing them
 * It seems to be the case that the relevant PCI registers to deactivate the
 * MMC controller live on PCI function 0, which might be the cardbus controller
 * or the firewire controller, depending on the particular chip in question
 *
 * This has to be done early, because as soon as we disable the MMC controller
 * other pci functions shift up one level, e.g. function #2 becomes function
 * #1, and this will confuse the pci core.
 */

#ifdef CONFIG_MMC_RICOH_MMC
static void ricoh_mmc_fixup_rl5c476(struct pci_dev *dev)
{
	/* disable via cardbus interface */
	u8 write_enable;
	u8 write_target;
	u8 disable;

	/* disable must be done via function #0 */
	if (PCI_FUNC(dev->devfn))
		return;

	pci_read_config_byte(dev, 0xB7, &disable);
	if (disable & 0x02)
		return;

	pci_read_config_byte(dev, 0x8E, &write_enable);
	pci_write_config_byte(dev, 0x8E, 0xAA);
	pci_read_config_byte(dev, 0x8D, &write_target);
	pci_write_config_byte(dev, 0x8D, 0xB7);
	pci_write_config_byte(dev, 0xB7, disable | 0x02);
	pci_write_config_byte(dev, 0x8E, write_enable);
	pci_write_config_byte(dev, 0x8D, write_target);

	dev_notice(&dev->dev, "proprietary Ricoh MMC controller disabled (via cardbus function)\n");
	dev_notice(&dev->dev, "MMC cards are now supported by standard SDHCI controller\n");
}
DECLARE_PCI_FIXUP_EARLY(PCI_VENDOR_ID_RICOH, PCI_DEVICE_ID_RICOH_RL5C476, ricoh_mmc_fixup_rl5c476);
DECLARE_PCI_FIXUP_RESUME_EARLY(PCI_VENDOR_ID_RICOH, PCI_DEVICE_ID_RICOH_RL5C476, ricoh_mmc_fixup_rl5c476);

static void ricoh_mmc_fixup_r5c832(struct pci_dev *dev)
{
	/* disable via firewire interface */
	u8 write_enable;
	u8 disable;

	/* disable must be done via function #0 */
	if (PCI_FUNC(dev->devfn))
		return;
	/*
	 * RICOH 0xe822 and 0xe823 SD/MMC card readers fail to recognize
	 * certain types of SD/MMC cards. Lowering the SD base
	 * clock frequency from 200Mhz to 50Mhz fixes this issue.
	 *
	 * 0x150 - SD2.0 mode enable for changing base clock
	 *	   frequency to 50Mhz
	 * 0xe1  - Base clock frequency
	 * 0x32  - 50Mhz new clock frequency
	 * 0xf9  - Key register for 0x150
	 * 0xfc  - key register for 0xe1
	 */
	if (dev->device == PCI_DEVICE_ID_RICOH_R5CE822 ||
	    dev->device == PCI_DEVICE_ID_RICOH_R5CE823) {
		pci_write_config_byte(dev, 0xf9, 0xfc);
		pci_write_config_byte(dev, 0x150, 0x10);
		pci_write_config_byte(dev, 0xf9, 0x00);
		pci_write_config_byte(dev, 0xfc, 0x01);
		pci_write_config_byte(dev, 0xe1, 0x32);
		pci_write_config_byte(dev, 0xfc, 0x00);

		dev_notice(&dev->dev, "MMC controller base frequency changed to 50Mhz.\n");
	}

	pci_read_config_byte(dev, 0xCB, &disable);

	if (disable & 0x02)
		return;

	pci_read_config_byte(dev, 0xCA, &write_enable);
	pci_write_config_byte(dev, 0xCA, 0x57);
	pci_write_config_byte(dev, 0xCB, disable | 0x02);
	pci_write_config_byte(dev, 0xCA, write_enable);

	dev_notice(&dev->dev, "proprietary Ricoh MMC controller disabled (via firewire function)\n");
	dev_notice(&dev->dev, "MMC cards are now supported by standard SDHCI controller\n");

}
DECLARE_PCI_FIXUP_EARLY(PCI_VENDOR_ID_RICOH, PCI_DEVICE_ID_RICOH_R5C832, ricoh_mmc_fixup_r5c832);
DECLARE_PCI_FIXUP_RESUME_EARLY(PCI_VENDOR_ID_RICOH, PCI_DEVICE_ID_RICOH_R5C832, ricoh_mmc_fixup_r5c832);
DECLARE_PCI_FIXUP_EARLY(PCI_VENDOR_ID_RICOH, PCI_DEVICE_ID_RICOH_R5CE822, ricoh_mmc_fixup_r5c832);
DECLARE_PCI_FIXUP_RESUME_EARLY(PCI_VENDOR_ID_RICOH, PCI_DEVICE_ID_RICOH_R5CE822, ricoh_mmc_fixup_r5c832);
DECLARE_PCI_FIXUP_EARLY(PCI_VENDOR_ID_RICOH, PCI_DEVICE_ID_RICOH_R5CE823, ricoh_mmc_fixup_r5c832);
DECLARE_PCI_FIXUP_RESUME_EARLY(PCI_VENDOR_ID_RICOH, PCI_DEVICE_ID_RICOH_R5CE823, ricoh_mmc_fixup_r5c832);
#endif /*CONFIG_MMC_RICOH_MMC*/

#ifdef CONFIG_DMAR_TABLE
#define VTUNCERRMSK_REG	0x1ac
#define VTD_MSK_SPEC_ERRORS	(1 << 31)
/*
 * This is a quirk for masking vt-d spec defined errors to platform error
 * handling logic. With out this, platforms using Intel 7500, 5500 chipsets
 * (and the derivative chipsets like X58 etc) seem to generate NMI/SMI (based
 * on the RAS config settings of the platform) when a vt-d fault happens.
 * The resulting SMI caused the system to hang.
 *
 * VT-d spec related errors are already handled by the VT-d OS code, so no
 * need to report the same error through other channels.
 */
static void vtd_mask_spec_errors(struct pci_dev *dev)
{
	u32 word;

	pci_read_config_dword(dev, VTUNCERRMSK_REG, &word);
	pci_write_config_dword(dev, VTUNCERRMSK_REG, word | VTD_MSK_SPEC_ERRORS);
}
DECLARE_PCI_FIXUP_EARLY(PCI_VENDOR_ID_INTEL, 0x342e, vtd_mask_spec_errors);
DECLARE_PCI_FIXUP_EARLY(PCI_VENDOR_ID_INTEL, 0x3c28, vtd_mask_spec_errors);
#endif

static void fixup_ti816x_class(struct pci_dev *dev)
{
	/* TI 816x devices do not have class code set when in PCIe boot mode */
	dev_info(&dev->dev, "Setting PCI class for 816x PCIe device\n");
	dev->class = PCI_CLASS_MULTIMEDIA_VIDEO;
}
DECLARE_PCI_FIXUP_CLASS_EARLY(PCI_VENDOR_ID_TI, 0xb800,
				 PCI_CLASS_NOT_DEFINED, 0, fixup_ti816x_class);

/* Some PCIe devices do not work reliably with the claimed maximum
 * payload size supported.
 */
static void fixup_mpss_256(struct pci_dev *dev)
{
	dev->pcie_mpss = 1; /* 256 bytes */
}
DECLARE_PCI_FIXUP_HEADER(PCI_VENDOR_ID_SOLARFLARE,
			 PCI_DEVICE_ID_SOLARFLARE_SFC4000A_0, fixup_mpss_256);
DECLARE_PCI_FIXUP_HEADER(PCI_VENDOR_ID_SOLARFLARE,
			 PCI_DEVICE_ID_SOLARFLARE_SFC4000A_1, fixup_mpss_256);
DECLARE_PCI_FIXUP_HEADER(PCI_VENDOR_ID_SOLARFLARE,
			 PCI_DEVICE_ID_SOLARFLARE_SFC4000B, fixup_mpss_256);

/* Intel 5000 and 5100 Memory controllers have an errata with read completion
 * coalescing (which is enabled by default on some BIOSes) and MPS of 256B.
 * Since there is no way of knowing what the PCIE MPS on each fabric will be
 * until all of the devices are discovered and buses walked, read completion
 * coalescing must be disabled.  Unfortunately, it cannot be re-enabled because
 * it is possible to hotplug a device with MPS of 256B.
 */
static void quirk_intel_mc_errata(struct pci_dev *dev)
{
	int err;
	u16 rcc;

	if (pcie_bus_config == PCIE_BUS_TUNE_OFF)
		return;

	/* Intel errata specifies bits to change but does not say what they are.
	 * Keeping them magical until such time as the registers and values can
	 * be explained.
	 */
	err = pci_read_config_word(dev, 0x48, &rcc);
	if (err) {
		dev_err(&dev->dev, "Error attempting to read the read "
			"completion coalescing register.\n");
		return;
	}

	if (!(rcc & (1 << 10)))
		return;

	rcc &= ~(1 << 10);

	err = pci_write_config_word(dev, 0x48, rcc);
	if (err) {
		dev_err(&dev->dev, "Error attempting to write the read "
			"completion coalescing register.\n");
		return;
	}

	pr_info_once("Read completion coalescing disabled due to hardware "
		     "errata relating to 256B MPS.\n");
}
/* Intel 5000 series memory controllers and ports 2-7 */
DECLARE_PCI_FIXUP_HEADER(PCI_VENDOR_ID_INTEL, 0x25c0, quirk_intel_mc_errata);
DECLARE_PCI_FIXUP_HEADER(PCI_VENDOR_ID_INTEL, 0x25d0, quirk_intel_mc_errata);
DECLARE_PCI_FIXUP_HEADER(PCI_VENDOR_ID_INTEL, 0x25d4, quirk_intel_mc_errata);
DECLARE_PCI_FIXUP_HEADER(PCI_VENDOR_ID_INTEL, 0x25d8, quirk_intel_mc_errata);
DECLARE_PCI_FIXUP_HEADER(PCI_VENDOR_ID_INTEL, 0x25e2, quirk_intel_mc_errata);
DECLARE_PCI_FIXUP_HEADER(PCI_VENDOR_ID_INTEL, 0x25e3, quirk_intel_mc_errata);
DECLARE_PCI_FIXUP_HEADER(PCI_VENDOR_ID_INTEL, 0x25e4, quirk_intel_mc_errata);
DECLARE_PCI_FIXUP_HEADER(PCI_VENDOR_ID_INTEL, 0x25e5, quirk_intel_mc_errata);
DECLARE_PCI_FIXUP_HEADER(PCI_VENDOR_ID_INTEL, 0x25e6, quirk_intel_mc_errata);
DECLARE_PCI_FIXUP_HEADER(PCI_VENDOR_ID_INTEL, 0x25e7, quirk_intel_mc_errata);
DECLARE_PCI_FIXUP_HEADER(PCI_VENDOR_ID_INTEL, 0x25f7, quirk_intel_mc_errata);
DECLARE_PCI_FIXUP_HEADER(PCI_VENDOR_ID_INTEL, 0x25f8, quirk_intel_mc_errata);
DECLARE_PCI_FIXUP_HEADER(PCI_VENDOR_ID_INTEL, 0x25f9, quirk_intel_mc_errata);
DECLARE_PCI_FIXUP_HEADER(PCI_VENDOR_ID_INTEL, 0x25fa, quirk_intel_mc_errata);
/* Intel 5100 series memory controllers and ports 2-7 */
DECLARE_PCI_FIXUP_HEADER(PCI_VENDOR_ID_INTEL, 0x65c0, quirk_intel_mc_errata);
DECLARE_PCI_FIXUP_HEADER(PCI_VENDOR_ID_INTEL, 0x65e2, quirk_intel_mc_errata);
DECLARE_PCI_FIXUP_HEADER(PCI_VENDOR_ID_INTEL, 0x65e3, quirk_intel_mc_errata);
DECLARE_PCI_FIXUP_HEADER(PCI_VENDOR_ID_INTEL, 0x65e4, quirk_intel_mc_errata);
DECLARE_PCI_FIXUP_HEADER(PCI_VENDOR_ID_INTEL, 0x65e5, quirk_intel_mc_errata);
DECLARE_PCI_FIXUP_HEADER(PCI_VENDOR_ID_INTEL, 0x65e6, quirk_intel_mc_errata);
DECLARE_PCI_FIXUP_HEADER(PCI_VENDOR_ID_INTEL, 0x65e7, quirk_intel_mc_errata);
DECLARE_PCI_FIXUP_HEADER(PCI_VENDOR_ID_INTEL, 0x65f7, quirk_intel_mc_errata);
DECLARE_PCI_FIXUP_HEADER(PCI_VENDOR_ID_INTEL, 0x65f8, quirk_intel_mc_errata);
DECLARE_PCI_FIXUP_HEADER(PCI_VENDOR_ID_INTEL, 0x65f9, quirk_intel_mc_errata);
DECLARE_PCI_FIXUP_HEADER(PCI_VENDOR_ID_INTEL, 0x65fa, quirk_intel_mc_errata);


static ktime_t fixup_debug_start(struct pci_dev *dev,
				 void (*fn)(struct pci_dev *dev))
{
	ktime_t calltime = ktime_set(0, 0);

	dev_dbg(&dev->dev, "calling %pF\n", fn);
	if (initcall_debug) {
		pr_debug("calling  %pF @ %i for %s\n",
			 fn, task_pid_nr(current), dev_name(&dev->dev));
		calltime = ktime_get();
	}

	return calltime;
}

static void fixup_debug_report(struct pci_dev *dev, ktime_t calltime,
			       void (*fn)(struct pci_dev *dev))
{
	ktime_t delta, rettime;
	unsigned long long duration;

	if (initcall_debug) {
		rettime = ktime_get();
		delta = ktime_sub(rettime, calltime);
		duration = (unsigned long long) ktime_to_ns(delta) >> 10;
		pr_debug("pci fixup %pF returned after %lld usecs for %s\n",
			 fn, duration, dev_name(&dev->dev));
	}
}

/*
 * Some BIOS implementations leave the Intel GPU interrupts enabled,
 * even though no one is handling them (f.e. i915 driver is never loaded).
 * Additionally the interrupt destination is not set up properly
 * and the interrupt ends up -somewhere-.
 *
 * These spurious interrupts are "sticky" and the kernel disables
 * the (shared) interrupt line after 100.000+ generated interrupts.
 *
 * Fix it by disabling the still enabled interrupts.
 * This resolves crashes often seen on monitor unplug.
 */
#define I915_DEIER_REG 0x4400c
static void disable_igfx_irq(struct pci_dev *dev)
{
	void __iomem *regs = pci_iomap(dev, 0, 0);
	if (regs == NULL) {
		dev_warn(&dev->dev, "igfx quirk: Can't iomap PCI device\n");
		return;
	}

	/* Check if any interrupt line is still enabled */
	if (readl(regs + I915_DEIER_REG) != 0) {
		dev_warn(&dev->dev, "BIOS left Intel GPU interrupts enabled; "
			"disabling\n");

		writel(0, regs + I915_DEIER_REG);
	}

	pci_iounmap(dev, regs);
}
DECLARE_PCI_FIXUP_FINAL(PCI_VENDOR_ID_INTEL, 0x0102, disable_igfx_irq);
DECLARE_PCI_FIXUP_FINAL(PCI_VENDOR_ID_INTEL, 0x010a, disable_igfx_irq);

/*
 * Some devices may pass our check in pci_intx_mask_supported if
 * PCI_COMMAND_INTX_DISABLE works though they actually do not properly
 * support this feature.
 */
static void quirk_broken_intx_masking(struct pci_dev *dev)
{
	dev->broken_intx_masking = 1;
}
DECLARE_PCI_FIXUP_HEADER(PCI_VENDOR_ID_CHELSIO, 0x0030,
			 quirk_broken_intx_masking);
DECLARE_PCI_FIXUP_HEADER(0x1814, 0x0601, /* Ralink RT2800 802.11n PCI */
			 quirk_broken_intx_masking);

static void pci_do_fixups(struct pci_dev *dev, struct pci_fixup *f,
			  struct pci_fixup *end)
{
	ktime_t calltime;

	for (; f < end; f++)
		if ((f->class == (u32) (dev->class >> f->class_shift) ||
		     f->class == (u32) PCI_ANY_ID) &&
		    (f->vendor == dev->vendor ||
		     f->vendor == (u16) PCI_ANY_ID) &&
		    (f->device == dev->device ||
		     f->device == (u16) PCI_ANY_ID)) {
			calltime = fixup_debug_start(dev, f->hook);
			f->hook(dev);
			fixup_debug_report(dev, calltime, f->hook);
		}
}

extern struct pci_fixup __start_pci_fixups_early[];
extern struct pci_fixup __end_pci_fixups_early[];
extern struct pci_fixup __start_pci_fixups_header[];
extern struct pci_fixup __end_pci_fixups_header[];
extern struct pci_fixup __start_pci_fixups_final[];
extern struct pci_fixup __end_pci_fixups_final[];
extern struct pci_fixup __start_pci_fixups_enable[];
extern struct pci_fixup __end_pci_fixups_enable[];
extern struct pci_fixup __start_pci_fixups_resume[];
extern struct pci_fixup __end_pci_fixups_resume[];
extern struct pci_fixup __start_pci_fixups_resume_early[];
extern struct pci_fixup __end_pci_fixups_resume_early[];
extern struct pci_fixup __start_pci_fixups_suspend[];
extern struct pci_fixup __end_pci_fixups_suspend[];

static bool pci_apply_fixup_final_quirks;

void pci_fixup_device(enum pci_fixup_pass pass, struct pci_dev *dev)
{
	struct pci_fixup *start, *end;

	switch(pass) {
	case pci_fixup_early:
		start = __start_pci_fixups_early;
		end = __end_pci_fixups_early;
		break;

	case pci_fixup_header:
		start = __start_pci_fixups_header;
		end = __end_pci_fixups_header;
		break;

	case pci_fixup_final:
		if (!pci_apply_fixup_final_quirks)
			return;
		start = __start_pci_fixups_final;
		end = __end_pci_fixups_final;
		break;

	case pci_fixup_enable:
		start = __start_pci_fixups_enable;
		end = __end_pci_fixups_enable;
		break;

	case pci_fixup_resume:
		start = __start_pci_fixups_resume;
		end = __end_pci_fixups_resume;
		break;

	case pci_fixup_resume_early:
		start = __start_pci_fixups_resume_early;
		end = __end_pci_fixups_resume_early;
		break;

	case pci_fixup_suspend:
		start = __start_pci_fixups_suspend;
		end = __end_pci_fixups_suspend;
		break;

	default:
		/* stupid compiler warning, you would think with an enum... */
		return;
	}
	pci_do_fixups(dev, start, end);
}
EXPORT_SYMBOL(pci_fixup_device);


static int __init pci_apply_final_quirks(void)
{
	struct pci_dev *dev = NULL;
	u8 cls = 0;
	u8 tmp;

	if (pci_cache_line_size)
		printk(KERN_DEBUG "PCI: CLS %u bytes\n",
		       pci_cache_line_size << 2);

	pci_apply_fixup_final_quirks = true;
	for_each_pci_dev(dev) {
		pci_fixup_device(pci_fixup_final, dev);
		/*
		 * If arch hasn't set it explicitly yet, use the CLS
		 * value shared by all PCI devices.  If there's a
		 * mismatch, fall back to the default value.
		 */
		if (!pci_cache_line_size) {
			pci_read_config_byte(dev, PCI_CACHE_LINE_SIZE, &tmp);
			if (!cls)
				cls = tmp;
			if (!tmp || cls == tmp)
				continue;

			printk(KERN_DEBUG "PCI: CLS mismatch (%u != %u), "
			       "using %u bytes\n", cls << 2, tmp << 2,
			       pci_dfl_cache_line_size << 2);
			pci_cache_line_size = pci_dfl_cache_line_size;
		}
	}

	if (!pci_cache_line_size) {
		printk(KERN_DEBUG "PCI: CLS %u bytes, default %u\n",
		       cls << 2, pci_dfl_cache_line_size << 2);
		pci_cache_line_size = cls ? cls : pci_dfl_cache_line_size;
	}

	return 0;
}

fs_initcall_sync(pci_apply_final_quirks);

/*
 * Followings are device-specific reset methods which can be used to
 * reset a single function if other methods (e.g. FLR, PM D0->D3) are
 * not available.
 */
static int reset_intel_generic_dev(struct pci_dev *dev, int probe)
{
	int pos;

	/* only implement PCI_CLASS_SERIAL_USB at present */
	if (dev->class == PCI_CLASS_SERIAL_USB) {
		pos = pci_find_capability(dev, PCI_CAP_ID_VNDR);
		if (!pos)
			return -ENOTTY;

		if (probe)
			return 0;

		pci_write_config_byte(dev, pos + 0x4, 1);
		msleep(100);

		return 0;
	} else {
		return -ENOTTY;
	}
}

static int reset_intel_82599_sfp_virtfn(struct pci_dev *dev, int probe)
{
	int i;
	u16 status;

	/*
	 * http://www.intel.com/content/dam/doc/datasheet/82599-10-gbe-controller-datasheet.pdf
	 *
	 * The 82599 supports FLR on VFs, but FLR support is reported only
	 * in the PF DEVCAP (sec 9.3.10.4), not in the VF DEVCAP (sec 9.5).
	 * Therefore, we can't use pcie_flr(), which checks the VF DEVCAP.
	 */

	if (probe)
		return 0;

	/* Wait for Transaction Pending bit clean */
	for (i = 0; i < 4; i++) {
		if (i)
			msleep((1 << (i - 1)) * 100);

		pcie_capability_read_word(dev, PCI_EXP_DEVSTA, &status);
		if (!(status & PCI_EXP_DEVSTA_TRPND))
			goto clear;
	}

	dev_err(&dev->dev, "transaction is not cleared; "
			"proceeding with reset anyway\n");

clear:
	pcie_capability_set_word(dev, PCI_EXP_DEVCTL, PCI_EXP_DEVCTL_BCR_FLR);

	msleep(100);

	return 0;
}

#include "../gpu/drm/i915/i915_reg.h"
#define MSG_CTL			0x45010
#define NSDE_PWR_STATE		0xd0100
#define IGD_OPERATION_TIMEOUT	10000     /* set timeout 10 seconds */

static int reset_ivb_igd(struct pci_dev *dev, int probe)
{
	void __iomem *mmio_base;
	unsigned long timeout;
	u32 val;

	if (probe)
		return 0;

	mmio_base = pci_iomap(dev, 0, 0);
	if (!mmio_base)
		return -ENOMEM;

	iowrite32(0x00000002, mmio_base + MSG_CTL);

	/*
	 * Clobbering SOUTH_CHICKEN2 register is fine only if the next
	 * driver loaded sets the right bits. However, this's a reset and
	 * the bits have been set by i915 previously, so we clobber
	 * SOUTH_CHICKEN2 register directly here.
	 */
	iowrite32(0x00000005, mmio_base + SOUTH_CHICKEN2);

	val = ioread32(mmio_base + PCH_PP_CONTROL) & 0xfffffffe;
	iowrite32(val, mmio_base + PCH_PP_CONTROL);

	timeout = jiffies + msecs_to_jiffies(IGD_OPERATION_TIMEOUT);
	do {
		val = ioread32(mmio_base + PCH_PP_STATUS);
		if ((val & 0xb0000000) == 0)
			goto reset_complete;
		msleep(10);
	} while (time_before(jiffies, timeout));
	dev_warn(&dev->dev, "timeout during reset\n");

reset_complete:
	iowrite32(0x00000002, mmio_base + NSDE_PWR_STATE);

	pci_iounmap(dev, mmio_base);
	return 0;
}

#define PCI_DEVICE_ID_INTEL_82599_SFP_VF   0x10ed
#define PCI_DEVICE_ID_INTEL_IVB_M_VGA      0x0156
#define PCI_DEVICE_ID_INTEL_IVB_M2_VGA     0x0166

static const struct pci_dev_reset_methods pci_dev_reset_methods[] = {
	{ PCI_VENDOR_ID_INTEL, PCI_DEVICE_ID_INTEL_82599_SFP_VF,
		 reset_intel_82599_sfp_virtfn },
	{ PCI_VENDOR_ID_INTEL, PCI_DEVICE_ID_INTEL_IVB_M_VGA,
		reset_ivb_igd },
	{ PCI_VENDOR_ID_INTEL, PCI_DEVICE_ID_INTEL_IVB_M2_VGA,
		reset_ivb_igd },
	{ PCI_VENDOR_ID_INTEL, PCI_ANY_ID,
		reset_intel_generic_dev },
	{ 0 }
};

/*
 * These device-specific reset methods are here rather than in a driver
 * because when a host assigns a device to a guest VM, the host may need
 * to reset the device but probably doesn't have a driver for it.
 */
int pci_dev_specific_reset(struct pci_dev *dev, int probe)
{
	const struct pci_dev_reset_methods *i;

	for (i = pci_dev_reset_methods; i->reset; i++) {
		if ((i->vendor == dev->vendor ||
		     i->vendor == (u16)PCI_ANY_ID) &&
		    (i->device == dev->device ||
		     i->device == (u16)PCI_ANY_ID))
			return i->reset(dev, probe);
	}

	return -ENOTTY;
}

static struct pci_dev *pci_func_0_dma_source(struct pci_dev *dev)
{
	if (!PCI_FUNC(dev->devfn))
		return pci_dev_get(dev);

	return pci_get_slot(dev->bus, PCI_DEVFN(PCI_SLOT(dev->devfn), 0));
}

static const struct pci_dev_dma_source {
	u16 vendor;
	u16 device;
	struct pci_dev *(*dma_source)(struct pci_dev *dev);
} pci_dev_dma_source[] = {
	/*
	 * https://bugzilla.redhat.com/show_bug.cgi?id=605888
	 *
	 * Some Ricoh devices use the function 0 source ID for DMA on
	 * other functions of a multifunction device.  The DMA devices
	 * is therefore function 0, which will have implications of the
	 * iommu grouping of these devices.
	 */
	{ PCI_VENDOR_ID_RICOH, 0xe822, pci_func_0_dma_source },
	{ PCI_VENDOR_ID_RICOH, 0xe230, pci_func_0_dma_source },
	{ PCI_VENDOR_ID_RICOH, 0xe832, pci_func_0_dma_source },
	{ PCI_VENDOR_ID_RICOH, 0xe476, pci_func_0_dma_source },
	{ 0 }
};

/*
 * IOMMUs with isolation capabilities need to be programmed with the
 * correct source ID of a device.  In most cases, the source ID matches
 * the device doing the DMA, but sometimes hardware is broken and will
 * tag the DMA as being sourced from a different device.  This function
 * allows that translation.  Note that the reference count of the
 * returned device is incremented on all paths.
 */
struct pci_dev *pci_get_dma_source(struct pci_dev *dev)
{
	const struct pci_dev_dma_source *i;

	for (i = pci_dev_dma_source; i->dma_source; i++) {
		if ((i->vendor == dev->vendor ||
		     i->vendor == (u16)PCI_ANY_ID) &&
		    (i->device == dev->device ||
		     i->device == (u16)PCI_ANY_ID))
			return i->dma_source(dev);
	}

	return pci_dev_get(dev);
}

static const struct pci_dev_acs_enabled {
	u16 vendor;
	u16 device;
	int (*acs_enabled)(struct pci_dev *dev, u16 acs_flags);
} pci_dev_acs_enabled[] = {
	{ 0 }
};

int pci_dev_specific_acs_enabled(struct pci_dev *dev, u16 acs_flags)
{
	const struct pci_dev_acs_enabled *i;
	int ret;

	/*
	 * Allow devices that do not expose standard PCIe ACS capabilities
	 * or control to indicate their support here.  Multi-function express
	 * devices which do not allow internal peer-to-peer between functions,
	 * but do not implement PCIe ACS may wish to return true here.
	 */
	for (i = pci_dev_acs_enabled; i->acs_enabled; i++) {
		if ((i->vendor == dev->vendor ||
		     i->vendor == (u16)PCI_ANY_ID) &&
		    (i->device == dev->device ||
		     i->device == (u16)PCI_ANY_ID)) {
			ret = i->acs_enabled(dev, acs_flags);
			if (ret >= 0)
				return ret;
		}
	}

	return -ENOTTY;
}<|MERGE_RESOLUTION|>--- conflicted
+++ resolved
@@ -1790,8 +1790,6 @@
 			 PCI_DEVICE_ID_TOSHIBA_TC86C001_IDE,
 			 quirk_tc86c001_ide);
 
-<<<<<<< HEAD
-=======
 /*
  * PLX PCI 9050 PCI Target bridge controller has an errata that prevents the
  * local configuration registers accessible via BAR0 (memory) or BAR1 (i/o)
@@ -1831,7 +1829,6 @@
 DECLARE_PCI_FIXUP_HEADER(0x1402, 0x2000, quirk_plx_pci9050);
 DECLARE_PCI_FIXUP_HEADER(0x1402, 0x2600, quirk_plx_pci9050);
 
->>>>>>> 9931faca
 static void quirk_netmos(struct pci_dev *dev)
 {
 	unsigned int num_parallel = (dev->subsystem_device & 0xf0) >> 4;
