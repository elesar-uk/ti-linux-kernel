--- conflicted
+++ resolved
@@ -1785,21 +1785,13 @@
  * its driver (or binding fails). Once managed input device is allocated,
  * it is ready to be set up and registered in the same fashion as regular
  * input device. There are no special devm_input_device_[un]register()
-<<<<<<< HEAD
- * variants, regular ones work with both managed and unmanaged devices.
-=======
  * variants, regular ones work with both managed and unmanaged devices,
  * should you need them. In most cases however, managed input device need
  * not be explicitly unregistered or freed.
->>>>>>> 19f949f5
  *
  * NOTE: the owner device is set up as parent of input device and users
  * should not override it.
  */
-<<<<<<< HEAD
-
-=======
->>>>>>> 19f949f5
 struct input_dev *devm_input_allocate_device(struct device *dev)
 {
 	struct input_dev *input;
