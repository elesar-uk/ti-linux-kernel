--- conflicted
+++ resolved
@@ -177,14 +177,6 @@
 	enum sensors type;
 
 	opal = of_find_node_by_path("/ibm,opal/sensors");
-<<<<<<< HEAD
-	if (!opal) {
-		dev_dbg(&pdev->dev, "Opal node 'sensors' not found\n");
-		return -ENODEV;
-	}
-
-=======
->>>>>>> e529fea9
 	for_each_child_of_node(opal, np) {
 		if (np->name == NULL)
 			continue;
@@ -317,42 +309,6 @@
 };
 MODULE_DEVICE_TABLE(platform, opal_sensor_driver_ids);
 
-<<<<<<< HEAD
-static int __init ibmpowernv_init(void)
-{
-	int err;
-
-	pdevice = platform_device_alloc(DRVNAME, 0);
-	if (!pdevice) {
-		pr_err("Device allocation failed\n");
-		err = -ENOMEM;
-		goto exit;
-	}
-
-	err = platform_device_add(pdevice);
-	if (err) {
-		pr_err("Device addition failed (%d)\n", err);
-		goto exit_device_put;
-	}
-
-	err = platform_driver_probe(&ibmpowernv_driver, ibmpowernv_probe);
-	if (err) {
-		if (err != -ENODEV)
-			pr_err("Platform driver probe failed (%d)\n", err);
-
-		goto exit_device_del;
-	}
-
-	return 0;
-
-exit_device_del:
-	platform_device_del(pdevice);
-exit_device_put:
-	platform_device_put(pdevice);
-exit:
-	return err;
-}
-=======
 static struct platform_driver ibmpowernv_driver = {
 	.probe		= ibmpowernv_probe,
 	.id_table	= opal_sensor_driver_ids,
@@ -361,7 +317,6 @@
 		.name	= DRVNAME,
 	},
 };
->>>>>>> e529fea9
 
 module_platform_driver(ibmpowernv_driver);
 
