/*
 *  pc87360.c - Part of lm_sensors, Linux kernel modules
 *              for hardware monitoring
 *  Copyright (C) 2004, 2007 Jean Delvare <khali@linux-fr.org>
 *
 *  Copied from smsc47m1.c:
 *  Copyright (C) 2002 Mark D. Studebaker <mdsxyz123@yahoo.com>
 *
 *  This program is free software; you can redistribute it and/or modify
 *  it under the terms of the GNU General Public License as published by
 *  the Free Software Foundation; either version 2 of the License, or
 *  (at your option) any later version.
 *
 *  This program is distributed in the hope that it will be useful,
 *  but WITHOUT ANY WARRANTY; without even the implied warranty of
 *  MERCHANTABILITY or FITNESS FOR A PARTICULAR PURPOSE.  See the
 *  GNU General Public License for more details.
 *
 *  You should have received a copy of the GNU General Public License
 *  along with this program; if not, write to the Free Software
 *  Foundation, Inc., 675 Mass Ave, Cambridge, MA 02139, USA.
 *
 *  Supports the following chips:
 *
 *  Chip        #vin    #fan    #pwm    #temp   devid
 *  PC87360     -       2       2       -       0xE1
 *  PC87363     -       2       2       -       0xE8
 *  PC87364     -       3       3       -       0xE4
 *  PC87365     11      3       3       2       0xE5
 *  PC87366     11      3       3       3-4     0xE9
 *
 *  This driver assumes that no more than one chip is present, and one of
 *  the standard Super-I/O addresses is used (0x2E/0x2F or 0x4E/0x4F).
 */

#define pr_fmt(fmt) KBUILD_MODNAME ": " fmt

#include <linux/module.h>
#include <linux/init.h>
#include <linux/slab.h>
#include <linux/jiffies.h>
#include <linux/platform_device.h>
#include <linux/hwmon.h>
#include <linux/hwmon-sysfs.h>
#include <linux/hwmon-vid.h>
#include <linux/err.h>
#include <linux/mutex.h>
#include <linux/acpi.h>
#include <linux/io.h>

static u8 devid;
static struct platform_device *pdev;
static unsigned short extra_isa[3];
static u8 confreg[4];

static int init = 1;
module_param(init, int, 0);
MODULE_PARM_DESC(init,
 "Chip initialization level:\n"
 " 0: None\n"
 "*1: Forcibly enable internal voltage and temperature channels, except in9\n"
 " 2: Forcibly enable all voltage and temperature channels, except in9\n"
 " 3: Forcibly enable all voltage and temperature channels, including in9");

static unsigned short force_id;
module_param(force_id, ushort, 0);
MODULE_PARM_DESC(force_id, "Override the detected device ID");

/*
 * Super-I/O registers and operations
 */

#define DEV	0x07	/* Register: Logical device select */
#define DEVID	0x20	/* Register: Device ID */
#define ACT	0x30	/* Register: Device activation */
#define BASE	0x60	/* Register: Base address */

#define FSCM	0x09	/* Logical device: fans */
#define VLM	0x0d	/* Logical device: voltages */
#define TMS	0x0e	/* Logical device: temperatures */
#define LDNI_MAX 3
static const u8 logdev[LDNI_MAX] = { FSCM, VLM, TMS };

#define LD_FAN		0
#define LD_IN		1
#define LD_TEMP		2

static inline void superio_outb(int sioaddr, int reg, int val)
{
	outb(reg, sioaddr);
	outb(val, sioaddr+1);
}

static inline int superio_inb(int sioaddr, int reg)
{
	outb(reg, sioaddr);
	return inb(sioaddr+1);
}

static inline void superio_exit(int sioaddr)
{
	outb(0x02, sioaddr);
	outb(0x02, sioaddr+1);
}

/*
 * Logical devices
 */

#define PC87360_EXTENT		0x10
#define PC87365_REG_BANK	0x09
#define NO_BANK			0xff

/*
 * Fan registers and conversions
 */

/* nr has to be 0 or 1 (PC87360/87363) or 2 (PC87364/87365/87366) */
#define PC87360_REG_PRESCALE(nr)	(0x00 + 2 * (nr))
#define PC87360_REG_PWM(nr)		(0x01 + 2 * (nr))
#define PC87360_REG_FAN_MIN(nr)		(0x06 + 3 * (nr))
#define PC87360_REG_FAN(nr)		(0x07 + 3 * (nr))
#define PC87360_REG_FAN_STATUS(nr)	(0x08 + 3 * (nr))

#define FAN_FROM_REG(val,div)		((val) == 0 ? 0: \
					 480000 / ((val)*(div)))
#define FAN_TO_REG(val,div)		((val) <= 100 ? 0 : \
					 480000 / ((val)*(div)))
#define FAN_DIV_FROM_REG(val)		(1 << ((val >> 5) & 0x03))
#define FAN_STATUS_FROM_REG(val)	((val) & 0x07)

#define FAN_CONFIG_MONITOR(val,nr)	(((val) >> (2 + nr * 3)) & 1)
#define FAN_CONFIG_CONTROL(val,nr)	(((val) >> (3 + nr * 3)) & 1)
#define FAN_CONFIG_INVERT(val,nr)	(((val) >> (4 + nr * 3)) & 1)

#define PWM_FROM_REG(val,inv)		((inv) ? 255 - (val) : (val))
static inline u8 PWM_TO_REG(int val, int inv)
{
	if (inv)
		val = 255 - val;
	if (val < 0)
		return 0;
	if (val > 255)
		return 255;
	return val;
}

/*
 * Voltage registers and conversions
 */

#define PC87365_REG_IN_CONVRATE		0x07
#define PC87365_REG_IN_CONFIG		0x08
#define PC87365_REG_IN			0x0B
#define PC87365_REG_IN_MIN		0x0D
#define PC87365_REG_IN_MAX		0x0C
#define PC87365_REG_IN_STATUS		0x0A
#define PC87365_REG_IN_ALARMS1		0x00
#define PC87365_REG_IN_ALARMS2		0x01
#define PC87365_REG_VID			0x06

#define IN_FROM_REG(val,ref)		(((val) * (ref) + 128) / 256)
#define IN_TO_REG(val,ref)		((val) < 0 ? 0 : \
					 (val)*256 >= (ref)*255 ? 255: \
					 ((val) * 256 + (ref)/2) / (ref))

/*
 * Temperature registers and conversions
 */

#define PC87365_REG_TEMP_CONFIG		0x08
#define PC87365_REG_TEMP		0x0B
#define PC87365_REG_TEMP_MIN		0x0D
#define PC87365_REG_TEMP_MAX		0x0C
#define PC87365_REG_TEMP_CRIT		0x0E
#define PC87365_REG_TEMP_STATUS		0x0A
#define PC87365_REG_TEMP_ALARMS		0x00

#define TEMP_FROM_REG(val)		((val) * 1000)
#define TEMP_TO_REG(val)		((val) < -55000 ? -55 : \
					 (val) > 127000 ? 127 : \
					 (val) < 0 ? ((val) - 500) / 1000 : \
					 ((val) + 500) / 1000)

/*
 * Device data
 */

struct pc87360_data {
	const char *name;
	struct device *hwmon_dev;
	struct mutex lock;
	struct mutex update_lock;
	char valid;		/* !=0 if following fields are valid */
	unsigned long last_updated;	/* In jiffies */

	int address[3];

	u8 fannr, innr, tempnr;

	u8 fan[3];		/* Register value */
	u8 fan_min[3];		/* Register value */
	u8 fan_status[3];	/* Register value */
	u8 pwm[3];		/* Register value */
	u16 fan_conf;		/* Configuration register values, combined */

	u16 in_vref;		/* 1 mV/bit */
	u8 in[14];		/* Register value */
	u8 in_min[14];		/* Register value */
	u8 in_max[14];		/* Register value */
	u8 in_crit[3];		/* Register value */
	u8 in_status[14];	/* Register value */
	u16 in_alarms;		/* Register values, combined, masked */
	u8 vid_conf;		/* Configuration register value */
	u8 vrm;
	u8 vid;			/* Register value */

	s8 temp[3];		/* Register value */
	s8 temp_min[3];		/* Register value */
	s8 temp_max[3];		/* Register value */
	s8 temp_crit[3];	/* Register value */
	u8 temp_status[3];	/* Register value */
	u8 temp_alarms;		/* Register value, masked */
};

/*
 * Functions declaration
 */

static int pc87360_probe(struct platform_device *pdev);
static int __devexit pc87360_remove(struct platform_device *pdev);

static int pc87360_read_value(struct pc87360_data *data, u8 ldi, u8 bank,
			      u8 reg);
static void pc87360_write_value(struct pc87360_data *data, u8 ldi, u8 bank,
				u8 reg, u8 value);
static void pc87360_init_device(struct platform_device *pdev,
				int use_thermistors);
static struct pc87360_data *pc87360_update_device(struct device *dev);

/*
 * Driver data
 */

static struct platform_driver pc87360_driver = {
	.driver = {
		.owner	= THIS_MODULE,
		.name	= "pc87360",
	},
	.probe		= pc87360_probe,
	.remove		= __devexit_p(pc87360_remove),
};

/*
 * Sysfs stuff
 */

static ssize_t show_fan_input(struct device *dev, struct device_attribute *devattr, char *buf)
{
	struct sensor_device_attribute *attr = to_sensor_dev_attr(devattr);
	struct pc87360_data *data = pc87360_update_device(dev);
	return sprintf(buf, "%u\n", FAN_FROM_REG(data->fan[attr->index],
		       FAN_DIV_FROM_REG(data->fan_status[attr->index])));
}
static ssize_t show_fan_min(struct device *dev, struct device_attribute *devattr, char *buf)
{
	struct sensor_device_attribute *attr = to_sensor_dev_attr(devattr);
	struct pc87360_data *data = pc87360_update_device(dev);
	return sprintf(buf, "%u\n", FAN_FROM_REG(data->fan_min[attr->index],
		       FAN_DIV_FROM_REG(data->fan_status[attr->index])));
}
static ssize_t show_fan_div(struct device *dev, struct device_attribute *devattr, char *buf)
{
	struct sensor_device_attribute *attr = to_sensor_dev_attr(devattr);
	struct pc87360_data *data = pc87360_update_device(dev);
	return sprintf(buf, "%u\n",
		       FAN_DIV_FROM_REG(data->fan_status[attr->index]));
}
static ssize_t show_fan_status(struct device *dev, struct device_attribute *devattr, char *buf)
{
	struct sensor_device_attribute *attr = to_sensor_dev_attr(devattr);
	struct pc87360_data *data = pc87360_update_device(dev);
	return sprintf(buf, "%u\n",
		       FAN_STATUS_FROM_REG(data->fan_status[attr->index]));
}
static ssize_t set_fan_min(struct device *dev, struct device_attribute *devattr, const char *buf,
	size_t count)
{
	struct sensor_device_attribute *attr = to_sensor_dev_attr(devattr);
	struct pc87360_data *data = dev_get_drvdata(dev);
	long fan_min = simple_strtol(buf, NULL, 10);

	mutex_lock(&data->update_lock);
	fan_min = FAN_TO_REG(fan_min, FAN_DIV_FROM_REG(data->fan_status[attr->index]));

	/* If it wouldn't fit, change clock divisor */
	while (fan_min > 255
	    && (data->fan_status[attr->index] & 0x60) != 0x60) {
		fan_min >>= 1;
		data->fan[attr->index] >>= 1;
		data->fan_status[attr->index] += 0x20;
	}
	data->fan_min[attr->index] = fan_min > 255 ? 255 : fan_min;
	pc87360_write_value(data, LD_FAN, NO_BANK, PC87360_REG_FAN_MIN(attr->index),
			    data->fan_min[attr->index]);

	/* Write new divider, preserve alarm bits */
	pc87360_write_value(data, LD_FAN, NO_BANK, PC87360_REG_FAN_STATUS(attr->index),
			    data->fan_status[attr->index] & 0xF9);
	mutex_unlock(&data->update_lock);

	return count;
}

static struct sensor_device_attribute fan_input[] = {
	SENSOR_ATTR(fan1_input, S_IRUGO, show_fan_input, NULL, 0),
	SENSOR_ATTR(fan2_input, S_IRUGO, show_fan_input, NULL, 1),
	SENSOR_ATTR(fan3_input, S_IRUGO, show_fan_input, NULL, 2),
};
static struct sensor_device_attribute fan_status[] = {
	SENSOR_ATTR(fan1_status, S_IRUGO, show_fan_status, NULL, 0),
	SENSOR_ATTR(fan2_status, S_IRUGO, show_fan_status, NULL, 1),
	SENSOR_ATTR(fan3_status, S_IRUGO, show_fan_status, NULL, 2),
};
static struct sensor_device_attribute fan_div[] = {
	SENSOR_ATTR(fan1_div, S_IRUGO, show_fan_div, NULL, 0),
	SENSOR_ATTR(fan2_div, S_IRUGO, show_fan_div, NULL, 1),
	SENSOR_ATTR(fan3_div, S_IRUGO, show_fan_div, NULL, 2),
};
static struct sensor_device_attribute fan_min[] = {
	SENSOR_ATTR(fan1_min, S_IWUSR | S_IRUGO, show_fan_min, set_fan_min, 0),
	SENSOR_ATTR(fan2_min, S_IWUSR | S_IRUGO, show_fan_min, set_fan_min, 1),
	SENSOR_ATTR(fan3_min, S_IWUSR | S_IRUGO, show_fan_min, set_fan_min, 2),
};

#define FAN_UNIT_ATTRS(X)	\
	&fan_input[X].dev_attr.attr,	\
	&fan_status[X].dev_attr.attr,	\
	&fan_div[X].dev_attr.attr,	\
	&fan_min[X].dev_attr.attr

static ssize_t show_pwm(struct device *dev, struct device_attribute *devattr, char *buf)
{
	struct sensor_device_attribute *attr = to_sensor_dev_attr(devattr);
	struct pc87360_data *data = pc87360_update_device(dev);
	return sprintf(buf, "%u\n",
		       PWM_FROM_REG(data->pwm[attr->index],
				    FAN_CONFIG_INVERT(data->fan_conf,
						      attr->index)));
}
static ssize_t set_pwm(struct device *dev, struct device_attribute *devattr, const char *buf,
	size_t count)
{
	struct sensor_device_attribute *attr = to_sensor_dev_attr(devattr);
	struct pc87360_data *data = dev_get_drvdata(dev);
	long val = simple_strtol(buf, NULL, 10);

	mutex_lock(&data->update_lock);
	data->pwm[attr->index] = PWM_TO_REG(val,
			      FAN_CONFIG_INVERT(data->fan_conf, attr->index));
	pc87360_write_value(data, LD_FAN, NO_BANK, PC87360_REG_PWM(attr->index),
			    data->pwm[attr->index]);
	mutex_unlock(&data->update_lock);
	return count;
}

static struct sensor_device_attribute pwm[] = {
	SENSOR_ATTR(pwm1, S_IWUSR | S_IRUGO, show_pwm, set_pwm, 0),
	SENSOR_ATTR(pwm2, S_IWUSR | S_IRUGO, show_pwm, set_pwm, 1),
	SENSOR_ATTR(pwm3, S_IWUSR | S_IRUGO, show_pwm, set_pwm, 2),
};

static struct attribute * pc8736x_fan_attr_array[] = {
	FAN_UNIT_ATTRS(0),
	FAN_UNIT_ATTRS(1),
	FAN_UNIT_ATTRS(2),
	&pwm[0].dev_attr.attr,
	&pwm[1].dev_attr.attr,
	&pwm[2].dev_attr.attr,
	NULL
};
static const struct attribute_group pc8736x_fan_group = {
	.attrs = pc8736x_fan_attr_array,
};

static ssize_t show_in_input(struct device *dev, struct device_attribute *devattr, char *buf)
{
	struct sensor_device_attribute *attr = to_sensor_dev_attr(devattr);
	struct pc87360_data *data = pc87360_update_device(dev);
	return sprintf(buf, "%u\n", IN_FROM_REG(data->in[attr->index],
		       data->in_vref));
}
static ssize_t show_in_min(struct device *dev, struct device_attribute *devattr, char *buf)
{
	struct sensor_device_attribute *attr = to_sensor_dev_attr(devattr);
	struct pc87360_data *data = pc87360_update_device(dev);
	return sprintf(buf, "%u\n", IN_FROM_REG(data->in_min[attr->index],
		       data->in_vref));
}
static ssize_t show_in_max(struct device *dev, struct device_attribute *devattr, char *buf)
{
	struct sensor_device_attribute *attr = to_sensor_dev_attr(devattr);
	struct pc87360_data *data = pc87360_update_device(dev);
	return sprintf(buf, "%u\n", IN_FROM_REG(data->in_max[attr->index],
		       data->in_vref));
}
static ssize_t show_in_status(struct device *dev, struct device_attribute *devattr, char *buf)
{
	struct sensor_device_attribute *attr = to_sensor_dev_attr(devattr);
	struct pc87360_data *data = pc87360_update_device(dev);
	return sprintf(buf, "%u\n", data->in_status[attr->index]);
}
static ssize_t set_in_min(struct device *dev, struct device_attribute *devattr, const char *buf,
	size_t count)
{
	struct sensor_device_attribute *attr = to_sensor_dev_attr(devattr);
	struct pc87360_data *data = dev_get_drvdata(dev);
	long val = simple_strtol(buf, NULL, 10);

	mutex_lock(&data->update_lock);
	data->in_min[attr->index] = IN_TO_REG(val, data->in_vref);
	pc87360_write_value(data, LD_IN, attr->index, PC87365_REG_IN_MIN,
			    data->in_min[attr->index]);
	mutex_unlock(&data->update_lock);
	return count;
}
static ssize_t set_in_max(struct device *dev, struct device_attribute *devattr, const char *buf,
	size_t count)
{
	struct sensor_device_attribute *attr = to_sensor_dev_attr(devattr);
	struct pc87360_data *data = dev_get_drvdata(dev);
	long val = simple_strtol(buf, NULL, 10);

	mutex_lock(&data->update_lock);
	data->in_max[attr->index] = IN_TO_REG(val,
			       data->in_vref);
	pc87360_write_value(data, LD_IN, attr->index, PC87365_REG_IN_MAX,
			    data->in_max[attr->index]);
	mutex_unlock(&data->update_lock);
	return count;
}

static struct sensor_device_attribute in_input[] = {
	SENSOR_ATTR(in0_input, S_IRUGO, show_in_input, NULL, 0),
	SENSOR_ATTR(in1_input, S_IRUGO, show_in_input, NULL, 1),
	SENSOR_ATTR(in2_input, S_IRUGO, show_in_input, NULL, 2),
	SENSOR_ATTR(in3_input, S_IRUGO, show_in_input, NULL, 3),
	SENSOR_ATTR(in4_input, S_IRUGO, show_in_input, NULL, 4),
	SENSOR_ATTR(in5_input, S_IRUGO, show_in_input, NULL, 5),
	SENSOR_ATTR(in6_input, S_IRUGO, show_in_input, NULL, 6),
	SENSOR_ATTR(in7_input, S_IRUGO, show_in_input, NULL, 7),
	SENSOR_ATTR(in8_input, S_IRUGO, show_in_input, NULL, 8),
	SENSOR_ATTR(in9_input, S_IRUGO, show_in_input, NULL, 9),
	SENSOR_ATTR(in10_input, S_IRUGO, show_in_input, NULL, 10),
};
static struct sensor_device_attribute in_status[] = {
	SENSOR_ATTR(in0_status, S_IRUGO, show_in_status, NULL, 0),
	SENSOR_ATTR(in1_status, S_IRUGO, show_in_status, NULL, 1),
	SENSOR_ATTR(in2_status, S_IRUGO, show_in_status, NULL, 2),
	SENSOR_ATTR(in3_status, S_IRUGO, show_in_status, NULL, 3),
	SENSOR_ATTR(in4_status, S_IRUGO, show_in_status, NULL, 4),
	SENSOR_ATTR(in5_status, S_IRUGO, show_in_status, NULL, 5),
	SENSOR_ATTR(in6_status, S_IRUGO, show_in_status, NULL, 6),
	SENSOR_ATTR(in7_status, S_IRUGO, show_in_status, NULL, 7),
	SENSOR_ATTR(in8_status, S_IRUGO, show_in_status, NULL, 8),
	SENSOR_ATTR(in9_status, S_IRUGO, show_in_status, NULL, 9),
	SENSOR_ATTR(in10_status, S_IRUGO, show_in_status, NULL, 10),
};
static struct sensor_device_attribute in_min[] = {
	SENSOR_ATTR(in0_min, S_IWUSR | S_IRUGO, show_in_min, set_in_min, 0),
	SENSOR_ATTR(in1_min, S_IWUSR | S_IRUGO, show_in_min, set_in_min, 1),
	SENSOR_ATTR(in2_min, S_IWUSR | S_IRUGO, show_in_min, set_in_min, 2),
	SENSOR_ATTR(in3_min, S_IWUSR | S_IRUGO, show_in_min, set_in_min, 3),
	SENSOR_ATTR(in4_min, S_IWUSR | S_IRUGO, show_in_min, set_in_min, 4),
	SENSOR_ATTR(in5_min, S_IWUSR | S_IRUGO, show_in_min, set_in_min, 5),
	SENSOR_ATTR(in6_min, S_IWUSR | S_IRUGO, show_in_min, set_in_min, 6),
	SENSOR_ATTR(in7_min, S_IWUSR | S_IRUGO, show_in_min, set_in_min, 7),
	SENSOR_ATTR(in8_min, S_IWUSR | S_IRUGO, show_in_min, set_in_min, 8),
	SENSOR_ATTR(in9_min, S_IWUSR | S_IRUGO, show_in_min, set_in_min, 9),
	SENSOR_ATTR(in10_min, S_IWUSR | S_IRUGO, show_in_min, set_in_min, 10),
};
static struct sensor_device_attribute in_max[] = {
	SENSOR_ATTR(in0_max, S_IWUSR | S_IRUGO, show_in_max, set_in_max, 0),
	SENSOR_ATTR(in1_max, S_IWUSR | S_IRUGO, show_in_max, set_in_max, 1),
	SENSOR_ATTR(in2_max, S_IWUSR | S_IRUGO, show_in_max, set_in_max, 2),
	SENSOR_ATTR(in3_max, S_IWUSR | S_IRUGO, show_in_max, set_in_max, 3),
	SENSOR_ATTR(in4_max, S_IWUSR | S_IRUGO, show_in_max, set_in_max, 4),
	SENSOR_ATTR(in5_max, S_IWUSR | S_IRUGO, show_in_max, set_in_max, 5),
	SENSOR_ATTR(in6_max, S_IWUSR | S_IRUGO, show_in_max, set_in_max, 6),
	SENSOR_ATTR(in7_max, S_IWUSR | S_IRUGO, show_in_max, set_in_max, 7),
	SENSOR_ATTR(in8_max, S_IWUSR | S_IRUGO, show_in_max, set_in_max, 8),
	SENSOR_ATTR(in9_max, S_IWUSR | S_IRUGO, show_in_max, set_in_max, 9),
	SENSOR_ATTR(in10_max, S_IWUSR | S_IRUGO, show_in_max, set_in_max, 10),
};

/* (temp & vin) channel status register alarm bits (pdf sec.11.5.12) */
#define CHAN_ALM_MIN	0x02	/* min limit crossed */
#define CHAN_ALM_MAX	0x04	/* max limit exceeded */
#define TEMP_ALM_CRIT	0x08	/* temp crit exceeded (temp only) */

/* show_in_min/max_alarm() reads data from the per-channel status
   register (sec 11.5.12), not the vin event status registers (sec
   11.5.2) that (legacy) show_in_alarm() resds (via data->in_alarms) */

static ssize_t show_in_min_alarm(struct device *dev,
			struct device_attribute *devattr, char *buf)
{
	struct pc87360_data *data = pc87360_update_device(dev);
	unsigned nr = to_sensor_dev_attr(devattr)->index;

	return sprintf(buf, "%u\n", !!(data->in_status[nr] & CHAN_ALM_MIN));
}
static ssize_t show_in_max_alarm(struct device *dev,
			struct device_attribute *devattr, char *buf)
{
	struct pc87360_data *data = pc87360_update_device(dev);
	unsigned nr = to_sensor_dev_attr(devattr)->index;

	return sprintf(buf, "%u\n", !!(data->in_status[nr] & CHAN_ALM_MAX));
}

static struct sensor_device_attribute in_min_alarm[] = {
	SENSOR_ATTR(in0_min_alarm, S_IRUGO, show_in_min_alarm, NULL, 0),
	SENSOR_ATTR(in1_min_alarm, S_IRUGO, show_in_min_alarm, NULL, 1),
	SENSOR_ATTR(in2_min_alarm, S_IRUGO, show_in_min_alarm, NULL, 2),
	SENSOR_ATTR(in3_min_alarm, S_IRUGO, show_in_min_alarm, NULL, 3),
	SENSOR_ATTR(in4_min_alarm, S_IRUGO, show_in_min_alarm, NULL, 4),
	SENSOR_ATTR(in5_min_alarm, S_IRUGO, show_in_min_alarm, NULL, 5),
	SENSOR_ATTR(in6_min_alarm, S_IRUGO, show_in_min_alarm, NULL, 6),
	SENSOR_ATTR(in7_min_alarm, S_IRUGO, show_in_min_alarm, NULL, 7),
	SENSOR_ATTR(in8_min_alarm, S_IRUGO, show_in_min_alarm, NULL, 8),
	SENSOR_ATTR(in9_min_alarm, S_IRUGO, show_in_min_alarm, NULL, 9),
	SENSOR_ATTR(in10_min_alarm, S_IRUGO, show_in_min_alarm, NULL, 10),
};
static struct sensor_device_attribute in_max_alarm[] = {
	SENSOR_ATTR(in0_max_alarm, S_IRUGO, show_in_max_alarm, NULL, 0),
	SENSOR_ATTR(in1_max_alarm, S_IRUGO, show_in_max_alarm, NULL, 1),
	SENSOR_ATTR(in2_max_alarm, S_IRUGO, show_in_max_alarm, NULL, 2),
	SENSOR_ATTR(in3_max_alarm, S_IRUGO, show_in_max_alarm, NULL, 3),
	SENSOR_ATTR(in4_max_alarm, S_IRUGO, show_in_max_alarm, NULL, 4),
	SENSOR_ATTR(in5_max_alarm, S_IRUGO, show_in_max_alarm, NULL, 5),
	SENSOR_ATTR(in6_max_alarm, S_IRUGO, show_in_max_alarm, NULL, 6),
	SENSOR_ATTR(in7_max_alarm, S_IRUGO, show_in_max_alarm, NULL, 7),
	SENSOR_ATTR(in8_max_alarm, S_IRUGO, show_in_max_alarm, NULL, 8),
	SENSOR_ATTR(in9_max_alarm, S_IRUGO, show_in_max_alarm, NULL, 9),
	SENSOR_ATTR(in10_max_alarm, S_IRUGO, show_in_max_alarm, NULL, 10),
};

#define VIN_UNIT_ATTRS(X) \
	&in_input[X].dev_attr.attr,	\
	&in_status[X].dev_attr.attr,	\
	&in_min[X].dev_attr.attr,	\
	&in_max[X].dev_attr.attr,	\
	&in_min_alarm[X].dev_attr.attr,	\
	&in_max_alarm[X].dev_attr.attr

static ssize_t show_vid(struct device *dev, struct device_attribute *attr, char *buf)
{
	struct pc87360_data *data = pc87360_update_device(dev);
	return sprintf(buf, "%u\n", vid_from_reg(data->vid, data->vrm));
}
static DEVICE_ATTR(cpu0_vid, S_IRUGO, show_vid, NULL);

static ssize_t show_vrm(struct device *dev, struct device_attribute *attr, char *buf)
{
	struct pc87360_data *data = dev_get_drvdata(dev);
	return sprintf(buf, "%u\n", data->vrm);
}
static ssize_t set_vrm(struct device *dev, struct device_attribute *attr, const char *buf, size_t count)
{
	struct pc87360_data *data = dev_get_drvdata(dev);
	data->vrm = simple_strtoul(buf, NULL, 10);
	return count;
}
static DEVICE_ATTR(vrm, S_IRUGO | S_IWUSR, show_vrm, set_vrm);

static ssize_t show_in_alarms(struct device *dev, struct device_attribute *attr, char *buf)
{
	struct pc87360_data *data = pc87360_update_device(dev);
	return sprintf(buf, "%u\n", data->in_alarms);
}
static DEVICE_ATTR(alarms_in, S_IRUGO, show_in_alarms, NULL);

static struct attribute *pc8736x_vin_attr_array[] = {
	VIN_UNIT_ATTRS(0),
	VIN_UNIT_ATTRS(1),
	VIN_UNIT_ATTRS(2),
	VIN_UNIT_ATTRS(3),
	VIN_UNIT_ATTRS(4),
	VIN_UNIT_ATTRS(5),
	VIN_UNIT_ATTRS(6),
	VIN_UNIT_ATTRS(7),
	VIN_UNIT_ATTRS(8),
	VIN_UNIT_ATTRS(9),
	VIN_UNIT_ATTRS(10),
	&dev_attr_cpu0_vid.attr,
	&dev_attr_vrm.attr,
	&dev_attr_alarms_in.attr,
	NULL
};
static const struct attribute_group pc8736x_vin_group = {
	.attrs = pc8736x_vin_attr_array,
};

static ssize_t show_therm_input(struct device *dev, struct device_attribute *devattr, char *buf)
{
	struct sensor_device_attribute *attr = to_sensor_dev_attr(devattr);
	struct pc87360_data *data = pc87360_update_device(dev);
	return sprintf(buf, "%u\n", IN_FROM_REG(data->in[attr->index],
		       data->in_vref));
}
static ssize_t show_therm_min(struct device *dev, struct device_attribute *devattr, char *buf)
{
	struct sensor_device_attribute *attr = to_sensor_dev_attr(devattr);
	struct pc87360_data *data = pc87360_update_device(dev);
	return sprintf(buf, "%u\n", IN_FROM_REG(data->in_min[attr->index],
		       data->in_vref));
}
static ssize_t show_therm_max(struct device *dev, struct device_attribute *devattr, char *buf)
{
	struct sensor_device_attribute *attr = to_sensor_dev_attr(devattr);
	struct pc87360_data *data = pc87360_update_device(dev);
	return sprintf(buf, "%u\n", IN_FROM_REG(data->in_max[attr->index],
		       data->in_vref));
}
static ssize_t show_therm_crit(struct device *dev, struct device_attribute *devattr, char *buf)
{
	struct sensor_device_attribute *attr = to_sensor_dev_attr(devattr);
	struct pc87360_data *data = pc87360_update_device(dev);
	return sprintf(buf, "%u\n", IN_FROM_REG(data->in_crit[attr->index-11],
		       data->in_vref));
}
static ssize_t show_therm_status(struct device *dev, struct device_attribute *devattr, char *buf)
{
	struct sensor_device_attribute *attr = to_sensor_dev_attr(devattr);
	struct pc87360_data *data = pc87360_update_device(dev);
	return sprintf(buf, "%u\n", data->in_status[attr->index]);
}
static ssize_t set_therm_min(struct device *dev, struct device_attribute *devattr, const char *buf,
	size_t count)
{
	struct sensor_device_attribute *attr = to_sensor_dev_attr(devattr);
	struct pc87360_data *data = dev_get_drvdata(dev);
	long val = simple_strtol(buf, NULL, 10);

	mutex_lock(&data->update_lock);
	data->in_min[attr->index] = IN_TO_REG(val, data->in_vref);
	pc87360_write_value(data, LD_IN, attr->index, PC87365_REG_TEMP_MIN,
			    data->in_min[attr->index]);
	mutex_unlock(&data->update_lock);
	return count;
}
static ssize_t set_therm_max(struct device *dev, struct device_attribute *devattr, const char *buf,
	size_t count)
{
	struct sensor_device_attribute *attr = to_sensor_dev_attr(devattr);
	struct pc87360_data *data = dev_get_drvdata(dev);
	long val = simple_strtol(buf, NULL, 10);

	mutex_lock(&data->update_lock);
	data->in_max[attr->index] = IN_TO_REG(val, data->in_vref);
	pc87360_write_value(data, LD_IN, attr->index, PC87365_REG_TEMP_MAX,
			    data->in_max[attr->index]);
	mutex_unlock(&data->update_lock);
	return count;
}
static ssize_t set_therm_crit(struct device *dev, struct device_attribute *devattr, const char *buf,
	size_t count)
{
	struct sensor_device_attribute *attr = to_sensor_dev_attr(devattr);
	struct pc87360_data *data = dev_get_drvdata(dev);
	long val = simple_strtol(buf, NULL, 10);

	mutex_lock(&data->update_lock);
	data->in_crit[attr->index-11] = IN_TO_REG(val, data->in_vref);
	pc87360_write_value(data, LD_IN, attr->index, PC87365_REG_TEMP_CRIT,
			    data->in_crit[attr->index-11]);
	mutex_unlock(&data->update_lock);
	return count;
}

/* the +11 term below reflects the fact that VLM units 11,12,13 are
   used in the chip to measure voltage across the thermistors
*/
static struct sensor_device_attribute therm_input[] = {
	SENSOR_ATTR(temp4_input, S_IRUGO, show_therm_input, NULL, 0+11),
	SENSOR_ATTR(temp5_input, S_IRUGO, show_therm_input, NULL, 1+11),
	SENSOR_ATTR(temp6_input, S_IRUGO, show_therm_input, NULL, 2+11),
};
static struct sensor_device_attribute therm_status[] = {
	SENSOR_ATTR(temp4_status, S_IRUGO, show_therm_status, NULL, 0+11),
	SENSOR_ATTR(temp5_status, S_IRUGO, show_therm_status, NULL, 1+11),
	SENSOR_ATTR(temp6_status, S_IRUGO, show_therm_status, NULL, 2+11),
};
static struct sensor_device_attribute therm_min[] = {
	SENSOR_ATTR(temp4_min, S_IRUGO | S_IWUSR,
		    show_therm_min, set_therm_min, 0+11),
	SENSOR_ATTR(temp5_min, S_IRUGO | S_IWUSR,
		    show_therm_min, set_therm_min, 1+11),
	SENSOR_ATTR(temp6_min, S_IRUGO | S_IWUSR,
		    show_therm_min, set_therm_min, 2+11),
};
static struct sensor_device_attribute therm_max[] = {
	SENSOR_ATTR(temp4_max, S_IRUGO | S_IWUSR,
		    show_therm_max, set_therm_max, 0+11),
	SENSOR_ATTR(temp5_max, S_IRUGO | S_IWUSR,
		    show_therm_max, set_therm_max, 1+11),
	SENSOR_ATTR(temp6_max, S_IRUGO | S_IWUSR,
		    show_therm_max, set_therm_max, 2+11),
};
static struct sensor_device_attribute therm_crit[] = {
	SENSOR_ATTR(temp4_crit, S_IRUGO | S_IWUSR,
		    show_therm_crit, set_therm_crit, 0+11),
	SENSOR_ATTR(temp5_crit, S_IRUGO | S_IWUSR,
		    show_therm_crit, set_therm_crit, 1+11),
	SENSOR_ATTR(temp6_crit, S_IRUGO | S_IWUSR,
		    show_therm_crit, set_therm_crit, 2+11),
};

/* show_therm_min/max_alarm() reads data from the per-channel voltage
   status register (sec 11.5.12) */

static ssize_t show_therm_min_alarm(struct device *dev,
				struct device_attribute *devattr, char *buf)
{
	struct pc87360_data *data = pc87360_update_device(dev);
	unsigned nr = to_sensor_dev_attr(devattr)->index;

	return sprintf(buf, "%u\n", !!(data->in_status[nr] & CHAN_ALM_MIN));
}
static ssize_t show_therm_max_alarm(struct device *dev,
				struct device_attribute *devattr, char *buf)
{
	struct pc87360_data *data = pc87360_update_device(dev);
	unsigned nr = to_sensor_dev_attr(devattr)->index;

	return sprintf(buf, "%u\n", !!(data->in_status[nr] & CHAN_ALM_MAX));
}
static ssize_t show_therm_crit_alarm(struct device *dev,
				struct device_attribute *devattr, char *buf)
{
	struct pc87360_data *data = pc87360_update_device(dev);
	unsigned nr = to_sensor_dev_attr(devattr)->index;

	return sprintf(buf, "%u\n", !!(data->in_status[nr] & TEMP_ALM_CRIT));
}

static struct sensor_device_attribute therm_min_alarm[] = {
	SENSOR_ATTR(temp4_min_alarm, S_IRUGO,
		    show_therm_min_alarm, NULL, 0+11),
	SENSOR_ATTR(temp5_min_alarm, S_IRUGO,
		    show_therm_min_alarm, NULL, 1+11),
	SENSOR_ATTR(temp6_min_alarm, S_IRUGO,
		    show_therm_min_alarm, NULL, 2+11),
};
static struct sensor_device_attribute therm_max_alarm[] = {
	SENSOR_ATTR(temp4_max_alarm, S_IRUGO,
		    show_therm_max_alarm, NULL, 0+11),
	SENSOR_ATTR(temp5_max_alarm, S_IRUGO,
		    show_therm_max_alarm, NULL, 1+11),
	SENSOR_ATTR(temp6_max_alarm, S_IRUGO,
		    show_therm_max_alarm, NULL, 2+11),
};
static struct sensor_device_attribute therm_crit_alarm[] = {
	SENSOR_ATTR(temp4_crit_alarm, S_IRUGO,
		    show_therm_crit_alarm, NULL, 0+11),
	SENSOR_ATTR(temp5_crit_alarm, S_IRUGO,
		    show_therm_crit_alarm, NULL, 1+11),
	SENSOR_ATTR(temp6_crit_alarm, S_IRUGO,
		    show_therm_crit_alarm, NULL, 2+11),
};

#define THERM_UNIT_ATTRS(X) \
	&therm_input[X].dev_attr.attr,	\
	&therm_status[X].dev_attr.attr,	\
	&therm_min[X].dev_attr.attr,	\
	&therm_max[X].dev_attr.attr,	\
	&therm_crit[X].dev_attr.attr,	\
	&therm_min_alarm[X].dev_attr.attr, \
	&therm_max_alarm[X].dev_attr.attr, \
	&therm_crit_alarm[X].dev_attr.attr

static struct attribute * pc8736x_therm_attr_array[] = {
	THERM_UNIT_ATTRS(0),
	THERM_UNIT_ATTRS(1),
	THERM_UNIT_ATTRS(2),
	NULL
};
static const struct attribute_group pc8736x_therm_group = {
	.attrs = pc8736x_therm_attr_array,
};

static ssize_t show_temp_input(struct device *dev, struct device_attribute *devattr, char *buf)
{
	struct sensor_device_attribute *attr = to_sensor_dev_attr(devattr);
	struct pc87360_data *data = pc87360_update_device(dev);
	return sprintf(buf, "%d\n", TEMP_FROM_REG(data->temp[attr->index]));
}
static ssize_t show_temp_min(struct device *dev, struct device_attribute *devattr, char *buf)
{
	struct sensor_device_attribute *attr = to_sensor_dev_attr(devattr);
	struct pc87360_data *data = pc87360_update_device(dev);
	return sprintf(buf, "%d\n", TEMP_FROM_REG(data->temp_min[attr->index]));
}
static ssize_t show_temp_max(struct device *dev, struct device_attribute *devattr, char *buf)
{
	struct sensor_device_attribute *attr = to_sensor_dev_attr(devattr);
	struct pc87360_data *data = pc87360_update_device(dev);
	return sprintf(buf, "%d\n", TEMP_FROM_REG(data->temp_max[attr->index]));
}
static ssize_t show_temp_crit(struct device *dev, struct device_attribute *devattr, char *buf)
{
	struct sensor_device_attribute *attr = to_sensor_dev_attr(devattr);
	struct pc87360_data *data = pc87360_update_device(dev);
	return sprintf(buf, "%d\n", TEMP_FROM_REG(data->temp_crit[attr->index]));
}
static ssize_t show_temp_status(struct device *dev, struct device_attribute *devattr, char *buf)
{
	struct sensor_device_attribute *attr = to_sensor_dev_attr(devattr);
	struct pc87360_data *data = pc87360_update_device(dev);
	return sprintf(buf, "%d\n", data->temp_status[attr->index]);
}
static ssize_t set_temp_min(struct device *dev, struct device_attribute *devattr, const char *buf,
	size_t count)
{
	struct sensor_device_attribute *attr = to_sensor_dev_attr(devattr);
	struct pc87360_data *data = dev_get_drvdata(dev);
	long val = simple_strtol(buf, NULL, 10);

	mutex_lock(&data->update_lock);
	data->temp_min[attr->index] = TEMP_TO_REG(val);
	pc87360_write_value(data, LD_TEMP, attr->index, PC87365_REG_TEMP_MIN,
			    data->temp_min[attr->index]);
	mutex_unlock(&data->update_lock);
	return count;
}
static ssize_t set_temp_max(struct device *dev, struct device_attribute *devattr, const char *buf,
	size_t count)
{
	struct sensor_device_attribute *attr = to_sensor_dev_attr(devattr);
	struct pc87360_data *data = dev_get_drvdata(dev);
	long val = simple_strtol(buf, NULL, 10);

	mutex_lock(&data->update_lock);
	data->temp_max[attr->index] = TEMP_TO_REG(val);
	pc87360_write_value(data, LD_TEMP, attr->index, PC87365_REG_TEMP_MAX,
			    data->temp_max[attr->index]);
	mutex_unlock(&data->update_lock);
	return count;
}
static ssize_t set_temp_crit(struct device *dev, struct device_attribute *devattr, const char *buf,
	size_t count)
{
	struct sensor_device_attribute *attr = to_sensor_dev_attr(devattr);
	struct pc87360_data *data = dev_get_drvdata(dev);
	long val = simple_strtol(buf, NULL, 10);

	mutex_lock(&data->update_lock);
	data->temp_crit[attr->index] = TEMP_TO_REG(val);
	pc87360_write_value(data, LD_TEMP, attr->index, PC87365_REG_TEMP_CRIT,
			    data->temp_crit[attr->index]);
	mutex_unlock(&data->update_lock);
	return count;
}

static struct sensor_device_attribute temp_input[] = {
	SENSOR_ATTR(temp1_input, S_IRUGO, show_temp_input, NULL, 0),
	SENSOR_ATTR(temp2_input, S_IRUGO, show_temp_input, NULL, 1),
	SENSOR_ATTR(temp3_input, S_IRUGO, show_temp_input, NULL, 2),
};
static struct sensor_device_attribute temp_status[] = {
	SENSOR_ATTR(temp1_status, S_IRUGO, show_temp_status, NULL, 0),
	SENSOR_ATTR(temp2_status, S_IRUGO, show_temp_status, NULL, 1),
	SENSOR_ATTR(temp3_status, S_IRUGO, show_temp_status, NULL, 2),
};
static struct sensor_device_attribute temp_min[] = {
	SENSOR_ATTR(temp1_min, S_IRUGO | S_IWUSR,
		    show_temp_min, set_temp_min, 0),
	SENSOR_ATTR(temp2_min, S_IRUGO | S_IWUSR,
		    show_temp_min, set_temp_min, 1),
	SENSOR_ATTR(temp3_min, S_IRUGO | S_IWUSR,
		    show_temp_min, set_temp_min, 2),
};
static struct sensor_device_attribute temp_max[] = {
	SENSOR_ATTR(temp1_max, S_IRUGO | S_IWUSR,
		    show_temp_max, set_temp_max, 0),
	SENSOR_ATTR(temp2_max, S_IRUGO | S_IWUSR,
		    show_temp_max, set_temp_max, 1),
	SENSOR_ATTR(temp3_max, S_IRUGO | S_IWUSR,
		    show_temp_max, set_temp_max, 2),
};
static struct sensor_device_attribute temp_crit[] = {
	SENSOR_ATTR(temp1_crit, S_IRUGO | S_IWUSR,
		    show_temp_crit, set_temp_crit, 0),
	SENSOR_ATTR(temp2_crit, S_IRUGO | S_IWUSR,
		    show_temp_crit, set_temp_crit, 1),
	SENSOR_ATTR(temp3_crit, S_IRUGO | S_IWUSR,
		    show_temp_crit, set_temp_crit, 2),
};

static ssize_t show_temp_alarms(struct device *dev, struct device_attribute *attr, char *buf)
{
	struct pc87360_data *data = pc87360_update_device(dev);
	return sprintf(buf, "%u\n", data->temp_alarms);
}
static DEVICE_ATTR(alarms_temp, S_IRUGO, show_temp_alarms, NULL);

/* show_temp_min/max_alarm() reads data from the per-channel status
   register (sec 12.3.7), not the temp event status registers (sec
   12.3.2) that show_temp_alarm() reads (via data->temp_alarms) */

static ssize_t show_temp_min_alarm(struct device *dev,
			struct device_attribute *devattr, char *buf)
{
	struct pc87360_data *data = pc87360_update_device(dev);
	unsigned nr = to_sensor_dev_attr(devattr)->index;

	return sprintf(buf, "%u\n", !!(data->temp_status[nr] & CHAN_ALM_MIN));
}
static ssize_t show_temp_max_alarm(struct device *dev,
			struct device_attribute *devattr, char *buf)
{
	struct pc87360_data *data = pc87360_update_device(dev);
	unsigned nr = to_sensor_dev_attr(devattr)->index;

	return sprintf(buf, "%u\n", !!(data->temp_status[nr] & CHAN_ALM_MAX));
}
static ssize_t show_temp_crit_alarm(struct device *dev,
			struct device_attribute *devattr, char *buf)
{
	struct pc87360_data *data = pc87360_update_device(dev);
	unsigned nr = to_sensor_dev_attr(devattr)->index;

	return sprintf(buf, "%u\n", !!(data->temp_status[nr] & TEMP_ALM_CRIT));
}

static struct sensor_device_attribute temp_min_alarm[] = {
	SENSOR_ATTR(temp1_min_alarm, S_IRUGO, show_temp_min_alarm, NULL, 0),
	SENSOR_ATTR(temp2_min_alarm, S_IRUGO, show_temp_min_alarm, NULL, 1),
	SENSOR_ATTR(temp3_min_alarm, S_IRUGO, show_temp_min_alarm, NULL, 2),
};
static struct sensor_device_attribute temp_max_alarm[] = {
	SENSOR_ATTR(temp1_max_alarm, S_IRUGO, show_temp_max_alarm, NULL, 0),
	SENSOR_ATTR(temp2_max_alarm, S_IRUGO, show_temp_max_alarm, NULL, 1),
	SENSOR_ATTR(temp3_max_alarm, S_IRUGO, show_temp_max_alarm, NULL, 2),
};
static struct sensor_device_attribute temp_crit_alarm[] = {
	SENSOR_ATTR(temp1_crit_alarm, S_IRUGO, show_temp_crit_alarm, NULL, 0),
	SENSOR_ATTR(temp2_crit_alarm, S_IRUGO, show_temp_crit_alarm, NULL, 1),
	SENSOR_ATTR(temp3_crit_alarm, S_IRUGO, show_temp_crit_alarm, NULL, 2),
};

#define TEMP_FAULT	0x40	/* open diode */
static ssize_t show_temp_fault(struct device *dev,
			struct device_attribute *devattr, char *buf)
{
	struct pc87360_data *data = pc87360_update_device(dev);
	unsigned nr = to_sensor_dev_attr(devattr)->index;

	return sprintf(buf, "%u\n", !!(data->temp_status[nr] & TEMP_FAULT));
}
static struct sensor_device_attribute temp_fault[] = {
	SENSOR_ATTR(temp1_fault, S_IRUGO, show_temp_fault, NULL, 0),
	SENSOR_ATTR(temp2_fault, S_IRUGO, show_temp_fault, NULL, 1),
	SENSOR_ATTR(temp3_fault, S_IRUGO, show_temp_fault, NULL, 2),
};

#define TEMP_UNIT_ATTRS(X) \
	&temp_input[X].dev_attr.attr,	\
	&temp_status[X].dev_attr.attr,	\
	&temp_min[X].dev_attr.attr,	\
	&temp_max[X].dev_attr.attr,	\
	&temp_crit[X].dev_attr.attr,	\
	&temp_min_alarm[X].dev_attr.attr, \
	&temp_max_alarm[X].dev_attr.attr, \
	&temp_crit_alarm[X].dev_attr.attr, \
	&temp_fault[X].dev_attr.attr

static struct attribute * pc8736x_temp_attr_array[] = {
	TEMP_UNIT_ATTRS(0),
	TEMP_UNIT_ATTRS(1),
	TEMP_UNIT_ATTRS(2),
	/* include the few miscellaneous atts here */
	&dev_attr_alarms_temp.attr,
	NULL
};
static const struct attribute_group pc8736x_temp_group = {
	.attrs = pc8736x_temp_attr_array,
};

static ssize_t show_name(struct device *dev,
			struct device_attribute *devattr, char *buf)
{
	struct pc87360_data *data = dev_get_drvdata(dev);
	return sprintf(buf, "%s\n", data->name);
}
static DEVICE_ATTR(name, S_IRUGO, show_name, NULL);

/*
 * Device detection, registration and update
 */

static int __init pc87360_find(int sioaddr, u8 *devid, unsigned short *addresses)
{
	u16 val;
	int i;
	int nrdev; /* logical device count */

	/* No superio_enter */

	/* Identify device */
	val = force_id ? force_id : superio_inb(sioaddr, DEVID);
	switch (val) {
	case 0xE1: /* PC87360 */
	case 0xE8: /* PC87363 */
	case 0xE4: /* PC87364 */
		nrdev = 1;
		break;
	case 0xE5: /* PC87365 */
	case 0xE9: /* PC87366 */
		nrdev = 3;
		break;
	default:
		superio_exit(sioaddr);
		return -ENODEV;
	}
	/* Remember the device id */
	*devid = val;

	for (i = 0; i < nrdev; i++) {
		/* select logical device */
		superio_outb(sioaddr, DEV, logdev[i]);

		val = superio_inb(sioaddr, ACT);
		if (!(val & 0x01)) {
			pr_info("Device 0x%02x not activated\n", logdev[i]);
			continue;
		}

		val = (superio_inb(sioaddr, BASE) << 8)
		    | superio_inb(sioaddr, BASE + 1);
		if (!val) {
			pr_info("Base address not set for device 0x%02x\n",
				logdev[i]);
			continue;
		}

		addresses[i] = val;

		if (i==0) { /* Fans */
			confreg[0] = superio_inb(sioaddr, 0xF0);
			confreg[1] = superio_inb(sioaddr, 0xF1);

			pr_debug("Fan %d: mon=%d ctrl=%d inv=%d\n", 1,
				 (confreg[0] >> 2) & 1, (confreg[0] >> 3) & 1,
				 (confreg[0] >> 4) & 1);
			pr_debug("Fan %d: mon=%d ctrl=%d inv=%d\n", 2,
				 (confreg[0] >> 5) & 1, (confreg[0] >> 6) & 1,
				 (confreg[0] >> 7) & 1);
			pr_debug("Fan %d: mon=%d ctrl=%d inv=%d\n", 3,
				 confreg[1] & 1, (confreg[1] >> 1) & 1,
				 (confreg[1] >> 2) & 1);
		} else if (i==1) { /* Voltages */
			/* Are we using thermistors? */
			if (*devid == 0xE9) { /* PC87366 */
				/* These registers are not logical-device
				   specific, just that we won't need them if
				   we don't use the VLM device */
				confreg[2] = superio_inb(sioaddr, 0x2B);
				confreg[3] = superio_inb(sioaddr, 0x25);

				if (confreg[2] & 0x40) {
					pr_info("Using thermistors for "
						"temperature monitoring\n");
				}
				if (confreg[3] & 0xE0) {
					pr_info("VID inputs routed (mode %u)\n",
						confreg[3] >> 5);
				}
			}
		}
	}

	superio_exit(sioaddr);
	return 0;
}

static int __devinit pc87360_probe(struct platform_device *pdev)
{
	int i;
	struct pc87360_data *data;
	int err = 0;
	const char *name = "pc87360";
	int use_thermistors = 0;
	struct device *dev = &pdev->dev;

	if (!(data = kzalloc(sizeof(struct pc87360_data), GFP_KERNEL)))
		return -ENOMEM;

	data->fannr = 2;
	data->innr = 0;
	data->tempnr = 0;

	switch (devid) {
	case 0xe8:
		name = "pc87363";
		break;
	case 0xe4:
		name = "pc87364";
		data->fannr = 3;
		break;
	case 0xe5:
		name = "pc87365";
		data->fannr = extra_isa[0] ? 3 : 0;
		data->innr = extra_isa[1] ? 11 : 0;
		data->tempnr = extra_isa[2] ? 2 : 0;
		break;
	case 0xe9:
		name = "pc87366";
		data->fannr = extra_isa[0] ? 3 : 0;
		data->innr = extra_isa[1] ? 14 : 0;
		data->tempnr = extra_isa[2] ? 3 : 0;
		break;
	}

	data->name = name;
	data->valid = 0;
	mutex_init(&data->lock);
	mutex_init(&data->update_lock);
	platform_set_drvdata(pdev, data);

	for (i = 0; i < LDNI_MAX; i++) {
		if (((data->address[i] = extra_isa[i]))
		 && !request_region(extra_isa[i], PC87360_EXTENT,
		 		    pc87360_driver.driver.name)) {
			dev_err(dev, "Region 0x%x-0x%x already "
				"in use!\n", extra_isa[i],
				extra_isa[i]+PC87360_EXTENT-1);
			for (i--; i >= 0; i--)
				release_region(extra_isa[i], PC87360_EXTENT);
			err = -EBUSY;
			goto ERROR1;
		}
	}

	/* Retrieve the fans configuration from Super-I/O space */
	if (data->fannr)
		data->fan_conf = confreg[0] | (confreg[1] << 8);

	/* Use the correct reference voltage
	   Unless both the VLM and the TMS logical devices agree to
	   use an external Vref, the internal one is used. */
	if (data->innr) {
		i = pc87360_read_value(data, LD_IN, NO_BANK,
				       PC87365_REG_IN_CONFIG);
		if (data->tempnr) {
			i &= pc87360_read_value(data, LD_TEMP, NO_BANK,
						PC87365_REG_TEMP_CONFIG);
		}
		data->in_vref = (i&0x02) ? 3025 : 2966;
		dev_dbg(dev, "Using %s reference voltage\n",
			(i&0x02) ? "external" : "internal");

		data->vid_conf = confreg[3];
		data->vrm = vid_which_vrm();
	}

	/* Fan clock dividers may be needed before any data is read */
	for (i = 0; i < data->fannr; i++) {
		if (FAN_CONFIG_MONITOR(data->fan_conf, i))
			data->fan_status[i] = pc87360_read_value(data,
					      LD_FAN, NO_BANK,
					      PC87360_REG_FAN_STATUS(i));
	}

	if (init > 0) {
		if (devid == 0xe9 && data->address[1]) /* PC87366 */
			use_thermistors = confreg[2] & 0x40;

		pc87360_init_device(pdev, use_thermistors);
	}

	/* Register all-or-nothing sysfs groups */

	if (data->innr &&
	    (err = sysfs_create_group(&dev->kobj,
				      &pc8736x_vin_group)))
		goto ERROR3;

	if (data->innr == 14 &&
	    (err = sysfs_create_group(&dev->kobj,
				      &pc8736x_therm_group)))
		goto ERROR3;

	/* create device attr-files for varying sysfs groups */

	if (data->tempnr) {
		for (i = 0; i < data->tempnr; i++) {
			if ((err = device_create_file(dev,
					&temp_input[i].dev_attr))
			    || (err = device_create_file(dev,
					&temp_min[i].dev_attr))
			    || (err = device_create_file(dev,
					&temp_max[i].dev_attr))
			    || (err = device_create_file(dev,
					&temp_crit[i].dev_attr))
			    || (err = device_create_file(dev,
					&temp_status[i].dev_attr))
			    || (err = device_create_file(dev,
					&temp_min_alarm[i].dev_attr))
			    || (err = device_create_file(dev,
					&temp_max_alarm[i].dev_attr))
			    || (err = device_create_file(dev,
					&temp_crit_alarm[i].dev_attr))
			    || (err = device_create_file(dev,
					&temp_fault[i].dev_attr)))
				goto ERROR3;
		}
		if ((err = device_create_file(dev, &dev_attr_alarms_temp)))
			goto ERROR3;
	}

	for (i = 0; i < data->fannr; i++) {
		if (FAN_CONFIG_MONITOR(data->fan_conf, i)
		    && ((err = device_create_file(dev,
					&fan_input[i].dev_attr))
			|| (err = device_create_file(dev,
					&fan_min[i].dev_attr))
			|| (err = device_create_file(dev,
					&fan_div[i].dev_attr))
			|| (err = device_create_file(dev,
					&fan_status[i].dev_attr))))
			goto ERROR3;

		if (FAN_CONFIG_CONTROL(data->fan_conf, i)
		    && (err = device_create_file(dev, &pwm[i].dev_attr)))
			goto ERROR3;
	}

	if ((err = device_create_file(dev, &dev_attr_name)))
		goto ERROR3;

	data->hwmon_dev = hwmon_device_register(dev);
	if (IS_ERR(data->hwmon_dev)) {
		err = PTR_ERR(data->hwmon_dev);
		goto ERROR3;
	}
	return 0;

ERROR3:
	device_remove_file(dev, &dev_attr_name);
	/* can still remove groups whose members were added individually */
	sysfs_remove_group(&dev->kobj, &pc8736x_temp_group);
	sysfs_remove_group(&dev->kobj, &pc8736x_fan_group);
	sysfs_remove_group(&dev->kobj, &pc8736x_therm_group);
	sysfs_remove_group(&dev->kobj, &pc8736x_vin_group);
	for (i = 0; i < 3; i++) {
		if (data->address[i]) {
			release_region(data->address[i], PC87360_EXTENT);
		}
	}
ERROR1:
	kfree(data);
	return err;
}

static int __devexit pc87360_remove(struct platform_device *pdev)
{
	struct pc87360_data *data = platform_get_drvdata(pdev);
	int i;

	hwmon_device_unregister(data->hwmon_dev);

	device_remove_file(&pdev->dev, &dev_attr_name);
	sysfs_remove_group(&pdev->dev.kobj, &pc8736x_temp_group);
	sysfs_remove_group(&pdev->dev.kobj, &pc8736x_fan_group);
	sysfs_remove_group(&pdev->dev.kobj, &pc8736x_therm_group);
	sysfs_remove_group(&pdev->dev.kobj, &pc8736x_vin_group);

	for (i = 0; i < 3; i++) {
		if (data->address[i]) {
			release_region(data->address[i], PC87360_EXTENT);
		}
	}
	kfree(data);

	return 0;
}

/* ldi is the logical device index
   bank is for voltages and temperatures only */
static int pc87360_read_value(struct pc87360_data *data, u8 ldi, u8 bank,
			      u8 reg)
{
	int res;

	mutex_lock(&(data->lock));
	if (bank != NO_BANK)
		outb_p(bank, data->address[ldi] + PC87365_REG_BANK);
	res = inb_p(data->address[ldi] + reg);
	mutex_unlock(&(data->lock));

	return res;
}

static void pc87360_write_value(struct pc87360_data *data, u8 ldi, u8 bank,
				u8 reg, u8 value)
{
	mutex_lock(&(data->lock));
	if (bank != NO_BANK)
		outb_p(bank, data->address[ldi] + PC87365_REG_BANK);
	outb_p(value, data->address[ldi] + reg);
	mutex_unlock(&(data->lock));
}

/* (temp & vin) channel conversion status register flags (pdf sec.11.5.12) */
#define CHAN_CNVRTD	0x80	/* new data ready */
#define CHAN_ENA	0x01	/* enabled channel (temp or vin) */
#define CHAN_ALM_ENA	0x10	/* propagate to alarms-reg ?? (chk val!) */
#define CHAN_READY	(CHAN_ENA|CHAN_CNVRTD) /* sample ready mask */

#define TEMP_OTS_OE	0x20	/* OTS Output Enable */
#define VIN_RW1C_MASK	(CHAN_READY|CHAN_ALM_MAX|CHAN_ALM_MIN)   /* 0x87 */
#define TEMP_RW1C_MASK	(VIN_RW1C_MASK|TEMP_ALM_CRIT|TEMP_FAULT) /* 0xCF */

static void pc87360_init_device(struct platform_device *pdev,
				int use_thermistors)
{
	struct pc87360_data *data = platform_get_drvdata(pdev);
	int i, nr;
	const u8 init_in[14] = { 2, 2, 2, 2, 2, 2, 2, 1, 1, 3, 1, 2, 2, 2 };
	const u8 init_temp[3] = { 2, 2, 1 };
	u8 reg;

	if (init >= 2 && data->innr) {
		reg = pc87360_read_value(data, LD_IN, NO_BANK,
					 PC87365_REG_IN_CONVRATE);
		dev_info(&pdev->dev, "VLM conversion set to "
			 "1s period, 160us delay\n");
		pc87360_write_value(data, LD_IN, NO_BANK,
				    PC87365_REG_IN_CONVRATE,
				    (reg & 0xC0) | 0x11);
	}

	nr = data->innr < 11 ? data->innr : 11;
	for (i = 0; i < nr; i++) {
		reg = pc87360_read_value(data, LD_IN, i,
					 PC87365_REG_IN_STATUS);
		dev_dbg(&pdev->dev, "bios in%d status:0x%02x\n", i, reg);
		if (init >= init_in[i]) {
			/* Forcibly enable voltage channel */
			if (!(reg & CHAN_ENA)) {
				dev_dbg(&pdev->dev, "Forcibly "
					"enabling in%d\n", i);
				pc87360_write_value(data, LD_IN, i,
						    PC87365_REG_IN_STATUS,
						    (reg & 0x68) | 0x87);
			}
		}
	}

	/* We can't blindly trust the Super-I/O space configuration bit,
	   most BIOS won't set it properly */
	dev_dbg(&pdev->dev, "bios thermistors:%d\n", use_thermistors);
	for (i = 11; i < data->innr; i++) {
		reg = pc87360_read_value(data, LD_IN, i,
					 PC87365_REG_TEMP_STATUS);
		use_thermistors = use_thermistors || (reg & CHAN_ENA);
		/* thermistors are temp[4-6], measured on vin[11-14] */
		dev_dbg(&pdev->dev, "bios temp%d_status:0x%02x\n", i-7, reg);
	}
	dev_dbg(&pdev->dev, "using thermistors:%d\n", use_thermistors);

	i = use_thermistors ? 2 : 0;
	for (; i < data->tempnr; i++) {
		reg = pc87360_read_value(data, LD_TEMP, i,
					 PC87365_REG_TEMP_STATUS);
		dev_dbg(&pdev->dev, "bios temp%d_status:0x%02x\n", i+1, reg);
		if (init >= init_temp[i]) {
			/* Forcibly enable temperature channel */
			if (!(reg & CHAN_ENA)) {
				dev_dbg(&pdev->dev, "Forcibly "
					"enabling temp%d\n", i+1);
				pc87360_write_value(data, LD_TEMP, i,
						    PC87365_REG_TEMP_STATUS,
						    0xCF);
			}
		}
	}

	if (use_thermistors) {
		for (i = 11; i < data->innr; i++) {
			if (init >= init_in[i]) {
				/* The pin may already be used by thermal
				   diodes */
				reg = pc87360_read_value(data, LD_TEMP,
				      (i-11)/2, PC87365_REG_TEMP_STATUS);
				if (reg & CHAN_ENA) {
					dev_dbg(&pdev->dev, "Skipping "
						"temp%d, pin already in use "
						"by temp%d\n", i-7, (i-11)/2);
					continue;
				}

				/* Forcibly enable thermistor channel */
				reg = pc87360_read_value(data, LD_IN, i,
							 PC87365_REG_IN_STATUS);
				if (!(reg & CHAN_ENA)) {
					dev_dbg(&pdev->dev, "Forcibly "
						"enabling temp%d\n", i-7);
					pc87360_write_value(data, LD_IN, i,
						PC87365_REG_TEMP_STATUS,
						(reg & 0x60) | 0x8F);
				}
			}
		}
	}

	if (data->innr) {
		reg = pc87360_read_value(data, LD_IN, NO_BANK,
					 PC87365_REG_IN_CONFIG);
		dev_dbg(&pdev->dev, "bios vin-cfg:0x%02x\n", reg);
		if (reg & CHAN_ENA) {
			dev_dbg(&pdev->dev, "Forcibly "
				"enabling monitoring (VLM)\n");
			pc87360_write_value(data, LD_IN, NO_BANK,
					    PC87365_REG_IN_CONFIG,
					    reg & 0xFE);
		}
	}

	if (data->tempnr) {
		reg = pc87360_read_value(data, LD_TEMP, NO_BANK,
					 PC87365_REG_TEMP_CONFIG);
		dev_dbg(&pdev->dev, "bios temp-cfg:0x%02x\n", reg);
		if (reg & CHAN_ENA) {
			dev_dbg(&pdev->dev, "Forcibly enabling "
				"monitoring (TMS)\n");
			pc87360_write_value(data, LD_TEMP, NO_BANK,
					    PC87365_REG_TEMP_CONFIG,
					    reg & 0xFE);
		}

		if (init >= 2) {
			/* Chip config as documented by National Semi. */
			pc87360_write_value(data, LD_TEMP, 0xF, 0xA, 0x08);
			/* We voluntarily omit the bank here, in case the
			   sequence itself matters. It shouldn't be a problem,
			   since nobody else is supposed to access the
			   device at that point. */
			pc87360_write_value(data, LD_TEMP, NO_BANK, 0xB, 0x04);
			pc87360_write_value(data, LD_TEMP, NO_BANK, 0xC, 0x35);
			pc87360_write_value(data, LD_TEMP, NO_BANK, 0xD, 0x05);
			pc87360_write_value(data, LD_TEMP, NO_BANK, 0xE, 0x05);
		}
	}
}

static void pc87360_autodiv(struct device *dev, int nr)
{
	struct pc87360_data *data = dev_get_drvdata(dev);
	u8 old_min = data->fan_min[nr];

	/* Increase clock divider if needed and possible */
	if ((data->fan_status[nr] & 0x04) /* overflow flag */
	 || (data->fan[nr] >= 224)) { /* next to overflow */
		if ((data->fan_status[nr] & 0x60) != 0x60) {
			data->fan_status[nr] += 0x20;
			data->fan_min[nr] >>= 1;
			data->fan[nr] >>= 1;
			dev_dbg(dev, "Increasing "
				"clock divider to %d for fan %d\n",
				FAN_DIV_FROM_REG(data->fan_status[nr]), nr+1);
		}
	} else {
		/* Decrease clock divider if possible */
		while (!(data->fan_min[nr] & 0x80) /* min "nails" divider */
		 && data->fan[nr] < 85 /* bad accuracy */
		 && (data->fan_status[nr] & 0x60) != 0x00) {
			data->fan_status[nr] -= 0x20;
			data->fan_min[nr] <<= 1;
			data->fan[nr] <<= 1;
			dev_dbg(dev, "Decreasing "
				"clock divider to %d for fan %d\n",
				FAN_DIV_FROM_REG(data->fan_status[nr]),
				nr+1);
		}
	}

	/* Write new fan min if it changed */
	if (old_min != data->fan_min[nr]) {
		pc87360_write_value(data, LD_FAN, NO_BANK,
				    PC87360_REG_FAN_MIN(nr),
				    data->fan_min[nr]);
	}
}

static struct pc87360_data *pc87360_update_device(struct device *dev)
{
	struct pc87360_data *data = dev_get_drvdata(dev);
	u8 i;

	mutex_lock(&data->update_lock);

	if (time_after(jiffies, data->last_updated + HZ * 2) || !data->valid) {
		dev_dbg(dev, "Data update\n");

		/* Fans */
		for (i = 0; i < data->fannr; i++) {
			if (FAN_CONFIG_MONITOR(data->fan_conf, i)) {
				data->fan_status[i] =
					pc87360_read_value(data, LD_FAN,
					NO_BANK, PC87360_REG_FAN_STATUS(i));
				data->fan[i] = pc87360_read_value(data, LD_FAN,
					       NO_BANK, PC87360_REG_FAN(i));
				data->fan_min[i] = pc87360_read_value(data,
						   LD_FAN, NO_BANK,
						   PC87360_REG_FAN_MIN(i));
				/* Change clock divider if needed */
				pc87360_autodiv(dev, i);
				/* Clear bits and write new divider */
				pc87360_write_value(data, LD_FAN, NO_BANK,
						    PC87360_REG_FAN_STATUS(i),
						    data->fan_status[i]);
			}
			if (FAN_CONFIG_CONTROL(data->fan_conf, i))
				data->pwm[i] = pc87360_read_value(data, LD_FAN,
					       NO_BANK, PC87360_REG_PWM(i));
		}

		/* Voltages */
		for (i = 0; i < data->innr; i++) {
			data->in_status[i] = pc87360_read_value(data, LD_IN, i,
					     PC87365_REG_IN_STATUS);
			/* Clear bits */
			pc87360_write_value(data, LD_IN, i,
					    PC87365_REG_IN_STATUS,
					    data->in_status[i]);
			if ((data->in_status[i] & CHAN_READY) == CHAN_READY) {
				data->in[i] = pc87360_read_value(data, LD_IN,
					      i, PC87365_REG_IN);
			}
			if (data->in_status[i] & CHAN_ENA) {
				data->in_min[i] = pc87360_read_value(data,
						  LD_IN, i,
						  PC87365_REG_IN_MIN);
				data->in_max[i] = pc87360_read_value(data,
						  LD_IN, i,
						  PC87365_REG_IN_MAX);
				if (i >= 11)
					data->in_crit[i-11] =
						pc87360_read_value(data, LD_IN,
						i, PC87365_REG_TEMP_CRIT);
			}
		}
		if (data->innr) {
			data->in_alarms = pc87360_read_value(data, LD_IN,
					  NO_BANK, PC87365_REG_IN_ALARMS1)
					| ((pc87360_read_value(data, LD_IN,
					    NO_BANK, PC87365_REG_IN_ALARMS2)
					    & 0x07) << 8);
			data->vid = (data->vid_conf & 0xE0) ?
				    pc87360_read_value(data, LD_IN,
				    NO_BANK, PC87365_REG_VID) : 0x1F;
		}

		/* Temperatures */
		for (i = 0; i < data->tempnr; i++) {
			data->temp_status[i] = pc87360_read_value(data,
					       LD_TEMP, i,
					       PC87365_REG_TEMP_STATUS);
			/* Clear bits */
			pc87360_write_value(data, LD_TEMP, i,
					    PC87365_REG_TEMP_STATUS,
					    data->temp_status[i]);
			if ((data->temp_status[i] & CHAN_READY) == CHAN_READY) {
				data->temp[i] = pc87360_read_value(data,
						LD_TEMP, i,
						PC87365_REG_TEMP);
			}
			if (data->temp_status[i] & CHAN_ENA) {
				data->temp_min[i] = pc87360_read_value(data,
						    LD_TEMP, i,
						    PC87365_REG_TEMP_MIN);
				data->temp_max[i] = pc87360_read_value(data,
						    LD_TEMP, i,
						    PC87365_REG_TEMP_MAX);
				data->temp_crit[i] = pc87360_read_value(data,
						     LD_TEMP, i,
						     PC87365_REG_TEMP_CRIT);
			}
		}
		if (data->tempnr) {
			data->temp_alarms = pc87360_read_value(data, LD_TEMP,
					    NO_BANK, PC87365_REG_TEMP_ALARMS)
					    & 0x3F;
		}

		data->last_updated = jiffies;
		data->valid = 1;
	}

	mutex_unlock(&data->update_lock);

	return data;
}

static int __init pc87360_device_add(unsigned short address)
{
	struct resource res[3];
	int err, i, res_count;

	pdev = platform_device_alloc("pc87360", address);
	if (!pdev) {
		err = -ENOMEM;
		pr_err("Device allocation failed\n");
		goto exit;
	}

	memset(res, 0, 3 * sizeof(struct resource));
	res_count = 0;
	for (i = 0; i < 3; i++) {
		if (!extra_isa[i])
			continue;
		res[res_count].start = extra_isa[i];
		res[res_count].end = extra_isa[i] + PC87360_EXTENT - 1;
		res[res_count].name = "pc87360",
		res[res_count].flags = IORESOURCE_IO,

		err = acpi_check_resource_conflict(&res[res_count]);
		if (err)
			goto exit_device_put;

		res_count++;
	}

	err = platform_device_add_resources(pdev, res, res_count);
	if (err) {
<<<<<<< HEAD
		printk(KERN_ERR "pc87360: Device resources addition failed "
		       "(%d)\n", err);
=======
		pr_err("Device resources addition failed (%d)\n", err);
>>>>>>> 3cbea436
		goto exit_device_put;
	}

	err = platform_device_add(pdev);
	if (err) {
		pr_err("Device addition failed (%d)\n", err);
		goto exit_device_put;
	}

	return 0;

exit_device_put:
	platform_device_put(pdev);
exit:
	return err;
}

static int __init pc87360_init(void)
{
	int err, i;
	unsigned short address = 0;

	if (pc87360_find(0x2e, &devid, extra_isa)
	 && pc87360_find(0x4e, &devid, extra_isa)) {
		pr_warn("PC8736x not detected, module not inserted\n");
		return -ENODEV;
	}

	/* Arbitrarily pick one of the addresses */
	for (i = 0; i < 3; i++) {
		if (extra_isa[i] != 0x0000) {
			address = extra_isa[i];
			break;
		}
	}

	if (address == 0x0000) {
		pr_warn("No active logical device, module not inserted\n");
		return -ENODEV;
	}

	err = platform_driver_register(&pc87360_driver);
	if (err)
		goto exit;

	/* Sets global pdev as a side effect */
	err = pc87360_device_add(address);
	if (err)
		goto exit_driver;

	return 0;

 exit_driver:
	platform_driver_unregister(&pc87360_driver);
 exit:
	return err;
}

static void __exit pc87360_exit(void)
{
	platform_device_unregister(pdev);
	platform_driver_unregister(&pc87360_driver);
}


MODULE_AUTHOR("Jean Delvare <khali@linux-fr.org>");
MODULE_DESCRIPTION("PC8736x hardware monitor");
MODULE_LICENSE("GPL");

module_init(pc87360_init);
module_exit(pc87360_exit);<|MERGE_RESOLUTION|>--- conflicted
+++ resolved
@@ -1636,12 +1636,7 @@
 
 	err = platform_device_add_resources(pdev, res, res_count);
 	if (err) {
-<<<<<<< HEAD
-		printk(KERN_ERR "pc87360: Device resources addition failed "
-		       "(%d)\n", err);
-=======
 		pr_err("Device resources addition failed (%d)\n", err);
->>>>>>> 3cbea436
 		goto exit_device_put;
 	}
 
