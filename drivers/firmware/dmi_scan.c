--- conflicted
+++ resolved
@@ -525,12 +525,9 @@
 				pr_info("SMBIOS %d.%d present.\n",
 				       dmi_ver >> 8, dmi_ver & 0xFF);
 			} else {
-<<<<<<< HEAD
-=======
 				smbios_entry_point_size = 15;
 				memcpy(smbios_entry_point, buf,
 				       smbios_entry_point_size);
->>>>>>> 9432bf14
 				pr_info("Legacy DMI %d.%d present.\n",
 				       dmi_ver >> 8, dmi_ver & 0xFF);
 			}
