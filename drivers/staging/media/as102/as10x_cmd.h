/*
 * Abilis Systems Single DVB-T Receiver
 * Copyright (C) 2008 Pierrick Hascoet <pierrick.hascoet@abilis.com>
 *
 * This program is free software; you can redistribute it and/or modify
 * it under the terms of the GNU General Public License as published by
 * the Free Software Foundation; either version 2, or (at your option)
 * any later version.
 *
 * This program is distributed in the hope that it will be useful,
 * but WITHOUT ANY WARRANTY; without even the implied warranty of
 * MERCHANTABILITY or FITNESS FOR A PARTICULAR PURPOSE.  See the
 * GNU General Public License for more details.
 *
 * You should have received a copy of the GNU General Public License
 * along with this program; if not, write to the Free Software
 * Foundation, Inc., 675 Mass Ave, Cambridge, MA 02139, USA.
 */
#ifndef _AS10X_CMD_H_
#define _AS10X_CMD_H_

#ifdef __KERNEL__
#include <linux/kernel.h>
#endif

#include "as10x_types.h"

/*********************************/
/*       MACRO DEFINITIONS       */
/*********************************/
#define AS10X_CMD_ERROR		-1

#define SERVICE_PROG_ID		0x0002
#define SERVICE_PROG_VERSION	0x0001

#define HIER_NONE		0x00
#define HIER_LOW_PRIORITY	0x01

#define HEADER_SIZE (sizeof(struct as10x_cmd_header_t))

/* context request types */
#define GET_CONTEXT_DATA	1
#define SET_CONTEXT_DATA	2

/* ODSP suspend modes */
#define CFG_MODE_ODSP_RESUME	0
#define CFG_MODE_ODSP_SUSPEND	1

/* Dump memory size */
#define DUMP_BLOCK_SIZE_MAX	0x20

/*********************************/
/*     TYPE DEFINITION           */
/*********************************/
enum control_proc {
	CONTROL_PROC_TURNON			= 0x0001,
	CONTROL_PROC_TURNON_RSP			= 0x0100,
	CONTROL_PROC_SET_REGISTER		= 0x0002,
	CONTROL_PROC_SET_REGISTER_RSP		= 0x0200,
	CONTROL_PROC_GET_REGISTER		= 0x0003,
	CONTROL_PROC_GET_REGISTER_RSP		= 0x0300,
	CONTROL_PROC_SETTUNE			= 0x000A,
	CONTROL_PROC_SETTUNE_RSP		= 0x0A00,
	CONTROL_PROC_GETTUNESTAT		= 0x000B,
	CONTROL_PROC_GETTUNESTAT_RSP		= 0x0B00,
	CONTROL_PROC_GETTPS			= 0x000D,
	CONTROL_PROC_GETTPS_RSP			= 0x0D00,
	CONTROL_PROC_SETFILTER			= 0x000E,
	CONTROL_PROC_SETFILTER_RSP		= 0x0E00,
	CONTROL_PROC_REMOVEFILTER		= 0x000F,
	CONTROL_PROC_REMOVEFILTER_RSP		= 0x0F00,
	CONTROL_PROC_GET_IMPULSE_RESP		= 0x0012,
	CONTROL_PROC_GET_IMPULSE_RESP_RSP	= 0x1200,
	CONTROL_PROC_START_STREAMING		= 0x0013,
	CONTROL_PROC_START_STREAMING_RSP	= 0x1300,
	CONTROL_PROC_STOP_STREAMING		= 0x0014,
	CONTROL_PROC_STOP_STREAMING_RSP		= 0x1400,
	CONTROL_PROC_GET_DEMOD_STATS		= 0x0015,
	CONTROL_PROC_GET_DEMOD_STATS_RSP	= 0x1500,
	CONTROL_PROC_ELNA_CHANGE_MODE		= 0x0016,
	CONTROL_PROC_ELNA_CHANGE_MODE_RSP	= 0x1600,
	CONTROL_PROC_ODSP_CHANGE_MODE		= 0x0017,
	CONTROL_PROC_ODSP_CHANGE_MODE_RSP	= 0x1700,
	CONTROL_PROC_AGC_CHANGE_MODE		= 0x0018,
	CONTROL_PROC_AGC_CHANGE_MODE_RSP	= 0x1800,

	CONTROL_PROC_CONTEXT			= 0x00FC,
	CONTROL_PROC_CONTEXT_RSP		= 0xFC00,
	CONTROL_PROC_DUMP_MEMORY		= 0x00FD,
	CONTROL_PROC_DUMP_MEMORY_RSP		= 0xFD00,
	CONTROL_PROC_DUMPLOG_MEMORY		= 0x00FE,
	CONTROL_PROC_DUMPLOG_MEMORY_RSP		= 0xFE00,
	CONTROL_PROC_TURNOFF			= 0x00FF,
	CONTROL_PROC_TURNOFF_RSP		= 0xFF00
};

union as10x_turn_on {
	/* request */
	struct {
		/* request identifier */
		uint16_t proc_id;
<<<<<<< HEAD
	} req;
=======
	} __packed req;
>>>>>>> e816b57a
	/* response */
	struct {
		/* response identifier */
		uint16_t proc_id;
		/* error */
		uint8_t error;
<<<<<<< HEAD
	} rsp;
=======
	} __packed rsp;
>>>>>>> e816b57a
} __packed;

union as10x_turn_off {
	/* request */
	struct {
		/* request identifier */
		uint16_t proc_id;
<<<<<<< HEAD
	} req;
=======
	} __packed req;
>>>>>>> e816b57a
	/* response */
	struct {
		/* response identifier */
		uint16_t proc_id;
		/* error */
		uint8_t err;
<<<<<<< HEAD
	} rsp;
=======
	} __packed rsp;
>>>>>>> e816b57a
} __packed;

union as10x_set_tune {
	/* request */
	struct {
		/* request identifier */
		uint16_t proc_id;
		/* tune params */
		struct as10x_tune_args args;
<<<<<<< HEAD
	} req;
=======
	} __packed req;
>>>>>>> e816b57a
	/* response */
	struct {
		/* response identifier */
		uint16_t proc_id;
		/* response error */
		uint8_t error;
<<<<<<< HEAD
	} rsp;
=======
	} __packed rsp;
>>>>>>> e816b57a
} __packed;

union as10x_get_tune_status {
	/* request */
	struct {
		/* request identifier */
		uint16_t proc_id;
<<<<<<< HEAD
	} req;
=======
	} __packed req;
>>>>>>> e816b57a
	/* response */
	struct {
		/* response identifier */
		uint16_t proc_id;
		/* response error */
		uint8_t error;
		/* tune status */
		struct as10x_tune_status sts;
<<<<<<< HEAD
	} rsp;
=======
	} __packed rsp;
>>>>>>> e816b57a
} __packed;

union as10x_get_tps {
	/* request */
	struct {
		/* request identifier */
		uint16_t proc_id;
<<<<<<< HEAD
	} req;
=======
	} __packed req;
>>>>>>> e816b57a
	/* response */
	struct {
		/* response identifier */
		uint16_t proc_id;
		/* response error */
		uint8_t error;
		/* tps details */
		struct as10x_tps tps;
<<<<<<< HEAD
	} rsp;
=======
	} __packed rsp;
>>>>>>> e816b57a
} __packed;

union as10x_common {
	/* request */
	struct {
		/* request identifier */
		uint16_t  proc_id;
<<<<<<< HEAD
	} req;
=======
	} __packed req;
>>>>>>> e816b57a
	/* response */
	struct {
		/* response identifier */
		uint16_t proc_id;
		/* response error */
		uint8_t error;
<<<<<<< HEAD
	} rsp;
=======
	} __packed rsp;
>>>>>>> e816b57a
} __packed;

union as10x_add_pid_filter {
	/* request */
	struct {
		/* request identifier */
		uint16_t  proc_id;
		/* PID to filter */
		uint16_t  pid;
		/* stream type (MPE, PSI/SI or PES )*/
		uint8_t stream_type;
		/* PID index in filter table */
		uint8_t idx;
<<<<<<< HEAD
	} req;
=======
	} __packed req;
>>>>>>> e816b57a
	/* response */
	struct {
		/* response identifier */
		uint16_t proc_id;
		/* response error */
		uint8_t error;
		/* Filter id */
		uint8_t filter_id;
<<<<<<< HEAD
	} rsp;
=======
	} __packed rsp;
>>>>>>> e816b57a
} __packed;

union as10x_del_pid_filter {
	/* request */
	struct {
		/* request identifier */
		uint16_t  proc_id;
		/* PID to remove */
		uint16_t  pid;
<<<<<<< HEAD
	} req;
=======
	} __packed req;
>>>>>>> e816b57a
	/* response */
	struct {
		/* response identifier */
		uint16_t proc_id;
		/* response error */
		uint8_t error;
<<<<<<< HEAD
	} rsp;
=======
	} __packed rsp;
>>>>>>> e816b57a
} __packed;

union as10x_start_streaming {
	/* request */
	struct {
		/* request identifier */
		uint16_t proc_id;
<<<<<<< HEAD
	} req;
=======
	} __packed req;
>>>>>>> e816b57a
	/* response */
	struct {
		/* response identifier */
		uint16_t proc_id;
		/* error */
		uint8_t error;
<<<<<<< HEAD
	} rsp;
=======
	} __packed rsp;
>>>>>>> e816b57a
} __packed;

union as10x_stop_streaming {
	/* request */
	struct {
		/* request identifier */
		uint16_t proc_id;
<<<<<<< HEAD
	} req;
=======
	} __packed req;
>>>>>>> e816b57a
	/* response */
	struct {
		/* response identifier */
		uint16_t proc_id;
		/* error */
		uint8_t error;
<<<<<<< HEAD
	} rsp;
=======
	} __packed rsp;
>>>>>>> e816b57a
} __packed;

union as10x_get_demod_stats {
	/* request */
	struct {
		/* request identifier */
		uint16_t proc_id;
<<<<<<< HEAD
	} req;
=======
	} __packed req;
>>>>>>> e816b57a
	/* response */
	struct {
		/* response identifier */
		uint16_t proc_id;
		/* error */
		uint8_t error;
		/* demod stats */
		struct as10x_demod_stats stats;
<<<<<<< HEAD
	} rsp;
=======
	} __packed rsp;
>>>>>>> e816b57a
} __packed;

union as10x_get_impulse_resp {
	/* request */
	struct {
		/* request identifier */
		uint16_t proc_id;
<<<<<<< HEAD
	} req;
=======
	} __packed req;
>>>>>>> e816b57a
	/* response */
	struct {
		/* response identifier */
		uint16_t proc_id;
		/* error */
		uint8_t error;
		/* impulse response ready */
		uint8_t is_ready;
<<<<<<< HEAD
	} rsp;
=======
	} __packed rsp;
>>>>>>> e816b57a
} __packed;

union as10x_fw_context {
	/* request */
	struct {
		/* request identifier */
		uint16_t proc_id;
		/* value to write (for set context)*/
		struct as10x_register_value reg_val;
		/* context tag */
		uint16_t tag;
		/* context request type */
		uint16_t type;
<<<<<<< HEAD
	} req;
=======
	} __packed req;
>>>>>>> e816b57a
	/* response */
	struct {
		/* response identifier */
		uint16_t proc_id;
		/* value read (for get context) */
		struct as10x_register_value reg_val;
		/* context request type */
		uint16_t type;
		/* error */
		uint8_t error;
<<<<<<< HEAD
	} rsp;
=======
	} __packed rsp;
>>>>>>> e816b57a
} __packed;

union as10x_set_register {
	/* request */
	struct {
		/* response identifier */
		uint16_t proc_id;
		/* register description */
		struct as10x_register_addr reg_addr;
		/* register content */
		struct as10x_register_value reg_val;
<<<<<<< HEAD
	} req;
=======
	} __packed req;
>>>>>>> e816b57a
	/* response */
	struct {
		/* response identifier */
		uint16_t proc_id;
		/* error */
		uint8_t error;
<<<<<<< HEAD
	} rsp;
=======
	} __packed rsp;
>>>>>>> e816b57a
} __packed;

union as10x_get_register {
	/* request */
	struct {
		/* response identifier */
		uint16_t proc_id;
		/* register description */
		struct as10x_register_addr reg_addr;
<<<<<<< HEAD
	} req;
=======
	} __packed req;
>>>>>>> e816b57a
	/* response */
	struct {
		/* response identifier */
		uint16_t proc_id;
		/* error */
		uint8_t error;
		/* register content */
		struct as10x_register_value reg_val;
<<<<<<< HEAD
	} rsp;
=======
	} __packed rsp;
>>>>>>> e816b57a
} __packed;

union as10x_cfg_change_mode {
	/* request */
	struct {
		/* request identifier */
		uint16_t proc_id;
		/* mode */
		uint8_t mode;
<<<<<<< HEAD
	} req;
=======
	} __packed req;
>>>>>>> e816b57a
	/* response */
	struct {
		/* response identifier */
		uint16_t proc_id;
		/* error */
		uint8_t error;
<<<<<<< HEAD
	} rsp;
=======
	} __packed rsp;
>>>>>>> e816b57a
} __packed;

struct as10x_cmd_header_t {
	uint16_t req_id;
	uint16_t prog;
	uint16_t version;
	uint16_t data_len;
} __packed;

#define DUMP_BLOCK_SIZE 16

union as10x_dump_memory {
	/* request */
	struct {
		/* request identifier */
		uint16_t proc_id;
		/* dump memory type request */
		uint8_t dump_req;
		/* register description */
		struct as10x_register_addr reg_addr;
		/* nb blocks to read */
		uint16_t num_blocks;
<<<<<<< HEAD
	} req;
=======
	} __packed req;
>>>>>>> e816b57a
	/* response */
	struct {
		/* response identifier */
		uint16_t proc_id;
		/* error */
		uint8_t error;
		/* dump response */
		uint8_t dump_rsp;
		/* data */
		union {
			uint8_t  data8[DUMP_BLOCK_SIZE];
			uint16_t data16[DUMP_BLOCK_SIZE / sizeof(uint16_t)];
			uint32_t data32[DUMP_BLOCK_SIZE / sizeof(uint32_t)];
<<<<<<< HEAD
		} u;
	} rsp;
=======
		} __packed u;
	} __packed rsp;
>>>>>>> e816b57a
} __packed;

union as10x_dumplog_memory {
	struct {
		/* request identifier */
		uint16_t proc_id;
		/* dump memory type request */
		uint8_t dump_req;
<<<<<<< HEAD
	} req;
=======
	} __packed req;
>>>>>>> e816b57a
	struct {
		/* request identifier */
		uint16_t proc_id;
		/* error */
		uint8_t error;
		/* dump response */
		uint8_t dump_rsp;
		/* dump data */
		uint8_t data[DUMP_BLOCK_SIZE];
<<<<<<< HEAD
	} rsp;
=======
	} __packed rsp;
>>>>>>> e816b57a
} __packed;

union as10x_raw_data {
	/* request */
	struct {
		uint16_t proc_id;
		uint8_t data[64 - sizeof(struct as10x_cmd_header_t)
			     - 2 /* proc_id */];
<<<<<<< HEAD
	} req;
=======
	} __packed req;
>>>>>>> e816b57a
	/* response */
	struct {
		uint16_t proc_id;
		uint8_t error;
		uint8_t data[64 - sizeof(struct as10x_cmd_header_t)
			     - 2 /* proc_id */ - 1 /* rc */];
<<<<<<< HEAD
	} rsp;
=======
	} __packed rsp;
>>>>>>> e816b57a
} __packed;

struct as10x_cmd_t {
	struct as10x_cmd_header_t header;
	union {
		union as10x_turn_on		turn_on;
		union as10x_turn_off		turn_off;
		union as10x_set_tune		set_tune;
		union as10x_get_tune_status	get_tune_status;
		union as10x_get_tps		get_tps;
		union as10x_common		common;
		union as10x_add_pid_filter	add_pid_filter;
		union as10x_del_pid_filter	del_pid_filter;
		union as10x_start_streaming	start_streaming;
		union as10x_stop_streaming	stop_streaming;
		union as10x_get_demod_stats	get_demod_stats;
		union as10x_get_impulse_resp	get_impulse_rsp;
		union as10x_fw_context		context;
		union as10x_set_register	set_register;
		union as10x_get_register	get_register;
		union as10x_cfg_change_mode	cfg_change_mode;
		union as10x_dump_memory		dump_memory;
		union as10x_dumplog_memory	dumplog_memory;
		union as10x_raw_data		raw_data;
<<<<<<< HEAD
	} body;
=======
	} __packed body;
>>>>>>> e816b57a
} __packed;

struct as10x_token_cmd_t {
	/* token cmd */
	struct as10x_cmd_t c;
	/* token response */
	struct as10x_cmd_t r;
} __packed;


/**************************/
/* FUNCTION DECLARATION   */
/**************************/

void as10x_cmd_build(struct as10x_cmd_t *pcmd, uint16_t proc_id,
		      uint16_t cmd_len);
int as10x_rsp_parse(struct as10x_cmd_t *r, uint16_t proc_id);

/* as10x cmd */
int as10x_cmd_turn_on(struct as10x_bus_adapter_t *adap);
int as10x_cmd_turn_off(struct as10x_bus_adapter_t *adap);

int as10x_cmd_set_tune(struct as10x_bus_adapter_t *adap,
		       struct as10x_tune_args *ptune);

int as10x_cmd_get_tune_status(struct as10x_bus_adapter_t *adap,
			      struct as10x_tune_status *pstatus);

int as10x_cmd_get_tps(struct as10x_bus_adapter_t *adap,
		      struct as10x_tps *ptps);

int as10x_cmd_get_demod_stats(struct as10x_bus_adapter_t  *adap,
			      struct as10x_demod_stats *pdemod_stats);

int as10x_cmd_get_impulse_resp(struct as10x_bus_adapter_t *adap,
			       uint8_t *is_ready);

/* as10x cmd stream */
int as10x_cmd_add_PID_filter(struct as10x_bus_adapter_t *adap,
			     struct as10x_ts_filter *filter);
int as10x_cmd_del_PID_filter(struct as10x_bus_adapter_t *adap,
			     uint16_t pid_value);

int as10x_cmd_start_streaming(struct as10x_bus_adapter_t *adap);
int as10x_cmd_stop_streaming(struct as10x_bus_adapter_t *adap);

/* as10x cmd cfg */
int as10x_cmd_set_context(struct as10x_bus_adapter_t *adap,
			  uint16_t tag,
			  uint32_t value);
int as10x_cmd_get_context(struct as10x_bus_adapter_t *adap,
			  uint16_t tag,
			  uint32_t *pvalue);

int as10x_cmd_eLNA_change_mode(struct as10x_bus_adapter_t *adap, uint8_t mode);
int as10x_context_rsp_parse(struct as10x_cmd_t *prsp, uint16_t proc_id);
#endif<|MERGE_RESOLUTION|>--- conflicted
+++ resolved
@@ -99,22 +99,14 @@
 	struct {
 		/* request identifier */
 		uint16_t proc_id;
-<<<<<<< HEAD
-	} req;
-=======
-	} __packed req;
->>>>>>> e816b57a
-	/* response */
-	struct {
-		/* response identifier */
-		uint16_t proc_id;
-		/* error */
-		uint8_t error;
-<<<<<<< HEAD
-	} rsp;
-=======
-	} __packed rsp;
->>>>>>> e816b57a
+	} __packed req;
+	/* response */
+	struct {
+		/* response identifier */
+		uint16_t proc_id;
+		/* error */
+		uint8_t error;
+	} __packed rsp;
 } __packed;
 
 union as10x_turn_off {
@@ -122,22 +114,14 @@
 	struct {
 		/* request identifier */
 		uint16_t proc_id;
-<<<<<<< HEAD
-	} req;
-=======
-	} __packed req;
->>>>>>> e816b57a
+	} __packed req;
 	/* response */
 	struct {
 		/* response identifier */
 		uint16_t proc_id;
 		/* error */
 		uint8_t err;
-<<<<<<< HEAD
-	} rsp;
-=======
-	} __packed rsp;
->>>>>>> e816b57a
+	} __packed rsp;
 } __packed;
 
 union as10x_set_tune {
@@ -147,22 +131,14 @@
 		uint16_t proc_id;
 		/* tune params */
 		struct as10x_tune_args args;
-<<<<<<< HEAD
-	} req;
-=======
-	} __packed req;
->>>>>>> e816b57a
+	} __packed req;
 	/* response */
 	struct {
 		/* response identifier */
 		uint16_t proc_id;
 		/* response error */
 		uint8_t error;
-<<<<<<< HEAD
-	} rsp;
-=======
-	} __packed rsp;
->>>>>>> e816b57a
+	} __packed rsp;
 } __packed;
 
 union as10x_get_tune_status {
@@ -170,11 +146,7 @@
 	struct {
 		/* request identifier */
 		uint16_t proc_id;
-<<<<<<< HEAD
-	} req;
-=======
-	} __packed req;
->>>>>>> e816b57a
+	} __packed req;
 	/* response */
 	struct {
 		/* response identifier */
@@ -183,11 +155,7 @@
 		uint8_t error;
 		/* tune status */
 		struct as10x_tune_status sts;
-<<<<<<< HEAD
-	} rsp;
-=======
-	} __packed rsp;
->>>>>>> e816b57a
+	} __packed rsp;
 } __packed;
 
 union as10x_get_tps {
@@ -195,11 +163,7 @@
 	struct {
 		/* request identifier */
 		uint16_t proc_id;
-<<<<<<< HEAD
-	} req;
-=======
-	} __packed req;
->>>>>>> e816b57a
+	} __packed req;
 	/* response */
 	struct {
 		/* response identifier */
@@ -208,11 +172,7 @@
 		uint8_t error;
 		/* tps details */
 		struct as10x_tps tps;
-<<<<<<< HEAD
-	} rsp;
-=======
-	} __packed rsp;
->>>>>>> e816b57a
+	} __packed rsp;
 } __packed;
 
 union as10x_common {
@@ -220,22 +180,14 @@
 	struct {
 		/* request identifier */
 		uint16_t  proc_id;
-<<<<<<< HEAD
-	} req;
-=======
-	} __packed req;
->>>>>>> e816b57a
+	} __packed req;
 	/* response */
 	struct {
 		/* response identifier */
 		uint16_t proc_id;
 		/* response error */
 		uint8_t error;
-<<<<<<< HEAD
-	} rsp;
-=======
-	} __packed rsp;
->>>>>>> e816b57a
+	} __packed rsp;
 } __packed;
 
 union as10x_add_pid_filter {
@@ -249,11 +201,7 @@
 		uint8_t stream_type;
 		/* PID index in filter table */
 		uint8_t idx;
-<<<<<<< HEAD
-	} req;
-=======
-	} __packed req;
->>>>>>> e816b57a
+	} __packed req;
 	/* response */
 	struct {
 		/* response identifier */
@@ -262,11 +210,7 @@
 		uint8_t error;
 		/* Filter id */
 		uint8_t filter_id;
-<<<<<<< HEAD
-	} rsp;
-=======
-	} __packed rsp;
->>>>>>> e816b57a
+	} __packed rsp;
 } __packed;
 
 union as10x_del_pid_filter {
@@ -276,22 +220,14 @@
 		uint16_t  proc_id;
 		/* PID to remove */
 		uint16_t  pid;
-<<<<<<< HEAD
-	} req;
-=======
-	} __packed req;
->>>>>>> e816b57a
+	} __packed req;
 	/* response */
 	struct {
 		/* response identifier */
 		uint16_t proc_id;
 		/* response error */
 		uint8_t error;
-<<<<<<< HEAD
-	} rsp;
-=======
-	} __packed rsp;
->>>>>>> e816b57a
+	} __packed rsp;
 } __packed;
 
 union as10x_start_streaming {
@@ -299,22 +235,14 @@
 	struct {
 		/* request identifier */
 		uint16_t proc_id;
-<<<<<<< HEAD
-	} req;
-=======
-	} __packed req;
->>>>>>> e816b57a
-	/* response */
-	struct {
-		/* response identifier */
-		uint16_t proc_id;
-		/* error */
-		uint8_t error;
-<<<<<<< HEAD
-	} rsp;
-=======
-	} __packed rsp;
->>>>>>> e816b57a
+	} __packed req;
+	/* response */
+	struct {
+		/* response identifier */
+		uint16_t proc_id;
+		/* error */
+		uint8_t error;
+	} __packed rsp;
 } __packed;
 
 union as10x_stop_streaming {
@@ -322,22 +250,14 @@
 	struct {
 		/* request identifier */
 		uint16_t proc_id;
-<<<<<<< HEAD
-	} req;
-=======
-	} __packed req;
->>>>>>> e816b57a
-	/* response */
-	struct {
-		/* response identifier */
-		uint16_t proc_id;
-		/* error */
-		uint8_t error;
-<<<<<<< HEAD
-	} rsp;
-=======
-	} __packed rsp;
->>>>>>> e816b57a
+	} __packed req;
+	/* response */
+	struct {
+		/* response identifier */
+		uint16_t proc_id;
+		/* error */
+		uint8_t error;
+	} __packed rsp;
 } __packed;
 
 union as10x_get_demod_stats {
@@ -345,11 +265,7 @@
 	struct {
 		/* request identifier */
 		uint16_t proc_id;
-<<<<<<< HEAD
-	} req;
-=======
-	} __packed req;
->>>>>>> e816b57a
+	} __packed req;
 	/* response */
 	struct {
 		/* response identifier */
@@ -358,11 +274,7 @@
 		uint8_t error;
 		/* demod stats */
 		struct as10x_demod_stats stats;
-<<<<<<< HEAD
-	} rsp;
-=======
-	} __packed rsp;
->>>>>>> e816b57a
+	} __packed rsp;
 } __packed;
 
 union as10x_get_impulse_resp {
@@ -370,11 +282,7 @@
 	struct {
 		/* request identifier */
 		uint16_t proc_id;
-<<<<<<< HEAD
-	} req;
-=======
-	} __packed req;
->>>>>>> e816b57a
+	} __packed req;
 	/* response */
 	struct {
 		/* response identifier */
@@ -383,11 +291,7 @@
 		uint8_t error;
 		/* impulse response ready */
 		uint8_t is_ready;
-<<<<<<< HEAD
-	} rsp;
-=======
-	} __packed rsp;
->>>>>>> e816b57a
+	} __packed rsp;
 } __packed;
 
 union as10x_fw_context {
@@ -401,11 +305,7 @@
 		uint16_t tag;
 		/* context request type */
 		uint16_t type;
-<<<<<<< HEAD
-	} req;
-=======
-	} __packed req;
->>>>>>> e816b57a
+	} __packed req;
 	/* response */
 	struct {
 		/* response identifier */
@@ -416,11 +316,7 @@
 		uint16_t type;
 		/* error */
 		uint8_t error;
-<<<<<<< HEAD
-	} rsp;
-=======
-	} __packed rsp;
->>>>>>> e816b57a
+	} __packed rsp;
 } __packed;
 
 union as10x_set_register {
@@ -432,22 +328,14 @@
 		struct as10x_register_addr reg_addr;
 		/* register content */
 		struct as10x_register_value reg_val;
-<<<<<<< HEAD
-	} req;
-=======
-	} __packed req;
->>>>>>> e816b57a
-	/* response */
-	struct {
-		/* response identifier */
-		uint16_t proc_id;
-		/* error */
-		uint8_t error;
-<<<<<<< HEAD
-	} rsp;
-=======
-	} __packed rsp;
->>>>>>> e816b57a
+	} __packed req;
+	/* response */
+	struct {
+		/* response identifier */
+		uint16_t proc_id;
+		/* error */
+		uint8_t error;
+	} __packed rsp;
 } __packed;
 
 union as10x_get_register {
@@ -457,11 +345,7 @@
 		uint16_t proc_id;
 		/* register description */
 		struct as10x_register_addr reg_addr;
-<<<<<<< HEAD
-	} req;
-=======
-	} __packed req;
->>>>>>> e816b57a
+	} __packed req;
 	/* response */
 	struct {
 		/* response identifier */
@@ -470,11 +354,7 @@
 		uint8_t error;
 		/* register content */
 		struct as10x_register_value reg_val;
-<<<<<<< HEAD
-	} rsp;
-=======
-	} __packed rsp;
->>>>>>> e816b57a
+	} __packed rsp;
 } __packed;
 
 union as10x_cfg_change_mode {
@@ -484,22 +364,14 @@
 		uint16_t proc_id;
 		/* mode */
 		uint8_t mode;
-<<<<<<< HEAD
-	} req;
-=======
-	} __packed req;
->>>>>>> e816b57a
-	/* response */
-	struct {
-		/* response identifier */
-		uint16_t proc_id;
-		/* error */
-		uint8_t error;
-<<<<<<< HEAD
-	} rsp;
-=======
-	} __packed rsp;
->>>>>>> e816b57a
+	} __packed req;
+	/* response */
+	struct {
+		/* response identifier */
+		uint16_t proc_id;
+		/* error */
+		uint8_t error;
+	} __packed rsp;
 } __packed;
 
 struct as10x_cmd_header_t {
@@ -522,11 +394,7 @@
 		struct as10x_register_addr reg_addr;
 		/* nb blocks to read */
 		uint16_t num_blocks;
-<<<<<<< HEAD
-	} req;
-=======
-	} __packed req;
->>>>>>> e816b57a
+	} __packed req;
 	/* response */
 	struct {
 		/* response identifier */
@@ -540,13 +408,8 @@
 			uint8_t  data8[DUMP_BLOCK_SIZE];
 			uint16_t data16[DUMP_BLOCK_SIZE / sizeof(uint16_t)];
 			uint32_t data32[DUMP_BLOCK_SIZE / sizeof(uint32_t)];
-<<<<<<< HEAD
-		} u;
-	} rsp;
-=======
 		} __packed u;
 	} __packed rsp;
->>>>>>> e816b57a
 } __packed;
 
 union as10x_dumplog_memory {
@@ -555,11 +418,7 @@
 		uint16_t proc_id;
 		/* dump memory type request */
 		uint8_t dump_req;
-<<<<<<< HEAD
-	} req;
-=======
-	} __packed req;
->>>>>>> e816b57a
+	} __packed req;
 	struct {
 		/* request identifier */
 		uint16_t proc_id;
@@ -569,11 +428,7 @@
 		uint8_t dump_rsp;
 		/* dump data */
 		uint8_t data[DUMP_BLOCK_SIZE];
-<<<<<<< HEAD
-	} rsp;
-=======
-	} __packed rsp;
->>>>>>> e816b57a
+	} __packed rsp;
 } __packed;
 
 union as10x_raw_data {
@@ -582,22 +437,14 @@
 		uint16_t proc_id;
 		uint8_t data[64 - sizeof(struct as10x_cmd_header_t)
 			     - 2 /* proc_id */];
-<<<<<<< HEAD
-	} req;
-=======
-	} __packed req;
->>>>>>> e816b57a
+	} __packed req;
 	/* response */
 	struct {
 		uint16_t proc_id;
 		uint8_t error;
 		uint8_t data[64 - sizeof(struct as10x_cmd_header_t)
 			     - 2 /* proc_id */ - 1 /* rc */];
-<<<<<<< HEAD
-	} rsp;
-=======
-	} __packed rsp;
->>>>>>> e816b57a
+	} __packed rsp;
 } __packed;
 
 struct as10x_cmd_t {
@@ -622,11 +469,7 @@
 		union as10x_dump_memory		dump_memory;
 		union as10x_dumplog_memory	dumplog_memory;
 		union as10x_raw_data		raw_data;
-<<<<<<< HEAD
-	} body;
-=======
 	} __packed body;
->>>>>>> e816b57a
 } __packed;
 
 struct as10x_token_cmd_t {
