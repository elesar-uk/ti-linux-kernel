/*
 * Copyright (c) 1996, 2003 VIA Networking Technologies, Inc.
 * All rights reserved.
 *
 * This program is free software; you can redistribute it and/or modify
 * it under the terms of the GNU General Public License as published by
 * the Free Software Foundation; either version 2 of the License, or
 * (at your option) any later version.
 *
 * This program is distributed in the hope that it will be useful,
 * but WITHOUT ANY WARRANTY; without even the implied warranty of
 * MERCHANTABILITY or FITNESS FOR A PARTICULAR PURPOSE.  See the
 * GNU General Public License for more details.
 *
 * You should have received a copy of the GNU General Public License along
 * with this program; if not, write to the Free Software Foundation, Inc.,
 * 51 Franklin Street, Fifth Floor, Boston, MA 02110-1301 USA.
 *
 * File: device_main.c
 *
 * Purpose: driver entry for initial, open, close, tx and rx.
 *
 * Author: Lyndon Chen
 *
 * Date: Jan 8, 2003
 *
 * Functions:
 *
 *   vt6655_probe - module initial (insmod) driver entry
 *   vt6655_remove - module remove entry
 *   vt6655_init_info - device structure resource allocation function
 *   device_free_info - device structure resource free function
 *   device_get_pci_info - get allocated pci io/mem resource
 *   device_print_info - print out resource
 *   device_rx_srv - rx service function
 *   device_alloc_rx_buf - rx buffer pre-allocated function
 *   device_free_tx_buf - free tx buffer function
 *   device_init_rd0_ring- initial rd dma0 ring
 *   device_init_rd1_ring- initial rd dma1 ring
 *   device_init_td0_ring- initial tx dma0 ring buffer
 *   device_init_td1_ring- initial tx dma1 ring buffer
 *   device_init_registers- initial MAC & BBP & RF internal registers.
 *   device_init_rings- initial tx/rx ring buffer
 *   device_free_rings- free all allocated ring buffer
 *   device_tx_srv- tx interrupt service function
 *
 * Revision History:
 */
#undef __NO_VERSION__

#include <linux/file.h>
#include "device.h"
#include "card.h"
#include "channel.h"
#include "baseband.h"
#include "mac.h"
#include "power.h"
#include "rxtx.h"
#include "dpc.h"
#include "rf.h"
#include <linux/delay.h>
#include <linux/kthread.h>
#include <linux/slab.h>

/*---------------------  Static Definitions -------------------------*/
/*
 * Define module options
 */
MODULE_AUTHOR("VIA Networking Technologies, Inc., <lyndonchen@vntek.com.tw>");
MODULE_LICENSE("GPL");
MODULE_DESCRIPTION("VIA Networking Solomon-A/B/G Wireless LAN Adapter Driver");

#define DEVICE_PARAM(N, D)

#define RX_DESC_MIN0     16
#define RX_DESC_MAX0     128
#define RX_DESC_DEF0     32
DEVICE_PARAM(RxDescriptors0, "Number of receive descriptors0");

#define RX_DESC_MIN1     16
#define RX_DESC_MAX1     128
#define RX_DESC_DEF1     32
DEVICE_PARAM(RxDescriptors1, "Number of receive descriptors1");

#define TX_DESC_MIN0     16
#define TX_DESC_MAX0     128
#define TX_DESC_DEF0     32
DEVICE_PARAM(TxDescriptors0, "Number of transmit descriptors0");

#define TX_DESC_MIN1     16
#define TX_DESC_MAX1     128
#define TX_DESC_DEF1     64
DEVICE_PARAM(TxDescriptors1, "Number of transmit descriptors1");

#define INT_WORKS_DEF   20
#define INT_WORKS_MIN   10
#define INT_WORKS_MAX   64

DEVICE_PARAM(int_works, "Number of packets per interrupt services");

#define RTS_THRESH_DEF     2347

#define FRAG_THRESH_DEF     2346

#define SHORT_RETRY_MIN     0
#define SHORT_RETRY_MAX     31
#define SHORT_RETRY_DEF     8

DEVICE_PARAM(ShortRetryLimit, "Short frame retry limits");

#define LONG_RETRY_MIN     0
#define LONG_RETRY_MAX     15
#define LONG_RETRY_DEF     4

DEVICE_PARAM(LongRetryLimit, "long frame retry limits");

/* BasebandType[] baseband type selected
   0: indicate 802.11a type
   1: indicate 802.11b type
   2: indicate 802.11g type
*/
#define BBP_TYPE_MIN     0
#define BBP_TYPE_MAX     2
#define BBP_TYPE_DEF     2

DEVICE_PARAM(BasebandType, "baseband type");

/*
 * Static vars definitions
 */
static CHIP_INFO chip_info_table[] = {
	{ VT3253,       "VIA Networking Solomon-A/B/G Wireless LAN Adapter ",
	  256, 1,     DEVICE_FLAGS_IP_ALIGN|DEVICE_FLAGS_TX_ALIGN },
	{0, NULL}
};

static const struct pci_device_id vt6655_pci_id_table[] = {
	{ PCI_VDEVICE(VIA, 0x3253), (kernel_ulong_t)chip_info_table},
	{ 0, }
};

/*---------------------  Static Functions  --------------------------*/

static int  vt6655_probe(struct pci_dev *pcid, const struct pci_device_id *ent);
static void vt6655_init_info(struct pci_dev *pcid,
			     struct vnt_private **ppDevice, PCHIP_INFO);
static void device_free_info(struct vnt_private *pDevice);
static bool device_get_pci_info(struct vnt_private *, struct pci_dev *pcid);
static void device_print_info(struct vnt_private *pDevice);

static void device_init_rd0_ring(struct vnt_private *pDevice);
static void device_init_rd1_ring(struct vnt_private *pDevice);
static void device_init_td0_ring(struct vnt_private *pDevice);
static void device_init_td1_ring(struct vnt_private *pDevice);

static int  device_rx_srv(struct vnt_private *pDevice, unsigned int uIdx);
static int  device_tx_srv(struct vnt_private *pDevice, unsigned int uIdx);
static bool device_alloc_rx_buf(struct vnt_private *pDevice, PSRxDesc pDesc);
static void device_init_registers(struct vnt_private *pDevice);
static void device_free_tx_buf(struct vnt_private *, struct vnt_tx_desc *);
static void device_free_td0_ring(struct vnt_private *pDevice);
static void device_free_td1_ring(struct vnt_private *pDevice);
static void device_free_rd0_ring(struct vnt_private *pDevice);
static void device_free_rd1_ring(struct vnt_private *pDevice);
static void device_free_rings(struct vnt_private *pDevice);

/*---------------------  Export Variables  --------------------------*/

/*---------------------  Export Functions  --------------------------*/

static char *get_chip_name(int chip_id)
{
	int i;

	for (i = 0; chip_info_table[i].name != NULL; i++)
		if (chip_info_table[i].chip_id == chip_id)
			break;
	return chip_info_table[i].name;
}

static void vt6655_remove(struct pci_dev *pcid)
{
	struct vnt_private *pDevice = pci_get_drvdata(pcid);

	if (pDevice == NULL)
		return;
	device_free_info(pDevice);
}

static void device_get_options(struct vnt_private *pDevice)
{
	POPTIONS pOpts = &(pDevice->sOpts);

	pOpts->nRxDescs0 = RX_DESC_DEF0;
	pOpts->nRxDescs1 = RX_DESC_DEF1;
	pOpts->nTxDescs[0] = TX_DESC_DEF0;
	pOpts->nTxDescs[1] = TX_DESC_DEF1;
	pOpts->int_works = INT_WORKS_DEF;

	pOpts->short_retry = SHORT_RETRY_DEF;
	pOpts->long_retry = LONG_RETRY_DEF;
	pOpts->bbp_type = BBP_TYPE_DEF;
}

static void
device_set_options(struct vnt_private *pDevice)
{
	pDevice->byShortRetryLimit = pDevice->sOpts.short_retry;
	pDevice->byLongRetryLimit = pDevice->sOpts.long_retry;
	pDevice->byBBType = pDevice->sOpts.bbp_type;
	pDevice->byPacketType = pDevice->byBBType;
	pDevice->byAutoFBCtrl = AUTO_FB_0;
	pDevice->bUpdateBBVGA = true;
	pDevice->byPreambleType = 0;

	pr_debug(" byShortRetryLimit= %d\n", (int)pDevice->byShortRetryLimit);
	pr_debug(" byLongRetryLimit= %d\n", (int)pDevice->byLongRetryLimit);
	pr_debug(" byPreambleType= %d\n", (int)pDevice->byPreambleType);
	pr_debug(" byShortPreamble= %d\n", (int)pDevice->byShortPreamble);
	pr_debug(" byBBType= %d\n", (int)pDevice->byBBType);
}

/*
 * Initialisation of MAC & BBP registers
 */

static void device_init_registers(struct vnt_private *pDevice)
{
	unsigned long flags;
	unsigned int ii;
	unsigned char byValue;
	unsigned char byCCKPwrdBm = 0;
	unsigned char byOFDMPwrdBm = 0;

	MACbShutdown(pDevice->PortOffset);
	BBvSoftwareReset(pDevice);

	/* Do MACbSoftwareReset in MACvInitialize */
	MACbSoftwareReset(pDevice->PortOffset);

	pDevice->bAES = false;

	/* Only used in 11g type, sync with ERP IE */
	pDevice->bProtectMode = false;

	pDevice->bNonERPPresent = false;
	pDevice->bBarkerPreambleMd = false;
	pDevice->wCurrentRate = RATE_1M;
	pDevice->byTopOFDMBasicRate = RATE_24M;
	pDevice->byTopCCKBasicRate = RATE_1M;

	/* Target to IF pin while programming to RF chip. */
	pDevice->byRevId = 0;

	/* init MAC */
	MACvInitialize(pDevice->PortOffset);

	/* Get Local ID */
	VNSvInPortB(pDevice->PortOffset + MAC_REG_LOCALID, &pDevice->byLocalID);

	spin_lock_irqsave(&pDevice->lock, flags);

	SROMvReadAllContents(pDevice->PortOffset, pDevice->abyEEPROM);

	spin_unlock_irqrestore(&pDevice->lock, flags);

	/* Get Channel range */
	pDevice->byMinChannel = 1;
	pDevice->byMaxChannel = CB_MAX_CHANNEL;

	/* Get Antena */
	byValue = SROMbyReadEmbedded(pDevice->PortOffset, EEP_OFS_ANTENNA);
	if (byValue & EEP_ANTINV)
		pDevice->bTxRxAntInv = true;
	else
		pDevice->bTxRxAntInv = false;

	byValue &= (EEP_ANTENNA_AUX | EEP_ANTENNA_MAIN);
	/* if not set default is All */
	if (byValue == 0)
		byValue = (EEP_ANTENNA_AUX | EEP_ANTENNA_MAIN);

	if (byValue == (EEP_ANTENNA_AUX | EEP_ANTENNA_MAIN)) {
		pDevice->byAntennaCount = 2;
		pDevice->byTxAntennaMode = ANT_B;
		pDevice->dwTxAntennaSel = 1;
		pDevice->dwRxAntennaSel = 1;

		if (pDevice->bTxRxAntInv)
			pDevice->byRxAntennaMode = ANT_A;
		else
			pDevice->byRxAntennaMode = ANT_B;
	} else  {
		pDevice->byAntennaCount = 1;
		pDevice->dwTxAntennaSel = 0;
		pDevice->dwRxAntennaSel = 0;

		if (byValue & EEP_ANTENNA_AUX) {
			pDevice->byTxAntennaMode = ANT_A;

			if (pDevice->bTxRxAntInv)
				pDevice->byRxAntennaMode = ANT_B;
			else
				pDevice->byRxAntennaMode = ANT_A;
		} else {
			pDevice->byTxAntennaMode = ANT_B;

			if (pDevice->bTxRxAntInv)
				pDevice->byRxAntennaMode = ANT_A;
			else
				pDevice->byRxAntennaMode = ANT_B;
		}
	}

	/* Set initial antenna mode */
	BBvSetTxAntennaMode(pDevice, pDevice->byTxAntennaMode);
	BBvSetRxAntennaMode(pDevice, pDevice->byRxAntennaMode);

	/* zonetype initial */
	pDevice->byOriginalZonetype = pDevice->abyEEPROM[EEP_OFS_ZONETYPE];

	if (!pDevice->bZoneRegExist)
		pDevice->byZoneType = pDevice->abyEEPROM[EEP_OFS_ZONETYPE];

	pr_debug("pDevice->byZoneType = %x\n", pDevice->byZoneType);

	/* Init RF module */
	RFbInit(pDevice);

	/* Get Desire Power Value */
	pDevice->byCurPwr = 0xFF;
	pDevice->byCCKPwr = SROMbyReadEmbedded(pDevice->PortOffset, EEP_OFS_PWR_CCK);
	pDevice->byOFDMPwrG = SROMbyReadEmbedded(pDevice->PortOffset, EEP_OFS_PWR_OFDMG);

	/* Load power Table */
	for (ii = 0; ii < CB_MAX_CHANNEL_24G; ii++) {
		pDevice->abyCCKPwrTbl[ii + 1] =
			SROMbyReadEmbedded(pDevice->PortOffset,
					   (unsigned char)(ii + EEP_OFS_CCK_PWR_TBL));
		if (pDevice->abyCCKPwrTbl[ii + 1] == 0)
			pDevice->abyCCKPwrTbl[ii+1] = pDevice->byCCKPwr;

		pDevice->abyOFDMPwrTbl[ii + 1] =
			SROMbyReadEmbedded(pDevice->PortOffset,
					   (unsigned char)(ii + EEP_OFS_OFDM_PWR_TBL));
		if (pDevice->abyOFDMPwrTbl[ii + 1] == 0)
			pDevice->abyOFDMPwrTbl[ii + 1] = pDevice->byOFDMPwrG;

		pDevice->abyCCKDefaultPwr[ii + 1] = byCCKPwrdBm;
		pDevice->abyOFDMDefaultPwr[ii + 1] = byOFDMPwrdBm;
	}

	/* recover 12,13 ,14channel for EUROPE by 11 channel */
	for (ii = 11; ii < 14; ii++) {
		pDevice->abyCCKPwrTbl[ii] = pDevice->abyCCKPwrTbl[10];
		pDevice->abyOFDMPwrTbl[ii] = pDevice->abyOFDMPwrTbl[10];
	}

	/* Load OFDM A Power Table */
	for (ii = 0; ii < CB_MAX_CHANNEL_5G; ii++) {
		pDevice->abyOFDMPwrTbl[ii + CB_MAX_CHANNEL_24G + 1] =
			SROMbyReadEmbedded(pDevice->PortOffset,
					   (unsigned char)(ii + EEP_OFS_OFDMA_PWR_TBL));

		pDevice->abyOFDMDefaultPwr[ii + CB_MAX_CHANNEL_24G + 1] =
			SROMbyReadEmbedded(pDevice->PortOffset,
					   (unsigned char)(ii + EEP_OFS_OFDMA_PWR_dBm));
	}

	if (pDevice->byLocalID > REV_ID_VT3253_B1) {
		MACvSelectPage1(pDevice->PortOffset);

		VNSvOutPortB(pDevice->PortOffset + MAC_REG_MSRCTL + 1,
			     (MSRCTL1_TXPWR | MSRCTL1_CSAPAREN));

		MACvSelectPage0(pDevice->PortOffset);
	}

	/* use relative tx timeout and 802.11i D4 */
	MACvWordRegBitsOn(pDevice->PortOffset,
			  MAC_REG_CFG, (CFG_TKIPOPT | CFG_NOTXTIMEOUT));

	/* set performance parameter by registry */
	MACvSetShortRetryLimit(pDevice->PortOffset, pDevice->byShortRetryLimit);
	MACvSetLongRetryLimit(pDevice->PortOffset, pDevice->byLongRetryLimit);

	/* reset TSF counter */
	VNSvOutPortB(pDevice->PortOffset + MAC_REG_TFTCTL, TFTCTL_TSFCNTRST);
	/* enable TSF counter */
	VNSvOutPortB(pDevice->PortOffset + MAC_REG_TFTCTL, TFTCTL_TSFCNTREN);

	/* initialize BBP registers */
	BBbVT3253Init(pDevice);

	if (pDevice->bUpdateBBVGA) {
		pDevice->byBBVGACurrent = pDevice->abyBBVGA[0];
		pDevice->byBBVGANew = pDevice->byBBVGACurrent;
		BBvSetVGAGainOffset(pDevice, pDevice->abyBBVGA[0]);
	}

	BBvSetRxAntennaMode(pDevice, pDevice->byRxAntennaMode);
	BBvSetTxAntennaMode(pDevice, pDevice->byTxAntennaMode);

	/* Set BB and packet type at the same time. */
	/* Set Short Slot Time, xIFS, and RSPINF. */
	pDevice->wCurrentRate = RATE_54M;

	pDevice->bRadioOff = false;

	pDevice->byRadioCtl = SROMbyReadEmbedded(pDevice->PortOffset,
						 EEP_OFS_RADIOCTL);
	pDevice->bHWRadioOff = false;

	if (pDevice->byRadioCtl & EEP_RADIOCTL_ENABLE) {
		/* Get GPIO */
		MACvGPIOIn(pDevice->PortOffset, &pDevice->byGPIO);

		if (((pDevice->byGPIO & GPIO0_DATA) &&
		     !(pDevice->byRadioCtl & EEP_RADIOCTL_INV)) ||
		     (!(pDevice->byGPIO & GPIO0_DATA) &&
		     (pDevice->byRadioCtl & EEP_RADIOCTL_INV)))
			pDevice->bHWRadioOff = true;
	}

	if (pDevice->bHWRadioOff || pDevice->bRadioControlOff)
		CARDbRadioPowerOff(pDevice);

	/* get Permanent network address */
	SROMvReadEtherAddress(pDevice->PortOffset, pDevice->abyCurrentNetAddr);
	pr_debug("Network address = %pM\n", pDevice->abyCurrentNetAddr);

	/* reset Tx pointer */
	CARDvSafeResetRx(pDevice);
	/* reset Rx pointer */
	CARDvSafeResetTx(pDevice);

	if (pDevice->byLocalID <= REV_ID_VT3253_A1)
		MACvRegBitsOn(pDevice->PortOffset, MAC_REG_RCR, RCR_WPAERR);

	/* Turn On Rx DMA */
	MACvReceive0(pDevice->PortOffset);
	MACvReceive1(pDevice->PortOffset);

	/* start the adapter */
	MACvStart(pDevice->PortOffset);
}

static void device_print_info(struct vnt_private *pDevice)
{
	dev_info(&pDevice->pcid->dev, "%s\n", get_chip_name(pDevice->chip_id));

	dev_info(&pDevice->pcid->dev, "MAC=%pM IO=0x%lx Mem=0x%lx IRQ=%d\n",
		 pDevice->abyCurrentNetAddr, (unsigned long)pDevice->ioaddr,
		 (unsigned long)pDevice->PortOffset, pDevice->pcid->irq);
}

static void vt6655_init_info(struct pci_dev *pcid,
			     struct vnt_private **ppDevice,
			     PCHIP_INFO pChip_info)
{
	memset(*ppDevice, 0, sizeof(**ppDevice));

	(*ppDevice)->pcid = pcid;
	(*ppDevice)->chip_id = pChip_info->chip_id;
	(*ppDevice)->io_size = pChip_info->io_size;
	(*ppDevice)->nTxQueues = pChip_info->nTxQueue;
	(*ppDevice)->multicast_limit = 32;

	spin_lock_init(&((*ppDevice)->lock));
}

static bool device_get_pci_info(struct vnt_private *pDevice,
				struct pci_dev *pcid)
{
	u16 pci_cmd;
	u8  b;
	unsigned int cis_addr;

	pci_read_config_byte(pcid, PCI_REVISION_ID, &pDevice->byRevId);
	pci_read_config_word(pcid, PCI_SUBSYSTEM_ID, &pDevice->SubSystemID);
	pci_read_config_word(pcid, PCI_SUBSYSTEM_VENDOR_ID, &pDevice->SubVendorID);
	pci_read_config_word(pcid, PCI_COMMAND, (u16 *)&(pci_cmd));

	pci_set_master(pcid);

	pDevice->memaddr = pci_resource_start(pcid, 0);
	pDevice->ioaddr = pci_resource_start(pcid, 1);

	cis_addr = pci_resource_start(pcid, 2);

	pDevice->pcid = pcid;

	pci_read_config_byte(pcid, PCI_COMMAND, &b);
	pci_write_config_byte(pcid, PCI_COMMAND, (b|PCI_COMMAND_MASTER));

	return true;
}

static void device_free_info(struct vnt_private *pDevice)
{
	if (!pDevice)
		return;

	if (pDevice->mac_hw)
		ieee80211_unregister_hw(pDevice->hw);

	if (pDevice->PortOffset)
		iounmap(pDevice->PortOffset);

	if (pDevice->pcid)
		pci_release_regions(pDevice->pcid);

	if (pDevice->hw)
		ieee80211_free_hw(pDevice->hw);
}

static bool device_init_rings(struct vnt_private *pDevice)
{
	void *vir_pool;

	/*allocate all RD/TD rings a single pool*/
	vir_pool = dma_zalloc_coherent(&pDevice->pcid->dev,
					 pDevice->sOpts.nRxDescs0 * sizeof(SRxDesc) +
					 pDevice->sOpts.nRxDescs1 * sizeof(SRxDesc) +
					 pDevice->sOpts.nTxDescs[0] * sizeof(struct vnt_tx_desc) +
					 pDevice->sOpts.nTxDescs[1] * sizeof(struct vnt_tx_desc),
					 &pDevice->pool_dma, GFP_ATOMIC);
	if (vir_pool == NULL) {
		dev_err(&pDevice->pcid->dev, "allocate desc dma memory failed\n");
		return false;
	}

	pDevice->aRD0Ring = vir_pool;
	pDevice->aRD1Ring = vir_pool +
		pDevice->sOpts.nRxDescs0 * sizeof(SRxDesc);

	pDevice->rd0_pool_dma = pDevice->pool_dma;
	pDevice->rd1_pool_dma = pDevice->rd0_pool_dma +
		pDevice->sOpts.nRxDescs0 * sizeof(SRxDesc);

	pDevice->tx0_bufs = dma_zalloc_coherent(&pDevice->pcid->dev,
						  pDevice->sOpts.nTxDescs[0] * PKT_BUF_SZ +
						  pDevice->sOpts.nTxDescs[1] * PKT_BUF_SZ +
						  CB_BEACON_BUF_SIZE +
						  CB_MAX_BUF_SIZE,
						  &pDevice->tx_bufs_dma0,
						  GFP_ATOMIC);
	if (pDevice->tx0_bufs == NULL) {
		dev_err(&pDevice->pcid->dev, "allocate buf dma memory failed\n");

		dma_free_coherent(&pDevice->pcid->dev,
				    pDevice->sOpts.nRxDescs0 * sizeof(SRxDesc) +
				    pDevice->sOpts.nRxDescs1 * sizeof(SRxDesc) +
				    pDevice->sOpts.nTxDescs[0] * sizeof(struct vnt_tx_desc) +
				    pDevice->sOpts.nTxDescs[1] * sizeof(struct vnt_tx_desc),
				    vir_pool, pDevice->pool_dma
			);
		return false;
	}

	pDevice->td0_pool_dma = pDevice->rd1_pool_dma +
		pDevice->sOpts.nRxDescs1 * sizeof(SRxDesc);

	pDevice->td1_pool_dma = pDevice->td0_pool_dma +
		pDevice->sOpts.nTxDescs[0] * sizeof(struct vnt_tx_desc);

	/* vir_pool: pvoid type */
	pDevice->apTD0Rings = vir_pool
		+ pDevice->sOpts.nRxDescs0 * sizeof(SRxDesc)
		+ pDevice->sOpts.nRxDescs1 * sizeof(SRxDesc);

	pDevice->apTD1Rings = vir_pool
		+ pDevice->sOpts.nRxDescs0 * sizeof(SRxDesc)
		+ pDevice->sOpts.nRxDescs1 * sizeof(SRxDesc)
		+ pDevice->sOpts.nTxDescs[0] * sizeof(struct vnt_tx_desc);

	pDevice->tx1_bufs = pDevice->tx0_bufs +
		pDevice->sOpts.nTxDescs[0] * PKT_BUF_SZ;

	pDevice->tx_beacon_bufs = pDevice->tx1_bufs +
		pDevice->sOpts.nTxDescs[1] * PKT_BUF_SZ;

	pDevice->pbyTmpBuff = pDevice->tx_beacon_bufs +
		CB_BEACON_BUF_SIZE;

	pDevice->tx_bufs_dma1 = pDevice->tx_bufs_dma0 +
		pDevice->sOpts.nTxDescs[0] * PKT_BUF_SZ;

	pDevice->tx_beacon_dma = pDevice->tx_bufs_dma1 +
		pDevice->sOpts.nTxDescs[1] * PKT_BUF_SZ;

	return true;
}

static void device_free_rings(struct vnt_private *pDevice)
{
	dma_free_coherent(&pDevice->pcid->dev,
			    pDevice->sOpts.nRxDescs0 * sizeof(SRxDesc) +
			    pDevice->sOpts.nRxDescs1 * sizeof(SRxDesc) +
			    pDevice->sOpts.nTxDescs[0] * sizeof(struct vnt_tx_desc) +
			    pDevice->sOpts.nTxDescs[1] * sizeof(struct vnt_tx_desc)
			    ,
			    pDevice->aRD0Ring, pDevice->pool_dma
		);

	if (pDevice->tx0_bufs)
		dma_free_coherent(&pDevice->pcid->dev,
				    pDevice->sOpts.nTxDescs[0] * PKT_BUF_SZ +
				    pDevice->sOpts.nTxDescs[1] * PKT_BUF_SZ +
				    CB_BEACON_BUF_SIZE +
				    CB_MAX_BUF_SIZE,
				    pDevice->tx0_bufs, pDevice->tx_bufs_dma0
			);
}

static void device_init_rd0_ring(struct vnt_private *pDevice)
{
	int i;
	dma_addr_t      curr = pDevice->rd0_pool_dma;
	PSRxDesc        pDesc;

	/* Init the RD0 ring entries */
	for (i = 0; i < pDevice->sOpts.nRxDescs0; i ++, curr += sizeof(SRxDesc)) {
		pDesc = &(pDevice->aRD0Ring[i]);
		pDesc->pRDInfo = alloc_rd_info();

		if (!device_alloc_rx_buf(pDevice, pDesc))
			dev_err(&pDevice->pcid->dev, "can not alloc rx bufs\n");

		pDesc->next = &(pDevice->aRD0Ring[(i+1) % pDevice->sOpts.nRxDescs0]);
		pDesc->next_desc = cpu_to_le32(curr + sizeof(SRxDesc));
	}

	if (i > 0)
		pDevice->aRD0Ring[i-1].next_desc = cpu_to_le32(pDevice->rd0_pool_dma);
	pDevice->pCurrRD[0] = &(pDevice->aRD0Ring[0]);
}

static void device_init_rd1_ring(struct vnt_private *pDevice)
{
	int i;
	dma_addr_t      curr = pDevice->rd1_pool_dma;
	PSRxDesc        pDesc;

	/* Init the RD1 ring entries */
	for (i = 0; i < pDevice->sOpts.nRxDescs1; i ++, curr += sizeof(SRxDesc)) {
		pDesc = &(pDevice->aRD1Ring[i]);
		pDesc->pRDInfo = alloc_rd_info();

		if (!device_alloc_rx_buf(pDevice, pDesc))
			dev_err(&pDevice->pcid->dev, "can not alloc rx bufs\n");

		pDesc->next = &(pDevice->aRD1Ring[(i+1) % pDevice->sOpts.nRxDescs1]);
		pDesc->next_desc = cpu_to_le32(curr + sizeof(SRxDesc));
	}

	if (i > 0)
		pDevice->aRD1Ring[i-1].next_desc = cpu_to_le32(pDevice->rd1_pool_dma);
	pDevice->pCurrRD[1] = &(pDevice->aRD1Ring[0]);
}

static void device_free_rd0_ring(struct vnt_private *pDevice)
{
	int i;

	for (i = 0; i < pDevice->sOpts.nRxDescs0; i++) {
		PSRxDesc        pDesc = &(pDevice->aRD0Ring[i]);
		PDEVICE_RD_INFO  pRDInfo = pDesc->pRDInfo;

		dma_unmap_single(&pDevice->pcid->dev, pRDInfo->skb_dma,
				 pDevice->rx_buf_sz, DMA_FROM_DEVICE);

		dev_kfree_skb(pRDInfo->skb);

		kfree(pDesc->pRDInfo);
	}
}

static void device_free_rd1_ring(struct vnt_private *pDevice)
{
	int i;

	for (i = 0; i < pDevice->sOpts.nRxDescs1; i++) {
		PSRxDesc        pDesc = &(pDevice->aRD1Ring[i]);
		PDEVICE_RD_INFO  pRDInfo = pDesc->pRDInfo;

		dma_unmap_single(&pDevice->pcid->dev, pRDInfo->skb_dma,
				 pDevice->rx_buf_sz, DMA_FROM_DEVICE);

		dev_kfree_skb(pRDInfo->skb);

		kfree(pDesc->pRDInfo);
	}
}

static void device_init_td0_ring(struct vnt_private *pDevice)
{
	int i;
	dma_addr_t  curr;
	struct vnt_tx_desc *pDesc;

	curr = pDevice->td0_pool_dma;
	for (i = 0; i < pDevice->sOpts.nTxDescs[0];
	     i++, curr += sizeof(struct vnt_tx_desc)) {
		pDesc = &(pDevice->apTD0Rings[i]);
		pDesc->td_info = alloc_td_info();

		if (pDevice->flags & DEVICE_FLAGS_TX_ALIGN) {
			pDesc->td_info->buf = pDevice->tx0_bufs + (i)*PKT_BUF_SZ;
			pDesc->td_info->buf_dma = pDevice->tx_bufs_dma0 + (i)*PKT_BUF_SZ;
		}
		pDesc->next = &(pDevice->apTD0Rings[(i+1) % pDevice->sOpts.nTxDescs[0]]);
		pDesc->next_desc = cpu_to_le32(curr + sizeof(struct vnt_tx_desc));
	}

	if (i > 0)
		pDevice->apTD0Rings[i-1].next_desc = cpu_to_le32(pDevice->td0_pool_dma);
	pDevice->apTailTD[0] = pDevice->apCurrTD[0] = &(pDevice->apTD0Rings[0]);
}

static void device_init_td1_ring(struct vnt_private *pDevice)
{
	int i;
	dma_addr_t  curr;
	struct vnt_tx_desc *pDesc;

	/* Init the TD ring entries */
	curr = pDevice->td1_pool_dma;
	for (i = 0; i < pDevice->sOpts.nTxDescs[1];
	     i++, curr += sizeof(struct vnt_tx_desc)) {
		pDesc = &(pDevice->apTD1Rings[i]);
		pDesc->td_info = alloc_td_info();

		if (pDevice->flags & DEVICE_FLAGS_TX_ALIGN) {
			pDesc->td_info->buf = pDevice->tx1_bufs + (i) * PKT_BUF_SZ;
			pDesc->td_info->buf_dma = pDevice->tx_bufs_dma1 + (i) * PKT_BUF_SZ;
		}
		pDesc->next = &(pDevice->apTD1Rings[(i + 1) % pDevice->sOpts.nTxDescs[1]]);
		pDesc->next_desc = cpu_to_le32(curr + sizeof(struct vnt_tx_desc));
	}

	if (i > 0)
		pDevice->apTD1Rings[i-1].next_desc = cpu_to_le32(pDevice->td1_pool_dma);
	pDevice->apTailTD[1] = pDevice->apCurrTD[1] = &(pDevice->apTD1Rings[0]);
}

static void device_free_td0_ring(struct vnt_private *pDevice)
{
	int i;

	for (i = 0; i < pDevice->sOpts.nTxDescs[0]; i++) {
		struct vnt_tx_desc *pDesc = &pDevice->apTD0Rings[i];
		struct vnt_td_info *pTDInfo = pDesc->td_info;

		dev_kfree_skb(pTDInfo->skb);
		kfree(pDesc->td_info);
	}
}

static void device_free_td1_ring(struct vnt_private *pDevice)
{
	int i;

	for (i = 0; i < pDevice->sOpts.nTxDescs[1]; i++) {
		struct vnt_tx_desc *pDesc = &pDevice->apTD1Rings[i];
		struct vnt_td_info *pTDInfo = pDesc->td_info;

		dev_kfree_skb(pTDInfo->skb);
		kfree(pDesc->td_info);
	}
}

/*-----------------------------------------------------------------*/

static int device_rx_srv(struct vnt_private *pDevice, unsigned int uIdx)
{
	PSRxDesc    pRD;
	int works = 0;

	for (pRD = pDevice->pCurrRD[uIdx];
	     pRD->m_rd0RD0.f1Owner == OWNED_BY_HOST;
	     pRD = pRD->next) {
		if (works++ > 15)
			break;

		if (!pRD->pRDInfo->skb)
			break;

		if (vnt_receive_frame(pDevice, pRD)) {
			if (!device_alloc_rx_buf(pDevice, pRD)) {
				dev_err(&pDevice->pcid->dev,
					"can not allocate rx buf\n");
				break;
			}
		}
		pRD->m_rd0RD0.f1Owner = OWNED_BY_NIC;
	}

	pDevice->pCurrRD[uIdx] = pRD;

	return works;
}

static bool device_alloc_rx_buf(struct vnt_private *pDevice, PSRxDesc pRD)
{
	PDEVICE_RD_INFO pRDInfo = pRD->pRDInfo;

	pRDInfo->skb = dev_alloc_skb((int)pDevice->rx_buf_sz);
	if (pRDInfo->skb == NULL)
		return false;

	pRDInfo->skb_dma =
		dma_map_single(&pDevice->pcid->dev,
			       skb_put(pRDInfo->skb, skb_tailroom(pRDInfo->skb)),
			       pDevice->rx_buf_sz, DMA_FROM_DEVICE);

	*((unsigned int *)&(pRD->m_rd0RD0)) = 0; /* FIX cast */

	pRD->m_rd0RD0.wResCount = cpu_to_le16(pDevice->rx_buf_sz);
	pRD->m_rd0RD0.f1Owner = OWNED_BY_NIC;
	pRD->m_rd1RD1.wReqCount = cpu_to_le16(pDevice->rx_buf_sz);
	pRD->buff_addr = cpu_to_le32(pRDInfo->skb_dma);

	return true;
}

static const u8 fallback_rate0[5][5] = {
	{RATE_18M, RATE_18M, RATE_12M, RATE_12M, RATE_12M},
	{RATE_24M, RATE_24M, RATE_18M, RATE_12M, RATE_12M},
	{RATE_36M, RATE_36M, RATE_24M, RATE_18M, RATE_18M},
	{RATE_48M, RATE_48M, RATE_36M, RATE_24M, RATE_24M},
	{RATE_54M, RATE_54M, RATE_48M, RATE_36M, RATE_36M}
};

static const u8 fallback_rate1[5][5] = {
	{RATE_18M, RATE_18M, RATE_12M, RATE_6M, RATE_6M},
	{RATE_24M, RATE_24M, RATE_18M, RATE_6M, RATE_6M},
	{RATE_36M, RATE_36M, RATE_24M, RATE_12M, RATE_12M},
	{RATE_48M, RATE_48M, RATE_24M, RATE_12M, RATE_12M},
	{RATE_54M, RATE_54M, RATE_36M, RATE_18M, RATE_18M}
};

static int vnt_int_report_rate(struct vnt_private *priv,
			       struct vnt_td_info *context, u8 tsr0, u8 tsr1)
{
	struct vnt_tx_fifo_head *fifo_head;
	struct ieee80211_tx_info *info;
	struct ieee80211_rate *rate;
	u16 fb_option;
	u8 tx_retry = (tsr0 & TSR0_NCR);
	s8 idx;

	if (!context)
		return -ENOMEM;

	if (!context->skb)
		return -EINVAL;

	fifo_head = (struct vnt_tx_fifo_head *)context->buf;
	fb_option = (le16_to_cpu(fifo_head->fifo_ctl) &
			(FIFOCTL_AUTO_FB_0 | FIFOCTL_AUTO_FB_1));

	info = IEEE80211_SKB_CB(context->skb);
	idx = info->control.rates[0].idx;

	if (fb_option && !(tsr1 & TSR1_TERR)) {
		u8 tx_rate;
		u8 retry = tx_retry;

		rate = ieee80211_get_tx_rate(priv->hw, info);
		tx_rate = rate->hw_value - RATE_18M;

		if (retry > 4)
			retry = 4;

		if (fb_option & FIFOCTL_AUTO_FB_0)
			tx_rate = fallback_rate0[tx_rate][retry];
		else if (fb_option & FIFOCTL_AUTO_FB_1)
			tx_rate = fallback_rate1[tx_rate][retry];

		if (info->band == IEEE80211_BAND_5GHZ)
			idx = tx_rate - RATE_6M;
		else
			idx = tx_rate;
	}

	ieee80211_tx_info_clear_status(info);

	info->status.rates[0].count = tx_retry;

	if (!(tsr1 & TSR1_TERR)) {
		info->status.rates[0].idx = idx;

		if (info->flags & IEEE80211_TX_CTL_NO_ACK)
			info->flags |= IEEE80211_TX_STAT_NOACK_TRANSMITTED;
		else
			info->flags |= IEEE80211_TX_STAT_ACK;
	}

	return 0;
}

static int device_tx_srv(struct vnt_private *pDevice, unsigned int uIdx)
{
	struct vnt_tx_desc *pTD;
	int                      works = 0;
	unsigned char byTsr0;
	unsigned char byTsr1;

	for (pTD = pDevice->apTailTD[uIdx]; pDevice->iTDUsed[uIdx] > 0; pTD = pTD->next) {
		if (pTD->td0.owner == OWNED_BY_NIC)
			break;
		if (works++ > 15)
			break;

		byTsr0 = pTD->td0.tsr0;
		byTsr1 = pTD->td0.tsr1;

		/* Only the status of first TD in the chain is correct */
		if (pTD->td1.tcr & TCR_STP) {
			if ((pTD->td_info->flags & TD_FLAGS_NETIF_SKB) != 0) {
				if (!(byTsr1 & TSR1_TERR)) {
					if (byTsr0 != 0) {
						pr_debug(" Tx[%d] OK but has error. tsr1[%02X] tsr0[%02X]\n",
							 (int)uIdx, byTsr1,
							 byTsr0);
					}
				} else {
					pr_debug(" Tx[%d] dropped & tsr1[%02X] tsr0[%02X]\n",
						 (int)uIdx, byTsr1, byTsr0);
				}
			}

			if (byTsr1 & TSR1_TERR) {
				if ((pTD->td_info->flags & TD_FLAGS_PRIV_SKB) != 0) {
					pr_debug(" Tx[%d] fail has error. tsr1[%02X] tsr0[%02X]\n",
						 (int)uIdx, byTsr1, byTsr0);
				}
			}

			vnt_int_report_rate(pDevice, pTD->td_info, byTsr0, byTsr1);

			device_free_tx_buf(pDevice, pTD);
			pDevice->iTDUsed[uIdx]--;
		}
	}

	pDevice->apTailTD[uIdx] = pTD;

	return works;
}

static void device_error(struct vnt_private *pDevice, unsigned short status)
{
	if (status & ISR_FETALERR) {
		dev_err(&pDevice->pcid->dev, "Hardware fatal error\n");

		MACbShutdown(pDevice->PortOffset);
		return;
	}
}

static void device_free_tx_buf(struct vnt_private *pDevice,
			       struct vnt_tx_desc *pDesc)
{
	struct vnt_td_info *pTDInfo = pDesc->td_info;
	struct sk_buff *skb = pTDInfo->skb;

	if (skb)
		ieee80211_tx_status_irqsafe(pDevice->hw, skb);

	pTDInfo->skb = NULL;
	pTDInfo->flags = 0;
}

static void vnt_check_bb_vga(struct vnt_private *priv)
{
	long dbm;
	int i;

	if (!priv->bUpdateBBVGA)
		return;

	if (priv->hw->conf.flags & IEEE80211_CONF_OFFCHANNEL)
		return;

	if (!(priv->vif->bss_conf.assoc && priv->uCurrRSSI))
		return;

	RFvRSSITodBm(priv, (u8)priv->uCurrRSSI, &dbm);

	for (i = 0; i < BB_VGA_LEVEL; i++) {
		if (dbm < priv->ldBmThreshold[i]) {
			priv->byBBVGANew = priv->abyBBVGA[i];
			break;
		}
	}

	if (priv->byBBVGANew == priv->byBBVGACurrent) {
		priv->uBBVGADiffCount = 1;
		return;
	}

	priv->uBBVGADiffCount++;

	if (priv->uBBVGADiffCount == 1) {
		/* first VGA diff gain */
		BBvSetVGAGainOffset(priv, priv->byBBVGANew);

		dev_dbg(&priv->pcid->dev,
			"First RSSI[%d] NewGain[%d] OldGain[%d] Count[%d]\n",
			(int)dbm, priv->byBBVGANew,
			priv->byBBVGACurrent,
			(int)priv->uBBVGADiffCount);
	}

	if (priv->uBBVGADiffCount >= BB_VGA_CHANGE_THRESHOLD) {
		dev_dbg(&priv->pcid->dev,
			"RSSI[%d] NewGain[%d] OldGain[%d] Count[%d]\n",
			(int)dbm, priv->byBBVGANew,
			priv->byBBVGACurrent,
			(int)priv->uBBVGADiffCount);

		BBvSetVGAGainOffset(priv, priv->byBBVGANew);
	}
}

static void vnt_interrupt_process(struct vnt_private *priv)
{
	struct ieee80211_low_level_stats *low_stats = &priv->low_stats;
	int             max_count = 0;
	u32 mib_counter;
	u32 isr;
	unsigned long flags;

	MACvReadISR(priv->PortOffset, &isr);

	if (isr == 0)
		return;

	if (isr == 0xffffffff) {
		pr_debug("isr = 0xffff\n");
		return;
	}

	MACvIntDisable(priv->PortOffset);

	spin_lock_irqsave(&priv->lock, flags);

	/* Read low level stats */
	MACvReadMIBCounter(priv->PortOffset, &mib_counter);

	low_stats->dot11RTSSuccessCount += mib_counter & 0xff;
	low_stats->dot11RTSFailureCount += (mib_counter >> 8) & 0xff;
	low_stats->dot11ACKFailureCount += (mib_counter >> 16) & 0xff;
	low_stats->dot11FCSErrorCount += (mib_counter >> 24) & 0xff;

	/*
	 * TBD....
	 * Must do this after doing rx/tx, cause ISR bit is slow
	 * than RD/TD write back
	 * update ISR counter
	 */
	while (isr && priv->vif) {
		MACvWriteISR(priv->PortOffset, isr);

		if (isr & ISR_FETALERR) {
			pr_debug(" ISR_FETALERR\n");
			VNSvOutPortB(priv->PortOffset + MAC_REG_SOFTPWRCTL, 0);
			VNSvOutPortW(priv->PortOffset +
				     MAC_REG_SOFTPWRCTL, SOFTPWRCTL_SWPECTI);
			device_error(priv, isr);
		}

		if (isr & ISR_TBTT) {
			if (priv->op_mode != NL80211_IFTYPE_ADHOC)
				vnt_check_bb_vga(priv);

			priv->bBeaconSent = false;
			if (priv->bEnablePSMode)
				PSbIsNextTBTTWakeUp((void *)priv);

			if ((priv->op_mode == NL80211_IFTYPE_AP ||
			    priv->op_mode == NL80211_IFTYPE_ADHOC) &&
			    priv->vif->bss_conf.enable_beacon) {
				MACvOneShotTimer1MicroSec(priv->PortOffset,
							  (priv->vif->bss_conf.beacon_int - MAKE_BEACON_RESERVED) << 10);
			}

			/* TODO: adhoc PS mode */

		}

		if (isr & ISR_BNTX) {
			if (priv->op_mode == NL80211_IFTYPE_ADHOC) {
				priv->bIsBeaconBufReadySet = false;
				priv->cbBeaconBufReadySetCnt = 0;
			}

			priv->bBeaconSent = true;
		}

		if (isr & ISR_RXDMA0)
			max_count += device_rx_srv(priv, TYPE_RXDMA0);

		if (isr & ISR_RXDMA1)
			max_count += device_rx_srv(priv, TYPE_RXDMA1);

		if (isr & ISR_TXDMA0)
			max_count += device_tx_srv(priv, TYPE_TXDMA0);

		if (isr & ISR_AC0DMA)
			max_count += device_tx_srv(priv, TYPE_AC0DMA);

		if (isr & ISR_SOFTTIMER1) {
			if (priv->vif->bss_conf.enable_beacon)
				vnt_beacon_make(priv, priv->vif);
		}

		/* If both buffers available wake the queue */
		if (AVAIL_TD(priv, TYPE_TXDMA0) &&
		    AVAIL_TD(priv, TYPE_AC0DMA) &&
		    ieee80211_queue_stopped(priv->hw, 0))
			ieee80211_wake_queues(priv->hw);

		MACvReadISR(priv->PortOffset, &isr);

		MACvReceive0(priv->PortOffset);
		MACvReceive1(priv->PortOffset);

		if (max_count > priv->sOpts.int_works)
			break;
	}

	spin_unlock_irqrestore(&priv->lock, flags);

	MACvIntEnable(priv->PortOffset, IMR_MASK_VALUE);
}

static void vnt_interrupt_work(struct work_struct *work)
{
	struct vnt_private *priv =
		container_of(work, struct vnt_private, interrupt_work);

	if (priv->vif)
		vnt_interrupt_process(priv);
}

static irqreturn_t vnt_interrupt(int irq,  void *arg)
{
	struct vnt_private *priv = arg;

	if (priv->vif)
		schedule_work(&priv->interrupt_work);

	return IRQ_HANDLED;
}

static int vnt_tx_packet(struct vnt_private *priv, struct sk_buff *skb)
{
	struct ieee80211_hdr *hdr = (struct ieee80211_hdr *)skb->data;
	struct vnt_tx_desc *head_td;
	u32 dma_idx;
	unsigned long flags;

	spin_lock_irqsave(&priv->lock, flags);

	if (ieee80211_is_data(hdr->frame_control))
		dma_idx = TYPE_AC0DMA;
	else
		dma_idx = TYPE_TXDMA0;

	if (AVAIL_TD(priv, dma_idx) < 1) {
		spin_unlock_irqrestore(&priv->lock, flags);
		return -ENOMEM;
	}

	head_td = priv->apCurrTD[dma_idx];

	head_td->td1.tcr = 0;

	head_td->td_info->skb = skb;

	if (dma_idx == TYPE_AC0DMA)
		head_td->td_info->flags = TD_FLAGS_NETIF_SKB;

	priv->apCurrTD[dma_idx] = head_td->next;

	spin_unlock_irqrestore(&priv->lock, flags);

	vnt_generate_fifo_header(priv, dma_idx, head_td, skb);

	spin_lock_irqsave(&priv->lock, flags);

	priv->bPWBitOn = false;

	/* Set TSR1 & ReqCount in TxDescHead */
	head_td->td1.tcr |= (TCR_STP | TCR_EDP | EDMSDU);
	head_td->td1.req_count = cpu_to_le16(head_td->td_info->req_count);

	head_td->buff_addr = cpu_to_le32(head_td->td_info->buf_dma);

	/* Poll Transmit the adapter */
	wmb();
	head_td->td0.owner = OWNED_BY_NIC;
	wmb(); /* second memory barrier */

	if (head_td->td_info->flags & TD_FLAGS_NETIF_SKB)
		MACvTransmitAC0(priv->PortOffset);
	else
		MACvTransmit0(priv->PortOffset);

	priv->iTDUsed[dma_idx]++;

	spin_unlock_irqrestore(&priv->lock, flags);

	return 0;
}

static void vnt_tx_80211(struct ieee80211_hw *hw,
			 struct ieee80211_tx_control *control,
			 struct sk_buff *skb)
{
	struct vnt_private *priv = hw->priv;

	ieee80211_stop_queues(hw);

	if (vnt_tx_packet(priv, skb)) {
		ieee80211_free_txskb(hw, skb);

		ieee80211_wake_queues(hw);
	}
}

static int vnt_start(struct ieee80211_hw *hw)
{
	struct vnt_private *priv = hw->priv;
	int ret;

	priv->rx_buf_sz = PKT_BUF_SZ;
	if (!device_init_rings(priv))
		return -ENOMEM;

	ret = request_irq(priv->pcid->irq, &vnt_interrupt,
			  IRQF_SHARED, "vt6655", priv);
	if (ret) {
		dev_dbg(&priv->pcid->dev, "failed to start irq\n");
		return ret;
	}

	dev_dbg(&priv->pcid->dev, "call device init rd0 ring\n");
	device_init_rd0_ring(priv);
	device_init_rd1_ring(priv);
	device_init_td0_ring(priv);
	device_init_td1_ring(priv);

	device_init_registers(priv);

	dev_dbg(&priv->pcid->dev, "call MACvIntEnable\n");
	MACvIntEnable(priv->PortOffset, IMR_MASK_VALUE);

	ieee80211_wake_queues(hw);

	return 0;
}

static void vnt_stop(struct ieee80211_hw *hw)
{
	struct vnt_private *priv = hw->priv;

	ieee80211_stop_queues(hw);

	cancel_work_sync(&priv->interrupt_work);

	MACbShutdown(priv->PortOffset);
	MACbSoftwareReset(priv->PortOffset);
	CARDbRadioPowerOff(priv);

	device_free_td0_ring(priv);
	device_free_td1_ring(priv);
	device_free_rd0_ring(priv);
	device_free_rd1_ring(priv);
	device_free_rings(priv);

	free_irq(priv->pcid->irq, priv);
}

static int vnt_add_interface(struct ieee80211_hw *hw, struct ieee80211_vif *vif)
{
	struct vnt_private *priv = hw->priv;

	priv->vif = vif;

	switch (vif->type) {
	case NL80211_IFTYPE_STATION:
		break;
	case NL80211_IFTYPE_ADHOC:
		MACvRegBitsOff(priv->PortOffset, MAC_REG_RCR, RCR_UNICAST);

		MACvRegBitsOn(priv->PortOffset, MAC_REG_HOSTCR, HOSTCR_ADHOC);

		break;
	case NL80211_IFTYPE_AP:
		MACvRegBitsOff(priv->PortOffset, MAC_REG_RCR, RCR_UNICAST);

		MACvRegBitsOn(priv->PortOffset, MAC_REG_HOSTCR, HOSTCR_AP);

		break;
	default:
		return -EOPNOTSUPP;
	}

	priv->op_mode = vif->type;

	return 0;
}

static void vnt_remove_interface(struct ieee80211_hw *hw,
				 struct ieee80211_vif *vif)
{
	struct vnt_private *priv = hw->priv;

	switch (vif->type) {
	case NL80211_IFTYPE_STATION:
		break;
	case NL80211_IFTYPE_ADHOC:
		MACvRegBitsOff(priv->PortOffset, MAC_REG_TCR, TCR_AUTOBCNTX);
		MACvRegBitsOff(priv->PortOffset,
			       MAC_REG_TFTCTL, TFTCTL_TSFCNTREN);
		MACvRegBitsOff(priv->PortOffset, MAC_REG_HOSTCR, HOSTCR_ADHOC);
		break;
	case NL80211_IFTYPE_AP:
		MACvRegBitsOff(priv->PortOffset, MAC_REG_TCR, TCR_AUTOBCNTX);
		MACvRegBitsOff(priv->PortOffset,
			       MAC_REG_TFTCTL, TFTCTL_TSFCNTREN);
		MACvRegBitsOff(priv->PortOffset, MAC_REG_HOSTCR, HOSTCR_AP);
		break;
	default:
		break;
	}

	priv->op_mode = NL80211_IFTYPE_UNSPECIFIED;
}


static int vnt_config(struct ieee80211_hw *hw, u32 changed)
{
	struct vnt_private *priv = hw->priv;
	struct ieee80211_conf *conf = &hw->conf;
	u8 bb_type;

	if (changed & IEEE80211_CONF_CHANGE_PS) {
		if (conf->flags & IEEE80211_CONF_PS)
			PSvEnablePowerSaving(priv, conf->listen_interval);
		else
			PSvDisablePowerSaving(priv);
	}

	if ((changed & IEEE80211_CONF_CHANGE_CHANNEL) ||
	    (conf->flags & IEEE80211_CONF_OFFCHANNEL)) {
		set_channel(priv, conf->chandef.chan);

		if (conf->chandef.chan->band == IEEE80211_BAND_5GHZ)
			bb_type = BB_TYPE_11A;
		else
			bb_type = BB_TYPE_11G;

		if (priv->byBBType != bb_type) {
			priv->byBBType = bb_type;

			CARDbSetPhyParameter(priv, priv->byBBType);
		}
	}

	if (changed & IEEE80211_CONF_CHANGE_POWER) {
		if (priv->byBBType == BB_TYPE_11B)
			priv->wCurrentRate = RATE_1M;
		else
			priv->wCurrentRate = RATE_54M;

		RFbSetPower(priv, priv->wCurrentRate,
			    conf->chandef.chan->hw_value);
	}

	return 0;
}

static void vnt_bss_info_changed(struct ieee80211_hw *hw,
		struct ieee80211_vif *vif, struct ieee80211_bss_conf *conf,
		u32 changed)
{
	struct vnt_private *priv = hw->priv;

	priv->current_aid = conf->aid;

	if (changed & BSS_CHANGED_BSSID && conf->bssid) {
		unsigned long flags;

		spin_lock_irqsave(&priv->lock, flags);

		MACvWriteBSSIDAddress(priv->PortOffset, (u8 *)conf->bssid);

		spin_unlock_irqrestore(&priv->lock, flags);
	}

	if (changed & BSS_CHANGED_BASIC_RATES) {
		priv->basic_rates = conf->basic_rates;

		CARDvUpdateBasicTopRate(priv);

		dev_dbg(&priv->pcid->dev,
			"basic rates %x\n", conf->basic_rates);
	}

	if (changed & BSS_CHANGED_ERP_PREAMBLE) {
		if (conf->use_short_preamble) {
			MACvEnableBarkerPreambleMd(priv->PortOffset);
			priv->byPreambleType = true;
		} else {
			MACvDisableBarkerPreambleMd(priv->PortOffset);
			priv->byPreambleType = false;
		}
	}

	if (changed & BSS_CHANGED_ERP_CTS_PROT) {
		if (conf->use_cts_prot)
			MACvEnableProtectMD(priv->PortOffset);
		else
			MACvDisableProtectMD(priv->PortOffset);
	}

	if (changed & BSS_CHANGED_ERP_SLOT) {
		if (conf->use_short_slot)
			priv->bShortSlotTime = true;
		else
			priv->bShortSlotTime = false;

		CARDbSetPhyParameter(priv, priv->byBBType);
		BBvSetVGAGainOffset(priv, priv->abyBBVGA[0]);
	}

	if (changed & BSS_CHANGED_TXPOWER)
		RFbSetPower(priv, priv->wCurrentRate,
			    conf->chandef.chan->hw_value);

	if (changed & BSS_CHANGED_BEACON_ENABLED) {
		dev_dbg(&priv->pcid->dev,
			"Beacon enable %d\n", conf->enable_beacon);

		if (conf->enable_beacon) {
			vnt_beacon_enable(priv, vif, conf);

			MACvRegBitsOn(priv->PortOffset, MAC_REG_TCR,
				      TCR_AUTOBCNTX);
		} else {
			MACvRegBitsOff(priv->PortOffset, MAC_REG_TCR,
				       TCR_AUTOBCNTX);
		}
	}

	if (changed & (BSS_CHANGED_ASSOC | BSS_CHANGED_BEACON_INFO) &&
	    priv->op_mode != NL80211_IFTYPE_AP) {
		if (conf->assoc && conf->beacon_rate) {
			CARDbUpdateTSF(priv, conf->beacon_rate->hw_value,
				       conf->sync_tsf);

			CARDbSetBeaconPeriod(priv, conf->beacon_int);

			CARDvSetFirstNextTBTT(priv, conf->beacon_int);
		} else {
			VNSvOutPortB(priv->PortOffset + MAC_REG_TFTCTL,
				     TFTCTL_TSFCNTRST);
			VNSvOutPortB(priv->PortOffset + MAC_REG_TFTCTL,
				     TFTCTL_TSFCNTREN);
		}
	}
}

static u64 vnt_prepare_multicast(struct ieee80211_hw *hw,
	struct netdev_hw_addr_list *mc_list)
{
	struct vnt_private *priv = hw->priv;
	struct netdev_hw_addr *ha;
	u64 mc_filter = 0;
	u32 bit_nr = 0;

	netdev_hw_addr_list_for_each(ha, mc_list) {
		bit_nr = ether_crc(ETH_ALEN, ha->addr) >> 26;

		mc_filter |= 1ULL << (bit_nr & 0x3f);
	}

	priv->mc_list_count = mc_list->count;

	return mc_filter;
}

static void vnt_configure(struct ieee80211_hw *hw,
	unsigned int changed_flags, unsigned int *total_flags, u64 multicast)
{
	struct vnt_private *priv = hw->priv;
	u8 rx_mode = 0;

	*total_flags &= FIF_ALLMULTI | FIF_OTHER_BSS | FIF_BCN_PRBRESP_PROMISC;

	VNSvInPortB(priv->PortOffset + MAC_REG_RCR, &rx_mode);

	dev_dbg(&priv->pcid->dev, "rx mode in = %x\n", rx_mode);

	if (changed_flags & FIF_ALLMULTI) {
		if (*total_flags & FIF_ALLMULTI) {
			unsigned long flags;

			spin_lock_irqsave(&priv->lock, flags);

			if (priv->mc_list_count > 2) {
				MACvSelectPage1(priv->PortOffset);

				VNSvOutPortD(priv->PortOffset +
					     MAC_REG_MAR0, 0xffffffff);
				VNSvOutPortD(priv->PortOffset +
					    MAC_REG_MAR0 + 4, 0xffffffff);

				MACvSelectPage0(priv->PortOffset);
			} else {
				MACvSelectPage1(priv->PortOffset);

				VNSvOutPortD(priv->PortOffset +
					     MAC_REG_MAR0, (u32)multicast);
				VNSvOutPortD(priv->PortOffset +
					     MAC_REG_MAR0 + 4,
					     (u32)(multicast >> 32));

				MACvSelectPage0(priv->PortOffset);
			}

			spin_unlock_irqrestore(&priv->lock, flags);

			rx_mode |= RCR_MULTICAST | RCR_BROADCAST;
		} else {
			rx_mode &= ~(RCR_MULTICAST | RCR_BROADCAST);
		}
	}

	if (changed_flags & (FIF_OTHER_BSS | FIF_BCN_PRBRESP_PROMISC)) {
		rx_mode |= RCR_MULTICAST | RCR_BROADCAST;

		if (*total_flags & (FIF_OTHER_BSS | FIF_BCN_PRBRESP_PROMISC))
			rx_mode &= ~RCR_BSSID;
		else
			rx_mode |= RCR_BSSID;
	}

	VNSvOutPortB(priv->PortOffset + MAC_REG_RCR, rx_mode);

	dev_dbg(&priv->pcid->dev, "rx mode out= %x\n", rx_mode);
}

static int vnt_set_key(struct ieee80211_hw *hw, enum set_key_cmd cmd,
	struct ieee80211_vif *vif, struct ieee80211_sta *sta,
		struct ieee80211_key_conf *key)
{
	struct vnt_private *priv = hw->priv;

	switch (cmd) {
	case SET_KEY:
		if (vnt_set_keys(hw, sta, vif, key))
			return -EOPNOTSUPP;
		break;
	case DISABLE_KEY:
		if (test_bit(key->hw_key_idx, &priv->key_entry_inuse))
			clear_bit(key->hw_key_idx, &priv->key_entry_inuse);
	default:
		break;
	}

	return 0;
}

static int vnt_get_stats(struct ieee80211_hw *hw,
			 struct ieee80211_low_level_stats *stats)
{
	struct vnt_private *priv = hw->priv;

	memcpy(stats, &priv->low_stats, sizeof(*stats));

	return 0;
}

static u64 vnt_get_tsf(struct ieee80211_hw *hw, struct ieee80211_vif *vif)
{
	struct vnt_private *priv = hw->priv;
	u64 tsf;

	CARDbGetCurrentTSF(priv, &tsf);

	return tsf;
}

static void vnt_set_tsf(struct ieee80211_hw *hw, struct ieee80211_vif *vif,
			u64 tsf)
{
	struct vnt_private *priv = hw->priv;

	CARDvUpdateNextTBTT(priv, tsf, vif->bss_conf.beacon_int);
}

static void vnt_reset_tsf(struct ieee80211_hw *hw, struct ieee80211_vif *vif)
{
	struct vnt_private *priv = hw->priv;

	/* reset TSF counter */
	VNSvOutPortB(priv->PortOffset + MAC_REG_TFTCTL, TFTCTL_TSFCNTRST);
}

static const struct ieee80211_ops vnt_mac_ops = {
	.tx			= vnt_tx_80211,
	.start			= vnt_start,
	.stop			= vnt_stop,
	.add_interface		= vnt_add_interface,
	.remove_interface	= vnt_remove_interface,
	.config			= vnt_config,
	.bss_info_changed	= vnt_bss_info_changed,
	.prepare_multicast	= vnt_prepare_multicast,
	.configure_filter	= vnt_configure,
	.set_key		= vnt_set_key,
	.get_stats		= vnt_get_stats,
	.get_tsf		= vnt_get_tsf,
	.set_tsf		= vnt_set_tsf,
	.reset_tsf		= vnt_reset_tsf,
};

static int vnt_init(struct vnt_private *priv)
{
	SET_IEEE80211_PERM_ADDR(priv->hw, priv->abyCurrentNetAddr);

	vnt_init_bands(priv);

	if (ieee80211_register_hw(priv->hw))
		return -ENODEV;

	priv->mac_hw = true;

	CARDbRadioPowerOff(priv);

	return 0;
}

static int
vt6655_probe(struct pci_dev *pcid, const struct pci_device_id *ent)
{
	PCHIP_INFO  pChip_info = (PCHIP_INFO)ent->driver_data;
	struct vnt_private *priv;
	struct ieee80211_hw *hw;
	struct wiphy *wiphy;
	int         rc;

	dev_notice(&pcid->dev,
		   "%s Ver. %s\n", DEVICE_FULL_DRV_NAM, DEVICE_VERSION);

	dev_notice(&pcid->dev,
		   "Copyright (c) 2003 VIA Networking Technologies, Inc.\n");

	hw = ieee80211_alloc_hw(sizeof(*priv), &vnt_mac_ops);
	if (!hw) {
		dev_err(&pcid->dev, "could not register ieee80211_hw\n");
		return -ENOMEM;
	}

	priv = hw->priv;

	vt6655_init_info(pcid, &priv, pChip_info);

	priv->hw = hw;

	SET_IEEE80211_DEV(priv->hw, &pcid->dev);

	if (pci_enable_device(pcid)) {
		device_free_info(priv);
		return -ENODEV;
	}

	dev_dbg(&pcid->dev,
		"Before get pci_info memaddr is %x\n", priv->memaddr);

	if (!device_get_pci_info(priv, pcid)) {
		dev_err(&pcid->dev, ": Failed to find PCI device.\n");
		device_free_info(priv);
		return -ENODEV;
	}

#ifdef	DEBUG
	dev_dbg(&pcid->dev,
		"after get pci_info memaddr is %x, io addr is %x,io_size is %d\n",
		priv->memaddr, priv->ioaddr, priv->io_size);
	{
		int i;
		u32 bar, len;
		u32 address[] = {
			PCI_BASE_ADDRESS_0,
			PCI_BASE_ADDRESS_1,
			PCI_BASE_ADDRESS_2,
			PCI_BASE_ADDRESS_3,
			PCI_BASE_ADDRESS_4,
			PCI_BASE_ADDRESS_5,
			0};
		for (i = 0; address[i]; i++) {
			pci_read_config_dword(pcid, address[i], &bar);

			dev_dbg(&pcid->dev, "bar %d is %x\n", i, bar);

			if (!bar) {
				dev_dbg(&pcid->dev,
					"bar %d not implemented\n", i);
				continue;
			}

			if (bar & PCI_BASE_ADDRESS_SPACE_IO) {
				/* This is IO */

				len = bar & (PCI_BASE_ADDRESS_IO_MASK & 0xffff);
				len = len & ~(len - 1);

				dev_dbg(&pcid->dev,
					"IO space:  len in IO %x, BAR %d\n",
					len, i);
			} else {
				len = bar & 0xfffffff0;
				len = ~len + 1;

				dev_dbg(&pcid->dev,
					"len in MEM %x, BAR %d\n", len, i);
			}
		}
	}
#endif

	priv->PortOffset = ioremap(priv->memaddr & PCI_BASE_ADDRESS_MEM_MASK,
				   priv->io_size);
	if (!priv->PortOffset) {
		dev_err(&pcid->dev, ": Failed to IO remapping ..\n");
		device_free_info(priv);
		return -ENODEV;
	}

	rc = pci_request_regions(pcid, DEVICE_NAME);
	if (rc) {
		dev_err(&pcid->dev, ": Failed to find PCI device\n");
		device_free_info(priv);
		return -ENODEV;
	}

<<<<<<< HEAD
=======
	if (dma_set_mask(&pcid->dev, DMA_BIT_MASK(32))) {
		dev_err(&pcid->dev, ": Failed to set dma 32 bit mask\n");
		device_free_info(priv);
		return -ENODEV;
	}

>>>>>>> 9fe8ecca
	INIT_WORK(&priv->interrupt_work, vnt_interrupt_work);

	/* do reset */
	if (!MACbSoftwareReset(priv->PortOffset)) {
		dev_err(&pcid->dev, ": Failed to access MAC hardware..\n");
		device_free_info(priv);
		return -ENODEV;
	}
	/* initial to reload eeprom */
	MACvInitialize(priv->PortOffset);
	MACvReadEtherAddress(priv->PortOffset, priv->abyCurrentNetAddr);

	/* Get RFType */
	priv->byRFType = SROMbyReadEmbedded(priv->PortOffset, EEP_OFS_RFTYPE);
	priv->byRFType &= RF_MASK;

	dev_dbg(&pcid->dev, "RF Type = %x\n", priv->byRFType);

	device_get_options(priv);
	device_set_options(priv);
	/* Mask out the options cannot be set to the chip */
	priv->sOpts.flags &= pChip_info->flags;

	/* Enable the chip specified capabilities */
	priv->flags = priv->sOpts.flags | (pChip_info->flags & 0xff000000UL);

	wiphy = priv->hw->wiphy;

	wiphy->frag_threshold = FRAG_THRESH_DEF;
	wiphy->rts_threshold = RTS_THRESH_DEF;
	wiphy->interface_modes = BIT(NL80211_IFTYPE_STATION) |
		BIT(NL80211_IFTYPE_ADHOC) | BIT(NL80211_IFTYPE_AP);

	ieee80211_hw_set(priv->hw, TIMING_BEACON_ONLY);
	ieee80211_hw_set(priv->hw, SIGNAL_DBM);
	ieee80211_hw_set(priv->hw, RX_INCLUDES_FCS);
	ieee80211_hw_set(priv->hw, REPORTS_TX_ACK_STATUS);
<<<<<<< HEAD
=======
	ieee80211_hw_set(priv->hw, SUPPORTS_PS);
>>>>>>> 9fe8ecca

	priv->hw->max_signal = 100;

	if (vnt_init(priv))
		return -ENODEV;

	device_print_info(priv);
	pci_set_drvdata(pcid, priv);

	return 0;
}

/*------------------------------------------------------------------*/

#ifdef CONFIG_PM
static int vt6655_suspend(struct pci_dev *pcid, pm_message_t state)
{
	struct vnt_private *priv = pci_get_drvdata(pcid);
	unsigned long flags;

	spin_lock_irqsave(&priv->lock, flags);

	pci_save_state(pcid);

	MACbShutdown(priv->PortOffset);

	pci_disable_device(pcid);
	pci_set_power_state(pcid, pci_choose_state(pcid, state));

	spin_unlock_irqrestore(&priv->lock, flags);

	return 0;
}

static int vt6655_resume(struct pci_dev *pcid)
{

	pci_set_power_state(pcid, PCI_D0);
	pci_enable_wake(pcid, PCI_D0, 0);
	pci_restore_state(pcid);

	return 0;
}
#endif

MODULE_DEVICE_TABLE(pci, vt6655_pci_id_table);

static struct pci_driver device_driver = {
	.name = DEVICE_NAME,
	.id_table = vt6655_pci_id_table,
	.probe = vt6655_probe,
	.remove = vt6655_remove,
#ifdef CONFIG_PM
	.suspend = vt6655_suspend,
	.resume = vt6655_resume,
#endif
};

module_pci_driver(device_driver);<|MERGE_RESOLUTION|>--- conflicted
+++ resolved
@@ -1750,15 +1750,12 @@
 		return -ENODEV;
 	}
 
-<<<<<<< HEAD
-=======
 	if (dma_set_mask(&pcid->dev, DMA_BIT_MASK(32))) {
 		dev_err(&pcid->dev, ": Failed to set dma 32 bit mask\n");
 		device_free_info(priv);
 		return -ENODEV;
 	}
 
->>>>>>> 9fe8ecca
 	INIT_WORK(&priv->interrupt_work, vnt_interrupt_work);
 
 	/* do reset */
@@ -1796,10 +1793,7 @@
 	ieee80211_hw_set(priv->hw, SIGNAL_DBM);
 	ieee80211_hw_set(priv->hw, RX_INCLUDES_FCS);
 	ieee80211_hw_set(priv->hw, REPORTS_TX_ACK_STATUS);
-<<<<<<< HEAD
-=======
 	ieee80211_hw_set(priv->hw, SUPPORTS_PS);
->>>>>>> 9fe8ecca
 
 	priv->hw->max_signal = 100;
 
