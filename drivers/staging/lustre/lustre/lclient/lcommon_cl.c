/*
 * GPL HEADER START
 *
 * DO NOT ALTER OR REMOVE COPYRIGHT NOTICES OR THIS FILE HEADER.
 *
 * This program is free software; you can redistribute it and/or modify
 * it under the terms of the GNU General Public License version 2 only,
 * as published by the Free Software Foundation.
 *
 * This program is distributed in the hope that it will be useful, but
 * WITHOUT ANY WARRANTY; without even the implied warranty of
 * MERCHANTABILITY or FITNESS FOR A PARTICULAR PURPOSE.  See the GNU
 * General Public License version 2 for more details (a copy is included
 * in the LICENSE file that accompanied this code).
 *
 * You should have received a copy of the GNU General Public License
 * version 2 along with this program; If not, see
 * http://www.sun.com/software/products/lustre/docs/GPLv2.pdf
 *
 * Please contact Sun Microsystems, Inc., 4150 Network Circle, Santa Clara,
 * CA 95054 USA or visit www.sun.com if you need additional information or
 * have any questions.
 *
 * GPL HEADER END
 */
/*
 * Copyright (c) 2008, 2010, Oracle and/or its affiliates. All rights reserved.
 * Use is subject to license terms.
 *
 * Copyright (c) 2011, 2012, Intel Corporation.
 */
/*
 * This file is part of Lustre, http://www.lustre.org/
 * Lustre is a trademark of Sun Microsystems, Inc.
 *
 * cl code shared between vvp and liblustre (and other Lustre clients in the
 * future).
 *
 *   Author: Nikita Danilov <nikita.danilov@sun.com>
 */

#define DEBUG_SUBSYSTEM S_LLITE

#include "../../include/linux/libcfs/libcfs.h"
# include <linux/fs.h>
# include <linux/sched.h>
# include <linux/mm.h>
# include <linux/quotaops.h>
# include <linux/highmem.h>
# include <linux/pagemap.h>
# include <linux/rbtree.h>

#include "../include/obd.h"
#include "../include/obd_support.h"
#include "../include/lustre_fid.h"
#include "../include/lustre_lite.h"
#include "../include/lustre_dlm.h"
#include "../include/lustre_ver.h"
#include "../include/lustre_mdc.h"
#include "../include/cl_object.h"

#include "../include/lclient.h"

#include "../llite/llite_internal.h"

static const struct cl_req_operations ccc_req_ops;

/*
 * ccc_ prefix stands for "Common Client Code".
 */

static struct kmem_cache *ccc_lock_kmem;
static struct kmem_cache *ccc_object_kmem;
static struct kmem_cache *ccc_thread_kmem;
static struct kmem_cache *ccc_session_kmem;
static struct kmem_cache *ccc_req_kmem;

static struct lu_kmem_descr ccc_caches[] = {
	{
		.ckd_cache = &ccc_lock_kmem,
		.ckd_name  = "ccc_lock_kmem",
		.ckd_size  = sizeof(struct ccc_lock)
	},
	{
		.ckd_cache = &ccc_object_kmem,
		.ckd_name  = "ccc_object_kmem",
		.ckd_size  = sizeof(struct ccc_object)
	},
	{
		.ckd_cache = &ccc_thread_kmem,
		.ckd_name  = "ccc_thread_kmem",
		.ckd_size  = sizeof(struct ccc_thread_info),
	},
	{
		.ckd_cache = &ccc_session_kmem,
		.ckd_name  = "ccc_session_kmem",
		.ckd_size  = sizeof(struct ccc_session)
	},
	{
		.ckd_cache = &ccc_req_kmem,
		.ckd_name  = "ccc_req_kmem",
		.ckd_size  = sizeof(struct ccc_req)
	},
	{
		.ckd_cache = NULL
	}
};

/*****************************************************************************
 *
 * Vvp device and device type functions.
 *
 */

void *ccc_key_init(const struct lu_context *ctx, struct lu_context_key *key)
{
	struct ccc_thread_info *info;

	OBD_SLAB_ALLOC_PTR_GFP(info, ccc_thread_kmem, GFP_NOFS);
	if (info == NULL)
		info = ERR_PTR(-ENOMEM);
	return info;
}

void ccc_key_fini(const struct lu_context *ctx,
			 struct lu_context_key *key, void *data)
{
	struct ccc_thread_info *info = data;

	OBD_SLAB_FREE_PTR(info, ccc_thread_kmem);
}

void *ccc_session_key_init(const struct lu_context *ctx,
				  struct lu_context_key *key)
{
	struct ccc_session *session;

	OBD_SLAB_ALLOC_PTR_GFP(session, ccc_session_kmem, GFP_NOFS);
	if (session == NULL)
		session = ERR_PTR(-ENOMEM);
	return session;
}

void ccc_session_key_fini(const struct lu_context *ctx,
				 struct lu_context_key *key, void *data)
{
	struct ccc_session *session = data;

	OBD_SLAB_FREE_PTR(session, ccc_session_kmem);
}

struct lu_context_key ccc_key = {
	.lct_tags = LCT_CL_THREAD,
	.lct_init = ccc_key_init,
	.lct_fini = ccc_key_fini
};

struct lu_context_key ccc_session_key = {
	.lct_tags = LCT_SESSION,
	.lct_init = ccc_session_key_init,
	.lct_fini = ccc_session_key_fini
};


/* type constructor/destructor: ccc_type_{init,fini,start,stop}(). */
/* LU_TYPE_INIT_FINI(ccc, &ccc_key, &ccc_session_key); */

int ccc_device_init(const struct lu_env *env, struct lu_device *d,
			   const char *name, struct lu_device *next)
{
	struct ccc_device  *vdv;
	int rc;

	vdv = lu2ccc_dev(d);
	vdv->cdv_next = lu2cl_dev(next);

	LASSERT(d->ld_site != NULL && next->ld_type != NULL);
	next->ld_site = d->ld_site;
	rc = next->ld_type->ldt_ops->ldto_device_init(
			env, next, next->ld_type->ldt_name, NULL);
	if (rc == 0) {
		lu_device_get(next);
		lu_ref_add(&next->ld_reference, "lu-stack", &lu_site_init);
	}
	return rc;
}

struct lu_device *ccc_device_fini(const struct lu_env *env,
					 struct lu_device *d)
{
	return cl2lu_dev(lu2ccc_dev(d)->cdv_next);
}

struct lu_device *ccc_device_alloc(const struct lu_env *env,
				   struct lu_device_type *t,
				   struct lustre_cfg *cfg,
				   const struct lu_device_operations *luops,
				   const struct cl_device_operations *clops)
{
	struct ccc_device *vdv;
	struct lu_device  *lud;
	struct cl_site    *site;
	int rc;

	vdv = kzalloc(sizeof(*vdv), GFP_NOFS);
<<<<<<< HEAD
	if (vdv == NULL)
=======
	if (!vdv)
>>>>>>> 9fe8ecca
		return ERR_PTR(-ENOMEM);

	lud = &vdv->cdv_cl.cd_lu_dev;
	cl_device_init(&vdv->cdv_cl, t);
	ccc2lu_dev(vdv)->ld_ops = luops;
	vdv->cdv_cl.cd_ops = clops;

	site = kzalloc(sizeof(*site), GFP_NOFS);
	if (site != NULL) {
		rc = cl_site_init(site, &vdv->cdv_cl);
		if (rc == 0)
			rc = lu_site_init_finish(&site->cs_lu);
		else {
			LASSERT(lud->ld_site == NULL);
			CERROR("Cannot init lu_site, rc %d.\n", rc);
			kfree(site);
		}
	} else
		rc = -ENOMEM;
	if (rc != 0) {
		ccc_device_free(env, lud);
		lud = ERR_PTR(rc);
	}
	return lud;
}

struct lu_device *ccc_device_free(const struct lu_env *env,
					 struct lu_device *d)
{
	struct ccc_device *vdv  = lu2ccc_dev(d);
	struct cl_site    *site = lu2cl_site(d->ld_site);
	struct lu_device  *next = cl2lu_dev(vdv->cdv_next);

	if (d->ld_site != NULL) {
		cl_site_fini(site);
		kfree(site);
	}
	cl_device_fini(lu2cl_dev(d));
	kfree(vdv);
	return next;
}

int ccc_req_init(const struct lu_env *env, struct cl_device *dev,
			struct cl_req *req)
{
	struct ccc_req *vrq;
	int result;

	OBD_SLAB_ALLOC_PTR_GFP(vrq, ccc_req_kmem, GFP_NOFS);
	if (vrq != NULL) {
		cl_req_slice_add(req, &vrq->crq_cl, dev, &ccc_req_ops);
		result = 0;
	} else
		result = -ENOMEM;
	return result;
}

/**
 * An `emergency' environment used by ccc_inode_fini() when cl_env_get()
 * fails. Access to this environment is serialized by ccc_inode_fini_guard
 * mutex.
 */
static struct lu_env *ccc_inode_fini_env;

/**
 * A mutex serializing calls to slp_inode_fini() under extreme memory
 * pressure, when environments cannot be allocated.
 */
static DEFINE_MUTEX(ccc_inode_fini_guard);
static int dummy_refcheck;

int ccc_global_init(struct lu_device_type *device_type)
{
	int result;

	result = lu_kmem_init(ccc_caches);
	if (result)
		return result;

	result = lu_device_type_init(device_type);
	if (result)
		goto out_kmem;

	ccc_inode_fini_env = cl_env_alloc(&dummy_refcheck,
					  LCT_REMEMBER|LCT_NOREF);
	if (IS_ERR(ccc_inode_fini_env)) {
		result = PTR_ERR(ccc_inode_fini_env);
		goto out_device;
	}

	ccc_inode_fini_env->le_ctx.lc_cookie = 0x4;
	return 0;
out_device:
	lu_device_type_fini(device_type);
out_kmem:
	lu_kmem_fini(ccc_caches);
	return result;
}

void ccc_global_fini(struct lu_device_type *device_type)
{
	if (ccc_inode_fini_env != NULL) {
		cl_env_put(ccc_inode_fini_env, &dummy_refcheck);
		ccc_inode_fini_env = NULL;
	}
	lu_device_type_fini(device_type);
	lu_kmem_fini(ccc_caches);
}

/*****************************************************************************
 *
 * Object operations.
 *
 */

struct lu_object *ccc_object_alloc(const struct lu_env *env,
				   const struct lu_object_header *unused,
				   struct lu_device *dev,
				   const struct cl_object_operations *clops,
				   const struct lu_object_operations *luops)
{
	struct ccc_object *vob;
	struct lu_object  *obj;

	OBD_SLAB_ALLOC_PTR_GFP(vob, ccc_object_kmem, GFP_NOFS);
	if (vob != NULL) {
		struct cl_object_header *hdr;

		obj = ccc2lu(vob);
		hdr = &vob->cob_header;
		cl_object_header_init(hdr);
		lu_object_init(obj, &hdr->coh_lu, dev);
		lu_object_add_top(&hdr->coh_lu, obj);

		vob->cob_cl.co_ops = clops;
		obj->lo_ops = luops;
	} else
		obj = NULL;
	return obj;
}

int ccc_object_init0(const struct lu_env *env,
			    struct ccc_object *vob,
			    const struct cl_object_conf *conf)
{
	vob->cob_inode = conf->coc_inode;
	vob->cob_transient_pages = 0;
	cl_object_page_init(&vob->cob_cl, sizeof(struct ccc_page));
	return 0;
}

int ccc_object_init(const struct lu_env *env, struct lu_object *obj,
			   const struct lu_object_conf *conf)
{
	struct ccc_device *dev = lu2ccc_dev(obj->lo_dev);
	struct ccc_object *vob = lu2ccc(obj);
	struct lu_object  *below;
	struct lu_device  *under;
	int result;

	under = &dev->cdv_next->cd_lu_dev;
	below = under->ld_ops->ldo_object_alloc(env, obj->lo_header, under);
	if (below != NULL) {
		const struct cl_object_conf *cconf;

		cconf = lu2cl_conf(conf);
		INIT_LIST_HEAD(&vob->cob_pending_list);
		lu_object_add(obj, below);
		result = ccc_object_init0(env, vob, cconf);
	} else
		result = -ENOMEM;
	return result;
}

void ccc_object_free(const struct lu_env *env, struct lu_object *obj)
{
	struct ccc_object *vob = lu2ccc(obj);

	lu_object_fini(obj);
	lu_object_header_fini(obj->lo_header);
	OBD_SLAB_FREE_PTR(vob, ccc_object_kmem);
}

int ccc_lock_init(const struct lu_env *env,
		  struct cl_object *obj, struct cl_lock *lock,
		  const struct cl_io *unused,
		  const struct cl_lock_operations *lkops)
{
	struct ccc_lock *clk;
	int result;

	CLOBINVRNT(env, obj, ccc_object_invariant(obj));

	OBD_SLAB_ALLOC_PTR_GFP(clk, ccc_lock_kmem, GFP_NOFS);
	if (clk != NULL) {
		cl_lock_slice_add(lock, &clk->clk_cl, obj, lkops);
		result = 0;
	} else
		result = -ENOMEM;
	return result;
}

int ccc_attr_set(const struct lu_env *env, struct cl_object *obj,
		 const struct cl_attr *attr, unsigned valid)
{
	return 0;
}

int ccc_object_glimpse(const struct lu_env *env,
		       const struct cl_object *obj, struct ost_lvb *lvb)
{
	struct inode *inode = ccc_object_inode(obj);

	lvb->lvb_mtime = cl_inode_mtime(inode);
	lvb->lvb_atime = cl_inode_atime(inode);
	lvb->lvb_ctime = cl_inode_ctime(inode);
	/*
	 * LU-417: Add dirty pages block count lest i_blocks reports 0, some
	 * "cp" or "tar" on remote node may think it's a completely sparse file
	 * and skip it.
	 */
	if (lvb->lvb_size > 0 && lvb->lvb_blocks == 0)
		lvb->lvb_blocks = dirty_cnt(inode);
	return 0;
}



int ccc_conf_set(const struct lu_env *env, struct cl_object *obj,
			const struct cl_object_conf *conf)
{
	/* TODO: destroy all pages attached to this object. */
	return 0;
}

static void ccc_object_size_lock(struct cl_object *obj)
{
	struct inode *inode = ccc_object_inode(obj);

	cl_isize_lock(inode);
	cl_object_attr_lock(obj);
}

static void ccc_object_size_unlock(struct cl_object *obj)
{
	struct inode *inode = ccc_object_inode(obj);

	cl_object_attr_unlock(obj);
	cl_isize_unlock(inode);
}

/*****************************************************************************
 *
 * Page operations.
 *
 */

struct page *ccc_page_vmpage(const struct lu_env *env,
			    const struct cl_page_slice *slice)
{
	return cl2vm_page(slice);
}

int ccc_page_is_under_lock(const struct lu_env *env,
			   const struct cl_page_slice *slice,
			   struct cl_io *io)
{
	struct ccc_io	*cio  = ccc_env_io(env);
	struct cl_lock_descr *desc = &ccc_env_info(env)->cti_descr;
	struct cl_page       *page = slice->cpl_page;

	int result;

	if (io->ci_type == CIT_READ || io->ci_type == CIT_WRITE ||
	    io->ci_type == CIT_FAULT) {
		if (cio->cui_fd->fd_flags & LL_FILE_GROUP_LOCKED)
			result = -EBUSY;
		else {
			desc->cld_start = page->cp_index;
			desc->cld_end   = page->cp_index;
			desc->cld_obj   = page->cp_obj;
			desc->cld_mode  = CLM_READ;
			result = cl_queue_match(&io->ci_lockset.cls_done,
						desc) ? -EBUSY : 0;
		}
	} else
		result = 0;
	return result;
}

int ccc_fail(const struct lu_env *env, const struct cl_page_slice *slice)
{
	/*
	 * Cached read?
	 */
	LBUG();
	return 0;
}

void ccc_transient_page_verify(const struct cl_page *page)
{
}

int ccc_transient_page_own(const struct lu_env *env,
				   const struct cl_page_slice *slice,
				   struct cl_io *unused,
				   int nonblock)
{
	ccc_transient_page_verify(slice->cpl_page);
	return 0;
}

void ccc_transient_page_assume(const struct lu_env *env,
				      const struct cl_page_slice *slice,
				      struct cl_io *unused)
{
	ccc_transient_page_verify(slice->cpl_page);
}

void ccc_transient_page_unassume(const struct lu_env *env,
					const struct cl_page_slice *slice,
					struct cl_io *unused)
{
	ccc_transient_page_verify(slice->cpl_page);
}

void ccc_transient_page_disown(const struct lu_env *env,
				      const struct cl_page_slice *slice,
				      struct cl_io *unused)
{
	ccc_transient_page_verify(slice->cpl_page);
}

void ccc_transient_page_discard(const struct lu_env *env,
				       const struct cl_page_slice *slice,
				       struct cl_io *unused)
{
	struct cl_page *page = slice->cpl_page;

	ccc_transient_page_verify(slice->cpl_page);

	/*
	 * For transient pages, remove it from the radix tree.
	 */
	cl_page_delete(env, page);
}

int ccc_transient_page_prep(const struct lu_env *env,
				   const struct cl_page_slice *slice,
				   struct cl_io *unused)
{
	/* transient page should always be sent. */
	return 0;
}

/*****************************************************************************
 *
 * Lock operations.
 *
 */

void ccc_lock_delete(const struct lu_env *env,
		     const struct cl_lock_slice *slice)
{
	CLOBINVRNT(env, slice->cls_obj, ccc_object_invariant(slice->cls_obj));
}

void ccc_lock_fini(const struct lu_env *env, struct cl_lock_slice *slice)
{
	struct ccc_lock *clk = cl2ccc_lock(slice);

	OBD_SLAB_FREE_PTR(clk, ccc_lock_kmem);
}

int ccc_lock_enqueue(const struct lu_env *env,
		     const struct cl_lock_slice *slice,
		     struct cl_io *unused, __u32 enqflags)
{
	CLOBINVRNT(env, slice->cls_obj, ccc_object_invariant(slice->cls_obj));
	return 0;
}

int ccc_lock_use(const struct lu_env *env, const struct cl_lock_slice *slice)
{
	CLOBINVRNT(env, slice->cls_obj, ccc_object_invariant(slice->cls_obj));
	return 0;
}

int ccc_lock_unuse(const struct lu_env *env, const struct cl_lock_slice *slice)
{
	CLOBINVRNT(env, slice->cls_obj, ccc_object_invariant(slice->cls_obj));
	return 0;
}

int ccc_lock_wait(const struct lu_env *env, const struct cl_lock_slice *slice)
{
	CLOBINVRNT(env, slice->cls_obj, ccc_object_invariant(slice->cls_obj));
	return 0;
}

/**
 * Implementation of cl_lock_operations::clo_fits_into() methods for ccc
 * layer. This function is executed every time io finds an existing lock in
 * the lock cache while creating new lock. This function has to decide whether
 * cached lock "fits" into io.
 *
 * \param slice lock to be checked
 * \param io    IO that wants a lock.
 *
 * \see lov_lock_fits_into().
 */
int ccc_lock_fits_into(const struct lu_env *env,
		       const struct cl_lock_slice *slice,
		       const struct cl_lock_descr *need,
		       const struct cl_io *io)
{
	const struct cl_lock       *lock  = slice->cls_lock;
	const struct cl_lock_descr *descr = &lock->cll_descr;
	const struct ccc_io	*cio   = ccc_env_io(env);
	int			 result;

	/*
	 * Work around DLM peculiarity: it assumes that glimpse
	 * (LDLM_FL_HAS_INTENT) lock is always LCK_PR, and returns reads lock
	 * when asked for LCK_PW lock with LDLM_FL_HAS_INTENT flag set. Make
	 * sure that glimpse doesn't get CLM_WRITE top-lock, so that it
	 * doesn't enqueue CLM_WRITE sub-locks.
	 */
	if (cio->cui_glimpse)
		result = descr->cld_mode != CLM_WRITE;

	/*
	 * Also, don't match incomplete write locks for read, otherwise read
	 * would enqueue missing sub-locks in the write mode.
	 */
	else if (need->cld_mode != descr->cld_mode)
		result = lock->cll_state >= CLS_ENQUEUED;
	else
		result = 1;
	return result;
}

/**
 * Implements cl_lock_operations::clo_state() method for ccc layer, invoked
 * whenever lock state changes. Transfers object attributes, that might be
 * updated as a result of lock acquiring into inode.
 */
void ccc_lock_state(const struct lu_env *env,
		    const struct cl_lock_slice *slice,
		    enum cl_lock_state state)
{
	struct cl_lock *lock = slice->cls_lock;

	/*
	 * Refresh inode attributes when the lock is moving into CLS_HELD
	 * state, and only when this is a result of real enqueue, rather than
	 * of finding lock in the cache.
	 */
	if (state == CLS_HELD && lock->cll_state < CLS_HELD) {
		struct cl_object *obj;
		struct inode     *inode;

		obj   = slice->cls_obj;
		inode = ccc_object_inode(obj);

		/* vmtruncate() sets the i_size
		 * under both a DLM lock and the
		 * ll_inode_size_lock().  If we don't get the
		 * ll_inode_size_lock() here we can match the DLM lock and
		 * reset i_size.  generic_file_write can then trust the
		 * stale i_size when doing appending writes and effectively
		 * cancel the result of the truncate.  Getting the
		 * ll_inode_size_lock() after the enqueue maintains the DLM
		 * -> ll_inode_size_lock() acquiring order. */
		if (lock->cll_descr.cld_start == 0 &&
		    lock->cll_descr.cld_end == CL_PAGE_EOF)
			cl_merge_lvb(env, inode);
	}
}

/*****************************************************************************
 *
 * io operations.
 *
 */

void ccc_io_fini(const struct lu_env *env, const struct cl_io_slice *ios)
{
	struct cl_io *io = ios->cis_io;

	CLOBINVRNT(env, io->ci_obj, ccc_object_invariant(io->ci_obj));
}

int ccc_io_one_lock_index(const struct lu_env *env, struct cl_io *io,
			  __u32 enqflags, enum cl_lock_mode mode,
			  pgoff_t start, pgoff_t end)
{
	struct ccc_io	  *cio   = ccc_env_io(env);
	struct cl_lock_descr   *descr = &cio->cui_link.cill_descr;
	struct cl_object       *obj   = io->ci_obj;

	CLOBINVRNT(env, obj, ccc_object_invariant(obj));

	CDEBUG(D_VFSTRACE, "lock: %d [%lu, %lu]\n", mode, start, end);

	memset(&cio->cui_link, 0, sizeof(cio->cui_link));

	if (cio->cui_fd && (cio->cui_fd->fd_flags & LL_FILE_GROUP_LOCKED)) {
		descr->cld_mode = CLM_GROUP;
		descr->cld_gid  = cio->cui_fd->fd_grouplock.cg_gid;
	} else {
		descr->cld_mode  = mode;
	}
	descr->cld_obj   = obj;
	descr->cld_start = start;
	descr->cld_end   = end;
	descr->cld_enq_flags = enqflags;

	cl_io_lock_add(env, io, &cio->cui_link);
	return 0;
}

void ccc_io_update_iov(const struct lu_env *env,
		       struct ccc_io *cio, struct cl_io *io)
{
	size_t size = io->u.ci_rw.crw_count;

	if (!cl_is_normalio(env, io) || cio->cui_iter == NULL)
		return;

	iov_iter_truncate(cio->cui_iter, size);
}

int ccc_io_one_lock(const struct lu_env *env, struct cl_io *io,
		    __u32 enqflags, enum cl_lock_mode mode,
		    loff_t start, loff_t end)
{
	struct cl_object *obj = io->ci_obj;

	return ccc_io_one_lock_index(env, io, enqflags, mode,
				     cl_index(obj, start), cl_index(obj, end));
}

void ccc_io_end(const struct lu_env *env, const struct cl_io_slice *ios)
{
	CLOBINVRNT(env, ios->cis_io->ci_obj,
		   ccc_object_invariant(ios->cis_io->ci_obj));
}

void ccc_io_advance(const struct lu_env *env,
		    const struct cl_io_slice *ios,
		    size_t nob)
{
	struct ccc_io    *cio = cl2ccc_io(env, ios);
	struct cl_io     *io  = ios->cis_io;
	struct cl_object *obj = ios->cis_io->ci_obj;

	CLOBINVRNT(env, obj, ccc_object_invariant(obj));

	if (!cl_is_normalio(env, io))
		return;

	iov_iter_reexpand(cio->cui_iter, cio->cui_tot_count  -= nob);
}

/**
 * Helper function that if necessary adjusts file size (inode->i_size), when
 * position at the offset \a pos is accessed. File size can be arbitrary stale
 * on a Lustre client, but client at least knows KMS. If accessed area is
 * inside [0, KMS], set file size to KMS, otherwise glimpse file size.
 *
 * Locking: cl_isize_lock is used to serialize changes to inode size and to
 * protect consistency between inode size and cl_object
 * attributes. cl_object_size_lock() protects consistency between cl_attr's of
 * top-object and sub-objects.
 */
int ccc_prep_size(const struct lu_env *env, struct cl_object *obj,
		  struct cl_io *io, loff_t start, size_t count, int *exceed)
{
	struct cl_attr *attr  = ccc_env_thread_attr(env);
	struct inode   *inode = ccc_object_inode(obj);
	loff_t	  pos   = start + count - 1;
	loff_t kms;
	int result;

	/*
	 * Consistency guarantees: following possibilities exist for the
	 * relation between region being accessed and real file size at this
	 * moment:
	 *
	 *  (A): the region is completely inside of the file;
	 *
	 *  (B-x): x bytes of region are inside of the file, the rest is
	 *  outside;
	 *
	 *  (C): the region is completely outside of the file.
	 *
	 * This classification is stable under DLM lock already acquired by
	 * the caller, because to change the class, other client has to take
	 * DLM lock conflicting with our lock. Also, any updates to ->i_size
	 * by other threads on this client are serialized by
	 * ll_inode_size_lock(). This guarantees that short reads are handled
	 * correctly in the face of concurrent writes and truncates.
	 */
	ccc_object_size_lock(obj);
	result = cl_object_attr_get(env, obj, attr);
	if (result == 0) {
		kms = attr->cat_kms;
		if (pos > kms) {
			/*
			 * A glimpse is necessary to determine whether we
			 * return a short read (B) or some zeroes at the end
			 * of the buffer (C)
			 */
			ccc_object_size_unlock(obj);
			result = cl_glimpse_lock(env, io, inode, obj, 0);
			if (result == 0 && exceed != NULL) {
				/* If objective page index exceed end-of-file
				 * page index, return directly. Do not expect
				 * kernel will check such case correctly.
				 * linux-2.6.18-128.1.1 miss to do that.
				 * --bug 17336 */
				loff_t size = cl_isize_read(inode);
				loff_t cur_index = start >> PAGE_CACHE_SHIFT;
				loff_t size_index = (size - 1) >>
						    PAGE_CACHE_SHIFT;

				if ((size == 0 && cur_index != 0) ||
				    size_index < cur_index)
					*exceed = 1;
			}
			return result;
		}
		/*
		 * region is within kms and, hence, within real file
		 * size (A). We need to increase i_size to cover the
		 * read region so that generic_file_read() will do its
		 * job, but that doesn't mean the kms size is
		 * _correct_, it is only the _minimum_ size. If
		 * someone does a stat they will get the correct size
		 * which will always be >= the kms value here.
		 * b=11081
		 */
		if (cl_isize_read(inode) < kms) {
			cl_isize_write_nolock(inode, kms);
			CDEBUG(D_VFSTRACE,
					DFID" updating i_size %llu\n",
					PFID(lu_object_fid(&obj->co_lu)),
					(__u64)cl_isize_read(inode));

		}
	}
	ccc_object_size_unlock(obj);
	return result;
}

/*****************************************************************************
 *
 * Transfer operations.
 *
 */

void ccc_req_completion(const struct lu_env *env,
			const struct cl_req_slice *slice, int ioret)
{
	struct ccc_req *vrq;

	if (ioret > 0)
		cl_stats_tally(slice->crs_dev, slice->crs_req->crq_type, ioret);

	vrq = cl2ccc_req(slice);
	OBD_SLAB_FREE_PTR(vrq, ccc_req_kmem);
}

/**
 * Implementation of struct cl_req_operations::cro_attr_set() for ccc
 * layer. ccc is responsible for
 *
 *    - o_[mac]time
 *
 *    - o_mode
 *
 *    - o_parent_seq
 *
 *    - o_[ug]id
 *
 *    - o_parent_oid
 *
 *    - o_parent_ver
 *
 *    - o_ioepoch,
 *
 *  and capability.
 */
void ccc_req_attr_set(const struct lu_env *env,
		      const struct cl_req_slice *slice,
		      const struct cl_object *obj,
		      struct cl_req_attr *attr, u64 flags)
{
	struct inode *inode;
	struct obdo  *oa;
	u32	      valid_flags;

	oa = attr->cra_oa;
	inode = ccc_object_inode(obj);
	valid_flags = OBD_MD_FLTYPE;

	if ((flags & OBD_MD_FLOSSCAPA) != 0) {
		LASSERT(attr->cra_capa == NULL);
		attr->cra_capa = cl_capa_lookup(inode,
						slice->crs_req->crq_type);
	}

	if (slice->crs_req->crq_type == CRT_WRITE) {
		if (flags & OBD_MD_FLEPOCH) {
			oa->o_valid |= OBD_MD_FLEPOCH;
			oa->o_ioepoch = cl_i2info(inode)->lli_ioepoch;
			valid_flags |= OBD_MD_FLMTIME | OBD_MD_FLCTIME |
				       OBD_MD_FLUID | OBD_MD_FLGID;
		}
	}
	obdo_from_inode(oa, inode, valid_flags & flags);
	obdo_set_parent_fid(oa, &cl_i2info(inode)->lli_fid);
	memcpy(attr->cra_jobid, cl_i2info(inode)->lli_jobid,
	       JOBSTATS_JOBID_SIZE);
}

static const struct cl_req_operations ccc_req_ops = {
	.cro_attr_set   = ccc_req_attr_set,
	.cro_completion = ccc_req_completion
};

int cl_setattr_ost(struct inode *inode, const struct iattr *attr,
		   struct obd_capa *capa)
{
	struct lu_env *env;
	struct cl_io  *io;
	int	    result;
	int	    refcheck;

	env = cl_env_get(&refcheck);
	if (IS_ERR(env))
		return PTR_ERR(env);

	io = ccc_env_thread_io(env);
	io->ci_obj = cl_i2info(inode)->lli_clob;

	io->u.ci_setattr.sa_attr.lvb_atime = LTIME_S(attr->ia_atime);
	io->u.ci_setattr.sa_attr.lvb_mtime = LTIME_S(attr->ia_mtime);
	io->u.ci_setattr.sa_attr.lvb_ctime = LTIME_S(attr->ia_ctime);
	io->u.ci_setattr.sa_attr.lvb_size = attr->ia_size;
	io->u.ci_setattr.sa_valid = attr->ia_valid;
	io->u.ci_setattr.sa_capa = capa;

again:
	if (cl_io_init(env, io, CIT_SETATTR, io->ci_obj) == 0) {
		struct ccc_io *cio = ccc_env_io(env);

		if (attr->ia_valid & ATTR_FILE)
			/* populate the file descriptor for ftruncate to honor
			 * group lock - see LU-787 */
			cio->cui_fd = cl_iattr2fd(inode, attr);

		result = cl_io_loop(env, io);
	} else {
		result = io->ci_result;
	}
	cl_io_fini(env, io);
	if (unlikely(io->ci_need_restart))
		goto again;
	/* HSM import case: file is released, cannot be restored
	 * no need to fail except if restore registration failed
	 * with -ENODATA */
	if (result == -ENODATA && io->ci_restore_needed &&
	    io->ci_result != -ENODATA)
		result = 0;
	cl_env_put(env, &refcheck);
	return result;
}

/*****************************************************************************
 *
 * Type conversions.
 *
 */

struct lu_device *ccc2lu_dev(struct ccc_device *vdv)
{
	return &vdv->cdv_cl.cd_lu_dev;
}

struct ccc_device *lu2ccc_dev(const struct lu_device *d)
{
	return container_of0(d, struct ccc_device, cdv_cl.cd_lu_dev);
}

struct ccc_device *cl2ccc_dev(const struct cl_device *d)
{
	return container_of0(d, struct ccc_device, cdv_cl);
}

struct lu_object *ccc2lu(struct ccc_object *vob)
{
	return &vob->cob_cl.co_lu;
}

struct ccc_object *lu2ccc(const struct lu_object *obj)
{
	return container_of0(obj, struct ccc_object, cob_cl.co_lu);
}

struct ccc_object *cl2ccc(const struct cl_object *obj)
{
	return container_of0(obj, struct ccc_object, cob_cl);
}

struct ccc_lock *cl2ccc_lock(const struct cl_lock_slice *slice)
{
	return container_of(slice, struct ccc_lock, clk_cl);
}

struct ccc_io *cl2ccc_io(const struct lu_env *env,
			 const struct cl_io_slice *slice)
{
	struct ccc_io *cio;

	cio = container_of(slice, struct ccc_io, cui_cl);
	LASSERT(cio == ccc_env_io(env));
	return cio;
}

struct ccc_req *cl2ccc_req(const struct cl_req_slice *slice)
{
	return container_of0(slice, struct ccc_req, crq_cl);
}

struct page *cl2vm_page(const struct cl_page_slice *slice)
{
	return cl2ccc_page(slice)->cpg_page;
}

/*****************************************************************************
 *
 * Accessors.
 *
 */
int ccc_object_invariant(const struct cl_object *obj)
{
	struct inode	 *inode = ccc_object_inode(obj);
	struct cl_inode_info *lli   = cl_i2info(inode);

	return (S_ISREG(cl_inode_mode(inode)) ||
		/* i_mode of unlinked inode is zeroed. */
		cl_inode_mode(inode) == 0) && lli->lli_clob == obj;
}

struct inode *ccc_object_inode(const struct cl_object *obj)
{
	return cl2ccc(obj)->cob_inode;
}

/**
 * Returns a pointer to cl_page associated with \a vmpage, without acquiring
 * additional reference to the resulting page. This is an unsafe version of
 * cl_vmpage_page() that can only be used under vmpage lock.
 */
struct cl_page *ccc_vmpage_page_transient(struct page *vmpage)
{
	KLASSERT(PageLocked(vmpage));
	return (struct cl_page *)vmpage->private;
}

/**
 * Initialize or update CLIO structures for regular files when new
 * meta-data arrives from the server.
 *
 * \param inode regular file inode
 * \param md    new file metadata from MDS
 * - allocates cl_object if necessary,
 * - updated layout, if object was already here.
 */
int cl_file_inode_init(struct inode *inode, struct lustre_md *md)
{
	struct lu_env	*env;
	struct cl_inode_info *lli;
	struct cl_object     *clob;
	struct lu_site       *site;
	struct lu_fid	*fid;
	struct cl_object_conf conf = {
		.coc_inode = inode,
		.u = {
			.coc_md    = md
		}
	};
	int result = 0;
	int refcheck;

	LASSERT(md->body->valid & OBD_MD_FLID);
	LASSERT(S_ISREG(cl_inode_mode(inode)));

	env = cl_env_get(&refcheck);
	if (IS_ERR(env))
		return PTR_ERR(env);

	site = cl_i2sbi(inode)->ll_site;
	lli  = cl_i2info(inode);
	fid  = &lli->lli_fid;
	LASSERT(fid_is_sane(fid));

	if (lli->lli_clob == NULL) {
		/* clob is slave of inode, empty lli_clob means for new inode,
		 * there is no clob in cache with the given fid, so it is
		 * unnecessary to perform lookup-alloc-lookup-insert, just
		 * alloc and insert directly. */
		LASSERT(inode->i_state & I_NEW);
		conf.coc_lu.loc_flags = LOC_F_NEW;
		clob = cl_object_find(env, lu2cl_dev(site->ls_top_dev),
				      fid, &conf);
		if (!IS_ERR(clob)) {
			/*
			 * No locking is necessary, as new inode is
			 * locked by I_NEW bit.
			 */
			lli->lli_clob = clob;
			lli->lli_has_smd = lsm_has_objects(md->lsm);
			lu_object_ref_add(&clob->co_lu, "inode", inode);
		} else
			result = PTR_ERR(clob);
	} else {
		result = cl_conf_set(env, lli->lli_clob, &conf);
	}

	cl_env_put(env, &refcheck);

	if (result != 0)
		CERROR("Failure to initialize cl object "DFID": %d\n",
		       PFID(fid), result);
	return result;
}

/**
 * Wait for others drop their references of the object at first, then we drop
 * the last one, which will lead to the object be destroyed immediately.
 * Must be called after cl_object_kill() against this object.
 *
 * The reason we want to do this is: destroying top object will wait for sub
 * objects being destroyed first, so we can't let bottom layer (e.g. from ASTs)
 * to initiate top object destroying which may deadlock. See bz22520.
 */
static void cl_object_put_last(struct lu_env *env, struct cl_object *obj)
{
	struct lu_object_header *header = obj->co_lu.lo_header;
	wait_queue_t	   waiter;

	if (unlikely(atomic_read(&header->loh_ref) != 1)) {
		struct lu_site *site = obj->co_lu.lo_dev->ld_site;
		struct lu_site_bkt_data *bkt;

		bkt = lu_site_bkt_from_fid(site, &header->loh_fid);

		init_waitqueue_entry(&waiter, current);
		add_wait_queue(&bkt->lsb_marche_funebre, &waiter);

		while (1) {
			set_current_state(TASK_UNINTERRUPTIBLE);
			if (atomic_read(&header->loh_ref) == 1)
				break;
			schedule();
		}

		set_current_state(TASK_RUNNING);
		remove_wait_queue(&bkt->lsb_marche_funebre, &waiter);
	}

	cl_object_put(env, obj);
}

void cl_inode_fini(struct inode *inode)
{
	struct lu_env	   *env;
	struct cl_inode_info    *lli  = cl_i2info(inode);
	struct cl_object	*clob = lli->lli_clob;
	int refcheck;
	int emergency;

	if (clob != NULL) {
		void		    *cookie;

		cookie = cl_env_reenter();
		env = cl_env_get(&refcheck);
		emergency = IS_ERR(env);
		if (emergency) {
			mutex_lock(&ccc_inode_fini_guard);
			LASSERT(ccc_inode_fini_env != NULL);
			cl_env_implant(ccc_inode_fini_env, &refcheck);
			env = ccc_inode_fini_env;
		}
		/*
		 * cl_object cache is a slave to inode cache (which, in turn
		 * is a slave to dentry cache), don't keep cl_object in memory
		 * when its master is evicted.
		 */
		cl_object_kill(env, clob);
		lu_object_ref_del(&clob->co_lu, "inode", inode);
		cl_object_put_last(env, clob);
		lli->lli_clob = NULL;
		if (emergency) {
			cl_env_unplant(ccc_inode_fini_env, &refcheck);
			mutex_unlock(&ccc_inode_fini_guard);
		} else
			cl_env_put(env, &refcheck);
		cl_env_reexit(cookie);
	}
}

/**
 * return IF_* type for given lu_dirent entry.
 * IF_* flag shld be converted to particular OS file type in
 * platform llite module.
 */
__u16 ll_dirent_type_get(struct lu_dirent *ent)
{
	__u16 type = 0;
	struct luda_type *lt;
	int len = 0;

	if (le32_to_cpu(ent->lde_attrs) & LUDA_TYPE) {
		const unsigned align = sizeof(struct luda_type) - 1;

		len = le16_to_cpu(ent->lde_namelen);
		len = (len + align) & ~align;
		lt = (void *)ent->lde_name + len;
		type = IFTODT(le16_to_cpu(lt->lt_type));
	}
	return type;
}

/**
 * build inode number from passed @fid */
__u64 cl_fid_build_ino(const struct lu_fid *fid, int api32)
{
	if (BITS_PER_LONG == 32 || api32)
		return fid_flatten32(fid);
	else
		return fid_flatten(fid);
}

/**
 * build inode generation from passed @fid.  If our FID overflows the 32-bit
 * inode number then return a non-zero generation to distinguish them. */
__u32 cl_fid_build_gen(const struct lu_fid *fid)
{
	__u32 gen;

	if (fid_is_igif(fid)) {
		gen = lu_igif_gen(fid);
		return gen;
	}

	gen = fid_flatten(fid) >> 32;
	return gen;
}

/* lsm is unreliable after hsm implementation as layout can be changed at
 * any time. This is only to support old, non-clio-ized interfaces. It will
 * cause deadlock if clio operations are called with this extra layout refcount
 * because in case the layout changed during the IO, ll_layout_refresh() will
 * have to wait for the refcount to become zero to destroy the older layout.
 *
 * Notice that the lsm returned by this function may not be valid unless called
 * inside layout lock - MDS_INODELOCK_LAYOUT. */
struct lov_stripe_md *ccc_inode_lsm_get(struct inode *inode)
{
	return lov_lsm_get(cl_i2info(inode)->lli_clob);
}

inline void ccc_inode_lsm_put(struct inode *inode, struct lov_stripe_md *lsm)
{
	lov_lsm_put(cl_i2info(inode)->lli_clob, lsm);
}<|MERGE_RESOLUTION|>--- conflicted
+++ resolved
@@ -203,11 +203,7 @@
 	int rc;
 
 	vdv = kzalloc(sizeof(*vdv), GFP_NOFS);
-<<<<<<< HEAD
-	if (vdv == NULL)
-=======
 	if (!vdv)
->>>>>>> 9fe8ecca
 		return ERR_PTR(-ENOMEM);
 
 	lud = &vdv->cdv_cl.cd_lu_dev;
