--- conflicted
+++ resolved
@@ -64,101 +64,6 @@
 
 #define LTIME_S(time)		   (time.tv_sec)
 
-<<<<<<< HEAD
-/* inode_dio_wait(i) use as-is for write lock */
-# define inode_dio_write_done(i)	do {} while (0) /* for write unlock */
-# define inode_dio_read(i)		atomic_inc(&(i)->i_dio_count)
-/* inode_dio_done(i) use as-is for read unlock */
-
-
-#ifndef FS_HAS_FIEMAP
-#define FS_HAS_FIEMAP			(0)
-#endif
-
-#define ll_vfs_rmdir(dir, entry, mnt)	     vfs_rmdir(dir, entry)
-#define ll_vfs_mkdir(inode, dir, mnt, mode)	vfs_mkdir(inode, dir, mode)
-#define ll_vfs_link(old, mnt, dir, new, mnt1)       vfs_link(old, dir, new)
-#define ll_vfs_unlink(inode, entry, mnt)	  vfs_unlink(inode, entry)
-#define ll_vfs_mknod(dir, entry, mnt, mode, dev) \
-		     vfs_mknod(dir, entry, mode, dev)
-#define ll_security_inode_unlink(dir, entry, mnt) \
-				 security_inode_unlink(dir, entry)
-#define ll_vfs_rename(old, old_dir, mnt, new, new_dir, mnt1) \
-		vfs_rename(old, old_dir, new, new_dir, NULL, 0)
-
-#define cfs_bio_io_error(a, b)   bio_io_error((a))
-#define cfs_bio_endio(a, b, c)    bio_endio((a))
-
-#define cfs_path_put(nd)     path_put(&(nd)->path)
-
-
-#ifndef SLAB_DESTROY_BY_RCU
-#define SLAB_DESTROY_BY_RCU 0
-#endif
-
-
-
-static inline int
-ll_quota_on(struct super_block *sb, int off, int ver, char *name, int remount)
-{
-	int rc;
-
-	if (sb->s_qcop->quota_on) {
-		struct path path;
-
-		rc = kern_path(name, LOOKUP_FOLLOW, &path);
-		if (!rc)
-			return rc;
-		rc = sb->s_qcop->quota_on(sb, off, ver
-					    , &path
-					   );
-		path_put(&path);
-		return rc;
-	} else
-		return -ENOSYS;
-}
-
-static inline int ll_quota_off(struct super_block *sb, int off, int remount)
-{
-	if (sb->s_qcop->quota_off) {
-		return sb->s_qcop->quota_off(sb, off
-					    );
-	} else
-		return -ENOSYS;
-}
-
-
-# define ll_vfs_dq_init	     dquot_initialize
-# define ll_vfs_dq_drop	     dquot_drop
-# define ll_vfs_dq_transfer	 dquot_transfer
-# define ll_vfs_dq_off(sb, remount) dquot_suspend(sb, -1)
-
-
-
-
-
-#define queue_max_phys_segments(rq)       queue_max_segments(rq)
-#define queue_max_hw_segments(rq)	 queue_max_segments(rq)
-
-
-#define ll_d_hlist_node hlist_node
-#define ll_d_hlist_empty(list) hlist_empty(list)
-#define ll_d_hlist_entry(ptr, type, name) hlist_entry(ptr.first, type, name)
-#define ll_d_hlist_for_each(tmp, i_dentry) hlist_for_each(tmp, i_dentry)
-#define ll_d_hlist_for_each_entry(dentry, p, i_dentry, alias) \
-	p = NULL; hlist_for_each_entry(dentry, i_dentry, alias)
-
-
-#define bio_hw_segments(q, bio) 0
-
-
-#define ll_pagevec_init(pv, cold)       do {} while (0)
-#define ll_pagevec_add(pv, pg)	  (0)
-#define ll_pagevec_lru_add_file(pv)     do {} while (0)
-
-
-=======
->>>>>>> 415bcb5c
 #ifndef QUOTA_OK
 # define QUOTA_OK 0
 #endif
