--- conflicted
+++ resolved
@@ -375,20 +375,11 @@
 #define JOBSTATS_PROCNAME_UID		"procname_uid"
 #define JOBSTATS_NODELOCAL		"nodelocal"
 
-<<<<<<< HEAD
-extern int lprocfs_write_frac_helper(const char __user *buffer,
-				     unsigned long count, int *val, int mult);
-extern int lprocfs_read_frac_helper(char *buffer, unsigned long count,
-				    long val, int mult);
-extern int lprocfs_stats_alloc_one(struct lprocfs_stats *stats,
-				   unsigned int cpuid);
-=======
 int lprocfs_write_frac_helper(const char __user *buffer,
 			      unsigned long count, int *val, int mult);
 int lprocfs_read_frac_helper(char *buffer, unsigned long count,
 			     long val, int mult);
 int lprocfs_stats_alloc_one(struct lprocfs_stats *stats, unsigned int cpuid);
->>>>>>> 9fe8ecca
 /*
  * \return value
  *      < 0     : on error (only possible for opc as LPROCFS_GET_SMP_ID)
@@ -557,63 +548,6 @@
 void lprocfs_free_obd_stats(struct obd_device *obddev);
 void lprocfs_free_md_stats(struct obd_device *obddev);
 struct obd_export;
-<<<<<<< HEAD
-extern int lprocfs_exp_cleanup(struct obd_export *exp);
-extern struct dentry *ldebugfs_add_simple(struct dentry *root,
-					  char *name,
-					  void *data,
-					  struct file_operations *fops);
-extern struct dentry *
-ldebugfs_add_symlink(const char *name, struct dentry *parent,
-		    const char *format, ...);
-
-extern int ldebugfs_register_stats(struct dentry *parent,
-				   const char *name,
-				   struct lprocfs_stats *stats);
-
-/* lprocfs_status.c */
-extern int ldebugfs_add_vars(struct dentry *parent,
-			     struct lprocfs_vars *var,
-			     void *data);
-
-extern struct dentry *ldebugfs_register(const char *name,
-					struct dentry *parent,
-					struct lprocfs_vars *list,
-					void *data);
-
-extern void ldebugfs_remove(struct dentry **entryp);
-
-extern int lprocfs_obd_setup(struct obd_device *obd, struct lprocfs_vars *list,
-			     struct attribute_group *attrs);
-extern int lprocfs_obd_cleanup(struct obd_device *obd);
-
-extern int ldebugfs_seq_create(struct dentry *parent,
-			       const char *name,
-			       umode_t mode,
-			       const struct file_operations *seq_fops,
-			       void *data);
-extern int ldebugfs_obd_seq_create(struct obd_device *dev,
-				   const char *name,
-				   umode_t mode,
-				   const struct file_operations *seq_fops,
-				   void *data);
-
-/* Generic callbacks */
-
-extern int lprocfs_rd_u64(struct seq_file *m, void *data);
-extern int lprocfs_rd_atomic(struct seq_file *m, void *data);
-extern int lprocfs_wr_atomic(struct file *file, const char __user *buffer,
-			     unsigned long count, void *data);
-extern int lprocfs_rd_uint(struct seq_file *m, void *data);
-extern int lprocfs_wr_uint(struct file *file, const char __user *buffer,
-			   unsigned long count, void *data);
-extern int lprocfs_rd_name(struct seq_file *m, void *data);
-extern int lprocfs_rd_server_uuid(struct seq_file *m, void *data);
-extern int lprocfs_rd_conn_uuid(struct seq_file *m, void *data);
-extern int lprocfs_rd_import(struct seq_file *m, void *data);
-extern int lprocfs_rd_state(struct seq_file *m, void *data);
-extern int lprocfs_rd_connect_flags(struct seq_file *m, void *data);
-=======
 int lprocfs_exp_cleanup(struct obd_export *exp);
 struct dentry *ldebugfs_add_simple(struct dentry *root,
 				   char *name,
@@ -669,7 +603,6 @@
 int lprocfs_rd_import(struct seq_file *m, void *data);
 int lprocfs_rd_state(struct seq_file *m, void *data);
 int lprocfs_rd_connect_flags(struct seq_file *m, void *data);
->>>>>>> 9fe8ecca
 
 struct adaptive_timeout;
 int lprocfs_at_hist_helper(struct seq_file *m, struct adaptive_timeout *at);
@@ -688,18 +621,6 @@
 
 /* Statfs helpers */
 
-<<<<<<< HEAD
-extern int lprocfs_write_helper(const char __user *buffer, unsigned long count,
-				int *val);
-extern int lprocfs_seq_read_frac_helper(struct seq_file *m, long val, int mult);
-extern int lprocfs_write_u64_helper(const char __user *buffer,
-				unsigned long count, __u64 *val);
-extern int lprocfs_write_frac_u64_helper(const char *buffer,
-					 unsigned long count,
-					 __u64 *val, int mult);
-extern char *lprocfs_find_named_value(const char *buffer, const char *name,
-				      size_t *count);
-=======
 int lprocfs_write_helper(const char __user *buffer, unsigned long count,
 			 int *val);
 int lprocfs_seq_read_frac_helper(struct seq_file *m, long val, int mult);
@@ -710,7 +631,6 @@
 				  __u64 *val, int mult);
 char *lprocfs_find_named_value(const char *buffer, const char *name,
 			       size_t *count);
->>>>>>> 9fe8ecca
 void lprocfs_oh_tally(struct obd_histogram *oh, unsigned int value);
 void lprocfs_oh_tally_log2(struct obd_histogram *oh, unsigned int value);
 void lprocfs_oh_clear(struct obd_histogram *oh);
@@ -867,35 +787,6 @@
 			       void *data);
 int lprocfs_quota_rd_boundary_factor(char *page, char **start, loff_t off,
 				     int count, int *eof, void *data);
-<<<<<<< HEAD
-extern int lprocfs_quota_wr_sync_blk(struct file *file, const char *buffer,
-				     unsigned long count, void *data);
-extern int lprocfs_quota_rd_switch_qs(char *page, char **start, loff_t off,
-				      int count, int *eof, void *data);
-extern int lprocfs_quota_wr_switch_qs(struct file *file,
-				      const char *buffer,
-				      unsigned long count, void *data);
-extern int lprocfs_quota_rd_boundary_factor(char *page, char **start, loff_t off,
-					    int count, int *eof, void *data);
-extern int lprocfs_quota_wr_boundary_factor(struct file *file,
-					    const char *buffer,
-					    unsigned long count, void *data);
-extern int lprocfs_quota_rd_least_bunit(char *page, char **start, loff_t off,
-					int count, int *eof, void *data);
-extern int lprocfs_quota_wr_least_bunit(struct file *file,
-					const char *buffer,
-					unsigned long count, void *data);
-extern int lprocfs_quota_rd_least_iunit(char *page, char **start, loff_t off,
-					int count, int *eof, void *data);
-extern int lprocfs_quota_wr_least_iunit(struct file *file,
-					const char *buffer,
-					unsigned long count, void *data);
-extern int lprocfs_quota_rd_qs_factor(char *page, char **start, loff_t off,
-				      int count, int *eof, void *data);
-extern int lprocfs_quota_wr_qs_factor(struct file *file,
-				      const char *buffer,
-				      unsigned long count, void *data);
-=======
 int lprocfs_quota_wr_boundary_factor(struct file *file,
 				     const char *buffer, unsigned long count,
 				     void *data);
@@ -914,5 +805,4 @@
 int lprocfs_quota_wr_qs_factor(struct file *file,
 			       const char *buffer, unsigned long count,
 			       void *data);
->>>>>>> 9fe8ecca
 #endif /* LPROCFS_SNMP_H */