obj-$(CONFIG_HYPERV)		+= hv_vmbus.o hv_timesource.o
obj-$(CONFIG_HYPERV_STORAGE)	+= hv_storvsc.o
obj-$(CONFIG_HYPERV_BLOCK)	+= hv_blkvsc.o
obj-$(CONFIG_HYPERV_NET)	+= hv_netvsc.o
obj-$(CONFIG_HYPERV_UTILS)	+= hv_utils.o
obj-$(CONFIG_HYPERV_MOUSE)	+= hv_mouse.o

<<<<<<< HEAD
hv_vmbus-y := vmbus_drv.o osd.o \
=======
hv_vmbus-y := vmbus_drv.o \
>>>>>>> 105e53f8
		 hv.o connection.o channel.o \
		 channel_mgmt.o ring_buffer.o
hv_storvsc-y := storvsc_drv.o storvsc.o
hv_blkvsc-y := blkvsc_drv.o blkvsc.o
hv_netvsc-y := netvsc_drv.o netvsc.o rndis_filter.o
hv_utils-y := hv_util.o hv_kvp.o<|MERGE_RESOLUTION|>--- conflicted
+++ resolved
@@ -5,11 +5,7 @@
 obj-$(CONFIG_HYPERV_UTILS)	+= hv_utils.o
 obj-$(CONFIG_HYPERV_MOUSE)	+= hv_mouse.o
 
-<<<<<<< HEAD
-hv_vmbus-y := vmbus_drv.o osd.o \
-=======
 hv_vmbus-y := vmbus_drv.o \
->>>>>>> 105e53f8
 		 hv.o connection.o channel.o \
 		 channel_mgmt.o ring_buffer.o
 hv_storvsc-y := storvsc_drv.o storvsc.o
