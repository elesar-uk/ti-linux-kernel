--- conflicted
+++ resolved
@@ -19,11 +19,6 @@
 #include <linux/netdevice.h>
 #include <bcmdefs.h>
 #include <bcmdevs.h>
-<<<<<<< HEAD
-#include <bcmendian.h>
-#include <osl.h>
-=======
->>>>>>> 105e53f8
 #include <bcmutils.h>
 #include <hndsoc.h>
 #include <siutils.h>
@@ -42,10 +37,6 @@
 	bool init_success;	/* underlying driver successfully attached */
 	void *sdioh;		/* handler for sdioh */
 	u32 vendevid;	/* Target Vendor and Device ID on SD bus */
-<<<<<<< HEAD
-	struct osl_info *osh;
-=======
->>>>>>> 105e53f8
 	bool regfail;		/* Save status of last
 				 reg_read/reg_write call */
 	u32 sbwad;		/* Save backplane window address */
@@ -62,12 +53,7 @@
 }
 #endif
 
-<<<<<<< HEAD
-bcmsdh_info_t *bcmsdh_attach(struct osl_info *osh, void *cfghdl,
-				void **regsva, uint irq)
-=======
 bcmsdh_info_t *bcmsdh_attach(void *cfghdl, void **regsva, uint irq)
->>>>>>> 105e53f8
 {
 	bcmsdh_info_t *bcmsdh;
 
@@ -95,11 +81,7 @@
 	return bcmsdh;
 }
 
-<<<<<<< HEAD
-int bcmsdh_detach(struct osl_info *osh, void *sdh)
-=======
 int bcmsdh_detach(void *sdh)
->>>>>>> 105e53f8
 {
 	bcmsdh_info_t *bcmsdh = (bcmsdh_info_t *) sdh;
 
