#include <linux/fs.h>

#include "headers.h"
/***************************************************************
* Function	  - bcm_char_open()
*
* Description - This is the "open" entry point for the character
*				driver.
*
* Parameters  - inode: Pointer to the Inode structure of char device
*				filp : File pointer of the char device
*
* Returns	  - Zero(Success)
****************************************************************/

static int bcm_char_open(struct inode *inode, struct file * filp)
{
	PMINI_ADAPTER       Adapter = NULL;
	PPER_TARANG_DATA    pTarang = NULL;

	Adapter = GET_BCM_ADAPTER(gblpnetdev);
	pTarang = kzalloc(sizeof(PER_TARANG_DATA), GFP_KERNEL);
	if (!pTarang)
		return -ENOMEM;

	pTarang->Adapter = Adapter;
	pTarang->RxCntrlMsgBitMask = 0xFFFFFFFF & ~(1 << 0xB);

	down(&Adapter->RxAppControlQueuelock);
	pTarang->next = Adapter->pTarangs;
	Adapter->pTarangs = pTarang;
	up(&Adapter->RxAppControlQueuelock);

	/* Store the Adapter structure */
	filp->private_data = pTarang;

	/*Start Queuing the control response Packets*/
	atomic_inc(&Adapter->ApplicationRunning);

	nonseekable_open(inode, filp);
	return 0;
}

static int bcm_char_release(struct inode *inode, struct file *filp)
{
	PPER_TARANG_DATA pTarang, tmp, ptmp;
	PMINI_ADAPTER Adapter = NULL;
	struct sk_buff *pkt, *npkt;

	pTarang = (PPER_TARANG_DATA)filp->private_data;

	if (pTarang == NULL) {
		BCM_DEBUG_PRINT(Adapter, DBG_TYPE_PRINTK, 0, 0,
				"ptarang is null\n");
		return 0;
	}

	Adapter = pTarang->Adapter;

	down(&Adapter->RxAppControlQueuelock);

	tmp = Adapter->pTarangs;
	for (ptmp = NULL; tmp; ptmp = tmp, tmp = tmp->next) {
		if (tmp == pTarang)
			break;
	}

	if (tmp) {
		if (!ptmp)
			Adapter->pTarangs = tmp->next;
		else
			ptmp->next = tmp->next;
	} else {
		up(&Adapter->RxAppControlQueuelock);
		return 0;
	}

	pkt = pTarang->RxAppControlHead;
	while (pkt) {
		npkt = pkt->next;
		kfree_skb(pkt);
		pkt = npkt;
	}

	up(&Adapter->RxAppControlQueuelock);

	/*Stop Queuing the control response Packets*/
	atomic_dec(&Adapter->ApplicationRunning);

<<<<<<< HEAD
    kfree(pTarang);
=======
	kfree(pTarang);
>>>>>>> 105e53f8

	/* remove this filp from the asynchronously notified filp's */
	filp->private_data = NULL;
	return 0;
}

static ssize_t bcm_char_read(struct file *filp, char __user *buf, size_t size,
			     loff_t *f_pos)
{
	PPER_TARANG_DATA pTarang = filp->private_data;
	PMINI_ADAPTER	Adapter = pTarang->Adapter;
<<<<<<< HEAD
	struct sk_buff* Packet = NULL;
	ssize_t         PktLen = 0;
	int 		wait_ret_val=0;
=======
	struct sk_buff *Packet = NULL;
	ssize_t         PktLen = 0;
	int             wait_ret_val = 0;
	unsigned long ret = 0;
>>>>>>> 105e53f8

	wait_ret_val = wait_event_interruptible(Adapter->process_read_wait_queue,
						(pTarang->RxAppControlHead ||
						 Adapter->device_removed));
	if ((wait_ret_val == -ERESTARTSYS)) {
		BCM_DEBUG_PRINT(Adapter, DBG_TYPE_OTHERS, OSAL_DBG, DBG_LVL_ALL,
				"Exiting as i've been asked to exit!!!\n");
		return wait_ret_val;
	}

	if (Adapter->device_removed) {
		BCM_DEBUG_PRINT(Adapter, DBG_TYPE_OTHERS, OSAL_DBG, DBG_LVL_ALL,
				"Device Removed... Killing the Apps...\n");
		return -ENODEV;
	}

	if (FALSE == Adapter->fw_download_done)
		return -EACCES;

	down(&Adapter->RxAppControlQueuelock);

	if (pTarang->RxAppControlHead) {
		Packet = pTarang->RxAppControlHead;
		DEQUEUEPACKET(pTarang->RxAppControlHead,
			      pTarang->RxAppControlTail);
		pTarang->AppCtrlQueueLen--;
	}

	up(&Adapter->RxAppControlQueuelock);

	if (Packet) {
		PktLen = Packet->len;
<<<<<<< HEAD
		if(copy_to_user(buf, Packet->data, min_t(size_t, PktLen, size)))
		{
			dev_kfree_skb(Packet);
			BCM_DEBUG_PRINT(Adapter,DBG_TYPE_PRINTK, 0, 0, "\nReturning from copy to user failure \n");
			return -EFAULT;
		}
		BCM_DEBUG_PRINT(Adapter,DBG_TYPE_OTHERS, OSAL_DBG, DBG_LVL_ALL,
=======
		ret = copy_to_user(buf, Packet->data,
				   min_t(size_t, PktLen, size));
		if (ret) {
			dev_kfree_skb(Packet);
			BCM_DEBUG_PRINT(Adapter, DBG_TYPE_PRINTK, 0, 0,
					"Returning from copy to user failure\n");
			return -EFAULT;
		}
		BCM_DEBUG_PRINT(Adapter, DBG_TYPE_OTHERS, OSAL_DBG, DBG_LVL_ALL,
>>>>>>> 105e53f8
				"Read %zd Bytes From Adapter packet = %p by process %d!\n",
				PktLen, Packet, current->pid);
		dev_kfree_skb(Packet);
	}

	BCM_DEBUG_PRINT(Adapter, DBG_TYPE_OTHERS, OSAL_DBG, DBG_LVL_ALL, "<\n");
	return PktLen;
}

static long bcm_char_ioctl(struct file *filp, UINT cmd, ULONG arg)
{
	PPER_TARANG_DATA  pTarang = filp->private_data;
	void __user *argp = (void __user *)arg;
	PMINI_ADAPTER 	Adapter = pTarang->Adapter;
	INT  			Status = STATUS_FAILURE;
	int timeout = 0;
	IOCTL_BUFFER 	IoBuffer;

	BCM_DEBUG_PRINT(Adapter,DBG_TYPE_OTHERS, OSAL_DBG, DBG_LVL_ALL, "Parameters Passed to control IOCTL cmd=0x%X arg=0x%lX", cmd, arg);

	if(_IOC_TYPE(cmd) != BCM_IOCTL)
		return -EFAULT;
	if(_IOC_DIR(cmd) & _IOC_READ)
		Status = !access_ok(VERIFY_WRITE, argp, _IOC_SIZE(cmd));
	else if (_IOC_DIR(cmd) & _IOC_WRITE)
	    Status = !access_ok(VERIFY_READ, argp, _IOC_SIZE(cmd));
	else if (_IOC_NONE == (_IOC_DIR(cmd) & _IOC_NONE))
	    Status = STATUS_SUCCESS;

	if(Status)
		return -EFAULT;

	if(Adapter->device_removed)
	{
		return -EFAULT;
	}

	if(FALSE == Adapter->fw_download_done)
	{
		switch (cmd)
		{
			case IOCTL_MAC_ADDR_REQ:
			case IOCTL_LINK_REQ:
			case IOCTL_CM_REQUEST:
			case IOCTL_SS_INFO_REQ:
			case IOCTL_SEND_CONTROL_MESSAGE:
			case IOCTL_IDLE_REQ:
			case IOCTL_BCM_GPIO_SET_REQUEST:
			case IOCTL_BCM_GPIO_STATUS_REQUEST:
				return -EACCES;
			default:
				break;
		}
	}

	Status = vendorextnIoctl(Adapter, cmd, arg);
	if(Status != CONTINUE_COMMON_PATH )
		 return Status;

	switch(cmd){
		// Rdms for Swin Idle...
		case IOCTL_BCM_REGISTER_READ_PRIVATE:
		{
			RDM_BUFFER  sRdmBuffer = {0};
			PCHAR temp_buff;
			UINT Bufflen;

			/* Copy Ioctl Buffer structure */
			if(copy_from_user(&IoBuffer, argp, sizeof(IOCTL_BUFFER)))
				return -EFAULT;
<<<<<<< HEAD

			if (IoBuffer.InputLength > sizeof(sRdmBuffer))
				return -EINVAL;

=======

			if (IoBuffer.InputLength > sizeof(sRdmBuffer))
				return -EINVAL;

>>>>>>> 105e53f8
			if(copy_from_user(&sRdmBuffer, IoBuffer.InputBuffer, IoBuffer.InputLength))
				return -EFAULT;

			/* FIXME: need to restrict BuffLen */
			Bufflen = IoBuffer.OutputLength + (4 - IoBuffer.OutputLength%4)%4;
			temp_buff = kmalloc(Bufflen, GFP_KERNEL);
			if(!temp_buff)
				return -ENOMEM;

			Status = rdmalt(Adapter, (UINT)sRdmBuffer.Register,
					(PUINT)temp_buff, Bufflen);
			if(Status == STATUS_SUCCESS)
			{
				if(copy_to_user(IoBuffer.OutputBuffer, temp_buff, IoBuffer.OutputLength))
					Status = -EFAULT;
			}

			kfree(temp_buff);
			break;
		}
		case IOCTL_BCM_REGISTER_WRITE_PRIVATE:
		{
			WRM_BUFFER  sWrmBuffer = {0};
			UINT uiTempVar=0;
			/* Copy Ioctl Buffer structure */

			if(copy_from_user(&IoBuffer, argp, sizeof(IOCTL_BUFFER)))
				return -EFAULT;

			if (IoBuffer.InputLength > sizeof(sWrmBuffer))
				return -EINVAL;

			/* Get WrmBuffer structure */
			if(copy_from_user(&sWrmBuffer, IoBuffer.InputBuffer, IoBuffer.InputLength))
				return -EFAULT;

			uiTempVar = sWrmBuffer.Register & EEPROM_REJECT_MASK;
			if(!((Adapter->pstargetparams->m_u32Customize) & VSG_MODE) &&
			 	((uiTempVar == EEPROM_REJECT_REG_1)||
				(uiTempVar == EEPROM_REJECT_REG_2) ||
				(uiTempVar == EEPROM_REJECT_REG_3) ||
				(uiTempVar == EEPROM_REJECT_REG_4)))
			{
				BCM_DEBUG_PRINT(Adapter,DBG_TYPE_PRINTK, 0, 0, "EEPROM Access Denied, not in VSG Mode\n");
				return -EFAULT;
			}
			Status = wrmalt(Adapter, (UINT)sWrmBuffer.Register,
						(PUINT)sWrmBuffer.Data, sizeof(ULONG));
			if(Status == STATUS_SUCCESS)
			{
				BCM_DEBUG_PRINT(Adapter,DBG_TYPE_OTHERS, OSAL_DBG, DBG_LVL_ALL,"WRM Done\n");
			}
			else
			{
				BCM_DEBUG_PRINT(Adapter,DBG_TYPE_OTHERS, OSAL_DBG, DBG_LVL_ALL, "WRM Failed\n");
				Status = -EFAULT;
			}
			break;
		}

		case IOCTL_BCM_REGISTER_READ:
		case IOCTL_BCM_EEPROM_REGISTER_READ:
		{
			RDM_BUFFER  sRdmBuffer = {0};
			PCHAR temp_buff = NULL;
			UINT uiTempVar = 0;
			if((Adapter->IdleMode == TRUE) ||
				(Adapter->bShutStatus ==TRUE) ||
				(Adapter->bPreparingForLowPowerMode ==TRUE))
			{
				BCM_DEBUG_PRINT(Adapter,DBG_TYPE_PRINTK, 0, 0, "Device in Idle Mode, Blocking Rdms\n");
				return -EACCES;
			}
			/* Copy Ioctl Buffer structure */
			if(copy_from_user(&IoBuffer, argp, sizeof(IOCTL_BUFFER)))
				return -EFAULT;

			if (IoBuffer.InputLength > sizeof(sRdmBuffer))
				return -EINVAL;

			if(copy_from_user(&sRdmBuffer, IoBuffer.InputBuffer, IoBuffer.InputLength))
				return -EFAULT;

			/* FIXME: don't trust user supplied length */
			temp_buff = kmalloc(IoBuffer.OutputLength, GFP_KERNEL);
			if(!temp_buff)
				return STATUS_FAILURE;

			if((((ULONG)sRdmBuffer.Register & 0x0F000000) != 0x0F000000) ||
			   ((ULONG)sRdmBuffer.Register & 0x3))
			{
				BCM_DEBUG_PRINT(Adapter,DBG_TYPE_PRINTK, 0, 0, "RDM Done On invalid Address : %x Access Denied.\n",
					(int)sRdmBuffer.Register);
				return -EINVAL;
			}

			uiTempVar = sRdmBuffer.Register & EEPROM_REJECT_MASK;
			Status = rdmaltWithLock(Adapter, (UINT)sRdmBuffer.Register,
						(PUINT)temp_buff, IoBuffer.OutputLength);
			if(Status == STATUS_SUCCESS)
				if(copy_to_user(IoBuffer.OutputBuffer, temp_buff, IoBuffer.OutputLength))
					Status = -EFAULT;

			kfree(temp_buff);
			break;
		}
		case IOCTL_BCM_REGISTER_WRITE:
		case IOCTL_BCM_EEPROM_REGISTER_WRITE:
		{
			WRM_BUFFER  sWrmBuffer = {0};
			UINT uiTempVar=0;
			if((Adapter->IdleMode == TRUE) ||
				(Adapter->bShutStatus ==TRUE) ||
				(Adapter->bPreparingForLowPowerMode ==TRUE))
			{
				BCM_DEBUG_PRINT(Adapter,DBG_TYPE_PRINTK, 0, 0, "Device in Idle Mode, Blocking Wrms\n");
				return -EACCES;
			}

			/* Copy Ioctl Buffer structure */
			if(copy_from_user(&IoBuffer, argp, sizeof(IOCTL_BUFFER)))
				return -EFAULT;

			if (IoBuffer.InputLength > sizeof(sWrmBuffer))
				return -EINVAL;

			/* Get WrmBuffer structure */
			if(copy_from_user(&sWrmBuffer, IoBuffer.InputBuffer, IoBuffer.InputLength))
				return -EFAULT;

			if( (((ULONG)sWrmBuffer.Register & 0x0F000000) != 0x0F000000) ||
					((ULONG)sWrmBuffer.Register & 0x3) )
			{
				BCM_DEBUG_PRINT(Adapter,DBG_TYPE_PRINTK, 0, 0, "WRM Done On invalid Address : %x Access Denied.\n",
						(int)sWrmBuffer.Register);
				return -EINVAL;
			}

			uiTempVar = sWrmBuffer.Register & EEPROM_REJECT_MASK;
			if(!((Adapter->pstargetparams->m_u32Customize) & VSG_MODE) &&
				((uiTempVar == EEPROM_REJECT_REG_1)||
				(uiTempVar == EEPROM_REJECT_REG_2) ||
				(uiTempVar == EEPROM_REJECT_REG_3) ||
				(uiTempVar == EEPROM_REJECT_REG_4)) &&
				(cmd == IOCTL_BCM_REGISTER_WRITE))
			{
				BCM_DEBUG_PRINT(Adapter,DBG_TYPE_PRINTK, 0, 0, "EEPROM Access Denied, not in VSG Mode\n");
				return -EFAULT;
			}

			Status = wrmaltWithLock(Adapter, (UINT)sWrmBuffer.Register,
							(PUINT)sWrmBuffer.Data, sWrmBuffer.Length);
			if(Status == STATUS_SUCCESS)
			{
				BCM_DEBUG_PRINT(Adapter,DBG_TYPE_PRINTK, OSAL_DBG, DBG_LVL_ALL, "WRM Done\n");
			}
			else
			{
				BCM_DEBUG_PRINT(Adapter,DBG_TYPE_OTHERS, OSAL_DBG, DBG_LVL_ALL, "WRM Failed\n");
				Status = -EFAULT;
			}
			break;
		}
		case IOCTL_BCM_GPIO_SET_REQUEST:
		{
			UCHAR ucResetValue[4];
			UINT value =0;
			UINT uiBit = 0;
	        UINT uiOperation = 0;

			GPIO_INFO   gpio_info = {0};
			if((Adapter->IdleMode == TRUE) ||
				(Adapter->bShutStatus ==TRUE) ||
				(Adapter->bPreparingForLowPowerMode ==TRUE))
			{
				BCM_DEBUG_PRINT(Adapter,DBG_TYPE_OTHERS, OSAL_DBG, DBG_LVL_ALL,"GPIO Can't be set/clear in Low power Mode");
				return -EACCES;
			}
			if(copy_from_user(&IoBuffer, argp, sizeof(IOCTL_BUFFER)))
				return -EFAULT;
			if (IoBuffer.InputLength > sizeof(gpio_info))
				return -EINVAL;
			if(copy_from_user(&gpio_info, IoBuffer.InputBuffer, IoBuffer.InputLength))
				return -EFAULT;
			uiBit  = gpio_info.uiGpioNumber;
			uiOperation = gpio_info.uiGpioValue;

			value= (1<<uiBit);

			if(IsReqGpioIsLedInNVM(Adapter,value) ==FALSE)
			{
				BCM_DEBUG_PRINT(Adapter,DBG_TYPE_OTHERS, OSAL_DBG, DBG_LVL_ALL, "Sorry, Requested GPIO<0x%X> is not correspond to LED !!!",value);
				Status = -EINVAL;
				break;
			}


			if(uiOperation)//Set - setting 1
			{
				//Set the gpio output register
				Status = wrmaltWithLock(Adapter,BCM_GPIO_OUTPUT_SET_REG ,
						(PUINT)(&value), sizeof(UINT));
				if(Status == STATUS_SUCCESS)
				{
               	    BCM_DEBUG_PRINT(Adapter,DBG_TYPE_OTHERS, OSAL_DBG, DBG_LVL_ALL, "Set the GPIO bit\n");
				}
        	    else
		        {
                   	BCM_DEBUG_PRINT(Adapter,DBG_TYPE_OTHERS, OSAL_DBG, DBG_LVL_ALL,"Failed to set the %dth GPIO \n",uiBit);
                   	break;
               	}
			}
			else//Unset - setting 0
			{
				//Set the gpio output register
				Status = wrmaltWithLock(Adapter,BCM_GPIO_OUTPUT_CLR_REG ,
						(PUINT)(&value), sizeof(UINT));
				if(Status == STATUS_SUCCESS)
				{
               	    BCM_DEBUG_PRINT(Adapter,DBG_TYPE_OTHERS, OSAL_DBG, DBG_LVL_ALL,"Set the GPIO bit\n");
				}
        	    else
		        {
                   	BCM_DEBUG_PRINT(Adapter,DBG_TYPE_OTHERS, OSAL_DBG, DBG_LVL_ALL,"Failed to clear the %dth GPIO \n",uiBit);
                   	break;
               	}
			}

			Status = rdmaltWithLock(Adapter, (UINT)GPIO_MODE_REGISTER,
					(PUINT)ucResetValue, sizeof(UINT));
			if (STATUS_SUCCESS != Status)
            {
				BCM_DEBUG_PRINT(Adapter,DBG_TYPE_OTHERS, OSAL_DBG, DBG_LVL_ALL,"GPIO_MODE_REGISTER read failed");
				break;
			}
			//Set the gpio mode register to output
			*(UINT*)ucResetValue |= (1<<uiBit);
			Status = wrmaltWithLock(Adapter,GPIO_MODE_REGISTER ,
					(PUINT)ucResetValue, sizeof(UINT));
			if(Status == STATUS_SUCCESS)
			{
            	BCM_DEBUG_PRINT(Adapter,DBG_TYPE_OTHERS, OSAL_DBG, DBG_LVL_ALL,"Set the GPIO to output Mode\n");
			}
            else
            {
            	BCM_DEBUG_PRINT(Adapter,DBG_TYPE_OTHERS, OSAL_DBG, DBG_LVL_ALL, "Failed to put GPIO in Output Mode\n");
                break;
            }
		}
		break;
		case BCM_LED_THREAD_STATE_CHANGE_REQ:
		{
			USER_THREAD_REQ threadReq = { 0 };
			BCM_DEBUG_PRINT(Adapter,DBG_TYPE_OTHERS, OSAL_DBG, DBG_LVL_ALL,"User made LED thread InActive");

			if((Adapter->IdleMode == TRUE) ||
				(Adapter->bShutStatus ==TRUE) ||
				(Adapter->bPreparingForLowPowerMode ==TRUE))
			{
				BCM_DEBUG_PRINT(Adapter,DBG_TYPE_OTHERS, OSAL_DBG, DBG_LVL_ALL,"GPIO Can't be set/clear in Low power Mode");
				Status = -EACCES;
				break;
			}

			if (copy_from_user(&IoBuffer, argp, sizeof(IOCTL_BUFFER)))
				return -EFAULT;

			if (IoBuffer.InputLength > sizeof(threadReq))
				return -EINVAL;

			if (copy_from_user(&threadReq, IoBuffer.InputBuffer, IoBuffer.InputLength))
				return -EFAULT;

			//if LED thread is running(Actively or Inactively) set it state to make inactive
			if(Adapter->LEDInfo.led_thread_running)
			{
				if(threadReq.ThreadState == LED_THREAD_ACTIVATION_REQ)
				{
					BCM_DEBUG_PRINT(Adapter,DBG_TYPE_OTHERS, OSAL_DBG, DBG_LVL_ALL,"Activating thread req");
					Adapter->DriverState = LED_THREAD_ACTIVE;
				}
				else
				{
					BCM_DEBUG_PRINT(Adapter,DBG_TYPE_OTHERS, OSAL_DBG, DBG_LVL_ALL,"DeActivating Thread req.....");
					Adapter->DriverState = LED_THREAD_INACTIVE;
				}

				//signal thread.
				wake_up(&Adapter->LEDInfo.notify_led_event);

			}
		}
		break;
		case IOCTL_BCM_GPIO_STATUS_REQUEST:
		{
			ULONG uiBit = 0;
			UCHAR ucRead[4];
			GPIO_INFO   gpio_info = {0};
			if((Adapter->IdleMode == TRUE) ||
				(Adapter->bShutStatus ==TRUE) ||
				(Adapter->bPreparingForLowPowerMode ==TRUE))
				return -EACCES;
			if(copy_from_user(&IoBuffer, argp, sizeof(IOCTL_BUFFER)))
				return -EFAULT;
			if (IoBuffer.InputLength > sizeof(gpio_info))
				return -EINVAL;
			if(copy_from_user(&gpio_info, IoBuffer.InputBuffer, IoBuffer.InputLength))
				return -EFAULT;
                uiBit  = gpio_info.uiGpioNumber;
				  //Set the gpio output register
				Status = rdmaltWithLock(Adapter, (UINT)GPIO_PIN_STATE_REGISTER,
                	(PUINT)ucRead, sizeof(UINT));
                if(Status != STATUS_SUCCESS)
                {
                    BCM_DEBUG_PRINT(Adapter,DBG_TYPE_PRINTK, 0, 0, "RDM Failed\n");
					return Status;
                }

			}
			break;
			case IOCTL_BCM_GPIO_MULTI_REQUEST:
			{
				UCHAR ucResetValue[4];
				GPIO_MULTI_INFO gpio_multi_info[MAX_IDX];
				PGPIO_MULTI_INFO pgpio_multi_info = (PGPIO_MULTI_INFO)gpio_multi_info;

				memset( pgpio_multi_info, 0, MAX_IDX * sizeof( GPIO_MULTI_INFO));

				if((Adapter->IdleMode == TRUE) ||
				(Adapter->bShutStatus ==TRUE) ||
				(Adapter->bPreparingForLowPowerMode ==TRUE))
					return -EINVAL;
				if (copy_from_user(&IoBuffer, argp, sizeof(IOCTL_BUFFER)))
					return -EFAULT;
				if (IoBuffer.InputLength > sizeof(gpio_multi_info))
					return -EINVAL;
				if (copy_from_user(&gpio_multi_info, IoBuffer.InputBuffer, IoBuffer.InputLength))
					return -EFAULT;

				if(IsReqGpioIsLedInNVM(Adapter,pgpio_multi_info[WIMAX_IDX].uiGPIOMask)== FALSE)
				{
					BCM_DEBUG_PRINT(Adapter,DBG_TYPE_OTHERS, OSAL_DBG, DBG_LVL_ALL, "Sorry, Requested GPIO<0x%X> is not correspond to NVM LED bit map<0x%X>!!!",pgpio_multi_info[WIMAX_IDX].uiGPIOMask,Adapter->gpioBitMap);
					Status = -EINVAL;
					break;
				}

				/* Set the gpio output register */

				if( ( pgpio_multi_info[WIMAX_IDX].uiGPIOMask) &
					( pgpio_multi_info[WIMAX_IDX].uiGPIOCommand))
				{
					/* Set 1's in GPIO OUTPUT REGISTER */
					*(UINT*) ucResetValue =  pgpio_multi_info[WIMAX_IDX].uiGPIOMask &
					        				 pgpio_multi_info[WIMAX_IDX].uiGPIOCommand &
											 pgpio_multi_info[WIMAX_IDX].uiGPIOValue;

					if( *(UINT*) ucResetValue)
						Status = wrmaltWithLock( Adapter, BCM_GPIO_OUTPUT_SET_REG , (PUINT) ucResetValue, sizeof(ULONG));

					if( Status != STATUS_SUCCESS)
					{
						BCM_DEBUG_PRINT( Adapter,DBG_TYPE_PRINTK, 0, 0,"WRM to BCM_GPIO_OUTPUT_SET_REG Failed.");
						return Status;
					}

					/* Clear to 0's in GPIO OUTPUT REGISTER */
					*(UINT*) ucResetValue = (pgpio_multi_info[WIMAX_IDX].uiGPIOMask &
							pgpio_multi_info[WIMAX_IDX].uiGPIOCommand &
							( ~( pgpio_multi_info[WIMAX_IDX].uiGPIOValue)));

					if( *(UINT*) ucResetValue)
						Status = wrmaltWithLock( Adapter, BCM_GPIO_OUTPUT_CLR_REG , (PUINT) ucResetValue, sizeof(ULONG));

					if( Status != STATUS_SUCCESS)
					{
						BCM_DEBUG_PRINT( Adapter,DBG_TYPE_PRINTK, 0, 0,"WRM to BCM_GPIO_OUTPUT_CLR_REG Failed." );
						return Status;
					}
				}

				if( pgpio_multi_info[WIMAX_IDX].uiGPIOMask)
				{
					Status = rdmaltWithLock(Adapter, (UINT)GPIO_PIN_STATE_REGISTER, (PUINT)ucResetValue, sizeof(UINT));

					if(Status != STATUS_SUCCESS)
					{
						BCM_DEBUG_PRINT( Adapter,DBG_TYPE_PRINTK, 0, 0,"RDM to GPIO_PIN_STATE_REGISTER Failed.");
						return Status;
					}

					pgpio_multi_info[WIMAX_IDX].uiGPIOValue = ( *(UINT*)ucResetValue &
											pgpio_multi_info[WIMAX_IDX].uiGPIOMask);
				}

				Status = copy_to_user(IoBuffer.OutputBuffer, &gpio_multi_info, IoBuffer.OutputLength);
				if(Status)
				{
					BCM_DEBUG_PRINT(Adapter,DBG_TYPE_PRINTK, 0, 0,"Failed while copying Content to IOBufer for user space err:%d",Status);
					break;
				}
			}
			break;
		case IOCTL_BCM_GPIO_MODE_REQUEST:
		{
			UCHAR ucResetValue[4];
			GPIO_MULTI_MODE gpio_multi_mode[MAX_IDX];
			PGPIO_MULTI_MODE pgpio_multi_mode = ( PGPIO_MULTI_MODE) gpio_multi_mode;

			if((Adapter->IdleMode == TRUE) ||
				(Adapter->bShutStatus ==TRUE) ||
				(Adapter->bPreparingForLowPowerMode ==TRUE))
					return -EINVAL;

			if (copy_from_user(&IoBuffer, argp, sizeof(IOCTL_BUFFER)))
				return -EFAULT;
			if (IoBuffer.InputLength > sizeof(gpio_multi_mode))
				return -EINVAL;
			if (copy_from_user(&gpio_multi_mode, IoBuffer.InputBuffer, IoBuffer.InputLength))
				return -EFAULT;

			Status = rdmaltWithLock( Adapter, ( UINT) GPIO_MODE_REGISTER, ( PUINT) ucResetValue, sizeof( UINT));
			if( STATUS_SUCCESS != Status)
			{
				BCM_DEBUG_PRINT(Adapter,DBG_TYPE_PRINTK, 0, 0,"Read of GPIO_MODE_REGISTER failed");
				return Status;
			}

			//Validating the request
			if(IsReqGpioIsLedInNVM(Adapter,pgpio_multi_mode[WIMAX_IDX].uiGPIOMask)== FALSE)
			{
				BCM_DEBUG_PRINT(Adapter,DBG_TYPE_OTHERS, OSAL_DBG, DBG_LVL_ALL, "Sorry, Requested GPIO<0x%X> is not correspond to NVM LED bit map<0x%X>!!!",pgpio_multi_mode[WIMAX_IDX].uiGPIOMask,Adapter->gpioBitMap);
				Status = -EINVAL;
				break;
			}

			if( pgpio_multi_mode[WIMAX_IDX].uiGPIOMask)
			{
				/* write all OUT's (1's) */
				*( UINT*) ucResetValue |= ( pgpio_multi_mode[WIMAX_IDX].uiGPIOMode &
								pgpio_multi_mode[WIMAX_IDX].uiGPIOMask);
				/* write all IN's (0's) */
				*( UINT*) ucResetValue &= ~( ( ~pgpio_multi_mode[WIMAX_IDX].uiGPIOMode) &
								pgpio_multi_mode[WIMAX_IDX].uiGPIOMask);

				/* Currently implemented return the modes of all GPIO's
				 * else needs to bit AND with  mask
				 * */
				pgpio_multi_mode[WIMAX_IDX].uiGPIOMode = *(UINT*)ucResetValue;

				Status = wrmaltWithLock( Adapter, GPIO_MODE_REGISTER , ( PUINT) ucResetValue, sizeof( ULONG));
				if( Status == STATUS_SUCCESS)
				{
					BCM_DEBUG_PRINT( Adapter,DBG_TYPE_OTHERS, OSAL_DBG, DBG_LVL_ALL, "WRM to GPIO_MODE_REGISTER Done");
				}
				else
				{
					BCM_DEBUG_PRINT( Adapter,DBG_TYPE_PRINTK, 0, 0,"WRM to GPIO_MODE_REGISTER Failed");
					Status = -EFAULT;
					break;
				}
			}
			else /* if uiGPIOMask is 0 then return mode register configuration */
			{
				pgpio_multi_mode[WIMAX_IDX].uiGPIOMode = *( UINT*) ucResetValue;
			}
			Status = copy_to_user(IoBuffer.OutputBuffer, &gpio_multi_mode, IoBuffer.OutputLength);
			if(Status)
			{
				BCM_DEBUG_PRINT(Adapter,DBG_TYPE_PRINTK, 0, 0,"Failed while copying Content to IOBufer for user space err:%d",Status);
				break;
			}
		}
		break;

		case IOCTL_MAC_ADDR_REQ:
		case IOCTL_LINK_REQ:
		case IOCTL_CM_REQUEST:
		case IOCTL_SS_INFO_REQ:
		case IOCTL_SEND_CONTROL_MESSAGE:
		case IOCTL_IDLE_REQ:
		{
			PVOID pvBuffer=NULL;

			/* Copy Ioctl Buffer structure */
			if(copy_from_user(&IoBuffer, argp, sizeof(IOCTL_BUFFER)))
				return -EFAULT;

			/* FIXME: don't accept any length from user */
			pvBuffer = kmalloc(IoBuffer.InputLength, GFP_KERNEL);
			if(!pvBuffer)
				return -ENOMEM;

			if(copy_from_user(pvBuffer, IoBuffer.InputBuffer, IoBuffer.InputLength))
			{
				Status = -EFAULT;
				kfree(pvBuffer);
				break;
			}

			down(&Adapter->LowPowerModeSync);
			Status = wait_event_interruptible_timeout(Adapter->lowpower_mode_wait_queue,
													!Adapter->bPreparingForLowPowerMode,
													(1 * HZ));
			if(Status == -ERESTARTSYS)
					goto cntrlEnd;

			if(Adapter->bPreparingForLowPowerMode)
			{
				BCM_DEBUG_PRINT(Adapter,DBG_TYPE_OTHERS, OSAL_DBG, DBG_LVL_ALL, "Preparing Idle Mode is still True - Hence Rejecting control message\n");
				Status = STATUS_FAILURE ;
				goto cntrlEnd ;
			}
			Status = CopyBufferToControlPacket(Adapter, (PVOID)pvBuffer);
		cntrlEnd:
			up(&Adapter->LowPowerModeSync);
			kfree(pvBuffer);
			break;
		}
		case IOCTL_BCM_BUFFER_DOWNLOAD_START:
		{
			INT NVMAccess = down_trylock(&Adapter->NVMRdmWrmLock) ;
			if(NVMAccess)
			{
				BCM_DEBUG_PRINT(Adapter,DBG_TYPE_OTHERS, OSAL_DBG, DBG_LVL_ALL, " IOCTL_BCM_CHIP_RESET not allowed as EEPROM Read/Write is in progress\n");
				return -EACCES;
			}
			BCM_DEBUG_PRINT(Adapter,DBG_TYPE_PRINTK, 0, 0, "Starting the firmware download PID =0x%x!!!!\n", current->pid);
		    if(!down_trylock(&Adapter->fw_download_sema))
			{
				Adapter->bBinDownloaded=FALSE;
				Adapter->fw_download_process_pid=current->pid;
				Adapter->bCfgDownloaded=FALSE;
				Adapter->fw_download_done=FALSE;
				netif_carrier_off(Adapter->dev);
				netif_stop_queue(Adapter->dev);
				Status = reset_card_proc(Adapter);
				if(Status)
				{
					pr_err(PFX "%s: reset_card_proc Failed!\n", Adapter->dev->name);
					up(&Adapter->fw_download_sema);
					up(&Adapter->NVMRdmWrmLock);
					break;
				}
				mdelay(10);
			}
			else
			{

				Status = -EBUSY;

			}
			up(&Adapter->NVMRdmWrmLock);
			break;
		}
		case IOCTL_BCM_BUFFER_DOWNLOAD:
			{
				FIRMWARE_INFO 	*psFwInfo = NULL;
				BCM_DEBUG_PRINT(Adapter,DBG_TYPE_PRINTK, 0, 0, "Starting the firmware download PID =0x%x!!!!\n", current->pid);
			do{
				if(!down_trylock(&Adapter->fw_download_sema))
				{
					BCM_DEBUG_PRINT(Adapter,DBG_TYPE_PRINTK, 0, 0, "Invalid way to download buffer. Use Start and then call this!!!\n");
					Status=-EINVAL;
					break;
				}

				/* Copy Ioctl Buffer structure */
				if(copy_from_user(&IoBuffer, argp, sizeof(IOCTL_BUFFER)))
					return -EFAULT;

				BCM_DEBUG_PRINT(Adapter,DBG_TYPE_PRINTK, 0, 0, "Length for FW DLD is : %lx\n",
										IoBuffer.InputLength);

				if (IoBuffer.InputLength > sizeof(FIRMWARE_INFO))
					return -EINVAL;

				psFwInfo = kmalloc(sizeof(*psFwInfo), GFP_KERNEL);
				if(!psFwInfo)
					return -ENOMEM;

				if(copy_from_user(psFwInfo, IoBuffer.InputBuffer, IoBuffer.InputLength))
					return -EFAULT;

				if(!psFwInfo->pvMappedFirmwareAddress ||
						(psFwInfo->u32FirmwareLength == 0))
				{
					BCM_DEBUG_PRINT(Adapter,DBG_TYPE_PRINTK, 0, 0, "Something else is wrong %lu\n",
					psFwInfo->u32FirmwareLength);
					Status = -EINVAL;
					break;
				}
				Status = bcm_ioctl_fw_download(Adapter, psFwInfo);
				if(Status != STATUS_SUCCESS)
				{
					if(psFwInfo->u32StartingAddress==CONFIG_BEGIN_ADDR)
					{
						BCM_DEBUG_PRINT(Adapter,DBG_TYPE_PRINTK, 0, 0, "IOCTL: Configuration File Upload Failed\n");
					}
					else
					{
						BCM_DEBUG_PRINT(Adapter,DBG_TYPE_PRINTK, 0, 0, "IOCTL: Firmware File Upload Failed\n");
					}
					//up(&Adapter->fw_download_sema);

					if(Adapter->LEDInfo.led_thread_running & BCM_LED_THREAD_RUNNING_ACTIVELY)
					{
						Adapter->DriverState = DRIVER_INIT;
						Adapter->LEDInfo.bLedInitDone = FALSE;
						wake_up(&Adapter->LEDInfo.notify_led_event);
					}
				}
				break ;
			  }while(0);

			  if(Status != STATUS_SUCCESS)
					up(&Adapter->fw_download_sema);
				BCM_DEBUG_PRINT(Adapter,DBG_TYPE_PRINTK, OSAL_DBG, DBG_LVL_ALL, "IOCTL: Firmware File Uploaded\n");
				kfree(psFwInfo);
				break;
			}
		case IOCTL_BCM_BUFFER_DOWNLOAD_STOP:
		{
			INT NVMAccess = down_trylock(&Adapter->NVMRdmWrmLock);
			if(NVMAccess)
			{
				BCM_DEBUG_PRINT(Adapter,DBG_TYPE_PRINTK, 0, 0, " FW download blocked as EEPROM Read/Write is in progress\n");
				up(&Adapter->fw_download_sema);
				return -EACCES;
			}
			if(down_trylock(&Adapter->fw_download_sema))
			{
				Adapter->bBinDownloaded=TRUE;
				Adapter->bCfgDownloaded=TRUE;
				atomic_set(&Adapter->CurrNumFreeTxDesc, 0);

				Adapter->CurrNumRecvDescs=0;
				Adapter->downloadDDR = 0;

				//setting the Mips to Run
				Status = run_card_proc(Adapter);
				if(Status)
				{
					BCM_DEBUG_PRINT(Adapter,DBG_TYPE_PRINTK, 0, 0, "Firm Download Failed\n");
					up(&Adapter->fw_download_sema);
					up(&Adapter->NVMRdmWrmLock);
					break;
				}
				else
					BCM_DEBUG_PRINT(Adapter,DBG_TYPE_OTHERS, OSAL_DBG, DBG_LVL_ALL, "Firm Download Over...\n");
				mdelay(10);
				/* Wait for MailBox Interrupt */
				if(StartInterruptUrb((PS_INTERFACE_ADAPTER)Adapter->pvInterfaceAdapter))
				{
					BCM_DEBUG_PRINT(Adapter,DBG_TYPE_PRINTK, 0, 0, "Unable to send interrupt...\n");
				}
				timeout = 5*HZ;
				Adapter->waiting_to_fw_download_done = FALSE;
				wait_event_timeout(Adapter->ioctl_fw_dnld_wait_queue,
					Adapter->waiting_to_fw_download_done, timeout);
				Adapter->fw_download_process_pid=INVALID_PID;
				Adapter->fw_download_done=TRUE;
				atomic_set(&Adapter->CurrNumFreeTxDesc, 0);
				Adapter->CurrNumRecvDescs = 0;
				Adapter->PrevNumRecvDescs = 0;
				atomic_set(&Adapter->cntrlpktCnt,0);
                Adapter->LinkUpStatus = 0;
                Adapter->LinkStatus = 0;

				if(Adapter->LEDInfo.led_thread_running & BCM_LED_THREAD_RUNNING_ACTIVELY)
				{
					Adapter->DriverState = FW_DOWNLOAD_DONE;
					wake_up(&Adapter->LEDInfo.notify_led_event);
				}

				if(!timeout)
				{
					Status = -ENODEV;
				}
			}
			else
			{
			   	Status = -EINVAL;
			}
			up(&Adapter->fw_download_sema);
			up(&Adapter->NVMRdmWrmLock);
			break;
		}
		case IOCTL_BE_BUCKET_SIZE:
			Status = 0;
			if (get_user(Adapter->BEBucketSize, (unsigned long __user *)arg))
				Status = -EFAULT;
			break;

		case IOCTL_RTPS_BUCKET_SIZE:
			Status = 0;
			if (get_user(Adapter->rtPSBucketSize, (unsigned long __user *)arg))
				Status = -EFAULT;
			break;
		case IOCTL_CHIP_RESET:
	    {
			INT NVMAccess = down_trylock(&Adapter->NVMRdmWrmLock);
			if(NVMAccess)
			{
				BCM_DEBUG_PRINT(Adapter,DBG_TYPE_PRINTK, 0, 0, " IOCTL_BCM_CHIP_RESET not allowed as EEPROM Read/Write is in progress\n");
				return -EACCES;
			}
			down(&Adapter->RxAppControlQueuelock);
			Status = reset_card_proc(Adapter);
			flushAllAppQ();
			up(&Adapter->RxAppControlQueuelock);
			up(&Adapter->NVMRdmWrmLock);
			ResetCounters(Adapter);
			break;
		}
		case IOCTL_QOS_THRESHOLD:
		{
			USHORT uiLoopIndex;

			Status = 0;
			for (uiLoopIndex = 0; uiLoopIndex < NO_OF_QUEUES; uiLoopIndex++) {
				if (get_user(Adapter->PackInfo[uiLoopIndex].uiThreshold,
						(unsigned long __user *)arg)) {
					Status = -EFAULT;
					break;
				}
			}
			break;
		}

		case IOCTL_DUMP_PACKET_INFO:

			DumpPackInfo(Adapter);
         	DumpPhsRules(&Adapter->stBCMPhsContext);
			Status = STATUS_SUCCESS;
			break;

		case IOCTL_GET_PACK_INFO:
			if(copy_to_user(argp, &Adapter->PackInfo, sizeof(PacketInfo)*NO_OF_QUEUES))
				return -EFAULT;
			Status = STATUS_SUCCESS;
			break;
		case IOCTL_BCM_SWITCH_TRANSFER_MODE:
		{
			UINT uiData = 0;
			if(copy_from_user(&uiData, argp, sizeof(UINT)))
				return -EFAULT;

			if(uiData)	/* Allow All Packets */
			{
				BCM_DEBUG_PRINT(Adapter,DBG_TYPE_OTHERS, OSAL_DBG, DBG_LVL_ALL, "IOCTL_BCM_SWITCH_TRANSFER_MODE: ETH_PACKET_TUNNELING_MODE\n");
				Adapter->TransferMode = ETH_PACKET_TUNNELING_MODE;
			}
			else	/* Allow IP only Packets */
			{
				BCM_DEBUG_PRINT(Adapter,DBG_TYPE_OTHERS, OSAL_DBG, DBG_LVL_ALL, "IOCTL_BCM_SWITCH_TRANSFER_MODE: IP_PACKET_ONLY_MODE\n");
				Adapter->TransferMode = IP_PACKET_ONLY_MODE;
			}
			Status = STATUS_SUCCESS;
			break;
		}

		case IOCTL_BCM_GET_DRIVER_VERSION:
		{
			/* Copy Ioctl Buffer structure */
			if(copy_from_user(&IoBuffer, argp, sizeof(IOCTL_BUFFER)))
				return -EFAULT;

			if(copy_to_user(IoBuffer.OutputBuffer, VER_FILEVERSION_STR, IoBuffer.OutputLength))
				return -EFAULT;
			Status = STATUS_SUCCESS;
			break;
		}
		case IOCTL_BCM_GET_CURRENT_STATUS:
		{
			LINK_STATE link_state;

			/* Copy Ioctl Buffer structure */
			if(copy_from_user(&IoBuffer, argp, sizeof(IOCTL_BUFFER)))
			{
				BCM_DEBUG_PRINT(Adapter,DBG_TYPE_PRINTK, 0, 0, "copy_from_user failed..\n");
				Status = -EFAULT;
				break;
			}
			if (IoBuffer.OutputLength != sizeof(link_state)) {
				Status = -EINVAL;
				break;
			}

			memset(&link_state, 0, sizeof(link_state));
			link_state.bIdleMode = Adapter->IdleMode;
			link_state.bShutdownMode = Adapter->bShutStatus;
			link_state.ucLinkStatus = Adapter->LinkStatus;

			if (copy_to_user(IoBuffer.OutputBuffer, &link_state,
					 min_t(size_t, sizeof(link_state), IoBuffer.OutputLength)))
			{
				BCM_DEBUG_PRINT(Adapter,DBG_TYPE_PRINTK, 0, 0, "Copy_to_user Failed..\n");
				Status = -EFAULT;
				break;
			}
			Status = STATUS_SUCCESS;
			break;
		}
        case IOCTL_BCM_SET_MAC_TRACING:
        {
            UINT  tracing_flag;

            /* copy ioctl Buffer structure */
	    if(copy_from_user(&IoBuffer, argp, sizeof(IOCTL_BUFFER)))
		    return -EFAULT;

	    if(copy_from_user(&tracing_flag,IoBuffer.InputBuffer,sizeof(UINT)))
		    return -EFAULT;

            if (tracing_flag)
                Adapter->pTarangs->MacTracingEnabled = TRUE;
            else
                Adapter->pTarangs->MacTracingEnabled = FALSE;
            break;
        }
		case IOCTL_BCM_GET_DSX_INDICATION:
		{
			ULONG ulSFId=0;
			if(copy_from_user(&IoBuffer, argp, sizeof(IOCTL_BUFFER)))
				return -EFAULT;

			if(IoBuffer.OutputLength < sizeof(stLocalSFAddIndicationAlt))
			{
				BCM_DEBUG_PRINT(Adapter,DBG_TYPE_PRINTK, 0, 0,
						"Mismatch req: %lx needed is =0x%zx!!!",
						IoBuffer.OutputLength, sizeof(stLocalSFAddIndicationAlt));
				return -EINVAL;
			}

			if(copy_from_user(&ulSFId, IoBuffer.InputBuffer, sizeof(ulSFId)))
				return -EFAULT;

			BCM_DEBUG_PRINT(Adapter,DBG_TYPE_OTHERS, OSAL_DBG, DBG_LVL_ALL, "Get DSX Data SF ID is =%lx\n", ulSFId );
			get_dsx_sf_data_to_application(Adapter, ulSFId, IoBuffer.OutputBuffer);
			Status=STATUS_SUCCESS;
		}
		break;
		case IOCTL_BCM_GET_HOST_MIBS:
		{
			PVOID temp_buff;

			if(copy_from_user(&IoBuffer, argp, sizeof(IOCTL_BUFFER)))
				return -EFAULT;

			if(IoBuffer.OutputLength != sizeof(S_MIBS_HOST_STATS_MIBS))
			{
				BCM_DEBUG_PRINT(Adapter,DBG_TYPE_PRINTK, 0, 0,
						"Length Check failed %lu %zd\n",
						IoBuffer.OutputLength, sizeof(S_MIBS_HOST_STATS_MIBS));
				return -EINVAL;
			}

			/* FIXME: HOST_STATS are too big for kmalloc (122048)! */
			temp_buff = kzalloc(sizeof(S_MIBS_HOST_STATS_MIBS), GFP_KERNEL);
			if(!temp_buff)
				return STATUS_FAILURE;

			Status = ProcessGetHostMibs(Adapter, temp_buff);
			GetDroppedAppCntrlPktMibs(temp_buff, pTarang);

			if (Status != STATUS_FAILURE)
				if(copy_to_user(IoBuffer.OutputBuffer, temp_buff, sizeof(S_MIBS_HOST_STATS_MIBS)))
					Status = -EFAULT;

			kfree(temp_buff);
			break;
		}

		case IOCTL_BCM_WAKE_UP_DEVICE_FROM_IDLE:
			if((FALSE == Adapter->bTriedToWakeUpFromlowPowerMode) && (TRUE==Adapter->IdleMode))
			{
				Adapter->usIdleModePattern = ABORT_IDLE_MODE;
				Adapter->bWakeUpDevice = TRUE;
				wake_up(&Adapter->process_rx_cntrlpkt);
			}
			Status = STATUS_SUCCESS;
			break;

		case IOCTL_BCM_BULK_WRM:
			{
				PBULKWRM_BUFFER pBulkBuffer;
				UINT uiTempVar=0;
				PCHAR pvBuffer = NULL;

				if((Adapter->IdleMode == TRUE) ||
					(Adapter->bShutStatus ==TRUE) ||
					(Adapter->bPreparingForLowPowerMode ==TRUE))
				{
                    BCM_DEBUG_PRINT (Adapter, DBG_TYPE_PRINTK, 0, 0, "Device in Idle/Shutdown Mode, Blocking Wrms\n");
					Status = -EACCES;
					break;
				}

				/* Copy Ioctl Buffer structure */
				if(copy_from_user(&IoBuffer, argp, sizeof(IOCTL_BUFFER)))
					return -EFAULT;

				/* FIXME: restrict length */
				pvBuffer = kmalloc(IoBuffer.InputLength, GFP_KERNEL);
				if(!pvBuffer)
					return -ENOMEM;

				/* Get WrmBuffer structure */
				if(copy_from_user(pvBuffer, IoBuffer.InputBuffer, IoBuffer.InputLength))
				{
					kfree(pvBuffer);
					Status = -EFAULT;
					break;
				}

				pBulkBuffer = (PBULKWRM_BUFFER)pvBuffer;

				if(((ULONG)pBulkBuffer->Register & 0x0F000000) != 0x0F000000 ||
					((ULONG)pBulkBuffer->Register & 0x3))
				{
					kfree(pvBuffer);
                    BCM_DEBUG_PRINT (Adapter, DBG_TYPE_PRINTK, 0, 0,"WRM Done On invalid Address : %x Access Denied.\n",(int)pBulkBuffer->Register);
					Status = -EINVAL;
					break;
				}


				uiTempVar = pBulkBuffer->Register & EEPROM_REJECT_MASK;
				if(!((Adapter->pstargetparams->m_u32Customize)&VSG_MODE)
				&& 	((uiTempVar == EEPROM_REJECT_REG_1)||
						(uiTempVar == EEPROM_REJECT_REG_2) ||
					(uiTempVar == EEPROM_REJECT_REG_3) ||
					(uiTempVar == EEPROM_REJECT_REG_4)) &&
					(cmd == IOCTL_BCM_REGISTER_WRITE))
				{
					kfree(pvBuffer);
                    BCM_DEBUG_PRINT (Adapter, DBG_TYPE_PRINTK, 0, 0,"EEPROM Access Denied, not in VSG Mode\n");
					Status = -EFAULT;
					break;
				}

				if(pBulkBuffer->SwapEndian == FALSE)
					Status = wrmWithLock(Adapter, (UINT)pBulkBuffer->Register, (PCHAR)pBulkBuffer->Values, IoBuffer.InputLength - 2*sizeof(ULONG));
				else
					Status = wrmaltWithLock(Adapter, (UINT)pBulkBuffer->Register, (PUINT)pBulkBuffer->Values, IoBuffer.InputLength - 2*sizeof(ULONG));

				if(Status != STATUS_SUCCESS)
				{
					BCM_DEBUG_PRINT(Adapter,DBG_TYPE_PRINTK, 0, 0, "WRM Failed\n");
				}

				kfree(pvBuffer);
				break;
			}

		case IOCTL_BCM_GET_NVM_SIZE:
			if(copy_from_user(&IoBuffer, argp, sizeof(IOCTL_BUFFER)))
				return -EFAULT;

			if(Adapter->eNVMType == NVM_EEPROM || Adapter->eNVMType == NVM_FLASH ) {
				if(copy_to_user(IoBuffer.OutputBuffer, &Adapter->uiNVMDSDSize, sizeof(UINT)))
					return -EFAULT;
			}
			Status = STATUS_SUCCESS ;
			break;

		case IOCTL_BCM_CAL_INIT :

			{
				UINT uiSectorSize = 0 ;
				if(Adapter->eNVMType == NVM_FLASH)
				{
					if(copy_from_user(&IoBuffer, argp, sizeof(IOCTL_BUFFER)))
						return -EFAULT;

					if (copy_from_user(&uiSectorSize, IoBuffer.InputBuffer, sizeof(UINT)))
						return -EFAULT;

					if((uiSectorSize < MIN_SECTOR_SIZE) || (uiSectorSize > MAX_SECTOR_SIZE))
					{
						if (copy_to_user(IoBuffer.OutputBuffer, &Adapter->uiSectorSize,
								 sizeof(UINT)))
							return -EFAULT;
					}
					else
					{
						if(IsFlash2x(Adapter))
						{
							if (copy_to_user(IoBuffer.OutputBuffer,
									 &Adapter->uiSectorSize ,
									 sizeof(UINT)))
							    return -EFAULT;
						}
						else
						{
							if((TRUE == Adapter->bShutStatus) ||
							   (TRUE == Adapter->IdleMode))
							{
								BCM_DEBUG_PRINT(Adapter,DBG_TYPE_PRINTK, 0, 0,"Device is in Idle/Shutdown Mode\n");
								return -EACCES;
							}

							Adapter->uiSectorSize = uiSectorSize ;
							BcmUpdateSectorSize(Adapter,Adapter->uiSectorSize);
						}
					}
					Status = STATUS_SUCCESS ;
				}
				else
				{
					Status = STATUS_FAILURE;
				}
			}
			break;
        case IOCTL_BCM_SET_DEBUG :
#ifdef DEBUG
            {
                USER_BCM_DBG_STATE sUserDebugState;

//				BCM_DEBUG_PRINT (Adapter, DBG_TYPE_PRINTK, 0, 0, "Entered the ioctl %x \n", IOCTL_BCM_SET_DEBUG );

				BCM_DEBUG_PRINT (Adapter, DBG_TYPE_OTHERS, OSAL_DBG, DBG_LVL_ALL, "In SET_DEBUG ioctl\n");
				if (copy_from_user(&IoBuffer, argp, sizeof(IOCTL_BUFFER)))
					return -EFAULT;

				if (copy_from_user(&sUserDebugState, IoBuffer.InputBuffer, sizeof(USER_BCM_DBG_STATE)))
					return -EFAULT;


				BCM_DEBUG_PRINT (Adapter, DBG_TYPE_PRINTK, 0, 0, "IOCTL_BCM_SET_DEBUG: OnOff=%d Type = 0x%x ",
				sUserDebugState.OnOff, sUserDebugState.Type);
				//sUserDebugState.Subtype <<= 1;
				sUserDebugState.Subtype = 1 << sUserDebugState.Subtype;
				BCM_DEBUG_PRINT (Adapter, DBG_TYPE_PRINTK, 0, 0, "actual Subtype=0x%x\n", sUserDebugState.Subtype);

				// Update new 'DebugState' in the Adapter
				Adapter->stDebugState.type |= sUserDebugState.Type;
				/* Subtype: A bitmap of 32 bits for Subtype per Type.
				 * Valid indexes in 'subtype' array: 1,2,4,8
				 * corresponding to valid Type values. Hence we can use the 'Type' field
				 * as the index value, ignoring the array entries 0,3,5,6,7 !
				 */
				if (sUserDebugState.OnOff)
					Adapter->stDebugState.subtype[sUserDebugState.Type] |= sUserDebugState.Subtype;
				else
					Adapter->stDebugState.subtype[sUserDebugState.Type] &= ~sUserDebugState.Subtype;

                BCM_SHOW_DEBUG_BITMAP(Adapter);

			}
#endif
			break;
		case IOCTL_BCM_NVM_READ:
		case IOCTL_BCM_NVM_WRITE:
			{
				NVM_READWRITE  stNVMReadWrite;
				PUCHAR pReadData = NULL;
				ULONG ulDSDMagicNumInUsrBuff = 0;
				struct timeval tv0, tv1;
				memset(&tv0,0,sizeof(struct timeval));
				memset(&tv1,0,sizeof(struct timeval));
				if((Adapter->eNVMType == NVM_FLASH) && (Adapter->uiFlashLayoutMajorVersion == 0))
				{
					BCM_DEBUG_PRINT(Adapter, DBG_TYPE_PRINTK, 0, 0,"The Flash Control Section is Corrupted. Hence Rejection on NVM Read/Write\n");
					Status = -EFAULT;
					break;
				}

				if(IsFlash2x(Adapter))
				{
					if((Adapter->eActiveDSD != DSD0) &&
						(Adapter->eActiveDSD != DSD1) &&
						(Adapter->eActiveDSD != DSD2))
					{
						BCM_DEBUG_PRINT(Adapter,DBG_TYPE_PRINTK, 0, 0,"No DSD is active..hence NVM Command is blocked");
						return STATUS_FAILURE ;
					}
				}

			/* Copy Ioctl Buffer structure */

				if(copy_from_user(&IoBuffer, argp, sizeof(IOCTL_BUFFER)))
					return -EFAULT;

				if(copy_from_user(&stNVMReadWrite,
						  (IOCTL_BCM_NVM_READ == cmd) ? IoBuffer.OutputBuffer : IoBuffer.InputBuffer,
						  sizeof(NVM_READWRITE)))
					return -EFAULT;

				//
				// Deny the access if the offset crosses the cal area limit.
				//
				if((stNVMReadWrite.uiOffset + stNVMReadWrite.uiNumBytes) > Adapter->uiNVMDSDSize)
				{
				//BCM_DEBUG_PRINT(Adapter,DBG_TYPE_PRINTK, 0, 0,"Can't allow access beyond NVM Size: 0x%x 0x%x\n", stNVMReadWrite.uiOffset ,
//							stNVMReadWrite.uiNumBytes);
					Status = STATUS_FAILURE;
					break;
				}

				pReadData = kzalloc(stNVMReadWrite.uiNumBytes, GFP_KERNEL);
				if(!pReadData)
					return -ENOMEM;

				if(copy_from_user(pReadData, stNVMReadWrite.pBuffer,
							stNVMReadWrite.uiNumBytes))
				{
					Status = -EFAULT;
					kfree(pReadData);
					break;
				}

				do_gettimeofday(&tv0);
				if(IOCTL_BCM_NVM_READ == cmd)
				{
					down(&Adapter->NVMRdmWrmLock);

					if((Adapter->IdleMode == TRUE) ||
						(Adapter->bShutStatus ==TRUE) ||
						(Adapter->bPreparingForLowPowerMode ==TRUE))
					{
						BCM_DEBUG_PRINT(Adapter,DBG_TYPE_OTHERS, OSAL_DBG, DBG_LVL_ALL,"Device is in Idle/Shutdown Mode\n");
						up(&Adapter->NVMRdmWrmLock);
						kfree(pReadData);
						return -EACCES;
					}

					Status = BeceemNVMRead(Adapter, (PUINT)pReadData,
						stNVMReadWrite.uiOffset, stNVMReadWrite.uiNumBytes);

					up(&Adapter->NVMRdmWrmLock);

					if(Status != STATUS_SUCCESS)
						{
							kfree(pReadData);
							return Status;
						}
					if(copy_to_user(stNVMReadWrite.pBuffer,pReadData, stNVMReadWrite.uiNumBytes))
						{
							kfree(pReadData);
							Status = -EFAULT;
						}
				}
				else
				{

					down(&Adapter->NVMRdmWrmLock);

					if((Adapter->IdleMode == TRUE) ||
						(Adapter->bShutStatus ==TRUE) ||
						(Adapter->bPreparingForLowPowerMode ==TRUE))
					{
						BCM_DEBUG_PRINT(Adapter,DBG_TYPE_OTHERS, OSAL_DBG, DBG_LVL_ALL,"Device is in Idle/Shutdown Mode\n");
						up(&Adapter->NVMRdmWrmLock);
						kfree(pReadData);
						return -EACCES;
					}

					Adapter->bHeaderChangeAllowed = TRUE ;
					if(IsFlash2x(Adapter))
					{
						/*
							New Requirement:-
							DSD section updation will be allowed in two case:-
							1.  if DSD sig is present in DSD header means dongle is ok and updation is fruitfull
							2.  if point 1 failes then user buff should have DSD sig. this point ensures that if dongle is
							      corrupted then user space program first modify the DSD header with valid DSD sig so
							      that this as well as further write may be worthwhile.

							 This restriction has been put assuming that if DSD sig is corrupted, DSD
							 data won't be considered valid.


						*/
						Status = BcmFlash2xCorruptSig(Adapter,Adapter->eActiveDSD);
						if(Status != STATUS_SUCCESS)
						{
							if(( (stNVMReadWrite.uiOffset + stNVMReadWrite.uiNumBytes) != Adapter->uiNVMDSDSize ) ||
								(stNVMReadWrite.uiNumBytes < SIGNATURE_SIZE))
							{
								BCM_DEBUG_PRINT(Adapter,DBG_TYPE_OTHERS, OSAL_DBG, DBG_LVL_ALL,"DSD Sig is present neither in Flash nor User provided Input..");
								up(&Adapter->NVMRdmWrmLock);
								kfree(pReadData);
								return Status;
							}

							ulDSDMagicNumInUsrBuff = ntohl(*(PUINT)(pReadData + stNVMReadWrite.uiNumBytes - SIGNATURE_SIZE));
							if(ulDSDMagicNumInUsrBuff != DSD_IMAGE_MAGIC_NUMBER)
							{
								BCM_DEBUG_PRINT(Adapter,DBG_TYPE_OTHERS, OSAL_DBG, DBG_LVL_ALL,"DSD Sig is present neither in Flash nor User provided Input..");
								up(&Adapter->NVMRdmWrmLock);
								kfree(pReadData);
								return Status;
							}
						}
					}
					Status = BeceemNVMWrite(Adapter, (PUINT )pReadData,
									stNVMReadWrite.uiOffset, stNVMReadWrite.uiNumBytes, stNVMReadWrite.bVerify);
					if(IsFlash2x(Adapter))
						BcmFlash2xWriteSig(Adapter,Adapter->eActiveDSD);

					Adapter->bHeaderChangeAllowed = FALSE ;

					up(&Adapter->NVMRdmWrmLock);


					if(Status != STATUS_SUCCESS)
					{
						kfree(pReadData);
						return Status;
					}
				}
				do_gettimeofday(&tv1);
				BCM_DEBUG_PRINT(Adapter,DBG_TYPE_OTHERS, OSAL_DBG, DBG_LVL_ALL, " timetaken by Write/read :%ld msec\n",(tv1.tv_sec - tv0.tv_sec)*1000 +(tv1.tv_usec - tv0.tv_usec)/1000);


				kfree(pReadData);
				Status = STATUS_SUCCESS;
			}
			break;
		case IOCTL_BCM_FLASH2X_SECTION_READ :
			 {

				FLASH2X_READWRITE sFlash2xRead = {0};
				PUCHAR pReadBuff = NULL ;
				UINT NOB = 0;
				UINT BuffSize = 0;
				UINT ReadBytes = 0;
				UINT ReadOffset = 0;
				void __user *OutPutBuff;

				if(IsFlash2x(Adapter) != TRUE)
				{
					BCM_DEBUG_PRINT(Adapter,DBG_TYPE_PRINTK, 0, 0,"Flash Does not have 2.x map");
					return -EINVAL;
				}

				BCM_DEBUG_PRINT(Adapter,DBG_TYPE_OTHERS, OSAL_DBG, DBG_LVL_ALL, "IOCTL_BCM_FLASH2X_SECTION_READ Called");
				if (copy_from_user(&IoBuffer, argp, sizeof(IOCTL_BUFFER)))
					return -EFAULT;

				//Reading FLASH 2.x READ structure
				if (copy_from_user(&sFlash2xRead, IoBuffer.InputBuffer,sizeof(FLASH2X_READWRITE)))
					return -EFAULT;


				BCM_DEBUG_PRINT(Adapter,DBG_TYPE_OTHERS, OSAL_DBG, DBG_LVL_ALL,"\nsFlash2xRead.Section :%x" ,sFlash2xRead.Section);
				BCM_DEBUG_PRINT(Adapter,DBG_TYPE_OTHERS, OSAL_DBG, DBG_LVL_ALL,"\nsFlash2xRead.offset :%x" ,sFlash2xRead.offset);
				BCM_DEBUG_PRINT(Adapter,DBG_TYPE_OTHERS, OSAL_DBG, DBG_LVL_ALL,"\nsFlash2xRead.numOfBytes :%x" ,sFlash2xRead.numOfBytes);
				BCM_DEBUG_PRINT(Adapter,DBG_TYPE_OTHERS, OSAL_DBG, DBG_LVL_ALL,"\nsFlash2xRead.bVerify :%x\n" ,sFlash2xRead.bVerify);

				//This was internal to driver for raw read. now it has ben exposed to user space app.
				if(validateFlash2xReadWrite(Adapter,&sFlash2xRead) == FALSE)
					return STATUS_FAILURE ;

				NOB = sFlash2xRead.numOfBytes;
				if(NOB > Adapter->uiSectorSize )
					BuffSize = Adapter->uiSectorSize;
				else
					BuffSize = NOB ;

				ReadOffset = sFlash2xRead.offset ;
				OutPutBuff = IoBuffer.OutputBuffer;


				pReadBuff = (PCHAR)kzalloc(BuffSize , GFP_KERNEL);
				if(pReadBuff == NULL)
				{
					BCM_DEBUG_PRINT(Adapter,DBG_TYPE_PRINTK, 0, 0,"Memory allocation failed for Flash 2.x Read Structure");
					return -ENOMEM;
				}
				down(&Adapter->NVMRdmWrmLock);

				if((Adapter->IdleMode == TRUE) ||
					(Adapter->bShutStatus ==TRUE) ||
					(Adapter->bPreparingForLowPowerMode ==TRUE))
				{
					BCM_DEBUG_PRINT(Adapter,DBG_TYPE_OTHERS, OSAL_DBG, DBG_LVL_ALL,"Device is in Idle/Shutdown Mode\n");
					up(&Adapter->NVMRdmWrmLock);
					kfree(pReadBuff);
					return -EACCES;
				}

				while(NOB)
				{

					if(NOB > Adapter->uiSectorSize )
						ReadBytes = Adapter->uiSectorSize;
					else
						ReadBytes = NOB;


					//Reading the data from Flash 2.x

					Status = BcmFlash2xBulkRead(Adapter,(PUINT)pReadBuff,sFlash2xRead.Section,ReadOffset,ReadBytes);
					if(Status)
					{
						BCM_DEBUG_PRINT(Adapter,DBG_TYPE_OTHERS, OSAL_DBG, DBG_LVL_ALL,"Flash 2x read err with Status :%d", Status);
						break ;
					}

					BCM_DEBUG_PRINT_BUFFER(Adapter,DBG_TYPE_OTHERS, OSAL_DBG, DBG_LVL_ALL,pReadBuff, ReadBytes);

					Status = copy_to_user(OutPutBuff, pReadBuff,ReadBytes);
				 	if(Status)
				 	{
				 		BCM_DEBUG_PRINT(Adapter,DBG_TYPE_OTHERS, OSAL_DBG, DBG_LVL_ALL,"Copy to use failed with status :%d", Status);
						break;
				 	}
					NOB = NOB - ReadBytes;
					if(NOB)
					{
						ReadOffset = ReadOffset + ReadBytes ;
						OutPutBuff = OutPutBuff + ReadBytes ;
					}

				}
				up(&Adapter->NVMRdmWrmLock);
				kfree(pReadBuff);

			 }
			 break ;
		case IOCTL_BCM_FLASH2X_SECTION_WRITE :
			 {
			 	FLASH2X_READWRITE sFlash2xWrite = {0};
				PUCHAR pWriteBuff;
				void __user *InputAddr;
				UINT NOB = 0;
				UINT BuffSize = 0;
				UINT WriteOffset = 0;
				UINT WriteBytes = 0;

				if(IsFlash2x(Adapter) != TRUE)
				{
					BCM_DEBUG_PRINT(Adapter,DBG_TYPE_PRINTK, 0, 0,"Flash Does not have 2.x map");
					return -EINVAL;
				}

				//First make this False so that we can enable the Sector Permission Check in BeceemFlashBulkWrite
				Adapter->bAllDSDWriteAllow = FALSE;


				BCM_DEBUG_PRINT(Adapter,DBG_TYPE_OTHERS, OSAL_DBG, DBG_LVL_ALL, " IOCTL_BCM_FLASH2X_SECTION_WRITE Called");
				if (copy_from_user(&IoBuffer, argp, sizeof(IOCTL_BUFFER)))
					return -EFAULT;

				//Reading FLASH 2.x READ structure
				if (copy_from_user(&sFlash2xWrite, IoBuffer.InputBuffer, sizeof(FLASH2X_READWRITE)))
					return -EFAULT;

				BCM_DEBUG_PRINT(Adapter,DBG_TYPE_OTHERS, OSAL_DBG, DBG_LVL_ALL,"\nsFlash2xRead.Section :%x" ,sFlash2xWrite.Section);
				BCM_DEBUG_PRINT(Adapter,DBG_TYPE_OTHERS, OSAL_DBG, DBG_LVL_ALL,"\nsFlash2xRead.offset :%d" ,sFlash2xWrite.offset);
				BCM_DEBUG_PRINT(Adapter,DBG_TYPE_OTHERS, OSAL_DBG, DBG_LVL_ALL,"\nsFlash2xRead.numOfBytes :%x" ,sFlash2xWrite.numOfBytes);
				BCM_DEBUG_PRINT(Adapter,DBG_TYPE_OTHERS, OSAL_DBG, DBG_LVL_ALL,"\nsFlash2xRead.bVerify :%x\n" ,sFlash2xWrite.bVerify);
				if((sFlash2xWrite.Section != VSA0) && (sFlash2xWrite.Section != VSA1) &&
					(sFlash2xWrite.Section != VSA2) )
				{
					BCM_DEBUG_PRINT(Adapter,DBG_TYPE_OTHERS, OSAL_DBG, DBG_LVL_ALL,"Only VSA write is allowed");
					return -EINVAL;
				}

				if(validateFlash2xReadWrite(Adapter,&sFlash2xWrite) == FALSE)
					return STATUS_FAILURE ;

				InputAddr = sFlash2xWrite.pDataBuff;
				WriteOffset = sFlash2xWrite.offset ;
				NOB = sFlash2xWrite.numOfBytes;

				if(NOB > Adapter->uiSectorSize )
					BuffSize = Adapter->uiSectorSize;
				else
					BuffSize = NOB ;

				pWriteBuff = kmalloc(BuffSize, GFP_KERNEL);
				if(pWriteBuff == NULL)
					return -ENOMEM;


				//extracting the remainder of the given offset.
				WriteBytes = Adapter->uiSectorSize ;
				if(WriteOffset % Adapter->uiSectorSize)
					WriteBytes =Adapter->uiSectorSize - (WriteOffset % Adapter->uiSectorSize);
				if(NOB < WriteBytes)
					WriteBytes = NOB;

				down(&Adapter->NVMRdmWrmLock);

				if((Adapter->IdleMode == TRUE) ||
					(Adapter->bShutStatus ==TRUE) ||
					(Adapter->bPreparingForLowPowerMode ==TRUE))
				{
					BCM_DEBUG_PRINT(Adapter,DBG_TYPE_OTHERS, OSAL_DBG, DBG_LVL_ALL,"Device is in Idle/Shutdown Mode\n");
					up(&Adapter->NVMRdmWrmLock);
					kfree(pWriteBuff);
					return -EACCES;
				}

				BcmFlash2xCorruptSig(Adapter,sFlash2xWrite.Section);
				do
				{
					Status = copy_from_user(pWriteBuff,InputAddr,WriteBytes);
				 	if(Status)
				 	{
				 		BCM_DEBUG_PRINT(Adapter,DBG_TYPE_PRINTK, 0, 0,"Copy to user failed with status :%d", Status);
						break ;
				 	}
					BCM_DEBUG_PRINT_BUFFER(Adapter,DBG_TYPE_OTHERS, OSAL_DBG, DBG_LVL_ALL,pWriteBuff,WriteBytes);
					//Writing the data from Flash 2.x
					Status = BcmFlash2xBulkWrite(Adapter,(PUINT)pWriteBuff,sFlash2xWrite.Section,WriteOffset,WriteBytes,sFlash2xWrite.bVerify);

					if(Status)
					{
						BCM_DEBUG_PRINT(Adapter,DBG_TYPE_PRINTK, 0, 0,"Flash 2x read err with Status :%d", Status);
						break ;
					}

					NOB = NOB - WriteBytes;
					if(NOB)
					{
						WriteOffset = WriteOffset + WriteBytes ;
						InputAddr = InputAddr + WriteBytes ;
						if(NOB > Adapter->uiSectorSize )
							WriteBytes = Adapter->uiSectorSize;
						else
							WriteBytes = NOB;
					}


				}	while(NOB > 0);
				BcmFlash2xWriteSig(Adapter,sFlash2xWrite.Section);
				up(&Adapter->NVMRdmWrmLock);
				kfree(pWriteBuff);
			 }
			 break ;
		case IOCTL_BCM_GET_FLASH2X_SECTION_BITMAP :
			 {

				 PFLASH2X_BITMAP psFlash2xBitMap;
				BCM_DEBUG_PRINT(Adapter,DBG_TYPE_OTHERS, OSAL_DBG, DBG_LVL_ALL, "IOCTL_BCM_GET_FLASH2X_SECTION_BITMAP Called");

				if (copy_from_user(&IoBuffer, argp, sizeof(IOCTL_BUFFER)))
					return -EFAULT;

				if(IoBuffer.OutputLength != sizeof(FLASH2X_BITMAP))
					return -EINVAL;

				psFlash2xBitMap = kzalloc(sizeof(FLASH2X_BITMAP), GFP_KERNEL);
				if(psFlash2xBitMap == NULL)
				{
					BCM_DEBUG_PRINT(Adapter,DBG_TYPE_PRINTK, 0, 0,"Memory is not available");
					return -ENOMEM ;
				}
				//Reading the Flash Sectio Bit map
				down(&Adapter->NVMRdmWrmLock);

				if((Adapter->IdleMode == TRUE) ||
					(Adapter->bShutStatus ==TRUE) ||
					(Adapter->bPreparingForLowPowerMode ==TRUE))
				{
					BCM_DEBUG_PRINT(Adapter,DBG_TYPE_OTHERS, OSAL_DBG, DBG_LVL_ALL,"Device is in Idle/Shutdown Mode\n");
					up(&Adapter->NVMRdmWrmLock);
					kfree(psFlash2xBitMap);
					return -EACCES;
				}

				BcmGetFlash2xSectionalBitMap(Adapter, psFlash2xBitMap);
				up(&Adapter->NVMRdmWrmLock);
				if (copy_to_user(IoBuffer.OutputBuffer, psFlash2xBitMap, sizeof(FLASH2X_BITMAP)))
					Status = -EFAULT;

				kfree(psFlash2xBitMap);
			 }
			 break ;
		case IOCTL_BCM_SET_ACTIVE_SECTION :
			 {
				FLASH2X_SECTION_VAL eFlash2xSectionVal = 0;
				BCM_DEBUG_PRINT(Adapter,DBG_TYPE_OTHERS, OSAL_DBG, DBG_LVL_ALL, "IOCTL_BCM_SET_ACTIVE_SECTION Called");

				if(IsFlash2x(Adapter) != TRUE)
				{
					BCM_DEBUG_PRINT(Adapter,DBG_TYPE_PRINTK, 0, 0,"Flash Does not have 2.x map");
					return -EINVAL;
				}

				Status = copy_from_user(&IoBuffer, argp, sizeof(IOCTL_BUFFER));
				if(Status)
				{
					BCM_DEBUG_PRINT(Adapter,DBG_TYPE_PRINTK, 0, 0, "Copy of IOCTL BUFFER failed");
					return Status;
				}

				Status = copy_from_user(&eFlash2xSectionVal,IoBuffer.InputBuffer, sizeof(INT));
				if(Status)
				{
					BCM_DEBUG_PRINT(Adapter,DBG_TYPE_PRINTK, 0, 0, "Copy of flash section val failed");
					return Status;
				}

				down(&Adapter->NVMRdmWrmLock);

				if((Adapter->IdleMode == TRUE) ||
					(Adapter->bShutStatus ==TRUE) ||
					(Adapter->bPreparingForLowPowerMode ==TRUE))
				{
					BCM_DEBUG_PRINT(Adapter,DBG_TYPE_OTHERS, OSAL_DBG, DBG_LVL_ALL,"Device is in Idle/Shutdown Mode\n");
					up(&Adapter->NVMRdmWrmLock);
					return -EACCES;
				}

				Status = BcmSetActiveSection(Adapter,eFlash2xSectionVal);
				if(Status)
				{
					BCM_DEBUG_PRINT(Adapter,DBG_TYPE_PRINTK, 0, 0,"Failed to make it's priority Highest. Status %d", Status);
				}
				up(&Adapter->NVMRdmWrmLock);
			}
			break ;
		case IOCTL_BCM_IDENTIFY_ACTIVE_SECTION :
			 {
			 	//Right Now we are taking care of only DSD
				Adapter->bAllDSDWriteAllow = FALSE ;
				BCM_DEBUG_PRINT(Adapter,DBG_TYPE_OTHERS, OSAL_DBG, DBG_LVL_ALL,"IOCTL_BCM_IDENTIFY_ACTIVE_SECTION called");

				Status = STATUS_SUCCESS ;
			 }
			 break ;
		case IOCTL_BCM_COPY_SECTION :
			 {
				FLASH2X_COPY_SECTION sCopySectStrut = {0};
				Status = STATUS_SUCCESS;
				BCM_DEBUG_PRINT(Adapter,DBG_TYPE_OTHERS, OSAL_DBG, DBG_LVL_ALL, "IOCTL_BCM_COPY_SECTION  Called");

				Adapter->bAllDSDWriteAllow = FALSE ;
				if(IsFlash2x(Adapter) != TRUE)
				{
					BCM_DEBUG_PRINT(Adapter,DBG_TYPE_PRINTK, 0, 0,"Flash Does not have 2.x map");
					return -EINVAL;
				}

				Status = copy_from_user(&IoBuffer, argp, sizeof(IOCTL_BUFFER));
				if(Status)
				{
					BCM_DEBUG_PRINT(Adapter,DBG_TYPE_PRINTK, 0, 0, "Copy of IOCTL BUFFER failed Status :%d", Status);
					return Status;
				}

				Status = copy_from_user(&sCopySectStrut, IoBuffer.InputBuffer, sizeof(FLASH2X_COPY_SECTION));
				if(Status)
				{
					BCM_DEBUG_PRINT(Adapter,DBG_TYPE_PRINTK, 0, 0, "Copy of Copy_Section_Struct failed with Status :%d", Status);
					return Status;
				}
				BCM_DEBUG_PRINT(Adapter,DBG_TYPE_OTHERS, OSAL_DBG, DBG_LVL_ALL, "Source SEction :%x", sCopySectStrut.SrcSection);
				BCM_DEBUG_PRINT(Adapter,DBG_TYPE_OTHERS, OSAL_DBG, DBG_LVL_ALL, "Destination SEction :%x", sCopySectStrut.DstSection);
				BCM_DEBUG_PRINT(Adapter,DBG_TYPE_OTHERS, OSAL_DBG, DBG_LVL_ALL, "offset :%x", sCopySectStrut.offset);
				BCM_DEBUG_PRINT(Adapter,DBG_TYPE_OTHERS, OSAL_DBG, DBG_LVL_ALL, "NOB :%x", sCopySectStrut.numOfBytes);


				if(IsSectionExistInFlash(Adapter,sCopySectStrut.SrcSection) == FALSE)
				{
					BCM_DEBUG_PRINT(Adapter,DBG_TYPE_PRINTK, 0, 0,"Source Section<%x> does not exixt in Flash ", sCopySectStrut.SrcSection);
					return -EINVAL;
				}

				if(IsSectionExistInFlash(Adapter,sCopySectStrut.DstSection) == FALSE)
				{
					BCM_DEBUG_PRINT(Adapter,DBG_TYPE_PRINTK, 0, 0,"Destinatio Section<%x> does not exixt in Flash ", sCopySectStrut.DstSection);
					return -EINVAL;
				}

				if(sCopySectStrut.SrcSection == sCopySectStrut.DstSection)
				{
					BCM_DEBUG_PRINT(Adapter,DBG_TYPE_OTHERS, OSAL_DBG, DBG_LVL_ALL,"Source and Destination section should be different");
					return -EINVAL;
				}

				down(&Adapter->NVMRdmWrmLock);

				if((Adapter->IdleMode == TRUE) ||
					(Adapter->bShutStatus ==TRUE) ||
					(Adapter->bPreparingForLowPowerMode ==TRUE))
				{
					BCM_DEBUG_PRINT(Adapter,DBG_TYPE_OTHERS, OSAL_DBG, DBG_LVL_ALL,"Device is in Idle/Shutdown Mode\n");
					up(&Adapter->NVMRdmWrmLock);
					return -EACCES;
				}

				if(sCopySectStrut.SrcSection == ISO_IMAGE1 || sCopySectStrut.SrcSection == ISO_IMAGE2)
				{
					if(IsNonCDLessDevice(Adapter))
					{
						BCM_DEBUG_PRINT(Adapter,DBG_TYPE_PRINTK, 0, 0,"Device is Non-CDLess hence won't have ISO !!");
						Status = -EINVAL ;
					}
					else if(sCopySectStrut.numOfBytes == 0)
					{
						Status = BcmCopyISO(Adapter,sCopySectStrut);
					}
					else
					{
						BCM_DEBUG_PRINT(Adapter,DBG_TYPE_PRINTK, 0, 0,"Partial Copy of ISO section is not Allowed..");
						Status = STATUS_FAILURE ;
					}
					up(&Adapter->NVMRdmWrmLock);
					return Status;
				}

				Status = BcmCopySection(Adapter, sCopySectStrut.SrcSection,
							sCopySectStrut.DstSection,sCopySectStrut.offset,sCopySectStrut.numOfBytes);
				up(&Adapter->NVMRdmWrmLock);
			 }
			 break ;
		case IOCTL_BCM_GET_FLASH_CS_INFO :
			 {
				Status = STATUS_SUCCESS;
				BCM_DEBUG_PRINT(Adapter,DBG_TYPE_OTHERS, OSAL_DBG, DBG_LVL_ALL, " IOCTL_BCM_GET_FLASH_CS_INFO Called");

				Status = copy_from_user(&IoBuffer, argp, sizeof(IOCTL_BUFFER));
				if(Status)
				{
					BCM_DEBUG_PRINT(Adapter,DBG_TYPE_PRINTK, 0, 0, "Copy of IOCTL BUFFER failed");
					break;
				}
				if(Adapter->eNVMType != NVM_FLASH)
				{
					BCM_DEBUG_PRINT(Adapter,DBG_TYPE_PRINTK, 0, 0,"Connected device does not have flash");
					Status = -EINVAL;
					break;
				}
				if(IsFlash2x(Adapter) == TRUE)
				{

					if(IoBuffer.OutputLength < sizeof(FLASH2X_CS_INFO))
						return -EINVAL;

					if (copy_to_user(IoBuffer.OutputBuffer, Adapter->psFlash2xCSInfo, sizeof(FLASH2X_CS_INFO)))
						return -EFAULT;
				}
				else
				{
					if(IoBuffer.OutputLength < sizeof(FLASH_CS_INFO))
						return -EINVAL;

					if (copy_to_user(IoBuffer.OutputBuffer, Adapter->psFlashCSInfo, sizeof(FLASH_CS_INFO)))
						return -EFAULT;

			 	 }
			  }
			  break ;
		case IOCTL_BCM_SELECT_DSD :
			 {
				UINT SectOfset = 0;
				FLASH2X_SECTION_VAL eFlash2xSectionVal;
				eFlash2xSectionVal = NO_SECTION_VAL ;
				BCM_DEBUG_PRINT(Adapter,DBG_TYPE_OTHERS, OSAL_DBG, DBG_LVL_ALL, " IOCTL_BCM_SELECT_DSD Called");

				if(IsFlash2x(Adapter) != TRUE)
				{
					BCM_DEBUG_PRINT(Adapter,DBG_TYPE_PRINTK, 0, 0,"Flash Does not have 2.x map");
					return -EINVAL;
				}

				Status = copy_from_user(&IoBuffer, argp, sizeof(IOCTL_BUFFER));
				if(Status)
				{
					BCM_DEBUG_PRINT(Adapter,DBG_TYPE_PRINTK, 0, 0, "Copy of IOCTL BUFFER failed");
					return Status;
				}
				Status = copy_from_user(&eFlash2xSectionVal, IoBuffer.InputBuffer, sizeof(INT));
				if(Status)
				{
					BCM_DEBUG_PRINT(Adapter,DBG_TYPE_PRINTK, 0, 0, "Copy of flash section val failed");
					return Status;
				}

				BCM_DEBUG_PRINT(Adapter,DBG_TYPE_OTHERS, OSAL_DBG, DBG_LVL_ALL,"Read Section :%d", eFlash2xSectionVal);
				if((eFlash2xSectionVal != DSD0) &&
					(eFlash2xSectionVal != DSD1) &&
					(eFlash2xSectionVal != DSD2) )
				{
					BCM_DEBUG_PRINT(Adapter,DBG_TYPE_PRINTK, 0, 0,"Passed section<%x> is not DSD section", eFlash2xSectionVal);
					return STATUS_FAILURE ;
				}

				SectOfset= BcmGetSectionValStartOffset(Adapter,eFlash2xSectionVal);
				if(SectOfset == INVALID_OFFSET)
				{
					BCM_DEBUG_PRINT(Adapter,DBG_TYPE_PRINTK, 0, 0,"Provided Section val <%d> does not exixt in Flash 2.x", eFlash2xSectionVal);
					return -EINVAL;
				}

				Adapter->bAllDSDWriteAllow = TRUE ;

				Adapter->ulFlashCalStart = SectOfset ;
				Adapter->eActiveDSD = eFlash2xSectionVal;
			 }
			 Status = STATUS_SUCCESS ;
			 break;

		case IOCTL_BCM_NVM_RAW_READ :
			 {

				 NVM_READWRITE stNVMRead;
				INT NOB ;
				INT BuffSize ;
				INT ReadOffset = 0;
				UINT ReadBytes = 0 ;
				PUCHAR pReadBuff;
				void __user *OutPutBuff;

				if(Adapter->eNVMType != NVM_FLASH)
				{
					BCM_DEBUG_PRINT(Adapter,DBG_TYPE_PRINTK, 0, 0,"NVM TYPE is not Flash ");
					return -EINVAL ;
				}

				/* Copy Ioctl Buffer structure */
				if(copy_from_user(&IoBuffer, argp, sizeof(IOCTL_BUFFER)))
				{
					BCM_DEBUG_PRINT(Adapter,DBG_TYPE_PRINTK, 0, 0, "copy_from_user 1 failed\n");
					Status = -EFAULT;
					break;
				}

				if(copy_from_user(&stNVMRead, IoBuffer.OutputBuffer,sizeof(NVM_READWRITE)))
					return -EFAULT;

				NOB = stNVMRead.uiNumBytes;
				//In Raw-Read max Buff size : 64MB

				if(NOB > DEFAULT_BUFF_SIZE)
					BuffSize = DEFAULT_BUFF_SIZE;
				else
					BuffSize = NOB ;

				ReadOffset = stNVMRead.uiOffset;
				OutPutBuff = stNVMRead.pBuffer;

				pReadBuff = kzalloc(BuffSize , GFP_KERNEL);
				if(pReadBuff == NULL)
				{
					BCM_DEBUG_PRINT(Adapter,DBG_TYPE_PRINTK, 0, 0,"Memory allocation failed for Flash 2.x Read Structure");
					Status = -ENOMEM;
					break;
				}
				down(&Adapter->NVMRdmWrmLock);

				if((Adapter->IdleMode == TRUE) ||
					(Adapter->bShutStatus ==TRUE) ||
					(Adapter->bPreparingForLowPowerMode ==TRUE))
				{
					BCM_DEBUG_PRINT(Adapter,DBG_TYPE_OTHERS, OSAL_DBG, DBG_LVL_ALL,"Device is in Idle/Shutdown Mode\n");
					kfree(pReadBuff);
					up(&Adapter->NVMRdmWrmLock);
					return -EACCES;
				}

				Adapter->bFlashRawRead = TRUE ;
				while(NOB)
				{
					if(NOB > DEFAULT_BUFF_SIZE )
						ReadBytes = DEFAULT_BUFF_SIZE;
					else
						ReadBytes = NOB;

					//Reading the data from Flash 2.x
					Status = BeceemNVMRead(Adapter,(PUINT)pReadBuff,ReadOffset,ReadBytes);
					if(Status)
					{
						BCM_DEBUG_PRINT(Adapter,DBG_TYPE_PRINTK, 0, 0,"Flash 2x read err with Status :%d", Status);
						break;
					}

					BCM_DEBUG_PRINT_BUFFER(Adapter,DBG_TYPE_OTHERS, OSAL_DBG, DBG_LVL_ALL,pReadBuff,ReadBytes);

					Status = copy_to_user(OutPutBuff, pReadBuff,ReadBytes);
				 	if(Status)
				 	{
				 		BCM_DEBUG_PRINT(Adapter,DBG_TYPE_PRINTK, 0, 0,"Copy to use failed with status :%d", Status);
						break;
				 	}
					NOB = NOB - ReadBytes;
					if(NOB)
					{
						ReadOffset = ReadOffset + ReadBytes ;
						OutPutBuff = OutPutBuff + ReadBytes ;
					}

				}
				Adapter->bFlashRawRead = FALSE ;
				up(&Adapter->NVMRdmWrmLock);
				kfree(pReadBuff);
				break ;
			 }

		case IOCTL_BCM_CNTRLMSG_MASK:
			 {
				ULONG RxCntrlMsgBitMask = 0 ;

				/* Copy Ioctl Buffer structure */
				Status = copy_from_user(&IoBuffer, argp, sizeof(IOCTL_BUFFER));
				if(Status)
				{
					BCM_DEBUG_PRINT(Adapter,DBG_TYPE_OTHERS, OSAL_DBG, DBG_LVL_ALL,"copy of Ioctl buffer is failed from user space");
					break;
				}

				if (IoBuffer.InputLength != sizeof(unsigned long)) {
					Status = -EINVAL;
					break;
				}

				Status = copy_from_user(&RxCntrlMsgBitMask, IoBuffer.InputBuffer, IoBuffer.InputLength);
				if(Status)
				{
					BCM_DEBUG_PRINT(Adapter,DBG_TYPE_OTHERS, OSAL_DBG, DBG_LVL_ALL,"copy of control bit mask failed from user space");
					break;
				}
				BCM_DEBUG_PRINT(Adapter,DBG_TYPE_OTHERS, OSAL_DBG, DBG_LVL_ALL,"\n Got user defined cntrl msg bit mask :%lx", RxCntrlMsgBitMask);
				pTarang->RxCntrlMsgBitMask = RxCntrlMsgBitMask ;
			 }
			 break;
			case IOCTL_BCM_GET_DEVICE_DRIVER_INFO:
			{
				DEVICE_DRIVER_INFO DevInfo;

				BCM_DEBUG_PRINT(Adapter,DBG_TYPE_OTHERS, OSAL_DBG, DBG_LVL_ALL,"Called IOCTL_BCM_GET_DEVICE_DRIVER_INFO\n");

				DevInfo.MaxRDMBufferSize = BUFFER_4K;
				DevInfo.u32DSDStartOffset = EEPROM_CALPARAM_START;
				DevInfo.u32RxAlignmentCorrection = 0;
				DevInfo.u32NVMType = Adapter->eNVMType;
				DevInfo.u32InterfaceType = BCM_USB;

				if (copy_from_user(&IoBuffer, argp, sizeof(IOCTL_BUFFER)))
					return -EFAULT;

				if(IoBuffer.OutputLength < sizeof(DevInfo))
					return -EINVAL;

				if (copy_to_user(IoBuffer.OutputBuffer, &DevInfo, sizeof(DevInfo)))
					return -EFAULT;
			}
			break ;

			case IOCTL_BCM_TIME_SINCE_NET_ENTRY:
			{
				ST_TIME_ELAPSED stTimeElapsedSinceNetEntry = {0};

				BCM_DEBUG_PRINT(Adapter,DBG_TYPE_OTHERS, OSAL_DBG, DBG_LVL_ALL,"IOCTL_BCM_TIME_SINCE_NET_ENTRY called");

				if (copy_from_user(&IoBuffer, argp, sizeof(IOCTL_BUFFER)))
					return -EFAULT;

				if(IoBuffer.OutputLength < sizeof(ST_TIME_ELAPSED))
					return -EINVAL;

				stTimeElapsedSinceNetEntry.ul64TimeElapsedSinceNetEntry = get_seconds() - Adapter->liTimeSinceLastNetEntry;

				if (copy_to_user(IoBuffer.OutputBuffer, &stTimeElapsedSinceNetEntry, sizeof(ST_TIME_ELAPSED)))
					return -EFAULT;

			}
			break;

		case IOCTL_CLOSE_NOTIFICATION:
			BCM_DEBUG_PRINT(Adapter,DBG_TYPE_OTHERS, OSAL_DBG, DBG_LVL_ALL,"IOCTL_CLOSE_NOTIFICATION");
			break;

		default:
			pr_info(DRV_NAME ": unknown ioctl cmd=%#x\n", cmd);
			Status = STATUS_FAILURE;
			break;
	}
	return Status;
}


static const struct file_operations bcm_fops = {
	.owner    = THIS_MODULE,
	.open     = bcm_char_open,
	.release  = bcm_char_release,
	.read     = bcm_char_read,
	.unlocked_ioctl    = bcm_char_ioctl,
	.llseek = no_llseek,
};

extern struct class *bcm_class;

int register_control_device_interface(PMINI_ADAPTER Adapter)
{

<<<<<<< HEAD
	if(Adapter->major>0)
		return Adapter->major;

	Adapter->major = register_chrdev(0, DEV_NAME, &bcm_fops);
	if(Adapter->major < 0) {
		pr_err(DRV_NAME ": could not created character device\n");
		return Adapter->major;
	}

	Adapter->pstCreatedClassDevice = device_create (bcm_class, NULL,
							MKDEV(Adapter->major, 0), Adapter,
							DEV_NAME);

	if(IS_ERR(Adapter->pstCreatedClassDevice)) {
=======
	if (Adapter->major > 0)
		return Adapter->major;

	Adapter->major = register_chrdev(0, DEV_NAME, &bcm_fops);
	if (Adapter->major < 0) {
		pr_err(DRV_NAME ": could not created character device\n");
		return Adapter->major;
	}

	Adapter->pstCreatedClassDevice = device_create(bcm_class, NULL,
						       MKDEV(Adapter->major, 0),
						       Adapter, DEV_NAME);

	if (IS_ERR(Adapter->pstCreatedClassDevice)) {
>>>>>>> 105e53f8
		pr_err(DRV_NAME ": class device create failed\n");
		unregister_chrdev(Adapter->major, DEV_NAME);
		return PTR_ERR(Adapter->pstCreatedClassDevice);
	}
<<<<<<< HEAD
			
=======

>>>>>>> 105e53f8
	return 0;
}

void unregister_control_device_interface(PMINI_ADAPTER Adapter)
{
<<<<<<< HEAD
	if(Adapter->major > 0) {
		device_destroy (bcm_class, MKDEV(Adapter->major, 0));
=======
	if (Adapter->major > 0) {
		device_destroy(bcm_class, MKDEV(Adapter->major, 0));
>>>>>>> 105e53f8
		unregister_chrdev(Adapter->major, DEV_NAME);
	}
}<|MERGE_RESOLUTION|>--- conflicted
+++ resolved
@@ -87,11 +87,7 @@
 	/*Stop Queuing the control response Packets*/
 	atomic_dec(&Adapter->ApplicationRunning);
 
-<<<<<<< HEAD
-    kfree(pTarang);
-=======
 	kfree(pTarang);
->>>>>>> 105e53f8
 
 	/* remove this filp from the asynchronously notified filp's */
 	filp->private_data = NULL;
@@ -103,16 +99,10 @@
 {
 	PPER_TARANG_DATA pTarang = filp->private_data;
 	PMINI_ADAPTER	Adapter = pTarang->Adapter;
-<<<<<<< HEAD
-	struct sk_buff* Packet = NULL;
-	ssize_t         PktLen = 0;
-	int 		wait_ret_val=0;
-=======
 	struct sk_buff *Packet = NULL;
 	ssize_t         PktLen = 0;
 	int             wait_ret_val = 0;
 	unsigned long ret = 0;
->>>>>>> 105e53f8
 
 	wait_ret_val = wait_event_interruptible(Adapter->process_read_wait_queue,
 						(pTarang->RxAppControlHead ||
@@ -145,15 +135,6 @@
 
 	if (Packet) {
 		PktLen = Packet->len;
-<<<<<<< HEAD
-		if(copy_to_user(buf, Packet->data, min_t(size_t, PktLen, size)))
-		{
-			dev_kfree_skb(Packet);
-			BCM_DEBUG_PRINT(Adapter,DBG_TYPE_PRINTK, 0, 0, "\nReturning from copy to user failure \n");
-			return -EFAULT;
-		}
-		BCM_DEBUG_PRINT(Adapter,DBG_TYPE_OTHERS, OSAL_DBG, DBG_LVL_ALL,
-=======
 		ret = copy_to_user(buf, Packet->data,
 				   min_t(size_t, PktLen, size));
 		if (ret) {
@@ -163,7 +144,6 @@
 			return -EFAULT;
 		}
 		BCM_DEBUG_PRINT(Adapter, DBG_TYPE_OTHERS, OSAL_DBG, DBG_LVL_ALL,
->>>>>>> 105e53f8
 				"Read %zd Bytes From Adapter packet = %p by process %d!\n",
 				PktLen, Packet, current->pid);
 		dev_kfree_skb(Packet);
@@ -234,17 +214,10 @@
 			/* Copy Ioctl Buffer structure */
 			if(copy_from_user(&IoBuffer, argp, sizeof(IOCTL_BUFFER)))
 				return -EFAULT;
-<<<<<<< HEAD
 
 			if (IoBuffer.InputLength > sizeof(sRdmBuffer))
 				return -EINVAL;
 
-=======
-
-			if (IoBuffer.InputLength > sizeof(sRdmBuffer))
-				return -EINVAL;
-
->>>>>>> 105e53f8
 			if(copy_from_user(&sRdmBuffer, IoBuffer.InputBuffer, IoBuffer.InputLength))
 				return -EFAULT;
 
@@ -2049,6 +2022,7 @@
 				if(Status)
 				{
 					BCM_DEBUG_PRINT(Adapter,DBG_TYPE_OTHERS, OSAL_DBG, DBG_LVL_ALL,"copy of Ioctl buffer is failed from user space");
+					Status = -EFAULT;
 					break;
 				}
 
@@ -2061,6 +2035,7 @@
 				if(Status)
 				{
 					BCM_DEBUG_PRINT(Adapter,DBG_TYPE_OTHERS, OSAL_DBG, DBG_LVL_ALL,"copy of control bit mask failed from user space");
+					Status = -EFAULT;
 					break;
 				}
 				BCM_DEBUG_PRINT(Adapter,DBG_TYPE_OTHERS, OSAL_DBG, DBG_LVL_ALL,"\n Got user defined cntrl msg bit mask :%lx", RxCntrlMsgBitMask);
@@ -2137,22 +2112,6 @@
 int register_control_device_interface(PMINI_ADAPTER Adapter)
 {
 
-<<<<<<< HEAD
-	if(Adapter->major>0)
-		return Adapter->major;
-
-	Adapter->major = register_chrdev(0, DEV_NAME, &bcm_fops);
-	if(Adapter->major < 0) {
-		pr_err(DRV_NAME ": could not created character device\n");
-		return Adapter->major;
-	}
-
-	Adapter->pstCreatedClassDevice = device_create (bcm_class, NULL,
-							MKDEV(Adapter->major, 0), Adapter,
-							DEV_NAME);
-
-	if(IS_ERR(Adapter->pstCreatedClassDevice)) {
-=======
 	if (Adapter->major > 0)
 		return Adapter->major;
 
@@ -2167,28 +2126,18 @@
 						       Adapter, DEV_NAME);
 
 	if (IS_ERR(Adapter->pstCreatedClassDevice)) {
->>>>>>> 105e53f8
 		pr_err(DRV_NAME ": class device create failed\n");
 		unregister_chrdev(Adapter->major, DEV_NAME);
 		return PTR_ERR(Adapter->pstCreatedClassDevice);
 	}
-<<<<<<< HEAD
-			
-=======
-
->>>>>>> 105e53f8
+
 	return 0;
 }
 
 void unregister_control_device_interface(PMINI_ADAPTER Adapter)
 {
-<<<<<<< HEAD
-	if(Adapter->major > 0) {
-		device_destroy (bcm_class, MKDEV(Adapter->major, 0));
-=======
 	if (Adapter->major > 0) {
 		device_destroy(bcm_class, MKDEV(Adapter->major, 0));
->>>>>>> 105e53f8
 		unregister_chrdev(Adapter->major, DEV_NAME);
 	}
 }