--- conflicted
+++ resolved
@@ -1285,11 +1285,6 @@
 			dm_bio_restore(bd, bio);
 			bio_record->details.bi_bdev = NULL;
 
-<<<<<<< HEAD
-			bio_inc_remaining(bio);
-
-=======
->>>>>>> 9a7eb859
 			queue_bio(ms, bio, rw);
 			return DM_ENDIO_INCOMPLETE;
 		}
