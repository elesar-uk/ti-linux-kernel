--- conflicted
+++ resolved
@@ -856,13 +856,6 @@
 
 static void process_prepared_mapping_fail(struct dm_thin_new_mapping *m)
 {
-<<<<<<< HEAD
-	if (m->bio) {
-		m->bio->bi_end_io = m->saved_bi_end_io;
-		bio_inc_remaining(m->bio);
-	}
-=======
->>>>>>> 85c017bc
 	cell_error(m->tc->pool, m->cell);
 	list_del(&m->list);
 	mempool_free(m, m->tc->pool->mapping_pool);
@@ -875,15 +868,6 @@
 	struct bio *bio = m->bio;
 	int r;
 
-<<<<<<< HEAD
-	bio = m->bio;
-	if (bio) {
-		bio->bi_end_io = m->saved_bi_end_io;
-		bio_inc_remaining(bio);
-	}
-
-=======
->>>>>>> 85c017bc
 	if (m->err) {
 		cell_error(pool, m->cell);
 		goto out;
