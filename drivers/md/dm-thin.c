--- conflicted
+++ resolved
@@ -2527,16 +2527,7 @@
 	if (r)
 		return r;
 
-<<<<<<< HEAD
-	r = dm_pool_commit_metadata(pool->pmd);
-	if (r) {
-		DMERR("%s: dm_pool_commit_metadata() failed, error = %d",
-		      __func__, r);
-		return r;
-	}
-=======
 	(void) commit_or_fallback(pool);
->>>>>>> d9875690
 
 	r = dm_pool_reserve_metadata_snap(pool->pmd);
 	if (r)
