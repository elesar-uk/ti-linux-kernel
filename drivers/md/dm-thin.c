--- conflicted
+++ resolved
@@ -2292,8 +2292,6 @@
 	if (r)
 		return r;
 
-<<<<<<< HEAD
-=======
 	r = dm_pool_commit_metadata(pool->pmd);
 	if (r) {
 		DMERR("%s: dm_pool_commit_metadata() failed, error = %d",
@@ -2301,7 +2299,6 @@
 		return r;
 	}
 
->>>>>>> bd0a521e
 	r = dm_pool_reserve_metadata_snap(pool->pmd);
 	if (r)
 		DMWARN("reserve_metadata_snap message failed.");
