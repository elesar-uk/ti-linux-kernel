--- conflicted
+++ resolved
@@ -1200,12 +1200,8 @@
 		 * reconfiguration might also have changed that since the
 		 * check was performed.
 		 */
-<<<<<<< HEAD
 		num_requests = get_num_requests ? get_num_requests(ti) : 0;
 		if (!num_requests)
-=======
-		if (!get_num_requests || !get_num_requests(ti))
->>>>>>> 19557da8
 			return -EOPNOTSUPP;
 
 		if (is_split_required && !is_split_required(ti))
