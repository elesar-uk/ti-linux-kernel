--- conflicted
+++ resolved
@@ -931,12 +931,9 @@
 	if (dc->io_disable) {
 		pr_err("I/O disabled on cached dev %s",
 		       dc->backing_dev_name);
-<<<<<<< HEAD
-=======
 		kfree(env[1]);
 		kfree(env[2]);
 		kfree(buf);
->>>>>>> bb831786
 		return -EIO;
 	}
 
