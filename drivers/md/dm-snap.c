--- conflicted
+++ resolved
@@ -1478,10 +1478,6 @@
 	if (full_bio) {
 		full_bio->bi_end_io = pe->full_bio_end_io;
 		full_bio->bi_private = pe->full_bio_private;
-<<<<<<< HEAD
-		bio_inc_remaining(full_bio);
-=======
->>>>>>> 85c017bc
 	}
 	increment_pending_exceptions_done_count();
 
