--- conflicted
+++ resolved
@@ -5051,8 +5051,10 @@
 {
 	if (conf->level == 6 && !percpu->spare_page)
 		percpu->spare_page = alloc_page(GFP_KERNEL);
-	if (!percpu->scribble)
+	if (!percpu->scribble) {
 		percpu->scribble = kmalloc(conf->scribble_len, GFP_KERNEL);
+		spin_lock_init(&percpu->lock);
+	}
 
 	if (!percpu->scribble || (conf->level == 6 && !percpu->spare_page)) {
 		free_scratch_buffer(conf, percpu);
@@ -5143,11 +5145,6 @@
 			       __func__, cpu);
 			break;
 		}
-<<<<<<< HEAD
-		per_cpu_ptr(conf->percpu, cpu)->scribble = scribble;
-		spin_lock_init(&per_cpu_ptr(conf->percpu, cpu)->lock);
-=======
->>>>>>> 61dde96f
 	}
 	put_online_cpus();
 
