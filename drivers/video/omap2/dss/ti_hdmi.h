/*
 * ti_hdmi.h
 *
 * HDMI driver definition for TI OMAP4, DM81xx, DM38xx  Processor.
 *
 * Copyright (C) 2010-2011 Texas Instruments Incorporated - http://www.ti.com/
 *
 * This program is free software; you can redistribute it and/or modify it
 * under the terms of the GNU General Public License version 2 as published by
 * the Free Software Foundation.
 *
 * This program is distributed in the hope that it will be useful, but WITHOUT
 * ANY WARRANTY; without even the implied warranty of MERCHANTABILITY or
 * FITNESS FOR A PARTICULAR PURPOSE.  See the GNU General Public License for
 * more details.
 *
 * You should have received a copy of the GNU General Public License along with
 * this program.  If not, see <http://www.gnu.org/licenses/>.
 */

#ifndef _TI_HDMI_H
#define _TI_HDMI_H

struct hdmi_ip_data;
#if defined(CONFIG_OMAP4_DSS_HDMI_AUDIO) || \
	defined(CONFIG_OMAP5_DSS_HDMI_AUDIO)
struct hdmi_audio_dma;
#endif
<<<<<<< HEAD
=======

enum level_shifter_state {
	LS_DISABLED = 0,        /* HPD off, LS off */
	LS_HPD_ON,              /* HPD on, LS off */
	LS_ENABLED,             /* HPD on, LS on */
};
>>>>>>> 3c79a859

enum hdmi_pll_pwr {
	HDMI_PLLPWRCMD_ALLOFF = 0,
	HDMI_PLLPWRCMD_PLLONLY = 1,
	HDMI_PLLPWRCMD_BOTHON_ALLCLKS = 2,
	HDMI_PLLPWRCMD_BOTHON_NOPHYCLK = 3
};

enum hdmi_core_hdmi_dvi {
	HDMI_DVI = 0,
	HDMI_HDMI = 1
};

enum hdmi_clk_refsel {
	HDMI_REFSEL_PCLK = 0,
	HDMI_REFSEL_REF1 = 1,
	HDMI_REFSEL_REF2 = 2,
	HDMI_REFSEL_SYSCLK = 3
};

enum hdmi_deep_color_mode {
	HDMI_DEEP_COLOR_24BIT = 0,
	HDMI_DEEP_COLOR_30BIT = 1,
	HDMI_DEEP_COLOR_36BIT = 2,
};

enum hdmi_range {
	HDMI_LIMITED_RANGE = 0,
	HDMI_FULL_RANGE,
};

enum hdmi_s3d_frame_structure {
	HDMI_S3D_FRAME_PACKING          = 0,
	HDMI_S3D_FIELD_ALTERNATIVE      = 1,
	HDMI_S3D_LINE_ALTERNATIVE       = 2,
	HDMI_S3D_SIDE_BY_SIDE_FULL      = 3,
	HDMI_S3D_L_DEPTH                = 4,
	HDMI_S3D_L_DEPTH_GP_GP_DEPTH    = 5,
	HDMI_S3D_SIDE_BY_SIDE_HALF      = 8
};

/* Subsampling types used for Stereoscopic 3D over HDMI. Below HOR
stands for Horizontal, QUI for Quinxcunx Subsampling, O for odd fields,
E for Even fields, L for left view and R for Right view*/
enum hdmi_s3d_subsampling_type {
	HDMI_S3D_HOR_OL_OR = 0,
	HDMI_S3D_HOR_OL_ER = 1,
	HDMI_S3D_HOR_EL_OR = 2,
	HDMI_S3D_HOR_EL_ER = 3,
	HDMI_S3D_QUI_OL_OR = 4,
	HDMI_S3D_QUI_OL_ER = 5,
	HDMI_S3D_QUI_EL_OR = 6,
	HDMI_S3D_QUI_EL_ER = 7
};

struct hdmi_s3d_info {
	bool subsamp;
	enum hdmi_s3d_frame_structure  frame_struct;
	enum hdmi_s3d_subsampling_type  subsamp_pos;
	bool vsi_enabled;
};

struct hdmi_cm {
	int	code;
	int	mode;
};

struct hdmi_config {
	struct omap_video_timings timings;
	struct hdmi_cm cm;
	bool s3d_enabled;
	struct hdmi_s3d_info s3d_info;
	enum hdmi_deep_color_mode deep_color;
	enum hdmi_range range;
};

/* HDMI PLL structure */
struct hdmi_pll_info {
	u16 regn;
	u16 regm;
	u32 regmf;
	u16 regm2;
	u16 regsd;
	u16 dcofreq;
	enum hdmi_clk_refsel refsel;
};

struct hdmi_irq_vector {
	u8      pll_recal;
	u8      pll_unlock;
	u8      pll_lock;
	u8      phy_disconnect;
	u8      phy_connect;
	u8      phy_short_5v;
	u8      video_end_fr;
	u8      video_vsync;
	u8      fifo_sample_req;
	u8      fifo_overflow;
	u8      fifo_underflow;
	u8      ocp_timeout;
	u8      core;
};

struct ti_hdmi_ip_ops {

	void (*video_configure)(struct hdmi_ip_data *ip_data);

	int (*phy_enable)(struct hdmi_ip_data *ip_data);

	void (*phy_disable)(struct hdmi_ip_data *ip_data);

	int (*read_edid)(struct hdmi_ip_data *ip_data, u8 *edid, int len);

	bool (*detect)(struct hdmi_ip_data *ip_data);

	int (*pll_enable)(struct hdmi_ip_data *ip_data);

	void (*pll_disable)(struct hdmi_ip_data *ip_data);

	int (*video_enable)(struct hdmi_ip_data *ip_data);

	void (*video_disable)(struct hdmi_ip_data *ip_data);

	void (*dump_wrapper)(struct hdmi_ip_data *ip_data, struct seq_file *s);

	void (*dump_core)(struct hdmi_ip_data *ip_data, struct seq_file *s);

	void (*dump_pll)(struct hdmi_ip_data *ip_data, struct seq_file *s);

	void (*dump_phy)(struct hdmi_ip_data *ip_data, struct seq_file *s);

#if defined(CONFIG_OMAP4_DSS_HDMI_AUDIO) || \
	defined(CONFIG_OMAP5_DSS_HDMI_AUDIO)
	int (*audio_enable)(struct hdmi_ip_data *ip_data);

	void (*audio_disable)(struct hdmi_ip_data *ip_data);

	int (*audio_start)(struct hdmi_ip_data *ip_data);

	void (*audio_stop)(struct hdmi_ip_data *ip_data);

	int (*audio_config)(struct hdmi_ip_data *ip_data,
		struct omap_dss_audio *audio);

	int (*audio_get_dma_port)(u32 *offset, u32 *size);
#endif

	int (*irq_handler) (struct hdmi_ip_data *ip_data);

	int (*irq_core_handler) (struct hdmi_ip_data *ip_data);

	int (*configure_range)(struct hdmi_ip_data *ip_data);
};

/*
 * Refer to section 8.2 in HDMI 1.3 specification for
 * details about infoframe databytes
 */
struct hdmi_core_infoframe_avi {
	/* Y0, Y1 rgb,yCbCr */
	u8	db1_format;
	/* A0  Active information Present */
	u8	db1_active_info;
	/* B0, B1 Bar info data valid */
	u8	db1_bar_info_dv;
	/* S0, S1 scan information */
	u8	db1_scan_info;
	/* C0, C1 colorimetry */
	u8	db2_colorimetry;
	/* M0, M1 Aspect ratio (4:3, 16:9) */
	u8	db2_aspect_ratio;
	/* R0...R3 Active format aspect ratio */
	u8	db2_active_fmt_ar;
	/* ITC IT content. */
	u8	db3_itc;
	/* EC0, EC1, EC2 Extended colorimetry */
	u8	db3_ec;
	/* Q1, Q0 Quantization range */
	u8	db3_q_range;
	/* SC1, SC0 Non-uniform picture scaling */
	u8	db3_nup_scaling;
	/* VIC0..6 Video format identification */
	u8	db4_videocode;
	/* PR0..PR3 Pixel repetition factor */
	u8	db5_pixel_repeat;
	/* Line number end of top bar */
	u16	db6_7_line_eoftop;
	/* Line number start of bottom bar */
	u16	db8_9_line_sofbottom;
	/* Pixel number end of left bar */
	u16	db10_11_pixel_eofleft;
	/* Pixel number start of right bar */
	u16	db12_13_pixel_sofright;
};

struct hdmi_ip_data {
	void __iomem	*base_wp;	/* HDMI wrapper */
	void __iomem	*base_pllctrl;	/* HDMI DPLL */
	void __iomem	*base_txphyctrl;/* HDMI TXPHY */
	void __iomem	*base_core;	/* HDMI IP CORE */
	const struct ti_hdmi_ip_ops *ops;
	struct hdmi_config cfg;
	struct hdmi_pll_info pll_data;
	struct hdmi_core_infoframe_avi avi_cfg;

	/* ti_hdmi_4xxx_ip private data. These should be in a separate struct */
	int hpd_gpio;
	struct mutex lock;
};
int ti_hdmi_4xxx_phy_enable(struct hdmi_ip_data *ip_data);
void ti_hdmi_4xxx_phy_disable(struct hdmi_ip_data *ip_data);
int ti_hdmi_4xxx_read_edid(struct hdmi_ip_data *ip_data, u8 *edid, int len);
bool ti_hdmi_4xxx_detect(struct hdmi_ip_data *ip_data);
int ti_hdmi_4xxx_wp_video_start(struct hdmi_ip_data *ip_data);
void ti_hdmi_4xxx_wp_video_stop(struct hdmi_ip_data *ip_data);
int ti_hdmi_4xxx_pll_enable(struct hdmi_ip_data *ip_data);
void ti_hdmi_4xxx_pll_disable(struct hdmi_ip_data *ip_data);
int ti_hdmi_4xxx_irq_handler(struct hdmi_ip_data *ip_data);
int ti_hdmi_4xxx_core_irq_handler(struct hdmi_ip_data *ip_data);
void ti_hdmi_4xxx_basic_configure(struct hdmi_ip_data *ip_data);
void ti_hdmi_4xxx_wp_dump(struct hdmi_ip_data *ip_data, struct seq_file *s);
void ti_hdmi_4xxx_pll_dump(struct hdmi_ip_data *ip_data, struct seq_file *s);
void ti_hdmi_4xxx_core_dump(struct hdmi_ip_data *ip_data, struct seq_file *s);
void ti_hdmi_4xxx_phy_dump(struct hdmi_ip_data *ip_data, struct seq_file *s);
#if defined(CONFIG_OMAP4_DSS_HDMI_AUDIO) || \
	defined(CONFIG_OMAP5_DSS_HDMI_AUDIO)
int hdmi_compute_acr(u32 sample_freq, u32 *n, u32 *cts);
void ti_hdmi_4xxx_wp_audio_config_dma(struct hdmi_ip_data *ip_data,
					struct hdmi_audio_dma *aud_dma);
#endif
#if defined(CONFIG_OMAP4_DSS_HDMI_AUDIO)
int ti_hdmi_4xxx_wp_audio_enable(struct hdmi_ip_data *ip_data);
void ti_hdmi_4xxx_wp_audio_disable(struct hdmi_ip_data *ip_data);
int ti_hdmi_4xxx_audio_start(struct hdmi_ip_data *ip_data);
void ti_hdmi_4xxx_audio_stop(struct hdmi_ip_data *ip_data);
int ti_hdmi_4xxx_audio_config(struct hdmi_ip_data *ip_data,
		struct omap_dss_audio *audio);
int ti_hdmi_4xxx_audio_get_dma_port(u32 *offset, u32 *size);
#endif
#if defined(CONFIG_OMAP5_DSS_HDMI_AUDIO)
int ti_hdmi_5xxx_audio_start(struct hdmi_ip_data *ip_data);
void ti_hdmi_5xxx_audio_stop(struct hdmi_ip_data *ip_data);
int ti_hdmi_5xxx_audio_config(struct hdmi_ip_data *ip_data,
		struct omap_dss_audio *audio);
#endif
void ti_hdmi_5xxx_basic_configure(struct hdmi_ip_data *ip_data);
void ti_hdmi_5xxx_core_dump(struct hdmi_ip_data *ip_data, struct seq_file *s);
int ti_hdmi_5xxx_read_edid(struct hdmi_ip_data *ip_data,
				u8 *edid, int len);
int ti_hdmi_5xxx_core_irq_handler(struct hdmi_ip_data *ip_data);
int ti_hdmi_5xxx_configure_range(struct hdmi_ip_data *ip_data);
#endif<|MERGE_RESOLUTION|>--- conflicted
+++ resolved
@@ -26,15 +26,12 @@
 	defined(CONFIG_OMAP5_DSS_HDMI_AUDIO)
 struct hdmi_audio_dma;
 #endif
-<<<<<<< HEAD
-=======
 
 enum level_shifter_state {
 	LS_DISABLED = 0,        /* HPD off, LS off */
 	LS_HPD_ON,              /* HPD on, LS off */
 	LS_ENABLED,             /* HPD on, LS on */
 };
->>>>>>> 3c79a859
 
 enum hdmi_pll_pwr {
 	HDMI_PLLPWRCMD_ALLOFF = 0,
