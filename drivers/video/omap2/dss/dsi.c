--- conflicted
+++ resolved
@@ -418,7 +418,6 @@
 	unsigned long timeout;
 	ktime_t wait;
 	int t;
-<<<<<<< HEAD
 
 	/* first busyloop to see if the bit changes right away */
 	t = 100;
@@ -438,27 +437,6 @@
 		schedule_hrtimeout(&wait, HRTIMER_MODE_REL);
 	}
 
-=======
-
-	/* first busyloop to see if the bit changes right away */
-	t = 100;
-	while (t-- > 0) {
-		if (REG_GET(dsidev, idx, bitnum, bitnum) == value)
-			return value;
-	}
-
-	/* then loop for 500ms, sleeping for 1ms in between */
-	timeout = jiffies + msecs_to_jiffies(500);
-	while (time_before(jiffies, timeout)) {
-		if (REG_GET(dsidev, idx, bitnum, bitnum) == value)
-			return value;
-
-		wait = ns_to_ktime(1000 * 1000);
-		set_current_state(TASK_UNINTERRUPTIBLE);
-		schedule_hrtimeout(&wait, HRTIMER_MODE_REL);
-	}
-
->>>>>>> e816b57a
 	return !value;
 }
 
@@ -2124,7 +2102,6 @@
 	polarities[2] = dssdev->phy.dsi.data2_pol;
 	polarities[3] = dssdev->phy.dsi.data3_pol;
 	polarities[4] = dssdev->phy.dsi.data4_pol;
-<<<<<<< HEAD
 
 	num_lanes = 0;
 
@@ -2137,20 +2114,6 @@
 		if (lanes[i] == DSI_LANE_UNUSED)
 			break;
 
-=======
-
-	num_lanes = 0;
-
-	for (i = 0; i < dsi->num_lanes_supported; ++i)
-		dsi->lanes[i].function = DSI_LANE_UNUSED;
-
-	for (i = 0; i < dsi->num_lanes_supported; ++i) {
-		int num;
-
-		if (lanes[i] == DSI_LANE_UNUSED)
-			break;
-
->>>>>>> e816b57a
 		num = lanes[i] - 1;
 
 		if (num >= dsi->num_lanes_supported)
