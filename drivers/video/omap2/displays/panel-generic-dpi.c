/*
 * Generic DPI Panels support
 *
 * Copyright (C) 2010 Canonical Ltd.
 * Author: Bryan Wu <bryan.wu@canonical.com>
 *
 * LCD panel driver for Sharp LQ043T1DG01
 *
 * Copyright (C) 2009 Texas Instruments Inc
 * Author: Vaibhav Hiremath <hvaibhav@ti.com>
 *
 * LCD panel driver for Toppoly TDO35S
 *
 * Copyright (C) 2009 CompuLab, Ltd.
 * Author: Mike Rapoport <mike@compulab.co.il>
 *
 * Copyright (C) 2008 Nokia Corporation
 * Author: Tomi Valkeinen <tomi.valkeinen@nokia.com>
 *
 * This program is free software; you can redistribute it and/or modify it
 * under the terms of the GNU General Public License version 2 as published by
 * the Free Software Foundation.
 *
 * This program is distributed in the hope that it will be useful, but WITHOUT
 * ANY WARRANTY; without even the implied warranty of MERCHANTABILITY or
 * FITNESS FOR A PARTICULAR PURPOSE.  See the GNU General Public License for
 * more details.
 *
 * You should have received a copy of the GNU General Public License along with
 * this program.  If not, see <http://www.gnu.org/licenses/>.
 */

#include <linux/module.h>
#include <linux/delay.h>
#include <linux/slab.h>
#include <video/omapdss.h>

#include <video/omap-panel-generic-dpi.h>

struct panel_config {
	struct omap_video_timings timings;

	int acbi;	/* ac-bias pin transitions per interrupt */
	/* Unit: line clocks */
	int acb;	/* ac-bias pin frequency */

	enum omap_panel_config config;

	int power_on_delay;
	int power_off_delay;

	/*
	 * Used to match device to panel configuration
	 * when use generic panel driver
	 */
	const char *name;
};

/* Panel configurations */
static struct panel_config generic_dpi_panels[] = {
	/* Sharp LQ043T1DG01 */
	{
		{
			.x_res		= 480,
			.y_res		= 272,

			.pixel_clock	= 9000,

			.hsw		= 42,
			.hfp		= 3,
			.hbp		= 2,

			.vsw		= 11,
			.vfp		= 3,
			.vbp		= 2,
		},
		.acbi			= 0x0,
		.acb			= 0x0,
		.config			= OMAP_DSS_LCD_TFT | OMAP_DSS_LCD_IVS |
					OMAP_DSS_LCD_IHS | OMAP_DSS_LCD_IEO,
		.power_on_delay		= 50,
		.power_off_delay	= 100,
		.name			= "sharp_lq",
	},

	/* Sharp LS037V7DW01 */
	{
		{
			.x_res		= 480,
			.y_res		= 640,

			.pixel_clock	= 19200,

			.hsw		= 2,
			.hfp		= 1,
			.hbp		= 28,

			.vsw		= 1,
			.vfp		= 1,
			.vbp		= 1,
		},
		.acbi			= 0x0,
		.acb			= 0x28,
		.config			= OMAP_DSS_LCD_TFT | OMAP_DSS_LCD_IVS |
						OMAP_DSS_LCD_IHS,
		.power_on_delay		= 50,
		.power_off_delay	= 100,
		.name			= "sharp_ls",
	},

	/* Toppoly TDO35S */
	{
		{
			.x_res		= 480,
			.y_res		= 640,

			.pixel_clock	= 26000,

			.hfp		= 104,
			.hsw		= 8,
			.hbp		= 8,

			.vfp		= 4,
			.vsw		= 2,
			.vbp		= 2,
		},
		.acbi			= 0x0,
		.acb			= 0x0,
		.config			= OMAP_DSS_LCD_TFT | OMAP_DSS_LCD_IVS |
					OMAP_DSS_LCD_IHS | OMAP_DSS_LCD_IPC |
					OMAP_DSS_LCD_ONOFF,
		.power_on_delay		= 0,
		.power_off_delay	= 0,
		.name			= "toppoly_tdo35s",
	},

	/* Samsung LTE430WQ-F0C */
	{
		{
			.x_res		= 480,
			.y_res		= 272,

			.pixel_clock	= 9200,

			.hfp		= 8,
			.hsw		= 41,
			.hbp		= 45 - 41,

			.vfp		= 4,
			.vsw		= 10,
			.vbp		= 12 - 10,
		},
		.acbi			= 0x0,
		.acb			= 0x0,
		.config			= OMAP_DSS_LCD_TFT | OMAP_DSS_LCD_IVS |
						OMAP_DSS_LCD_IHS,
		.power_on_delay		= 0,
		.power_off_delay	= 0,
		.name			= "samsung_lte430wq_f0c",
	},

	/* Seiko 70WVW1TZ3Z3 */
	{
		{
			.x_res		= 800,
			.y_res		= 480,

			.pixel_clock	= 33000,

			.hsw		= 128,
			.hfp		= 10,
			.hbp		= 10,

			.vsw		= 2,
			.vfp		= 4,
			.vbp		= 11,
		},
		.acbi			= 0x0,
		.acb			= 0x0,
		.config			= OMAP_DSS_LCD_TFT | OMAP_DSS_LCD_IVS |
						OMAP_DSS_LCD_IHS,
		.power_on_delay		= 0,
		.power_off_delay	= 0,
		.name			= "seiko_70wvw1tz3",
	},

	/* Powertip PH480272T */
	{
		{
			.x_res		= 480,
			.y_res		= 272,

			.pixel_clock	= 9000,

			.hsw		= 40,
			.hfp		= 2,
			.hbp		= 2,

			.vsw		= 10,
			.vfp		= 2,
			.vbp		= 2,
		},
		.acbi			= 0x0,
		.acb			= 0x0,
		.config			= OMAP_DSS_LCD_TFT | OMAP_DSS_LCD_IVS |
					  OMAP_DSS_LCD_IHS | OMAP_DSS_LCD_IEO,
		.power_on_delay		= 0,
		.power_off_delay	= 0,
		.name			= "powertip_ph480272t",
	},

	/* Innolux AT070TN83 */
	{
		{
			.x_res		= 800,
			.y_res		= 480,

			.pixel_clock	= 40000,

			.hsw		= 48,
			.hfp		= 1,
			.hbp		= 1,

			.vsw		= 3,
			.vfp		= 12,
			.vbp		= 25,
		},
		.acbi			= 0x0,
		.acb			= 0x28,
		.config			= OMAP_DSS_LCD_TFT | OMAP_DSS_LCD_IVS |
					  OMAP_DSS_LCD_IHS,
		.power_on_delay		= 0,
		.power_off_delay	= 0,
		.name			= "innolux_at070tn83",
	},

	/* NEC NL2432DR22-11B */
	{
		{
			.x_res		= 240,
			.y_res		= 320,

			.pixel_clock	= 5400,

			.hsw		= 3,
			.hfp		= 3,
			.hbp		= 39,

			.vsw		= 1,
			.vfp		= 2,
			.vbp		= 7,
		},
		.config			= OMAP_DSS_LCD_TFT | OMAP_DSS_LCD_IVS |
						OMAP_DSS_LCD_IHS,
		.name			= "nec_nl2432dr22-11b",
	},

	/* Unknown panel used in OMAP H4 */
	{
		{
			.x_res		= 240,
			.y_res		= 320,

			.pixel_clock	= 6250,

			.hsw		= 15,
			.hfp		= 15,
			.hbp		= 60,

			.vsw		= 1,
			.vfp		= 1,
			.vbp		= 1,
		},
		.config			= OMAP_DSS_LCD_TFT,

		.name			= "h4",
	},

	/* Unknown panel used in Samsung OMAP2 Apollon */
	{
		{
			.x_res		= 480,
			.y_res		= 272,

			.pixel_clock	= 6250,

			.hsw		= 41,
			.hfp		= 2,
			.hbp		= 2,

			.vsw		= 10,
			.vfp		= 2,
			.vbp		= 2,
		},
		.config			= OMAP_DSS_LCD_TFT | OMAP_DSS_LCD_IVS |
						OMAP_DSS_LCD_IHS,

		.name			= "apollon",
	},
	/* FocalTech ETM070003DH6 */
	{
		{
			.x_res		= 800,
			.y_res		= 480,

			.pixel_clock	= 28000,

			.hsw		= 48,
			.hfp		= 40,
			.hbp		= 40,

			.vsw		= 3,
			.vfp		= 13,
			.vbp		= 29,
		},
		.config			= OMAP_DSS_LCD_TFT | OMAP_DSS_LCD_IVS |
					  OMAP_DSS_LCD_IHS,
		.name			= "focaltech_etm070003dh6",
	},

	/* Microtips Technologies - UMSH-8173MD */
	{
		{
			.x_res		= 800,
			.y_res		= 480,

			.pixel_clock	= 34560,

			.hsw		= 13,
			.hfp		= 101,
			.hbp		= 101,

			.vsw		= 23,
			.vfp		= 1,
			.vbp		= 1,
		},
		.acbi			= 0x0,
		.acb			= 0x0,
		.config			= OMAP_DSS_LCD_TFT | OMAP_DSS_LCD_IVS |
					  OMAP_DSS_LCD_IHS | OMAP_DSS_LCD_IPC,
		.power_on_delay		= 0,
		.power_off_delay	= 0,
		.name			= "microtips_umsh_8173md",
	},

	/* OrtusTech COM43H4M10XTC */
	{
		{
			.x_res		= 480,
			.y_res		= 272,

			.pixel_clock	= 8000,

			.hsw		= 41,
			.hfp		= 8,
			.hbp		= 4,

			.vsw		= 10,
			.vfp		= 4,
			.vbp		= 2,
		},
		.config			= OMAP_DSS_LCD_TFT,

		.name			= "ortustech_com43h4m10xtc",
	},
<<<<<<< HEAD
=======

	/* Innolux AT080TN52 */
	{
		{
			.x_res = 800,
			.y_res = 600,

			.pixel_clock	= 41142,

			.hsw		= 20,
			.hfp		= 210,
			.hbp		= 46,

			.vsw		= 10,
			.vfp		= 12,
			.vbp		= 23,
		},
		.acb			= 0x0,
		.config			= OMAP_DSS_LCD_TFT | OMAP_DSS_LCD_IVS |
					  OMAP_DSS_LCD_IHS | OMAP_DSS_LCD_IEO,

		.name			= "innolux_at080tn52",
	},
>>>>>>> e816b57a
};

struct panel_drv_data {

	struct omap_dss_device *dssdev;

	struct panel_config *panel_config;
};

static inline struct panel_generic_dpi_data
*get_panel_data(const struct omap_dss_device *dssdev)
{
	return (struct panel_generic_dpi_data *) dssdev->data;
}

static int generic_dpi_panel_power_on(struct omap_dss_device *dssdev)
{
	int r;
	struct panel_generic_dpi_data *panel_data = get_panel_data(dssdev);
	struct panel_drv_data *drv_data = dev_get_drvdata(&dssdev->dev);
	struct panel_config *panel_config = drv_data->panel_config;

	if (dssdev->state == OMAP_DSS_DISPLAY_ACTIVE)
		return 0;

	r = omapdss_dpi_display_enable(dssdev);
	if (r)
		goto err0;

	/* wait couple of vsyncs until enabling the LCD */
	if (panel_config->power_on_delay)
		msleep(panel_config->power_on_delay);

	if (panel_data->platform_enable) {
		r = panel_data->platform_enable(dssdev);
		if (r)
			goto err1;
	}

	return 0;
err1:
	omapdss_dpi_display_disable(dssdev);
err0:
	return r;
}

static void generic_dpi_panel_power_off(struct omap_dss_device *dssdev)
{
	struct panel_generic_dpi_data *panel_data = get_panel_data(dssdev);
	struct panel_drv_data *drv_data = dev_get_drvdata(&dssdev->dev);
	struct panel_config *panel_config = drv_data->panel_config;

	if (dssdev->state != OMAP_DSS_DISPLAY_ACTIVE)
		return;

	if (panel_data->platform_disable)
		panel_data->platform_disable(dssdev);

	/* wait couple of vsyncs after disabling the LCD */
	if (panel_config->power_off_delay)
		msleep(panel_config->power_off_delay);

	omapdss_dpi_display_disable(dssdev);
}

static int generic_dpi_panel_probe(struct omap_dss_device *dssdev)
{
	struct panel_generic_dpi_data *panel_data = get_panel_data(dssdev);
	struct panel_config *panel_config = NULL;
	struct panel_drv_data *drv_data = NULL;
	int i;

	dev_dbg(&dssdev->dev, "probe\n");

	if (!panel_data || !panel_data->name)
		return -EINVAL;

	for (i = 0; i < ARRAY_SIZE(generic_dpi_panels); i++) {
		if (strcmp(panel_data->name, generic_dpi_panels[i].name) == 0) {
			panel_config = &generic_dpi_panels[i];
			break;
		}
	}

	if (!panel_config)
		return -EINVAL;

	dssdev->panel.config = panel_config->config;
	dssdev->panel.timings = panel_config->timings;
	dssdev->panel.acb = panel_config->acb;
	dssdev->panel.acbi = panel_config->acbi;

	drv_data = kzalloc(sizeof(*drv_data), GFP_KERNEL);
	if (!drv_data)
		return -ENOMEM;

	drv_data->dssdev = dssdev;
	drv_data->panel_config = panel_config;

	dev_set_drvdata(&dssdev->dev, drv_data);

	return 0;
}

static void __exit generic_dpi_panel_remove(struct omap_dss_device *dssdev)
{
	struct panel_drv_data *drv_data = dev_get_drvdata(&dssdev->dev);

	dev_dbg(&dssdev->dev, "remove\n");

	kfree(drv_data);

	dev_set_drvdata(&dssdev->dev, NULL);
}

static int generic_dpi_panel_enable(struct omap_dss_device *dssdev)
{
	int r = 0;

	r = generic_dpi_panel_power_on(dssdev);
	if (r)
		return r;

	dssdev->state = OMAP_DSS_DISPLAY_ACTIVE;

	return 0;
}

static void generic_dpi_panel_disable(struct omap_dss_device *dssdev)
{
	generic_dpi_panel_power_off(dssdev);

	dssdev->state = OMAP_DSS_DISPLAY_DISABLED;
}

static int generic_dpi_panel_suspend(struct omap_dss_device *dssdev)
{
	generic_dpi_panel_power_off(dssdev);

	dssdev->state = OMAP_DSS_DISPLAY_SUSPENDED;

	return 0;
}

static int generic_dpi_panel_resume(struct omap_dss_device *dssdev)
{
	int r = 0;

	r = generic_dpi_panel_power_on(dssdev);
	if (r)
		return r;

	dssdev->state = OMAP_DSS_DISPLAY_ACTIVE;

	return 0;
}

static void generic_dpi_panel_set_timings(struct omap_dss_device *dssdev,
		struct omap_video_timings *timings)
{
	dpi_set_timings(dssdev, timings);
}

static void generic_dpi_panel_get_timings(struct omap_dss_device *dssdev,
		struct omap_video_timings *timings)
{
	*timings = dssdev->panel.timings;
}

static int generic_dpi_panel_check_timings(struct omap_dss_device *dssdev,
		struct omap_video_timings *timings)
{
	return dpi_check_timings(dssdev, timings);
}

static struct omap_dss_driver dpi_driver = {
	.probe		= generic_dpi_panel_probe,
	.remove		= __exit_p(generic_dpi_panel_remove),

	.enable		= generic_dpi_panel_enable,
	.disable	= generic_dpi_panel_disable,
	.suspend	= generic_dpi_panel_suspend,
	.resume		= generic_dpi_panel_resume,

	.set_timings	= generic_dpi_panel_set_timings,
	.get_timings	= generic_dpi_panel_get_timings,
	.check_timings	= generic_dpi_panel_check_timings,

	.driver         = {
		.name   = "generic_dpi_panel",
		.owner  = THIS_MODULE,
	},
};

static int __init generic_dpi_panel_drv_init(void)
{
	return omap_dss_register_driver(&dpi_driver);
}

static void __exit generic_dpi_panel_drv_exit(void)
{
	omap_dss_unregister_driver(&dpi_driver);
}

module_init(generic_dpi_panel_drv_init);
module_exit(generic_dpi_panel_drv_exit);
MODULE_LICENSE("GPL");<|MERGE_RESOLUTION|>--- conflicted
+++ resolved
@@ -363,8 +363,6 @@
 
 		.name			= "ortustech_com43h4m10xtc",
 	},
-<<<<<<< HEAD
-=======
 
 	/* Innolux AT080TN52 */
 	{
@@ -388,7 +386,6 @@
 
 		.name			= "innolux_at080tn52",
 	},
->>>>>>> e816b57a
 };
 
 struct panel_drv_data {
