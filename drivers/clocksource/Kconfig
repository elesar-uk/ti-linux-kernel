--- conflicted
+++ resolved
@@ -32,10 +32,7 @@
 
 config MESON6_TIMER
 	bool
-<<<<<<< HEAD
-=======
-	select CLKSRC_MMIO
->>>>>>> e529fea9
+	select CLKSRC_MMIO
 
 config ORION_TIMER
 	select CLKSRC_OF
