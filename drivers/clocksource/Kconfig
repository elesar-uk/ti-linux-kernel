menu "Clock Source drivers"

config CLKSRC_OF
	bool

config CLKSRC_I8253
	bool

config CLKEVT_I8253
	bool

config I8253_LOCK
	bool

config CLKBLD_I8253
	def_bool y if CLKSRC_I8253 || CLKEVT_I8253 || I8253_LOCK

config CLKSRC_MMIO
	bool

config DIGICOLOR_TIMER
	bool

config DW_APB_TIMER
	bool

config DW_APB_TIMER_OF
	bool
	select DW_APB_TIMER
	select CLKSRC_OF

config ROCKCHIP_TIMER
	bool
	select CLKSRC_OF

config ARMADA_370_XP_TIMER
	bool
	select CLKSRC_OF

config MESON6_TIMER
	bool
	select CLKSRC_MMIO

config ORION_TIMER
	select CLKSRC_OF
	select CLKSRC_MMIO
	bool

config SUN4I_TIMER
	select CLKSRC_MMIO
	bool

config SUN5I_HSTIMER
	select CLKSRC_MMIO
	bool

config TEGRA_TIMER
	bool

config VT8500_TIMER
	bool

config CADENCE_TTC_TIMER
	bool

config ASM9260_TIMER
	bool
	select CLKSRC_MMIO
	select CLKSRC_OF

config CLKSRC_NOMADIK_MTU
	bool
	depends on (ARCH_NOMADIK || ARCH_U8500)
	select CLKSRC_MMIO
	help
	  Support for Multi Timer Unit. MTU provides access
	  to multiple interrupt generating programmable
	  32-bit free running decrementing counters.

config CLKSRC_NOMADIK_MTU_SCHED_CLOCK
	bool
	depends on CLKSRC_NOMADIK_MTU
	help
	  Use the Multi Timer Unit as the sched_clock.

config CLKSRC_DBX500_PRCMU
	bool "Clocksource PRCMU Timer"
	depends on UX500_SOC_DB8500
	default y
	help
	  Use the always on PRCMU Timer as clocksource

config CLKSRC_DBX500_PRCMU_SCHED_CLOCK
	bool "Clocksource PRCMU Timer sched_clock"
	depends on (CLKSRC_DBX500_PRCMU && !CLKSRC_NOMADIK_MTU_SCHED_CLOCK)
	default y
	help
	  Use the always on PRCMU Timer as sched_clock

config CLKSRC_EFM32
	bool "Clocksource for Energy Micro's EFM32 SoCs" if !ARCH_EFM32
	depends on OF && ARM && (ARCH_EFM32 || COMPILE_TEST)
	select CLKSRC_MMIO
	default ARCH_EFM32
	help
	  Support to use the timers of EFM32 SoCs as clock source and clock
	  event device.

config ARM_ARCH_TIMER
	bool
	select CLKSRC_OF if OF

config ARM_ARCH_TIMER_EVTSTREAM
	bool "Support for ARM architected timer event stream generation"
	default y if ARM_ARCH_TIMER
	depends on ARM_ARCH_TIMER
	help
	  This option enables support for event stream generation based on
	  the ARM architected timer. It is used for waking up CPUs executing
	  the wfe instruction at a frequency represented as a power-of-2
	  divisor of the clock rate.
	  The main use of the event stream is wfe-based timeouts of userspace
	  locking implementations. It might also be useful for imposing timeout
	  on wfe to safeguard against any programming errors in case an expected
	  event is not generated.
	  This must be disabled for hardware validation purposes to detect any
	  hardware anomalies of missing events.

config ARM_GLOBAL_TIMER
	bool
	select CLKSRC_OF if OF
	help
	  This options enables support for the ARM global timer unit

config CLKSRC_ARM_GLOBAL_TIMER_SCHED_CLOCK
	bool
	depends on ARM_GLOBAL_TIMER
	default y
	help
	 Use ARM global timer clock source as sched_clock

config ATMEL_PIT
	select CLKSRC_OF if OF
	def_bool SOC_AT91SAM9 || SOC_SAMA5

config ATMEL_ST
	bool
	select CLKSRC_OF
<<<<<<< HEAD
=======
	select MFD_SYSCON
>>>>>>> d8a291a1

config CLKSRC_METAG_GENERIC
	def_bool y if METAG
	help
	  This option enables support for the Meta per-thread timers.

config CLKSRC_EXYNOS_MCT
	def_bool y if ARCH_EXYNOS
	depends on !ARM64
	help
	  Support for Multi Core Timer controller on Exynos SoCs.

config CLKSRC_SAMSUNG_PWM
	bool
	help
	  This is a new clocksource driver for the PWM timer found in
	  Samsung S3C, S5P and Exynos SoCs, replacing an earlier driver
	  for all devicetree enabled platforms. This driver will be
	  needed only on systems that do not have the Exynos MCT available.

config FSL_FTM_TIMER
	bool
	help
	  Support for Freescale FlexTimer Module (FTM) timer.

config VF_PIT_TIMER
	bool
	help
	  Support for Period Interrupt Timer on Freescale Vybrid Family SoCs.

config SYS_SUPPORTS_SH_CMT
        bool

config MTK_TIMER
	select CLKSRC_OF
	select CLKSRC_MMIO
	bool

config SYS_SUPPORTS_SH_MTU2
        bool

config SYS_SUPPORTS_SH_TMU
        bool

config SYS_SUPPORTS_EM_STI
        bool

config SH_TIMER_CMT
	bool "Renesas CMT timer driver" if COMPILE_TEST
	depends on GENERIC_CLOCKEVENTS
	depends on HAS_IOMEM
	default SYS_SUPPORTS_SH_CMT
	help
	  This enables build of a clocksource and clockevent driver for
	  the Compare Match Timer (CMT) hardware available in 16/32/48-bit
	  variants on a wide range of Mobile and Automotive SoCs from Renesas.

config SH_TIMER_MTU2
	bool "Renesas MTU2 timer driver" if COMPILE_TEST
	depends on GENERIC_CLOCKEVENTS
	depends on HAS_IOMEM
	default SYS_SUPPORTS_SH_MTU2
	help
	  This enables build of a clockevent driver for the Multi-Function
	  Timer Pulse Unit 2 (MTU2) hardware available on SoCs from Renesas.
	  This hardware comes with 16 bit-timer registers.

config SH_TIMER_TMU
	bool "Renesas TMU timer driver" if COMPILE_TEST
	depends on GENERIC_CLOCKEVENTS
	depends on HAS_IOMEM
	default SYS_SUPPORTS_SH_TMU
	help
	  This enables build of a clocksource and clockevent driver for
	  the 32-bit Timer Unit (TMU) hardware available on a wide range
	  SoCs from Renesas.

config EM_TIMER_STI
	bool "Renesas STI timer driver" if COMPILE_TEST
	depends on GENERIC_CLOCKEVENTS && HAS_IOMEM
	default SYS_SUPPORTS_EM_STI
	help
	  This enables build of a clocksource and clockevent driver for
	  the 48-bit System Timer (STI) hardware available on a SoCs
	  such as EMEV2 from former NEC Electronics.

config CLKSRC_QCOM
	bool

config CLKSRC_VERSATILE
	bool "ARM Versatile (Express) reference platforms clock source"
	depends on GENERIC_SCHED_CLOCK && !ARCH_USES_GETTIMEOFFSET
	select CLKSRC_OF
	default y if MFD_VEXPRESS_SYSREG
	help
	  This option enables clock source based on free running
	  counter available in the "System Registers" block of
	  ARM Versatile, RealView and Versatile Express reference
	  platforms.

config CLKSRC_MIPS_GIC
	bool
	depends on MIPS_GIC
	select CLKSRC_OF

config CLKSRC_PXA
	def_bool y if ARCH_PXA || ARCH_SA1100
	select CLKSRC_OF if USE_OF
	help
	  This enables OST0 support available on PXA and SA-11x0
	  platforms.
endmenu<|MERGE_RESOLUTION|>--- conflicted
+++ resolved
@@ -146,10 +146,7 @@
 config ATMEL_ST
 	bool
 	select CLKSRC_OF
-<<<<<<< HEAD
-=======
 	select MFD_SYSCON
->>>>>>> d8a291a1
 
 config CLKSRC_METAG_GENERIC
 	def_bool y if METAG
