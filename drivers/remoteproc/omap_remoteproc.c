--- conflicted
+++ resolved
@@ -51,23 +51,17 @@
  * struct omap_rproc - omap remote processor state
  * @mbox: mailbox channel handle
  * @client: mailbox client to request the mailbox channel
-<<<<<<< HEAD
-=======
  * @num_timers: number of rproc timer(s)
  * @num_wd_timers: number of rproc watchdog timers
  * @timers: timer(s) info used by rproc
->>>>>>> 85fb3b93
  * @rproc: rproc handle
  */
 struct omap_rproc {
 	struct mbox_chan *mbox;
 	struct mbox_client client;
-<<<<<<< HEAD
-=======
 	int num_timers;
 	int num_wd_timers;
 	struct omap_rproc_timers_info *timers;
->>>>>>> 85fb3b93
 	struct rproc *rproc;
 };
 
@@ -346,11 +340,7 @@
 	client->tx_block = false;
 	client->knows_txdone = false;
 
-<<<<<<< HEAD
-	oproc->mbox = omap_mbox_request_channel(client, pdata->mbox_name);
-=======
 	oproc->mbox = mbox_request_channel(client, 0);
->>>>>>> 85fb3b93
 	if (IS_ERR(oproc->mbox)) {
 		ret = -EBUSY;
 		dev_err(dev, "mbox_request_channel failed: %ld\n",
@@ -368,15 +358,12 @@
 	ret = mbox_send_message(oproc->mbox, (void *)RP_MBOX_ECHO_REQUEST);
 	if (ret < 0) {
 		dev_err(dev, "mbox_send_message failed: %d\n", ret);
-<<<<<<< HEAD
-=======
 		goto put_mbox;
 	}
 
 	ret = omap_rproc_enable_timers(pdev, true);
 	if (ret) {
 		dev_err(dev, "omap_rproc_enable_timers failed: %d\n", ret);
->>>>>>> 85fb3b93
 		goto put_mbox;
 	}
 
@@ -408,13 +395,10 @@
 	if (ret)
 		return ret;
 
-<<<<<<< HEAD
-=======
 	ret = omap_rproc_disable_timers(pdev, true);
 	if (ret)
 		return ret;
 
->>>>>>> 85fb3b93
 	mbox_free_channel(oproc->mbox);
 
 	return 0;
@@ -546,8 +530,6 @@
 	 * XXX: Replace this logic if and when a need arises.
 	 */
 	rproc->has_iommu = true;
-<<<<<<< HEAD
-=======
 
 	timer_ops = pdata->timer_ops;
 	/*
@@ -600,7 +582,6 @@
 		dev_dbg(&pdev->dev, "device has %d tick timers and %d watchdog timers\n",
 			oproc->num_timers, oproc->num_wd_timers);
 	}
->>>>>>> 85fb3b93
 
 	platform_set_drvdata(pdev, rproc);
 
