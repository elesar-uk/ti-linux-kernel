/*
 * OMAP Remote Processor driver
 *
 * Copyright (C) 2011-2016 Texas Instruments Incorporated - http://www.ti.com/
 * Copyright (C) 2011 Google, Inc.
 *
 * Ohad Ben-Cohen <ohad@wizery.com>
 * Brian Swetland <swetland@google.com>
 * Fernando Guzman Lugo <fernando.lugo@ti.com>
 * Mark Grosen <mgrosen@ti.com>
 * Suman Anna <s-anna@ti.com>
 * Hari Kanigeri <h-kanigeri2@ti.com>
 *
 * This program is free software; you can redistribute it and/or
 * modify it under the terms of the GNU General Public License
 * version 2 as published by the Free Software Foundation.
 *
 * This program is distributed in the hope that it will be useful,
 * but WITHOUT ANY WARRANTY; without even the implied warranty of
 * MERCHANTABILITY or FITNESS FOR A PARTICULAR PURPOSE.  See the
 * GNU General Public License for more details.
 */

#include <linux/kernel.h>
#include <linux/module.h>
#include <linux/err.h>
<<<<<<< HEAD
=======
#include <linux/io.h>
>>>>>>> cd4bf2c5
#include <linux/of_device.h>
#include <linux/of_address.h>
#include <linux/of_reserved_mem.h>
#include <linux/platform_device.h>
#include <linux/dma-mapping.h>
#include <linux/interrupt.h>
#include <linux/remoteproc.h>
#include <linux/mailbox_client.h>
#include <linux/omap-mailbox.h>
<<<<<<< HEAD
#include <linux/regmap.h>
#include <linux/mfd/syscon.h>
=======
#include <linux/omap-iommu.h>
#include <linux/regmap.h>
#include <linux/mfd/syscon.h>
#include <linux/pm_runtime.h>
>>>>>>> cd4bf2c5

#include <linux/platform_data/remoteproc-omap.h>

#include "omap_remoteproc.h"
#include "remoteproc_internal.h"

#define OMAP_RPROC_DSP_LOCAL_MEM_OFFSET		(0x00800000)
#define OMAP_RPROC_IPU_L2RAM_DEV_ADDR		(0x20000000)

<<<<<<< HEAD
=======
/* default auto-suspend delay (ms) */
#define DEFAULT_AUTOSUSPEND_DELAY		10000

>>>>>>> cd4bf2c5
/**
 * struct omap_rproc_boot_data - boot data structure for the DSP omap rprocs
 * @syscon: regmap handle for the system control configuration module
 * @boot_reg: boot register offset within the @syscon regmap
 * @boot_reg_shift: bit-field shift required for the boot address value in
 *		    @boot_reg
 */
struct omap_rproc_boot_data {
	struct regmap *syscon;
	unsigned int boot_reg;
	unsigned int boot_reg_shift;
};

/**
 * struct omap_rproc_mem - internal memory structure
 * @cpu_addr: MPU virtual address of the memory region
 * @bus_addr: bus address used to access the memory region
 * @dev_addr: device address of the memory region from DSP view
 * @size: size of the memory region
 */
struct omap_rproc_mem {
	void __iomem *cpu_addr;
	phys_addr_t bus_addr;
	u32 dev_addr;
	size_t size;
};

/**
 * struct omap_rproc_timers_info - timers for the omap rproc
 * @odt: timer pointer
 * @irq: timer irq
 */
struct omap_rproc_timers_info {
	struct omap_dm_timer *odt;
	int irq;
};

/**
 * struct omap_rproc - omap remote processor state
 * @mbox: mailbox channel handle
 * @client: mailbox client to request the mailbox channel
 * @boot_data: boot data structure for setting processor boot address
 * @mem: internal memory regions data
 * @num_mems: number of internal memory regions
 * @num_timers: number of rproc timer(s)
 * @num_wd_timers: number of rproc watchdog timers
 * @timers: timer(s) info used by rproc
<<<<<<< HEAD
=======
 * @autosuspend_delay: auto-suspend delay value to be used for runtime pm
 * @need_resume: if true a resume is needed in the system resume callback
>>>>>>> cd4bf2c5
 * @rproc: rproc handle
 * @pm_comp: completion primitive to sync for suspend response
 * @standby_addr: kernel address of the register having module standby status
 * @suspend_acked: state machine flag to store the suspend request ack
 */
struct omap_rproc {
	struct mbox_chan *mbox;
	struct mbox_client client;
	struct omap_rproc_boot_data *boot_data;
	struct omap_rproc_mem *mem;
	int num_mems;
	int num_timers;
	int num_wd_timers;
	struct omap_rproc_timers_info *timers;
<<<<<<< HEAD
=======
	int autosuspend_delay;
	bool need_resume;
>>>>>>> cd4bf2c5
	struct rproc *rproc;
	struct completion pm_comp;
	void __iomem *standby_addr;
	bool suspend_acked;
};

/**
 * struct omap_rproc_dev_data - device data for the omap remote processor
 * @device_name: device name of the remote processor
 * @fw_name: firmware name to use
 * @autosuspend_delay: custom auto-suspend delay value in milliseconds
 */
struct omap_rproc_dev_data {
	const char *device_name;
	const char *fw_name;
	int autosuspend_delay;
};

/**
<<<<<<< HEAD
 * struct omap_rproc_dev_data - device data for the omap remote processor
 * @device_name: device name of the remote processor
 * @fw_name: firmware name to use
 */
struct omap_rproc_dev_data {
	const char *device_name;
	const char *fw_name;
};

/**
=======
>>>>>>> cd4bf2c5
 * omap_rproc_watchdog_isr - Watchdog ISR handler for remoteproc device
 * @irq: IRQ number associated with a watchdog timer
 * @data: IRQ handler data
 *
 * This ISR routine executes the required necessary low-level code to
 * acknowledge a watchdog timer interrupt. There can be multiple watchdog
 * timers associated with a rproc (like IPUs which have 2 watchdog timers,
 * one per Cortex M3/M4 core), so a lookup has to be performed to identify
 * the timer to acknowledge its interrupt.
 *
 * The function also invokes rproc_report_crash to report the watchdog event
 * to the remoteproc driver core, to trigger a recovery.
 *
 * Return: IRQ_HANDLED or IRQ_NONE
 */
static irqreturn_t omap_rproc_watchdog_isr(int irq, void *data)
{
	struct platform_device *pdev = data;
	struct rproc *rproc = platform_get_drvdata(pdev);
	struct omap_rproc *oproc = rproc->priv;
	struct device *dev = &pdev->dev;
	struct omap_rproc_pdata *pdata = dev->platform_data;
	struct omap_rproc_timer_ops *timer_ops = pdata->timer_ops;
	struct omap_rproc_timers_info *timers = oproc->timers;
	struct omap_dm_timer *timer = NULL;
	int num_timers = oproc->num_timers + oproc->num_wd_timers;
	int i;

	for (i = oproc->num_timers; i < num_timers; i++) {
		if (timers[i].irq > 0 && irq == timers[i].irq) {
			timer = timers[i].odt;
			break;
		}
	}

	if (!timer) {
		dev_err(dev, "invalid timer\n");
		return IRQ_NONE;
	}

	timer_ops->ack_timer_irq(timer);

	rproc_report_crash(rproc, RPROC_WATCHDOG);

	return IRQ_HANDLED;
}

/**
 * omap_rproc_enable_timers - enable the timers for a remoteproc
 * @pdev - the remoteproc platform device
 * @configure - boolean flag used to acquire and configure the timer handle
 *
 * This function is used primarily to enable the timers associated with
 * a remoteproc. The configure flag is provided to allow the remoteproc
 * driver core to either acquire and start a timer (during device
 * initialization) or to just start a timer (during a resume operation).
 */
static int
omap_rproc_enable_timers(struct platform_device *pdev, bool configure)
{
	int i;
	int ret = 0;
	struct rproc *rproc = platform_get_drvdata(pdev);
	struct omap_rproc *oproc = rproc->priv;
	struct omap_rproc_pdata *pdata = pdev->dev.platform_data;
	struct omap_rproc_timer_ops *timer_ops = pdata->timer_ops;
	struct omap_rproc_timers_info *timers = oproc->timers;
	struct device *dev = &pdev->dev;
	struct device_node *np = NULL;
	int num_timers = oproc->num_timers + oproc->num_wd_timers;

	if (num_timers <= 0)
		return 0;

	if (!configure)
		goto start_timers;

	for (i = 0; i < num_timers; i++) {
		if (i < oproc->num_timers)
			np = of_parse_phandle(dev->of_node, "timers", i);
		else
			np = of_parse_phandle(dev->of_node, "watchdog-timers",
					      (i - oproc->num_timers));
		if (!np) {
			ret = -ENXIO;
			dev_err(dev, "device node lookup for timer at index %d failed: %d\n",
				i < oproc->num_timers ? i :
				i - oproc->num_timers, ret);
			goto free_timers;
		}

		timers[i].irq = -1;
		timers[i].odt = timer_ops->request_timer(np);
		of_node_put(np);
		if (IS_ERR(timers[i].odt)) {
			dev_err(dev, "request for timer %p failed: %ld\n", np,
				PTR_ERR(timers[i].odt));
			ret = -EBUSY;
			goto free_timers;
		}

		if (i >= oproc->num_timers) {
			timers[i].irq = timer_ops->get_timer_irq(timers[i].odt);
			if (timers[i].irq < 0) {
				dev_err(dev, "get_irq for timer %p failed: %d\n",
					np, timers[i].irq);
				ret = -EBUSY;
				goto free_timers;
			}

			ret = request_irq(timers[i].irq,
					  omap_rproc_watchdog_isr, IRQF_SHARED,
					  "rproc-wdt", pdev);
			if (ret) {
				dev_err(&pdev->dev, "error requesting irq for timer %p\n",
					np);
				timer_ops->release_timer(timers[i].odt);
				timers[i].odt = NULL;
				timers[i].irq = -1;
				goto free_timers;
			}
		}
	}

start_timers:
	for (i = 0; i < num_timers; i++)
		timer_ops->start_timer(timers[i].odt);
	return 0;

free_timers:
	while (i--) {
		if (i >= oproc->num_timers)
			free_irq(timers[i].irq, pdev);
		timer_ops->release_timer(timers[i].odt);
		timers[i].odt = NULL;
		timers[i].irq = -1;
	}

	return ret;
}

/**
 * omap_rproc_disable_timers - disable the timers for a remoteproc
 * @pdev - the remoteproc platform device
 * @configure - boolean flag used to release the timer handle
 *
 * This function is used primarily to disable the timers associated with
 * a remoteproc. The configure flag is provided to allow the remoteproc
 * driver core to either stop and release a timer (during device shutdown)
 * or to just stop a timer (during a suspend operation).
 */
static int
omap_rproc_disable_timers(struct platform_device *pdev, bool configure)
{
	int i;
	struct rproc *rproc = platform_get_drvdata(pdev);
	struct omap_rproc *oproc = rproc->priv;
	struct omap_rproc_pdata *pdata = pdev->dev.platform_data;
	struct omap_rproc_timer_ops *timer_ops = pdata->timer_ops;
	struct omap_rproc_timers_info *timers = oproc->timers;
	int num_timers = oproc->num_timers + oproc->num_wd_timers;

	if (num_timers <= 0)
		return 0;

	for (i = 0; i < num_timers; i++) {
		timer_ops->stop_timer(timers[i].odt);
		if (configure) {
			if (i >= oproc->num_timers)
				free_irq(timers[i].irq, pdev);
			timer_ops->release_timer(timers[i].odt);
			timers[i].odt = NULL;
			timers[i].irq = -1;
		}
	}

	return 0;
}

/**
 * omap_rproc_mbox_callback() - inbound mailbox message handler
 * @client: mailbox client pointer used for requesting the mailbox channel
 * @data: mailbox payload
 *
 * This handler is invoked by omap's mailbox driver whenever a mailbox
 * message is received. Usually, the mailbox payload simply contains
 * the index of the virtqueue that is kicked by the remote processor,
 * and we let remoteproc core handle it.
 *
 * In addition to virtqueue indices, we also have some out-of-band values
 * that indicates different events. Those values are deliberately very
 * big so they don't coincide with virtqueue indices.
 */
static void omap_rproc_mbox_callback(struct mbox_client *client, void *data)
{
	struct omap_rproc *oproc = container_of(client, struct omap_rproc,
						client);
	struct device *dev = oproc->rproc->dev.parent;
	const char *name = oproc->rproc->name;
	u32 msg = (u32)data;

	dev_dbg(dev, "mbox msg: 0x%x\n", msg);

	switch (msg) {
	case RP_MBOX_CRASH:
		/*
		 * remoteproc detected an exception, notify the rproc core.
		 * The remoteproc core will handle the recovery.
		 */
		dev_err(dev, "omap rproc %s crashed\n", name);
		rproc_report_crash(oproc->rproc, RPROC_EXCEPTION);
		break;
	case RP_MBOX_ECHO_REPLY:
		dev_info(dev, "received echo reply from %s\n", name);
		break;
	case RP_MBOX_SUSPEND_ACK:
	case RP_MBOX_SUSPEND_CANCEL:
		oproc->suspend_acked = msg == RP_MBOX_SUSPEND_ACK;
		complete(&oproc->pm_comp);
		break;
	default:
		if (msg >= RP_MBOX_END_MSG) {
			dev_err(dev, "dropping unknown message %x", msg);
			return;
		}
		/* msg contains the index of the triggered vring */
		if (rproc_vq_interrupt(oproc->rproc, msg) == IRQ_NONE)
			dev_dbg(dev, "no message was found in vqid %d\n", msg);
	}
}

/* kick a virtqueue */
static void omap_rproc_kick(struct rproc *rproc, int vqid)
{
	struct omap_rproc *oproc = rproc->priv;
	struct device *dev = rproc->dev.parent;
	int ret;

	/* wake up the rproc before kicking it */
	ret = pm_runtime_get_sync(dev);
	if (WARN_ON(ret < 0)) {
		dev_err(dev, "pm_runtime_get_sync() failed during kick, ret = %d\n",
			ret);
		pm_runtime_put_noidle(dev);
		return;
	}

	/* send the index of the triggered virtqueue in the mailbox payload */
	ret = mbox_send_message(oproc->mbox, (void *)vqid);
	if (ret < 0)
		dev_err(dev, "failed to send mailbox message, status = %d\n",
			ret);
<<<<<<< HEAD
=======

	pm_runtime_mark_last_busy(dev);
	pm_runtime_put_autosuspend(dev);
>>>>>>> cd4bf2c5
}

/**
 * omap_rproc_write_dsp_boot_addr - set boot address for a DSP remote processor
 * @rproc: handle of a remote processor
 *
 * Set boot address for a supported DSP remote processor.
 */
static void omap_rproc_write_dsp_boot_addr(struct rproc *rproc)
{
	struct omap_rproc *oproc = rproc->priv;
	struct omap_rproc_boot_data *bdata = oproc->boot_data;
	u32 offset = bdata->boot_reg;
	unsigned int value = rproc->bootaddr;
	unsigned int mask = ~(SZ_1K - 1);

	value >>= bdata->boot_reg_shift;
	mask >>= bdata->boot_reg_shift;

	regmap_update_bits(bdata->syscon, offset, mask, value);
}

/*
 * Power up the remote processor.
 *
 * This function will be invoked only after the firmware for this rproc
 * was loaded, parsed successfully, and all of its resource requirements
 * were met.
 */
static int omap_rproc_start(struct rproc *rproc)
{
	struct omap_rproc *oproc = rproc->priv;
	struct device *dev = rproc->dev.parent;
	struct platform_device *pdev = to_platform_device(dev);
	struct omap_rproc_pdata *pdata = pdev->dev.platform_data;
	int ret;
	struct mbox_client *client = &oproc->client;

	if (oproc->boot_data)
		omap_rproc_write_dsp_boot_addr(rproc);

	client->dev = dev;
	client->tx_done = NULL;
	client->rx_callback = omap_rproc_mbox_callback;
	client->tx_block = false;
	client->knows_txdone = false;

	oproc->mbox = mbox_request_channel(client, 0);
	if (IS_ERR(oproc->mbox)) {
		ret = -EBUSY;
		dev_err(dev, "mbox_request_channel failed: %ld\n",
			PTR_ERR(oproc->mbox));
		return ret;
	}

	/*
	 * Ping the remote processor. this is only for sanity-sake;
	 * there is no functional effect whatsoever.
	 *
	 * Note that the reply will _not_ arrive immediately: this message
	 * will wait in the mailbox fifo until the remote processor is booted.
	 */
	ret = mbox_send_message(oproc->mbox, (void *)RP_MBOX_ECHO_REQUEST);
	if (ret < 0) {
		dev_err(dev, "mbox_send_message failed: %d\n", ret);
		goto put_mbox;
	}

	ret = omap_rproc_enable_timers(pdev, true);
	if (ret) {
		dev_err(dev, "omap_rproc_enable_timers failed: %d\n", ret);
		goto put_mbox;
	}

	ret = pdata->device_enable(pdev);
	if (ret) {
		dev_err(dev, "omap_device_enable failed: %d\n", ret);
		goto reset_timers;
	}

	/*
	 * remote processor is up, so update the runtime pm status and
	 * enable the auto-suspend. The device usage count is incremented
	 * manually for balancing it for auto-suspend
	 */
	pm_runtime_set_active(dev);
	pm_runtime_set_autosuspend_delay(dev, oproc->autosuspend_delay);
	pm_runtime_use_autosuspend(dev);
	pm_runtime_get_noresume(dev);
	pm_runtime_enable(dev);
	pm_runtime_mark_last_busy(dev);
	pm_runtime_put_autosuspend(dev);

	return 0;

reset_timers:
	omap_rproc_disable_timers(pdev, true);
put_mbox:
	mbox_free_channel(oproc->mbox);
	return ret;
}

/* power off the remote processor */
static int omap_rproc_stop(struct rproc *rproc)
{
	struct device *dev = rproc->dev.parent;
	struct platform_device *pdev = to_platform_device(dev);
	struct omap_rproc_pdata *pdata = pdev->dev.platform_data;
	struct omap_rproc *oproc = rproc->priv;
	int ret;

	/*
	 * cancel any possible scheduled runtime suspend by incrementing
	 * the device usage count, and resuming the device. The remoteproc
	 * also needs to be woken up if suspended, to avoid the remoteproc
	 * OS to continue to remember any context that it has saved, and
	 * avoid potential issues in misindentifying a subsequent device
	 * reboot as a power restore boot
	 */
	ret = pm_runtime_get_sync(dev);
	if (ret < 0) {
		pm_runtime_put_noidle(dev);
		return ret;
	}

	ret = pdata->device_shutdown(pdev);
	if (ret)
		goto out;

	ret = omap_rproc_disable_timers(pdev, true);
	if (ret)
		goto enable_device;

	ret = omap_rproc_disable_timers(pdev, true);
	if (ret)
		return ret;

	mbox_free_channel(oproc->mbox);

	/*
	 * update the runtime pm states and status now that the remoteproc
	 * has stopped
	 */
	pm_runtime_disable(dev);
	pm_runtime_dont_use_autosuspend(dev);
	pm_runtime_put_noidle(dev);
	pm_runtime_set_suspended(dev);

	return 0;

enable_device:
	pdata->device_enable(pdev);
out:
	/* schedule the next auto-suspend */
	pm_runtime_mark_last_busy(dev);
	pm_runtime_put_autosuspend(dev);
	return ret;

}

/*
 * Internal Memory translation helper
 *
 * Custom function implementing the rproc .da_to_va ops to provide address
 * translation (device address to kernel virtual address) for internal RAMs
 * present in a DSP or IPU device). The translated addresses can be used
 * either by the remoteproc core for loading, or by any rpmsg bus drivers.
 */
static void *omap_rproc_da_to_va(struct rproc *rproc, u64 da, int len,
				 u32 flags)
{
	struct omap_rproc *oproc = rproc->priv;
	void *va = NULL;
	int i;
	u32 offset;

	if (len <= 0)
		return NULL;

	if (!oproc->num_mems)
		return NULL;

	for (i = 0; i < oproc->num_mems; i++) {
		if (da >= oproc->mem[i].dev_addr && da + len <=
		    oproc->mem[i].dev_addr +  oproc->mem[i].size) {
			offset = da -  oproc->mem[i].dev_addr;
			/* __force to make sparse happy with type conversion */
			va = (__force void *)(oproc->mem[i].cpu_addr + offset);
			break;
		}
	}

	return va;
}

/*
 * Internal Memory translation helper
 *
 * Custom function implementing the rproc .da_to_va ops to provide address
 * translation (device address to kernel virtual address) for internal RAMs
 * present in a DSP or IPU device). The translated addresses can be used
 * either by the remoteproc core for loading, or by any rpmsg bus drivers.
 */
static void *omap_rproc_da_to_va(struct rproc *rproc, u64 da, int len,
				 u32 flags)
{
	struct omap_rproc *oproc = rproc->priv;
	void *va = NULL;
	int i;
	u32 offset;

	if (len <= 0)
		return NULL;

	if (!oproc->num_mems)
		return NULL;

	for (i = 0; i < oproc->num_mems; i++) {
		if (da >= oproc->mem[i].dev_addr && da + len <=
		    oproc->mem[i].dev_addr +  oproc->mem[i].size) {
			offset = da -  oproc->mem[i].dev_addr;
			/* __force to make sparse happy with type conversion */
			va = (__force void *)(oproc->mem[i].cpu_addr + offset);
			break;
		}
	}

	return va;
}

static struct rproc_ops omap_rproc_ops = {
	.start		= omap_rproc_start,
	.stop		= omap_rproc_stop,
	.kick		= omap_rproc_kick,
	.da_to_va	= omap_rproc_da_to_va,
};

<<<<<<< HEAD
=======
#ifdef CONFIG_PM
static bool _is_rproc_in_standby(struct omap_rproc *oproc)
{
	static int standby_mask = (1 << 18);

	return readl(oproc->standby_addr) & standby_mask;
}

/* 1 sec is long enough time to let the remoteproc side suspend the device */
#define DEF_SUSPEND_TIMEOUT 1000
static int _omap_rproc_suspend(struct rproc *rproc, bool auto_suspend)
{
	struct device *dev = rproc->dev.parent;
	struct platform_device *pdev = to_platform_device(dev);
	struct omap_rproc_pdata *pdata = dev_get_platdata(dev);
	struct omap_rproc *oproc = rproc->priv;
	unsigned long to = msecs_to_jiffies(DEF_SUSPEND_TIMEOUT);
	unsigned long ta = jiffies + to;
	u32 suspend_msg = auto_suspend ?
				RP_MBOX_SUSPEND_AUTO : RP_MBOX_SUSPEND_SYSTEM;
	int ret;

	reinit_completion(&oproc->pm_comp);
	oproc->suspend_acked = false;
	ret = mbox_send_message(oproc->mbox, (void *)suspend_msg);
	if (ret < 0) {
		dev_err(dev, "PM mbox_send_message failed: %d\n", ret);
		return ret;
	}

	ret = wait_for_completion_timeout(&oproc->pm_comp, to);
	if (!oproc->suspend_acked)
		return -EBUSY;

	/*
	 * The remoteproc side is returning the ACK message before saving the
	 * context, because the context saving is performed within a SYS/BIOS
	 * function, and it cannot have any inter-dependencies against the IPC
	 * layer. Also, as the SYS/BIOS needs to preserve properly the processor
	 * register set, sending this ACK or signalling the completion of the
	 * context save through a shared memory variable can never be the
	 * absolute last thing to be executed on the remoteproc side, and the
	 * MPU cannot use the ACK message as a sync point to put the remoteproc
	 * into reset. The only way to ensure that the remote processor has
	 * completed saving the context is to check that the module has reached
	 * STANDBY state (after saving the context, the SYS/BIOS executes the
	 * appropriate target-specific WFI instruction causing the module to
	 * enter STANDBY).
	 */
	while (!_is_rproc_in_standby(oproc)) {
		if (time_after(jiffies, ta))
			return -ETIME;
		schedule();
	}

	ret = pdata->device_shutdown(pdev);
	if (ret)
		return ret;

	ret = omap_rproc_disable_timers(pdev, false);
	if (ret) {
		dev_err(dev, "disabling timers during suspend failed %d\n",
			ret);
		goto enable_device;
	}

	/*
	 * IOMMUs would have to be disabled specifically for runtime suspend.
	 * They are handled automatically through System PM callbacks for
	 * regular system suspend
	 */
	if (auto_suspend) {
		ret = omap_iommu_domain_deactivate(rproc->domain);
		if (ret) {
			dev_err(dev, "iommu domain deactivate failed %d\n",
				ret);
			goto enable_timers;
		}
	}

	return 0;

enable_timers:
	/* ignore errors on re-enabling code */
	omap_rproc_enable_timers(pdev, false);
enable_device:
	pdata->device_enable(pdev);
	return ret;
}

static int _omap_rproc_resume(struct rproc *rproc, bool auto_suspend)
{
	struct device *dev = rproc->dev.parent;
	struct platform_device *pdev = to_platform_device(dev);
	struct omap_rproc_pdata *pdata = dev_get_platdata(dev);
	struct omap_rproc *oproc = rproc->priv;
	int ret;

	/*
	 * IOMMUs would have to be enabled specifically for runtime resume.
	 * They would have been already enabled automatically through System
	 * PM callbacks for regular system resume
	 */
	if (auto_suspend) {
		ret = omap_iommu_domain_activate(rproc->domain);
		if (ret) {
			dev_err(dev, "omap_iommu activate failed %d\n", ret);
			goto out;
		}
	}

	/* boot address could be lost after suspend, so restore it */
	if (oproc->boot_data)
		omap_rproc_write_dsp_boot_addr(rproc);

	ret = omap_rproc_enable_timers(pdev, false);
	if (ret) {
		dev_err(dev, "enabling timers during resume failed %d\n",
			ret);
		goto suspend_iommu;
	}

	ret = pdata->device_enable(pdev);
	if (ret)
		goto disable_timers;

	return 0;

disable_timers:
	omap_rproc_disable_timers(pdev, false);
suspend_iommu:
	if (auto_suspend)
		omap_iommu_domain_deactivate(rproc->domain);
out:
	return ret;
}

static int omap_rproc_suspend(struct device *dev)
{
	struct platform_device *pdev = to_platform_device(dev);
	struct rproc *rproc = platform_get_drvdata(pdev);
	struct omap_rproc *oproc = rproc->priv;
	int ret = 0;

	mutex_lock(&rproc->lock);
	if (rproc->state == RPROC_OFFLINE)
		goto out;

	if (rproc->state == RPROC_SUSPENDED)
		goto out;

	if (rproc->state != RPROC_RUNNING) {
		ret = -EBUSY;
		goto out;
	}

	ret = _omap_rproc_suspend(rproc, false);
	if (ret) {
		dev_err(dev, "suspend failed %d\n", ret);
		goto out;
	}

	/*
	 * remoteproc is running at the time of system suspend, so remember
	 * it so as to wake it up during system resume
	 */
	oproc->need_resume = 1;
	rproc->state = RPROC_SUSPENDED;

	/*
	 * update the runtime pm status to be suspended, without decrementing
	 * the device usage count
	 */
	pm_runtime_disable(dev);
	pm_runtime_set_suspended(dev);
out:
	mutex_unlock(&rproc->lock);
	return ret;
}

static int omap_rproc_resume(struct device *dev)
{
	struct platform_device *pdev = to_platform_device(dev);
	struct rproc *rproc = platform_get_drvdata(pdev);
	struct omap_rproc *oproc = rproc->priv;
	int ret = 0;

	mutex_lock(&rproc->lock);
	if (rproc->state == RPROC_OFFLINE)
		goto out;

	if (rproc->state != RPROC_SUSPENDED) {
		ret = -EBUSY;
		goto out;
	}

	/*
	 * remoteproc was auto-suspended at the time of system suspend,
	 * so no need to wake-up the processor (leave it in suspended
	 * state, will be woken up during a subsequent runtime_resume)
	 */
	if (!oproc->need_resume)
		goto out;

	ret = _omap_rproc_resume(rproc, false);
	if (ret) {
		dev_err(dev, "resume failed %d\n", ret);
		goto out;
	}
	oproc->need_resume = false;

	rproc->state = RPROC_RUNNING;

	/*
	 * update the runtime pm status to be active, without incrementing
	 * the device usage count
	 */
	pm_runtime_set_active(dev);
	pm_runtime_enable(dev);
	pm_runtime_mark_last_busy(dev);
out:
	mutex_unlock(&rproc->lock);
	return ret;
}

static int omap_rproc_runtime_suspend(struct device *dev)
{
	struct rproc *rproc = dev_get_drvdata(dev);
	struct omap_rproc *oproc = rproc->priv;
	int ret;

	if (WARN_ON(rproc->state != RPROC_RUNNING)) {
		dev_err(dev, "rproc cannot be runtime suspended when not running!\n");
		return -EBUSY;
	}

	/*
	 * do not even attempt suspend if the remote processor is not
	 * idled for runtime auto-suspend
	 */
	if (!_is_rproc_in_standby(oproc))
		return -EBUSY;

	ret = _omap_rproc_suspend(rproc, true);
	if (ret)
		goto abort;

	rproc->state = RPROC_SUSPENDED;
	return 0;

abort:
	pm_runtime_mark_last_busy(dev);
	return ret;
}

static int omap_rproc_runtime_resume(struct device *dev)
{
	struct rproc *rproc = dev_get_drvdata(dev);
	int ret;

	if (WARN_ON(rproc->state != RPROC_SUSPENDED)) {
		dev_err(dev, "rproc cannot be runtime resumed if not suspended!\n");
		return -EBUSY;
	}

	ret = _omap_rproc_resume(rproc, true);
	if (ret) {
		dev_err(dev, "runtime resume failed %d\n", ret);
		return ret;
	}

	rproc->state = RPROC_RUNNING;
	return 0;
}
#endif /* CONFIG_PM */

>>>>>>> cd4bf2c5
static const struct omap_rproc_dev_data omap4_dsp_dev_data = {
	.device_name	= "dsp",
	.fw_name	= "omap4-dsp-fw.xe64T",
};

static const struct omap_rproc_dev_data omap4_ipu_dev_data = {
	.device_name	= "ipu",
	.fw_name	= "omap4-ipu-fw.xem3",
};

static const struct omap_rproc_dev_data omap5_dsp_dev_data = {
	.device_name	= "dsp",
	.fw_name	= "omap5-dsp-fw.xe64T",
};

static const struct omap_rproc_dev_data omap5_ipu_dev_data = {
	.device_name	= "ipu",
	.fw_name	= "omap5-ipu-fw.xem4",
};

static const struct omap_rproc_dev_data dra7_rproc_dev_data[] = {
	{
		.device_name	= "40800000.dsp",
		.fw_name	= "dra7-dsp1-fw.xe66",
	},
	{
		.device_name	= "41000000.dsp",
		.fw_name	= "dra7-dsp2-fw.xe66",
	},
	{
		.device_name	= "55020000.ipu",
		.fw_name	= "dra7-ipu2-fw.xem4",
	},
	{
		.device_name	= "58820000.ipu",
		.fw_name	= "dra7-ipu1-fw.xem4",
	},
	{
		/* sentinel */
	},
<<<<<<< HEAD
=======
};

static const struct of_device_id omap_rproc_of_match[] = {
	{
		.compatible     = "ti,omap4-dsp",
		.data           = &omap4_dsp_dev_data,
	},
	{
		.compatible     = "ti,omap4-ipu",
		.data           = &omap4_ipu_dev_data,
	},
	{
		.compatible     = "ti,omap5-dsp",
		.data           = &omap5_dsp_dev_data,
	},
	{
		.compatible     = "ti,omap5-ipu",
		.data           = &omap5_ipu_dev_data,
	},
	{
		.compatible     = "ti,dra7-dsp",
		.data           = dra7_rproc_dev_data,
	},
	{
		.compatible     = "ti,dra7-ipu",
		.data           = dra7_rproc_dev_data,
	},
	{
		/* end */
	},
>>>>>>> cd4bf2c5
};
MODULE_DEVICE_TABLE(of, omap_rproc_of_match);

static int omap_rproc_get_autosuspend_delay(struct platform_device *pdev)
{
	struct device_node *np = pdev->dev.of_node;
	const struct omap_rproc_dev_data *data;
	const struct of_device_id *match;
	int delay = -EINVAL;

	match = of_match_device(omap_rproc_of_match, &pdev->dev);
	if (!match)
		return -ENODEV;

	data = match->data;

	if (!of_device_is_compatible(np, "ti,dra7-rproc-dsp") &&
	    !of_device_is_compatible(np, "ti,dra7-rproc-ipu")) {
		delay = data->autosuspend_delay;
		goto out;
	}

	for (; data && data->device_name; data++) {
		if (!strcmp(dev_name(&pdev->dev), data->device_name)) {
			delay = data->autosuspend_delay;
			break;
		}
	}

out:
	return (delay > 0) ? delay : DEFAULT_AUTOSUSPEND_DELAY;
}

static const char *omap_rproc_get_firmware(struct platform_device *pdev)
{
	struct device_node *np = pdev->dev.of_node;
	const struct omap_rproc_dev_data *data;
	const struct of_device_id *match;

	match = of_match_device(omap_rproc_of_match, &pdev->dev);
	if (!match)
		return ERR_PTR(-ENODEV);

	data = match->data;

	if (!of_device_is_compatible(np, "ti,dra7-dsp") &&
	    !of_device_is_compatible(np, "ti,dra7-ipu"))
		return data->fw_name;

	for (; data && data->device_name; data++) {
		if (!strcmp(dev_name(&pdev->dev), data->device_name))
			return data->fw_name;
	}

	return NULL;
}

static int omap_rproc_get_boot_data(struct platform_device *pdev,
				    struct rproc *rproc)
{
	struct device_node *np = pdev->dev.of_node;
	struct omap_rproc *oproc = rproc->priv;
	int ret;

	if (!of_device_is_compatible(np, "ti,omap4-dsp") &&
	    !of_device_is_compatible(np, "ti,omap5-dsp") &&
	    !of_device_is_compatible(np, "ti,dra7-dsp"))
		return 0;

	oproc->boot_data = devm_kzalloc(&pdev->dev, sizeof(*oproc->boot_data),
				   GFP_KERNEL);
	if (!oproc->boot_data)
		return -ENOMEM;

	if (!of_property_read_bool(np, "syscon-bootreg")) {
		dev_err(&pdev->dev, "syscon-bootreg property is missing\n");
		return -EINVAL;
	}

	oproc->boot_data->syscon =
			syscon_regmap_lookup_by_phandle(np, "syscon-bootreg");
	if (IS_ERR(oproc->boot_data->syscon)) {
		ret = PTR_ERR(oproc->boot_data->syscon);
		return ret;
	}

	if (of_property_read_u32_index(np, "syscon-bootreg", 1,
				       &oproc->boot_data->boot_reg)) {
		dev_err(&pdev->dev, "couldn't get the boot register\n");
		return -EINVAL;
	}

	if (of_device_is_compatible(np, "ti,dra7-dsp"))
		oproc->boot_data->boot_reg_shift = 10;

	return 0;
}

static int omap_rproc_of_get_internal_memories(struct platform_device *pdev,
					       struct rproc *rproc)
{
	static const char * const mem_names[] = {"l2ram"};
	struct device_node *np = pdev->dev.of_node;
	struct omap_rproc *oproc = rproc->priv;
	struct device *dev = &pdev->dev;
	struct resource *res;
	int num_mems = 0;
	const __be32 *addrp;
	u32 l4_offset = 0;
	u64 size;
	int i;

	/* OMAP4 and OMAP5 DSPs does not have support for flat SRAM */
	if (of_device_is_compatible(np, "ti,omap4-dsp") ||
	    of_device_is_compatible(np, "ti,omap5-dsp"))
		return 0;

	/* XXX: add support for DRA7 DSP L1 RAMs if needed */
	num_mems = ARRAY_SIZE(mem_names);
	oproc->mem = devm_kcalloc(dev, num_mems, sizeof(*oproc->mem),
				  GFP_KERNEL);
	if (!oproc->mem)
		return -ENOMEM;

	for (i = 0; i < num_mems; i++) {
		res = platform_get_resource_byname(pdev, IORESOURCE_MEM,
						   mem_names[i]);
		oproc->mem[i].cpu_addr = devm_ioremap_resource(dev, res);
		if (IS_ERR(oproc->mem[i].cpu_addr)) {
			dev_err(dev, "failed to parse and map %s memory\n",
				mem_names[i]);
			return PTR_ERR(oproc->mem[i].cpu_addr);
		}
		oproc->mem[i].bus_addr = res->start;

		/*
		 * The DSPs have the internal memories starting at a fixed
		 * offset of 0x800000 from address 0, and this corresponds to
		 * L2RAM. The L3 address view has the L2RAM bus address as the
		 * starting address for the IP, so the L2RAM memory region needs
		 * to be processed first, and the device addresses for each
		 * memory region can be computed using the relative offset
		 * from this base address.
		 */
		if (of_device_is_compatible(np, "ti,dra7-dsp") &&
		    !strcmp(mem_names[i], "l2ram")) {
			addrp = of_get_address(dev->of_node, i, &size, NULL);
			l4_offset = be32_to_cpu(*addrp);
		}
		oproc->mem[i].dev_addr =
			of_device_is_compatible(np, "ti,dra7-dsp") ?
				res->start - l4_offset +
				OMAP_RPROC_DSP_LOCAL_MEM_OFFSET :
				OMAP_RPROC_IPU_L2RAM_DEV_ADDR;
		oproc->mem[i].size = resource_size(res);
	}
	oproc->num_mems = num_mems;

	return 0;
}

static const struct of_device_id omap_rproc_of_match[] = {
	{
		.compatible     = "ti,omap4-dsp",
		.data           = &omap4_dsp_dev_data,
	},
	{
		.compatible     = "ti,omap4-ipu",
		.data           = &omap4_ipu_dev_data,
	},
	{
		.compatible     = "ti,omap5-dsp",
		.data           = &omap5_dsp_dev_data,
	},
	{
		.compatible     = "ti,omap5-ipu",
		.data           = &omap5_ipu_dev_data,
	},
	{
		.compatible     = "ti,dra7-dsp",
		.data           = dra7_rproc_dev_data,
	},
	{
		.compatible     = "ti,dra7-ipu",
		.data           = dra7_rproc_dev_data,
	},
	{
		/* end */
	},
};
MODULE_DEVICE_TABLE(of, omap_rproc_of_match);

static const char *omap_rproc_get_firmware(struct platform_device *pdev)
{
	struct device_node *np = pdev->dev.of_node;
	const struct omap_rproc_dev_data *data;
	const struct of_device_id *match;

	match = of_match_device(omap_rproc_of_match, &pdev->dev);
	if (!match)
		return ERR_PTR(-ENODEV);

	data = match->data;

	if (!of_device_is_compatible(np, "ti,dra7-dsp") &&
	    !of_device_is_compatible(np, "ti,dra7-ipu"))
		return data->fw_name;

	for (; data && data->device_name; data++) {
		if (!strcmp(dev_name(&pdev->dev), data->device_name))
			return data->fw_name;
	}

	return NULL;
}

static int omap_rproc_get_boot_data(struct platform_device *pdev,
				    struct rproc *rproc)
{
	struct device_node *np = pdev->dev.of_node;
	struct omap_rproc *oproc = rproc->priv;
	int ret;

	if (!of_device_is_compatible(np, "ti,omap4-dsp") &&
	    !of_device_is_compatible(np, "ti,omap5-dsp") &&
	    !of_device_is_compatible(np, "ti,dra7-dsp"))
		return 0;

	oproc->boot_data = devm_kzalloc(&pdev->dev, sizeof(*oproc->boot_data),
				   GFP_KERNEL);
	if (!oproc->boot_data)
		return -ENOMEM;

	if (!of_property_read_bool(np, "syscon-bootreg")) {
		dev_err(&pdev->dev, "syscon-bootreg property is missing\n");
		return -EINVAL;
	}

	oproc->boot_data->syscon =
			syscon_regmap_lookup_by_phandle(np, "syscon-bootreg");
	if (IS_ERR(oproc->boot_data->syscon)) {
		ret = PTR_ERR(oproc->boot_data->syscon);
		return ret;
	}

	if (of_property_read_u32_index(np, "syscon-bootreg", 1,
				       &oproc->boot_data->boot_reg)) {
		dev_err(&pdev->dev, "couldn't get the boot register\n");
		return -EINVAL;
	}

	if (of_device_is_compatible(np, "ti,dra7-dsp"))
		oproc->boot_data->boot_reg_shift = 10;

	return 0;
}

static int omap_rproc_of_get_internal_memories(struct platform_device *pdev,
					       struct rproc *rproc)
{
	static const char * const mem_names[] = {"l2ram"};
	struct device_node *np = pdev->dev.of_node;
	struct omap_rproc *oproc = rproc->priv;
	struct device *dev = &pdev->dev;
	struct resource *res;
	int num_mems = 0;
	const __be32 *addrp;
	u32 l4_offset = 0;
	u64 size;
	int i;

	/* OMAP4 and OMAP5 DSPs does not have support for flat SRAM */
	if (of_device_is_compatible(np, "ti,omap4-dsp") ||
	    of_device_is_compatible(np, "ti,omap5-dsp"))
		return 0;

	/* XXX: add support for DRA7 DSP L1 RAMs if needed */
	num_mems = ARRAY_SIZE(mem_names);
	oproc->mem = devm_kcalloc(dev, num_mems, sizeof(*oproc->mem),
				  GFP_KERNEL);
	if (!oproc->mem)
		return -ENOMEM;

	for (i = 0; i < num_mems; i++) {
		res = platform_get_resource_byname(pdev, IORESOURCE_MEM,
						   mem_names[i]);
		oproc->mem[i].cpu_addr = devm_ioremap_resource(dev, res);
		if (IS_ERR(oproc->mem[i].cpu_addr)) {
			dev_err(dev, "failed to parse and map %s memory\n",
				mem_names[i]);
			return PTR_ERR(oproc->mem[i].cpu_addr);
		}
		oproc->mem[i].bus_addr = res->start;

		/*
		 * The DSPs have the internal memories starting at a fixed
		 * offset of 0x800000 from address 0, and this corresponds to
		 * L2RAM. The L3 address view has the L2RAM bus address as the
		 * starting address for the IP, so the L2RAM memory region needs
		 * to be processed first, and the device addresses for each
		 * memory region can be computed using the relative offset
		 * from this base address.
		 */
		if (of_device_is_compatible(np, "ti,dra7-dsp") &&
		    !strcmp(mem_names[i], "l2ram")) {
			addrp = of_get_address(dev->of_node, i, &size, NULL);
			l4_offset = be32_to_cpu(*addrp);
		}
		oproc->mem[i].dev_addr =
			of_device_is_compatible(np, "ti,dra7-dsp") ?
				res->start - l4_offset +
				OMAP_RPROC_DSP_LOCAL_MEM_OFFSET :
				OMAP_RPROC_IPU_L2RAM_DEV_ADDR;
		oproc->mem[i].size = resource_size(res);
	}
	oproc->num_mems = num_mems;

	return 0;
}

static int omap_rproc_probe(struct platform_device *pdev)
{
	struct omap_rproc_pdata *pdata = pdev->dev.platform_data;
	struct device_node *np = pdev->dev.of_node;
	struct omap_rproc_timer_ops *timer_ops;
	struct omap_rproc *oproc;
	struct rproc *rproc;
	const char *firmware;
<<<<<<< HEAD
=======
	u32 standby_addr = 0;
>>>>>>> cd4bf2c5
	int num_timers;
	int ret;

	if (!np) {
		dev_err(&pdev->dev, "only DT-based devices are supported\n");
		return -ENODEV;
	}

<<<<<<< HEAD
=======
	/*
	 * self-manage the ordering dependencies between omap_device_enable/idle
	 * and omap_device_assert/deassert_hardreset API during runtime suspend
	 * and resume, rather than relying on the order in omap_device layer.
	 */
	if (pdev->dev.pm_domain) {
		dev_dbg(&pdev->dev, "device pm_domain is being reset for this remoteproc device\n");
		pdev->dev.pm_domain = NULL;
	}

>>>>>>> cd4bf2c5
	if (!pdata || !pdata->device_enable || !pdata->device_shutdown) {
		dev_err(&pdev->dev, "platform data is either missing or incomplete\n");
		return -ENODEV;
	}

	firmware = omap_rproc_get_firmware(pdev);
	if (IS_ERR(firmware))
		return PTR_ERR(firmware);

	ret = dma_set_coherent_mask(&pdev->dev, DMA_BIT_MASK(32));
	if (ret) {
		dev_err(&pdev->dev, "dma_set_coherent_mask: %d\n", ret);
		return ret;
	}

	rproc = rproc_alloc(&pdev->dev, dev_name(&pdev->dev), &omap_rproc_ops,
			    firmware, sizeof(*oproc));
	if (!rproc)
		return -ENOMEM;

	oproc = rproc->priv;
	oproc->rproc = rproc;
	/* All existing OMAP IPU and DSP processors have an MMU */
	rproc->has_iommu = true;

	ret = omap_rproc_of_get_internal_memories(pdev, rproc);
	if (ret)
		goto free_rproc;

	ret = omap_rproc_get_boot_data(pdev, rproc);
	if (ret)
		goto free_rproc;

	timer_ops = pdata->timer_ops;
	/*
	 * Timer nodes are directly used in client nodes as phandles, so
	 * retrieve the count using NULL as cells-name.
	 * XXX: Use the much simpler of_property_count_elems_of_size
	 * if available
	 */
	oproc->num_timers = of_count_phandle_with_args(np, "timers", NULL);
	if (oproc->num_timers <= 0) {
		dev_dbg(&pdev->dev, "device does not have timers, status = %d\n",
			oproc->num_timers);
		oproc->num_timers = 0;
	} else {
		if (!timer_ops || !timer_ops->request_timer ||
		    !timer_ops->release_timer || !timer_ops->start_timer ||
		    !timer_ops->stop_timer) {
			dev_err(&pdev->dev, "device does not have required timer ops\n");
			ret = -ENODEV;
			goto free_rproc;
		}
	}

#ifdef CONFIG_OMAP_REMOTEPROC_WATCHDOG
	oproc->num_wd_timers = of_count_phandle_with_args(np, "watchdog-timers",
							  NULL);
	if (oproc->num_wd_timers <= 0) {
		dev_dbg(&pdev->dev, "device does not have watchdog timers, status = %d\n",
			oproc->num_wd_timers);
		oproc->num_wd_timers = 0;
	} else {
		if (!timer_ops || !timer_ops->get_timer_irq ||
		    !timer_ops->ack_timer_irq) {
			dev_err(&pdev->dev, "device does not have required watchdog timer ops\n");
			ret = -ENODEV;
			goto free_rproc;
		}
	}
#endif

	if (oproc->num_timers || oproc->num_wd_timers) {
		num_timers = oproc->num_timers + oproc->num_wd_timers;
		oproc->timers = devm_kzalloc(&pdev->dev, sizeof(*oproc->timers)
					     * num_timers, GFP_KERNEL);
		if (!oproc->timers) {
			ret = -ENOMEM;
			goto free_rproc;
		}

		dev_dbg(&pdev->dev, "device has %d tick timers and %d watchdog timers\n",
			oproc->num_timers, oproc->num_wd_timers);
	}

<<<<<<< HEAD
=======
	init_completion(&oproc->pm_comp);
	oproc->autosuspend_delay = omap_rproc_get_autosuspend_delay(pdev);
	if (oproc->autosuspend_delay < 0)
		goto free_rproc;

	ret = of_property_read_u32(np, "ti,rproc-standby-info", &standby_addr);
	if (ret || !standby_addr)
		goto free_rproc;

	oproc->standby_addr = devm_ioremap(&pdev->dev, standby_addr,
					   sizeof(u32));
	if (!oproc->standby_addr)
		goto free_rproc;

>>>>>>> cd4bf2c5
	if (of_reserved_mem_device_init(&pdev->dev)) {
		dev_err(&pdev->dev, "device does not have specific CMA pool\n");
		goto free_rproc;
	}

	platform_set_drvdata(pdev, rproc);

	ret = rproc_add(rproc);
	if (ret)
		goto release_mem;

	if (rproc_get_alias_id(rproc) < 0)
		dev_warn(&pdev->dev, "device does not have an alias id\n");

	return 0;

release_mem:
	of_reserved_mem_device_release(&pdev->dev);
free_rproc:
	rproc_put(rproc);
	return ret;
}

static int omap_rproc_remove(struct platform_device *pdev)
{
	struct rproc *rproc = platform_get_drvdata(pdev);

	rproc_del(rproc);
	rproc_put(rproc);
	of_reserved_mem_device_release(&pdev->dev);

	return 0;
}

static const struct dev_pm_ops omap_rproc_pm_ops = {
	SET_SYSTEM_SLEEP_PM_OPS(omap_rproc_suspend, omap_rproc_resume)
	SET_RUNTIME_PM_OPS(omap_rproc_runtime_suspend,
			   omap_rproc_runtime_resume, NULL)
};

static struct platform_driver omap_rproc_driver = {
	.probe = omap_rproc_probe,
	.remove = omap_rproc_remove,
	.driver = {
		.name = "omap-rproc",
<<<<<<< HEAD
=======
		.pm = &omap_rproc_pm_ops,
>>>>>>> cd4bf2c5
		.of_match_table = of_match_ptr(omap_rproc_of_match),
	},
};

module_platform_driver(omap_rproc_driver);

MODULE_LICENSE("GPL v2");
MODULE_DESCRIPTION("OMAP Remote Processor control driver");<|MERGE_RESOLUTION|>--- conflicted
+++ resolved
@@ -24,10 +24,7 @@
 #include <linux/kernel.h>
 #include <linux/module.h>
 #include <linux/err.h>
-<<<<<<< HEAD
-=======
 #include <linux/io.h>
->>>>>>> cd4bf2c5
 #include <linux/of_device.h>
 #include <linux/of_address.h>
 #include <linux/of_reserved_mem.h>
@@ -37,15 +34,10 @@
 #include <linux/remoteproc.h>
 #include <linux/mailbox_client.h>
 #include <linux/omap-mailbox.h>
-<<<<<<< HEAD
-#include <linux/regmap.h>
-#include <linux/mfd/syscon.h>
-=======
 #include <linux/omap-iommu.h>
 #include <linux/regmap.h>
 #include <linux/mfd/syscon.h>
 #include <linux/pm_runtime.h>
->>>>>>> cd4bf2c5
 
 #include <linux/platform_data/remoteproc-omap.h>
 
@@ -55,12 +47,9 @@
 #define OMAP_RPROC_DSP_LOCAL_MEM_OFFSET		(0x00800000)
 #define OMAP_RPROC_IPU_L2RAM_DEV_ADDR		(0x20000000)
 
-<<<<<<< HEAD
-=======
 /* default auto-suspend delay (ms) */
 #define DEFAULT_AUTOSUSPEND_DELAY		10000
 
->>>>>>> cd4bf2c5
 /**
  * struct omap_rproc_boot_data - boot data structure for the DSP omap rprocs
  * @syscon: regmap handle for the system control configuration module
@@ -108,11 +97,8 @@
  * @num_timers: number of rproc timer(s)
  * @num_wd_timers: number of rproc watchdog timers
  * @timers: timer(s) info used by rproc
-<<<<<<< HEAD
-=======
  * @autosuspend_delay: auto-suspend delay value to be used for runtime pm
  * @need_resume: if true a resume is needed in the system resume callback
->>>>>>> cd4bf2c5
  * @rproc: rproc handle
  * @pm_comp: completion primitive to sync for suspend response
  * @standby_addr: kernel address of the register having module standby status
@@ -127,11 +113,8 @@
 	int num_timers;
 	int num_wd_timers;
 	struct omap_rproc_timers_info *timers;
-<<<<<<< HEAD
-=======
 	int autosuspend_delay;
 	bool need_resume;
->>>>>>> cd4bf2c5
 	struct rproc *rproc;
 	struct completion pm_comp;
 	void __iomem *standby_addr;
@@ -151,19 +134,6 @@
 };
 
 /**
-<<<<<<< HEAD
- * struct omap_rproc_dev_data - device data for the omap remote processor
- * @device_name: device name of the remote processor
- * @fw_name: firmware name to use
- */
-struct omap_rproc_dev_data {
-	const char *device_name;
-	const char *fw_name;
-};
-
-/**
-=======
->>>>>>> cd4bf2c5
  * omap_rproc_watchdog_isr - Watchdog ISR handler for remoteproc device
  * @irq: IRQ number associated with a watchdog timer
  * @data: IRQ handler data
@@ -416,12 +386,9 @@
 	if (ret < 0)
 		dev_err(dev, "failed to send mailbox message, status = %d\n",
 			ret);
-<<<<<<< HEAD
-=======
 
 	pm_runtime_mark_last_busy(dev);
 	pm_runtime_put_autosuspend(dev);
->>>>>>> cd4bf2c5
 }
 
 /**
@@ -555,10 +522,6 @@
 	if (ret)
 		goto enable_device;
 
-	ret = omap_rproc_disable_timers(pdev, true);
-	if (ret)
-		return ret;
-
 	mbox_free_channel(oproc->mbox);
 
 	/*
@@ -617,41 +580,6 @@
 	return va;
 }
 
-/*
- * Internal Memory translation helper
- *
- * Custom function implementing the rproc .da_to_va ops to provide address
- * translation (device address to kernel virtual address) for internal RAMs
- * present in a DSP or IPU device). The translated addresses can be used
- * either by the remoteproc core for loading, or by any rpmsg bus drivers.
- */
-static void *omap_rproc_da_to_va(struct rproc *rproc, u64 da, int len,
-				 u32 flags)
-{
-	struct omap_rproc *oproc = rproc->priv;
-	void *va = NULL;
-	int i;
-	u32 offset;
-
-	if (len <= 0)
-		return NULL;
-
-	if (!oproc->num_mems)
-		return NULL;
-
-	for (i = 0; i < oproc->num_mems; i++) {
-		if (da >= oproc->mem[i].dev_addr && da + len <=
-		    oproc->mem[i].dev_addr +  oproc->mem[i].size) {
-			offset = da -  oproc->mem[i].dev_addr;
-			/* __force to make sparse happy with type conversion */
-			va = (__force void *)(oproc->mem[i].cpu_addr + offset);
-			break;
-		}
-	}
-
-	return va;
-}
-
 static struct rproc_ops omap_rproc_ops = {
 	.start		= omap_rproc_start,
 	.stop		= omap_rproc_stop,
@@ -659,8 +587,6 @@
 	.da_to_va	= omap_rproc_da_to_va,
 };
 
-<<<<<<< HEAD
-=======
 #ifdef CONFIG_PM
 static bool _is_rproc_in_standby(struct omap_rproc *oproc)
 {
@@ -937,7 +863,6 @@
 }
 #endif /* CONFIG_PM */
 
->>>>>>> cd4bf2c5
 static const struct omap_rproc_dev_data omap4_dsp_dev_data = {
 	.device_name	= "dsp",
 	.fw_name	= "omap4-dsp-fw.xe64T",
@@ -978,8 +903,6 @@
 	{
 		/* sentinel */
 	},
-<<<<<<< HEAD
-=======
 };
 
 static const struct of_device_id omap_rproc_of_match[] = {
@@ -1010,7 +933,6 @@
 	{
 		/* end */
 	},
->>>>>>> cd4bf2c5
 };
 MODULE_DEVICE_TABLE(of, omap_rproc_of_match);
 
@@ -1172,165 +1094,6 @@
 	return 0;
 }
 
-static const struct of_device_id omap_rproc_of_match[] = {
-	{
-		.compatible     = "ti,omap4-dsp",
-		.data           = &omap4_dsp_dev_data,
-	},
-	{
-		.compatible     = "ti,omap4-ipu",
-		.data           = &omap4_ipu_dev_data,
-	},
-	{
-		.compatible     = "ti,omap5-dsp",
-		.data           = &omap5_dsp_dev_data,
-	},
-	{
-		.compatible     = "ti,omap5-ipu",
-		.data           = &omap5_ipu_dev_data,
-	},
-	{
-		.compatible     = "ti,dra7-dsp",
-		.data           = dra7_rproc_dev_data,
-	},
-	{
-		.compatible     = "ti,dra7-ipu",
-		.data           = dra7_rproc_dev_data,
-	},
-	{
-		/* end */
-	},
-};
-MODULE_DEVICE_TABLE(of, omap_rproc_of_match);
-
-static const char *omap_rproc_get_firmware(struct platform_device *pdev)
-{
-	struct device_node *np = pdev->dev.of_node;
-	const struct omap_rproc_dev_data *data;
-	const struct of_device_id *match;
-
-	match = of_match_device(omap_rproc_of_match, &pdev->dev);
-	if (!match)
-		return ERR_PTR(-ENODEV);
-
-	data = match->data;
-
-	if (!of_device_is_compatible(np, "ti,dra7-dsp") &&
-	    !of_device_is_compatible(np, "ti,dra7-ipu"))
-		return data->fw_name;
-
-	for (; data && data->device_name; data++) {
-		if (!strcmp(dev_name(&pdev->dev), data->device_name))
-			return data->fw_name;
-	}
-
-	return NULL;
-}
-
-static int omap_rproc_get_boot_data(struct platform_device *pdev,
-				    struct rproc *rproc)
-{
-	struct device_node *np = pdev->dev.of_node;
-	struct omap_rproc *oproc = rproc->priv;
-	int ret;
-
-	if (!of_device_is_compatible(np, "ti,omap4-dsp") &&
-	    !of_device_is_compatible(np, "ti,omap5-dsp") &&
-	    !of_device_is_compatible(np, "ti,dra7-dsp"))
-		return 0;
-
-	oproc->boot_data = devm_kzalloc(&pdev->dev, sizeof(*oproc->boot_data),
-				   GFP_KERNEL);
-	if (!oproc->boot_data)
-		return -ENOMEM;
-
-	if (!of_property_read_bool(np, "syscon-bootreg")) {
-		dev_err(&pdev->dev, "syscon-bootreg property is missing\n");
-		return -EINVAL;
-	}
-
-	oproc->boot_data->syscon =
-			syscon_regmap_lookup_by_phandle(np, "syscon-bootreg");
-	if (IS_ERR(oproc->boot_data->syscon)) {
-		ret = PTR_ERR(oproc->boot_data->syscon);
-		return ret;
-	}
-
-	if (of_property_read_u32_index(np, "syscon-bootreg", 1,
-				       &oproc->boot_data->boot_reg)) {
-		dev_err(&pdev->dev, "couldn't get the boot register\n");
-		return -EINVAL;
-	}
-
-	if (of_device_is_compatible(np, "ti,dra7-dsp"))
-		oproc->boot_data->boot_reg_shift = 10;
-
-	return 0;
-}
-
-static int omap_rproc_of_get_internal_memories(struct platform_device *pdev,
-					       struct rproc *rproc)
-{
-	static const char * const mem_names[] = {"l2ram"};
-	struct device_node *np = pdev->dev.of_node;
-	struct omap_rproc *oproc = rproc->priv;
-	struct device *dev = &pdev->dev;
-	struct resource *res;
-	int num_mems = 0;
-	const __be32 *addrp;
-	u32 l4_offset = 0;
-	u64 size;
-	int i;
-
-	/* OMAP4 and OMAP5 DSPs does not have support for flat SRAM */
-	if (of_device_is_compatible(np, "ti,omap4-dsp") ||
-	    of_device_is_compatible(np, "ti,omap5-dsp"))
-		return 0;
-
-	/* XXX: add support for DRA7 DSP L1 RAMs if needed */
-	num_mems = ARRAY_SIZE(mem_names);
-	oproc->mem = devm_kcalloc(dev, num_mems, sizeof(*oproc->mem),
-				  GFP_KERNEL);
-	if (!oproc->mem)
-		return -ENOMEM;
-
-	for (i = 0; i < num_mems; i++) {
-		res = platform_get_resource_byname(pdev, IORESOURCE_MEM,
-						   mem_names[i]);
-		oproc->mem[i].cpu_addr = devm_ioremap_resource(dev, res);
-		if (IS_ERR(oproc->mem[i].cpu_addr)) {
-			dev_err(dev, "failed to parse and map %s memory\n",
-				mem_names[i]);
-			return PTR_ERR(oproc->mem[i].cpu_addr);
-		}
-		oproc->mem[i].bus_addr = res->start;
-
-		/*
-		 * The DSPs have the internal memories starting at a fixed
-		 * offset of 0x800000 from address 0, and this corresponds to
-		 * L2RAM. The L3 address view has the L2RAM bus address as the
-		 * starting address for the IP, so the L2RAM memory region needs
-		 * to be processed first, and the device addresses for each
-		 * memory region can be computed using the relative offset
-		 * from this base address.
-		 */
-		if (of_device_is_compatible(np, "ti,dra7-dsp") &&
-		    !strcmp(mem_names[i], "l2ram")) {
-			addrp = of_get_address(dev->of_node, i, &size, NULL);
-			l4_offset = be32_to_cpu(*addrp);
-		}
-		oproc->mem[i].dev_addr =
-			of_device_is_compatible(np, "ti,dra7-dsp") ?
-				res->start - l4_offset +
-				OMAP_RPROC_DSP_LOCAL_MEM_OFFSET :
-				OMAP_RPROC_IPU_L2RAM_DEV_ADDR;
-		oproc->mem[i].size = resource_size(res);
-	}
-	oproc->num_mems = num_mems;
-
-	return 0;
-}
-
 static int omap_rproc_probe(struct platform_device *pdev)
 {
 	struct omap_rproc_pdata *pdata = pdev->dev.platform_data;
@@ -1339,10 +1102,7 @@
 	struct omap_rproc *oproc;
 	struct rproc *rproc;
 	const char *firmware;
-<<<<<<< HEAD
-=======
 	u32 standby_addr = 0;
->>>>>>> cd4bf2c5
 	int num_timers;
 	int ret;
 
@@ -1351,8 +1111,6 @@
 		return -ENODEV;
 	}
 
-<<<<<<< HEAD
-=======
 	/*
 	 * self-manage the ordering dependencies between omap_device_enable/idle
 	 * and omap_device_assert/deassert_hardreset API during runtime suspend
@@ -1363,7 +1121,6 @@
 		pdev->dev.pm_domain = NULL;
 	}
 
->>>>>>> cd4bf2c5
 	if (!pdata || !pdata->device_enable || !pdata->device_shutdown) {
 		dev_err(&pdev->dev, "platform data is either missing or incomplete\n");
 		return -ENODEV;
@@ -1449,8 +1206,6 @@
 			oproc->num_timers, oproc->num_wd_timers);
 	}
 
-<<<<<<< HEAD
-=======
 	init_completion(&oproc->pm_comp);
 	oproc->autosuspend_delay = omap_rproc_get_autosuspend_delay(pdev);
 	if (oproc->autosuspend_delay < 0)
@@ -1465,7 +1220,6 @@
 	if (!oproc->standby_addr)
 		goto free_rproc;
 
->>>>>>> cd4bf2c5
 	if (of_reserved_mem_device_init(&pdev->dev)) {
 		dev_err(&pdev->dev, "device does not have specific CMA pool\n");
 		goto free_rproc;
@@ -1511,10 +1265,7 @@
 	.remove = omap_rproc_remove,
 	.driver = {
 		.name = "omap-rproc",
-<<<<<<< HEAD
-=======
 		.pm = &omap_rproc_pm_ops,
->>>>>>> cd4bf2c5
 		.of_match_table = of_match_ptr(omap_rproc_of_match),
 	},
 };
