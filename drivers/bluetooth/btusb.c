/*
 *
 *  Generic Bluetooth USB driver
 *
 *  Copyright (C) 2005-2008  Marcel Holtmann <marcel@holtmann.org>
 *
 *
 *  This program is free software; you can redistribute it and/or modify
 *  it under the terms of the GNU General Public License as published by
 *  the Free Software Foundation; either version 2 of the License, or
 *  (at your option) any later version.
 *
 *  This program is distributed in the hope that it will be useful,
 *  but WITHOUT ANY WARRANTY; without even the implied warranty of
 *  MERCHANTABILITY or FITNESS FOR A PARTICULAR PURPOSE.  See the
 *  GNU General Public License for more details.
 *
 *  You should have received a copy of the GNU General Public License
 *  along with this program; if not, write to the Free Software
 *  Foundation, Inc., 59 Temple Place, Suite 330, Boston, MA  02111-1307  USA
 *
 */

#include <linux/kernel.h>
#include <linux/module.h>
#include <linux/init.h>
#include <linux/slab.h>
#include <linux/types.h>
#include <linux/sched.h>
#include <linux/errno.h>
#include <linux/skbuff.h>

#include <linux/usb.h>

#include <net/bluetooth/bluetooth.h>
#include <net/bluetooth/hci_core.h>

#define VERSION "0.6"

static bool ignore_dga;
static bool ignore_csr;
static bool ignore_sniffer;
static bool disable_scofix;
static bool force_scofix;

static bool reset = 1;

static struct usb_driver btusb_driver;

#define BTUSB_IGNORE		0x01
#define BTUSB_DIGIANSWER	0x02
#define BTUSB_CSR		0x04
#define BTUSB_SNIFFER		0x08
#define BTUSB_BCM92035		0x10
#define BTUSB_BROKEN_ISOC	0x20
#define BTUSB_WRONG_SCO_MTU	0x40
#define BTUSB_ATH3012		0x80

static struct usb_device_id btusb_table[] = {
	/* Generic Bluetooth USB device */
	{ USB_DEVICE_INFO(0xe0, 0x01, 0x01) },

	/* Broadcom SoftSailing reporting vendor specific */
	{ USB_DEVICE(0x0a5c, 0x21e1) },

	/* Apple MacBookPro 7,1 */
	{ USB_DEVICE(0x05ac, 0x8213) },

	/* Apple iMac11,1 */
	{ USB_DEVICE(0x05ac, 0x8215) },

	/* Apple MacBookPro6,2 */
	{ USB_DEVICE(0x05ac, 0x8218) },

	/* Apple MacBookAir3,1, MacBookAir3,2 */
	{ USB_DEVICE(0x05ac, 0x821b) },

	/* Apple MacBookAir4,1 */
	{ USB_DEVICE(0x05ac, 0x821f) },

	/* Apple MacBookPro8,2 */
	{ USB_DEVICE(0x05ac, 0x821a) },

	/* Apple MacMini5,1 */
	{ USB_DEVICE(0x05ac, 0x8281) },

	/* AVM BlueFRITZ! USB v2.0 */
	{ USB_DEVICE(0x057c, 0x3800) },

	/* Bluetooth Ultraport Module from IBM */
	{ USB_DEVICE(0x04bf, 0x030a) },

	/* ALPS Modules with non-standard id */
	{ USB_DEVICE(0x044e, 0x3001) },
	{ USB_DEVICE(0x044e, 0x3002) },

	/* Ericsson with non-standard id */
	{ USB_DEVICE(0x0bdb, 0x1002) },

	/* Canyon CN-BTU1 with HID interfaces */
	{ USB_DEVICE(0x0c10, 0x0000) },

	/* Broadcom BCM20702A0 */
	{ USB_DEVICE(0x0489, 0xe042) },
	{ USB_DEVICE(0x0a5c, 0x21e3) },
	{ USB_DEVICE(0x0a5c, 0x21e6) },
	{ USB_DEVICE(0x0a5c, 0x21e8) },
	{ USB_DEVICE(0x0a5c, 0x21f3) },
	{ USB_DEVICE(0x413c, 0x8197) },

	/* Foxconn - Hon Hai */
	{ USB_DEVICE(0x0489, 0xe033) },

	{ }	/* Terminating entry */
};

MODULE_DEVICE_TABLE(usb, btusb_table);

static struct usb_device_id blacklist_table[] = {
	/* CSR BlueCore devices */
	{ USB_DEVICE(0x0a12, 0x0001), .driver_info = BTUSB_CSR },

	/* Broadcom BCM2033 without firmware */
	{ USB_DEVICE(0x0a5c, 0x2033), .driver_info = BTUSB_IGNORE },

	/* Atheros 3011 with sflash firmware */
	{ USB_DEVICE(0x0cf3, 0x3002), .driver_info = BTUSB_IGNORE },
	{ USB_DEVICE(0x0cf3, 0xe019), .driver_info = BTUSB_IGNORE },
	{ USB_DEVICE(0x13d3, 0x3304), .driver_info = BTUSB_IGNORE },
	{ USB_DEVICE(0x0930, 0x0215), .driver_info = BTUSB_IGNORE },
	{ USB_DEVICE(0x0489, 0xe03d), .driver_info = BTUSB_IGNORE },

	/* Atheros AR9285 Malbec with sflash firmware */
	{ USB_DEVICE(0x03f0, 0x311d), .driver_info = BTUSB_IGNORE },

	/* Atheros 3012 with sflash firmware */
	{ USB_DEVICE(0x0cf3, 0x3004), .driver_info = BTUSB_ATH3012 },
	{ USB_DEVICE(0x0cf3, 0x311d), .driver_info = BTUSB_ATH3012 },
	{ USB_DEVICE(0x13d3, 0x3375), .driver_info = BTUSB_ATH3012 },
	{ USB_DEVICE(0x04ca, 0x3005), .driver_info = BTUSB_ATH3012 },
	{ USB_DEVICE(0x13d3, 0x3362), .driver_info = BTUSB_ATH3012 },
	{ USB_DEVICE(0x0cf3, 0xe004), .driver_info = BTUSB_ATH3012 },
<<<<<<< HEAD
=======
	{ USB_DEVICE(0x0930, 0x0219), .driver_info = BTUSB_ATH3012 },
>>>>>>> bd0a521e

	/* Atheros AR5BBU12 with sflash firmware */
	{ USB_DEVICE(0x0489, 0xe02c), .driver_info = BTUSB_IGNORE },

	/* Atheros AR5BBU12 with sflash firmware */
	{ USB_DEVICE(0x0489, 0xe03c), .driver_info = BTUSB_ATH3012 },

	/* Broadcom BCM2035 */
	{ USB_DEVICE(0x0a5c, 0x2035), .driver_info = BTUSB_WRONG_SCO_MTU },
	{ USB_DEVICE(0x0a5c, 0x200a), .driver_info = BTUSB_WRONG_SCO_MTU },
	{ USB_DEVICE(0x0a5c, 0x2009), .driver_info = BTUSB_BCM92035 },

	/* Broadcom BCM2045 */
	{ USB_DEVICE(0x0a5c, 0x2039), .driver_info = BTUSB_WRONG_SCO_MTU },
	{ USB_DEVICE(0x0a5c, 0x2101), .driver_info = BTUSB_WRONG_SCO_MTU },

	/* IBM/Lenovo ThinkPad with Broadcom chip */
	{ USB_DEVICE(0x0a5c, 0x201e), .driver_info = BTUSB_WRONG_SCO_MTU },
	{ USB_DEVICE(0x0a5c, 0x2110), .driver_info = BTUSB_WRONG_SCO_MTU },

	/* HP laptop with Broadcom chip */
	{ USB_DEVICE(0x03f0, 0x171d), .driver_info = BTUSB_WRONG_SCO_MTU },

	/* Dell laptop with Broadcom chip */
	{ USB_DEVICE(0x413c, 0x8126), .driver_info = BTUSB_WRONG_SCO_MTU },

	/* Dell Wireless 370 and 410 devices */
	{ USB_DEVICE(0x413c, 0x8152), .driver_info = BTUSB_WRONG_SCO_MTU },
	{ USB_DEVICE(0x413c, 0x8156), .driver_info = BTUSB_WRONG_SCO_MTU },

	/* Belkin F8T012 and F8T013 devices */
	{ USB_DEVICE(0x050d, 0x0012), .driver_info = BTUSB_WRONG_SCO_MTU },
	{ USB_DEVICE(0x050d, 0x0013), .driver_info = BTUSB_WRONG_SCO_MTU },

	/* Asus WL-BTD202 device */
	{ USB_DEVICE(0x0b05, 0x1715), .driver_info = BTUSB_WRONG_SCO_MTU },

	/* Kensington Bluetooth USB adapter */
	{ USB_DEVICE(0x047d, 0x105e), .driver_info = BTUSB_WRONG_SCO_MTU },

	/* RTX Telecom based adapters with buggy SCO support */
	{ USB_DEVICE(0x0400, 0x0807), .driver_info = BTUSB_BROKEN_ISOC },
	{ USB_DEVICE(0x0400, 0x080a), .driver_info = BTUSB_BROKEN_ISOC },

	/* CONWISE Technology based adapters with buggy SCO support */
	{ USB_DEVICE(0x0e5e, 0x6622), .driver_info = BTUSB_BROKEN_ISOC },

	/* Digianswer devices */
	{ USB_DEVICE(0x08fd, 0x0001), .driver_info = BTUSB_DIGIANSWER },
	{ USB_DEVICE(0x08fd, 0x0002), .driver_info = BTUSB_IGNORE },

	/* CSR BlueCore Bluetooth Sniffer */
	{ USB_DEVICE(0x0a12, 0x0002), .driver_info = BTUSB_SNIFFER },

	/* Frontline ComProbe Bluetooth Sniffer */
	{ USB_DEVICE(0x16d3, 0x0002), .driver_info = BTUSB_SNIFFER },

	{ }	/* Terminating entry */
};

#define BTUSB_MAX_ISOC_FRAMES	10

#define BTUSB_INTR_RUNNING	0
#define BTUSB_BULK_RUNNING	1
#define BTUSB_ISOC_RUNNING	2
#define BTUSB_SUSPENDING	3
#define BTUSB_DID_ISO_RESUME	4

struct btusb_data {
	struct hci_dev       *hdev;
	struct usb_device    *udev;
	struct usb_interface *intf;
	struct usb_interface *isoc;

	spinlock_t lock;

	unsigned long flags;

	struct work_struct work;
	struct work_struct waker;

	struct usb_anchor tx_anchor;
	struct usb_anchor intr_anchor;
	struct usb_anchor bulk_anchor;
	struct usb_anchor isoc_anchor;
	struct usb_anchor deferred;
	int tx_in_flight;
	spinlock_t txlock;

	struct usb_endpoint_descriptor *intr_ep;
	struct usb_endpoint_descriptor *bulk_tx_ep;
	struct usb_endpoint_descriptor *bulk_rx_ep;
	struct usb_endpoint_descriptor *isoc_tx_ep;
	struct usb_endpoint_descriptor *isoc_rx_ep;

	__u8 cmdreq_type;

	unsigned int sco_num;
	int isoc_altsetting;
	int suspend_count;
};

static int inc_tx(struct btusb_data *data)
{
	unsigned long flags;
	int rv;

	spin_lock_irqsave(&data->txlock, flags);
	rv = test_bit(BTUSB_SUSPENDING, &data->flags);
	if (!rv)
		data->tx_in_flight++;
	spin_unlock_irqrestore(&data->txlock, flags);

	return rv;
}

static void btusb_intr_complete(struct urb *urb)
{
	struct hci_dev *hdev = urb->context;
	struct btusb_data *data = hci_get_drvdata(hdev);
	int err;

	BT_DBG("%s urb %p status %d count %d", hdev->name,
					urb, urb->status, urb->actual_length);

	if (!test_bit(HCI_RUNNING, &hdev->flags))
		return;

	if (urb->status == 0) {
		hdev->stat.byte_rx += urb->actual_length;

		if (hci_recv_fragment(hdev, HCI_EVENT_PKT,
						urb->transfer_buffer,
						urb->actual_length) < 0) {
			BT_ERR("%s corrupted event packet", hdev->name);
			hdev->stat.err_rx++;
		}
	}

	if (!test_bit(BTUSB_INTR_RUNNING, &data->flags))
		return;

	usb_mark_last_busy(data->udev);
	usb_anchor_urb(urb, &data->intr_anchor);

	err = usb_submit_urb(urb, GFP_ATOMIC);
	if (err < 0) {
		/* -EPERM: urb is being killed;
		 * -ENODEV: device got disconnected */
		if (err != -EPERM && err != -ENODEV)
			BT_ERR("%s urb %p failed to resubmit (%d)",
						hdev->name, urb, -err);
		usb_unanchor_urb(urb);
	}
}

static int btusb_submit_intr_urb(struct hci_dev *hdev, gfp_t mem_flags)
{
	struct btusb_data *data = hci_get_drvdata(hdev);
	struct urb *urb;
	unsigned char *buf;
	unsigned int pipe;
	int err, size;

	BT_DBG("%s", hdev->name);

	if (!data->intr_ep)
		return -ENODEV;

	urb = usb_alloc_urb(0, mem_flags);
	if (!urb)
		return -ENOMEM;

	size = le16_to_cpu(data->intr_ep->wMaxPacketSize);

	buf = kmalloc(size, mem_flags);
	if (!buf) {
		usb_free_urb(urb);
		return -ENOMEM;
	}

	pipe = usb_rcvintpipe(data->udev, data->intr_ep->bEndpointAddress);

	usb_fill_int_urb(urb, data->udev, pipe, buf, size,
						btusb_intr_complete, hdev,
						data->intr_ep->bInterval);

	urb->transfer_flags |= URB_FREE_BUFFER;

	usb_anchor_urb(urb, &data->intr_anchor);

	err = usb_submit_urb(urb, mem_flags);
	if (err < 0) {
		if (err != -EPERM && err != -ENODEV)
			BT_ERR("%s urb %p submission failed (%d)",
						hdev->name, urb, -err);
		usb_unanchor_urb(urb);
	}

	usb_free_urb(urb);

	return err;
}

static void btusb_bulk_complete(struct urb *urb)
{
	struct hci_dev *hdev = urb->context;
	struct btusb_data *data = hci_get_drvdata(hdev);
	int err;

	BT_DBG("%s urb %p status %d count %d", hdev->name,
					urb, urb->status, urb->actual_length);

	if (!test_bit(HCI_RUNNING, &hdev->flags))
		return;

	if (urb->status == 0) {
		hdev->stat.byte_rx += urb->actual_length;

		if (hci_recv_fragment(hdev, HCI_ACLDATA_PKT,
						urb->transfer_buffer,
						urb->actual_length) < 0) {
			BT_ERR("%s corrupted ACL packet", hdev->name);
			hdev->stat.err_rx++;
		}
	}

	if (!test_bit(BTUSB_BULK_RUNNING, &data->flags))
		return;

	usb_anchor_urb(urb, &data->bulk_anchor);
	usb_mark_last_busy(data->udev);

	err = usb_submit_urb(urb, GFP_ATOMIC);
	if (err < 0) {
		/* -EPERM: urb is being killed;
		 * -ENODEV: device got disconnected */
		if (err != -EPERM && err != -ENODEV)
			BT_ERR("%s urb %p failed to resubmit (%d)",
						hdev->name, urb, -err);
		usb_unanchor_urb(urb);
	}
}

static int btusb_submit_bulk_urb(struct hci_dev *hdev, gfp_t mem_flags)
{
	struct btusb_data *data = hci_get_drvdata(hdev);
	struct urb *urb;
	unsigned char *buf;
	unsigned int pipe;
	int err, size = HCI_MAX_FRAME_SIZE;

	BT_DBG("%s", hdev->name);

	if (!data->bulk_rx_ep)
		return -ENODEV;

	urb = usb_alloc_urb(0, mem_flags);
	if (!urb)
		return -ENOMEM;

	buf = kmalloc(size, mem_flags);
	if (!buf) {
		usb_free_urb(urb);
		return -ENOMEM;
	}

	pipe = usb_rcvbulkpipe(data->udev, data->bulk_rx_ep->bEndpointAddress);

	usb_fill_bulk_urb(urb, data->udev, pipe,
					buf, size, btusb_bulk_complete, hdev);

	urb->transfer_flags |= URB_FREE_BUFFER;

	usb_mark_last_busy(data->udev);
	usb_anchor_urb(urb, &data->bulk_anchor);

	err = usb_submit_urb(urb, mem_flags);
	if (err < 0) {
		if (err != -EPERM && err != -ENODEV)
			BT_ERR("%s urb %p submission failed (%d)",
						hdev->name, urb, -err);
		usb_unanchor_urb(urb);
	}

	usb_free_urb(urb);

	return err;
}

static void btusb_isoc_complete(struct urb *urb)
{
	struct hci_dev *hdev = urb->context;
	struct btusb_data *data = hci_get_drvdata(hdev);
	int i, err;

	BT_DBG("%s urb %p status %d count %d", hdev->name,
					urb, urb->status, urb->actual_length);

	if (!test_bit(HCI_RUNNING, &hdev->flags))
		return;

	if (urb->status == 0) {
		for (i = 0; i < urb->number_of_packets; i++) {
			unsigned int offset = urb->iso_frame_desc[i].offset;
			unsigned int length = urb->iso_frame_desc[i].actual_length;

			if (urb->iso_frame_desc[i].status)
				continue;

			hdev->stat.byte_rx += length;

			if (hci_recv_fragment(hdev, HCI_SCODATA_PKT,
						urb->transfer_buffer + offset,
								length) < 0) {
				BT_ERR("%s corrupted SCO packet", hdev->name);
				hdev->stat.err_rx++;
			}
		}
	}

	if (!test_bit(BTUSB_ISOC_RUNNING, &data->flags))
		return;

	usb_anchor_urb(urb, &data->isoc_anchor);

	err = usb_submit_urb(urb, GFP_ATOMIC);
	if (err < 0) {
		/* -EPERM: urb is being killed;
		 * -ENODEV: device got disconnected */
		if (err != -EPERM && err != -ENODEV)
			BT_ERR("%s urb %p failed to resubmit (%d)",
						hdev->name, urb, -err);
		usb_unanchor_urb(urb);
	}
}

static inline void __fill_isoc_descriptor(struct urb *urb, int len, int mtu)
{
	int i, offset = 0;

	BT_DBG("len %d mtu %d", len, mtu);

	for (i = 0; i < BTUSB_MAX_ISOC_FRAMES && len >= mtu;
					i++, offset += mtu, len -= mtu) {
		urb->iso_frame_desc[i].offset = offset;
		urb->iso_frame_desc[i].length = mtu;
	}

	if (len && i < BTUSB_MAX_ISOC_FRAMES) {
		urb->iso_frame_desc[i].offset = offset;
		urb->iso_frame_desc[i].length = len;
		i++;
	}

	urb->number_of_packets = i;
}

static int btusb_submit_isoc_urb(struct hci_dev *hdev, gfp_t mem_flags)
{
	struct btusb_data *data = hci_get_drvdata(hdev);
	struct urb *urb;
	unsigned char *buf;
	unsigned int pipe;
	int err, size;

	BT_DBG("%s", hdev->name);

	if (!data->isoc_rx_ep)
		return -ENODEV;

	urb = usb_alloc_urb(BTUSB_MAX_ISOC_FRAMES, mem_flags);
	if (!urb)
		return -ENOMEM;

	size = le16_to_cpu(data->isoc_rx_ep->wMaxPacketSize) *
						BTUSB_MAX_ISOC_FRAMES;

	buf = kmalloc(size, mem_flags);
	if (!buf) {
		usb_free_urb(urb);
		return -ENOMEM;
	}

	pipe = usb_rcvisocpipe(data->udev, data->isoc_rx_ep->bEndpointAddress);

	usb_fill_int_urb(urb, data->udev, pipe, buf, size, btusb_isoc_complete,
				hdev, data->isoc_rx_ep->bInterval);

	urb->transfer_flags  = URB_FREE_BUFFER | URB_ISO_ASAP;

	__fill_isoc_descriptor(urb, size,
			le16_to_cpu(data->isoc_rx_ep->wMaxPacketSize));

	usb_anchor_urb(urb, &data->isoc_anchor);

	err = usb_submit_urb(urb, mem_flags);
	if (err < 0) {
		if (err != -EPERM && err != -ENODEV)
			BT_ERR("%s urb %p submission failed (%d)",
						hdev->name, urb, -err);
		usb_unanchor_urb(urb);
	}

	usb_free_urb(urb);

	return err;
}

static void btusb_tx_complete(struct urb *urb)
{
	struct sk_buff *skb = urb->context;
	struct hci_dev *hdev = (struct hci_dev *) skb->dev;
	struct btusb_data *data = hci_get_drvdata(hdev);

	BT_DBG("%s urb %p status %d count %d", hdev->name,
					urb, urb->status, urb->actual_length);

	if (!test_bit(HCI_RUNNING, &hdev->flags))
		goto done;

	if (!urb->status)
		hdev->stat.byte_tx += urb->transfer_buffer_length;
	else
		hdev->stat.err_tx++;

done:
	spin_lock(&data->txlock);
	data->tx_in_flight--;
	spin_unlock(&data->txlock);

	kfree(urb->setup_packet);

	kfree_skb(skb);
}

static void btusb_isoc_tx_complete(struct urb *urb)
{
	struct sk_buff *skb = urb->context;
	struct hci_dev *hdev = (struct hci_dev *) skb->dev;

	BT_DBG("%s urb %p status %d count %d", hdev->name,
					urb, urb->status, urb->actual_length);

	if (!test_bit(HCI_RUNNING, &hdev->flags))
		goto done;

	if (!urb->status)
		hdev->stat.byte_tx += urb->transfer_buffer_length;
	else
		hdev->stat.err_tx++;

done:
	kfree(urb->setup_packet);

	kfree_skb(skb);
}

static int btusb_open(struct hci_dev *hdev)
{
	struct btusb_data *data = hci_get_drvdata(hdev);
	int err;

	BT_DBG("%s", hdev->name);

	err = usb_autopm_get_interface(data->intf);
	if (err < 0)
		return err;

	data->intf->needs_remote_wakeup = 1;

	if (test_and_set_bit(HCI_RUNNING, &hdev->flags))
		goto done;

	if (test_and_set_bit(BTUSB_INTR_RUNNING, &data->flags))
		goto done;

	err = btusb_submit_intr_urb(hdev, GFP_KERNEL);
	if (err < 0)
		goto failed;

	err = btusb_submit_bulk_urb(hdev, GFP_KERNEL);
	if (err < 0) {
		usb_kill_anchored_urbs(&data->intr_anchor);
		goto failed;
	}

	set_bit(BTUSB_BULK_RUNNING, &data->flags);
	btusb_submit_bulk_urb(hdev, GFP_KERNEL);

done:
	usb_autopm_put_interface(data->intf);
	return 0;

failed:
	clear_bit(BTUSB_INTR_RUNNING, &data->flags);
	clear_bit(HCI_RUNNING, &hdev->flags);
	usb_autopm_put_interface(data->intf);
	return err;
}

static void btusb_stop_traffic(struct btusb_data *data)
{
	usb_kill_anchored_urbs(&data->intr_anchor);
	usb_kill_anchored_urbs(&data->bulk_anchor);
	usb_kill_anchored_urbs(&data->isoc_anchor);
}

static int btusb_close(struct hci_dev *hdev)
{
	struct btusb_data *data = hci_get_drvdata(hdev);
	int err;

	BT_DBG("%s", hdev->name);

	if (!test_and_clear_bit(HCI_RUNNING, &hdev->flags))
		return 0;

	cancel_work_sync(&data->work);
	cancel_work_sync(&data->waker);

	clear_bit(BTUSB_ISOC_RUNNING, &data->flags);
	clear_bit(BTUSB_BULK_RUNNING, &data->flags);
	clear_bit(BTUSB_INTR_RUNNING, &data->flags);

	btusb_stop_traffic(data);
	err = usb_autopm_get_interface(data->intf);
	if (err < 0)
		goto failed;

	data->intf->needs_remote_wakeup = 0;
	usb_autopm_put_interface(data->intf);

failed:
	usb_scuttle_anchored_urbs(&data->deferred);
	return 0;
}

static int btusb_flush(struct hci_dev *hdev)
{
	struct btusb_data *data = hci_get_drvdata(hdev);

	BT_DBG("%s", hdev->name);

	usb_kill_anchored_urbs(&data->tx_anchor);

	return 0;
}

static int btusb_send_frame(struct sk_buff *skb)
{
	struct hci_dev *hdev = (struct hci_dev *) skb->dev;
	struct btusb_data *data = hci_get_drvdata(hdev);
	struct usb_ctrlrequest *dr;
	struct urb *urb;
	unsigned int pipe;
	int err;

	BT_DBG("%s", hdev->name);

	if (!test_bit(HCI_RUNNING, &hdev->flags))
		return -EBUSY;

	switch (bt_cb(skb)->pkt_type) {
	case HCI_COMMAND_PKT:
		urb = usb_alloc_urb(0, GFP_ATOMIC);
		if (!urb)
			return -ENOMEM;

		dr = kmalloc(sizeof(*dr), GFP_ATOMIC);
		if (!dr) {
			usb_free_urb(urb);
			return -ENOMEM;
		}

		dr->bRequestType = data->cmdreq_type;
		dr->bRequest     = 0;
		dr->wIndex       = 0;
		dr->wValue       = 0;
		dr->wLength      = __cpu_to_le16(skb->len);

		pipe = usb_sndctrlpipe(data->udev, 0x00);

		usb_fill_control_urb(urb, data->udev, pipe, (void *) dr,
				skb->data, skb->len, btusb_tx_complete, skb);

		hdev->stat.cmd_tx++;
		break;

	case HCI_ACLDATA_PKT:
		if (!data->bulk_tx_ep)
			return -ENODEV;

		urb = usb_alloc_urb(0, GFP_ATOMIC);
		if (!urb)
			return -ENOMEM;

		pipe = usb_sndbulkpipe(data->udev,
					data->bulk_tx_ep->bEndpointAddress);

		usb_fill_bulk_urb(urb, data->udev, pipe,
				skb->data, skb->len, btusb_tx_complete, skb);

		hdev->stat.acl_tx++;
		break;

	case HCI_SCODATA_PKT:
		if (!data->isoc_tx_ep || hdev->conn_hash.sco_num < 1)
			return -ENODEV;

		urb = usb_alloc_urb(BTUSB_MAX_ISOC_FRAMES, GFP_ATOMIC);
		if (!urb)
			return -ENOMEM;

		pipe = usb_sndisocpipe(data->udev,
					data->isoc_tx_ep->bEndpointAddress);

		usb_fill_int_urb(urb, data->udev, pipe,
				skb->data, skb->len, btusb_isoc_tx_complete,
				skb, data->isoc_tx_ep->bInterval);

		urb->transfer_flags  = URB_ISO_ASAP;

		__fill_isoc_descriptor(urb, skb->len,
				le16_to_cpu(data->isoc_tx_ep->wMaxPacketSize));

		hdev->stat.sco_tx++;
		goto skip_waking;

	default:
		return -EILSEQ;
	}

	err = inc_tx(data);
	if (err) {
		usb_anchor_urb(urb, &data->deferred);
		schedule_work(&data->waker);
		err = 0;
		goto done;
	}

skip_waking:
	usb_anchor_urb(urb, &data->tx_anchor);

	err = usb_submit_urb(urb, GFP_ATOMIC);
	if (err < 0) {
		if (err != -EPERM && err != -ENODEV)
			BT_ERR("%s urb %p submission failed (%d)",
						hdev->name, urb, -err);
		kfree(urb->setup_packet);
		usb_unanchor_urb(urb);
	} else {
		usb_mark_last_busy(data->udev);
	}

done:
	usb_free_urb(urb);
	return err;
}

static void btusb_notify(struct hci_dev *hdev, unsigned int evt)
{
	struct btusb_data *data = hci_get_drvdata(hdev);

	BT_DBG("%s evt %d", hdev->name, evt);

	if (hdev->conn_hash.sco_num != data->sco_num) {
		data->sco_num = hdev->conn_hash.sco_num;
		schedule_work(&data->work);
	}
}

static inline int __set_isoc_interface(struct hci_dev *hdev, int altsetting)
{
	struct btusb_data *data = hci_get_drvdata(hdev);
	struct usb_interface *intf = data->isoc;
	struct usb_endpoint_descriptor *ep_desc;
	int i, err;

	if (!data->isoc)
		return -ENODEV;

	err = usb_set_interface(data->udev, 1, altsetting);
	if (err < 0) {
		BT_ERR("%s setting interface failed (%d)", hdev->name, -err);
		return err;
	}

	data->isoc_altsetting = altsetting;

	data->isoc_tx_ep = NULL;
	data->isoc_rx_ep = NULL;

	for (i = 0; i < intf->cur_altsetting->desc.bNumEndpoints; i++) {
		ep_desc = &intf->cur_altsetting->endpoint[i].desc;

		if (!data->isoc_tx_ep && usb_endpoint_is_isoc_out(ep_desc)) {
			data->isoc_tx_ep = ep_desc;
			continue;
		}

		if (!data->isoc_rx_ep && usb_endpoint_is_isoc_in(ep_desc)) {
			data->isoc_rx_ep = ep_desc;
			continue;
		}
	}

	if (!data->isoc_tx_ep || !data->isoc_rx_ep) {
		BT_ERR("%s invalid SCO descriptors", hdev->name);
		return -ENODEV;
	}

	return 0;
}

static void btusb_work(struct work_struct *work)
{
	struct btusb_data *data = container_of(work, struct btusb_data, work);
	struct hci_dev *hdev = data->hdev;
	int new_alts;
	int err;

	if (hdev->conn_hash.sco_num > 0) {
		if (!test_bit(BTUSB_DID_ISO_RESUME, &data->flags)) {
			err = usb_autopm_get_interface(data->isoc ? data->isoc : data->intf);
			if (err < 0) {
				clear_bit(BTUSB_ISOC_RUNNING, &data->flags);
				usb_kill_anchored_urbs(&data->isoc_anchor);
				return;
			}

			set_bit(BTUSB_DID_ISO_RESUME, &data->flags);
		}

		if (hdev->voice_setting & 0x0020) {
			static const int alts[3] = { 2, 4, 5 };
			new_alts = alts[hdev->conn_hash.sco_num - 1];
		} else {
			new_alts = hdev->conn_hash.sco_num;
		}

		if (data->isoc_altsetting != new_alts) {
			clear_bit(BTUSB_ISOC_RUNNING, &data->flags);
			usb_kill_anchored_urbs(&data->isoc_anchor);

			if (__set_isoc_interface(hdev, new_alts) < 0)
				return;
		}

		if (!test_and_set_bit(BTUSB_ISOC_RUNNING, &data->flags)) {
			if (btusb_submit_isoc_urb(hdev, GFP_KERNEL) < 0)
				clear_bit(BTUSB_ISOC_RUNNING, &data->flags);
			else
				btusb_submit_isoc_urb(hdev, GFP_KERNEL);
		}
	} else {
		clear_bit(BTUSB_ISOC_RUNNING, &data->flags);
		usb_kill_anchored_urbs(&data->isoc_anchor);

		__set_isoc_interface(hdev, 0);
		if (test_and_clear_bit(BTUSB_DID_ISO_RESUME, &data->flags))
			usb_autopm_put_interface(data->isoc ? data->isoc : data->intf);
	}
}

static void btusb_waker(struct work_struct *work)
{
	struct btusb_data *data = container_of(work, struct btusb_data, waker);
	int err;

	err = usb_autopm_get_interface(data->intf);
	if (err < 0)
		return;

	usb_autopm_put_interface(data->intf);
}

static int btusb_probe(struct usb_interface *intf,
				const struct usb_device_id *id)
{
	struct usb_endpoint_descriptor *ep_desc;
	struct btusb_data *data;
	struct hci_dev *hdev;
	int i, err;

	BT_DBG("intf %p id %p", intf, id);

	/* interface numbers are hardcoded in the spec */
	if (intf->cur_altsetting->desc.bInterfaceNumber != 0)
		return -ENODEV;

	if (!id->driver_info) {
		const struct usb_device_id *match;
		match = usb_match_id(intf, blacklist_table);
		if (match)
			id = match;
	}

	if (id->driver_info == BTUSB_IGNORE)
		return -ENODEV;

	if (ignore_dga && id->driver_info & BTUSB_DIGIANSWER)
		return -ENODEV;

	if (ignore_csr && id->driver_info & BTUSB_CSR)
		return -ENODEV;

	if (ignore_sniffer && id->driver_info & BTUSB_SNIFFER)
		return -ENODEV;

	if (id->driver_info & BTUSB_ATH3012) {
		struct usb_device *udev = interface_to_usbdev(intf);

		/* Old firmware would otherwise let ath3k driver load
		 * patch and sysconfig files */
		if (le16_to_cpu(udev->descriptor.bcdDevice) <= 0x0001)
			return -ENODEV;
	}

	data = kzalloc(sizeof(*data), GFP_KERNEL);
	if (!data)
		return -ENOMEM;

	for (i = 0; i < intf->cur_altsetting->desc.bNumEndpoints; i++) {
		ep_desc = &intf->cur_altsetting->endpoint[i].desc;

		if (!data->intr_ep && usb_endpoint_is_int_in(ep_desc)) {
			data->intr_ep = ep_desc;
			continue;
		}

		if (!data->bulk_tx_ep && usb_endpoint_is_bulk_out(ep_desc)) {
			data->bulk_tx_ep = ep_desc;
			continue;
		}

		if (!data->bulk_rx_ep && usb_endpoint_is_bulk_in(ep_desc)) {
			data->bulk_rx_ep = ep_desc;
			continue;
		}
	}

	if (!data->intr_ep || !data->bulk_tx_ep || !data->bulk_rx_ep) {
		kfree(data);
		return -ENODEV;
	}

	data->cmdreq_type = USB_TYPE_CLASS;

	data->udev = interface_to_usbdev(intf);
	data->intf = intf;

	spin_lock_init(&data->lock);

	INIT_WORK(&data->work, btusb_work);
	INIT_WORK(&data->waker, btusb_waker);
	spin_lock_init(&data->txlock);

	init_usb_anchor(&data->tx_anchor);
	init_usb_anchor(&data->intr_anchor);
	init_usb_anchor(&data->bulk_anchor);
	init_usb_anchor(&data->isoc_anchor);
	init_usb_anchor(&data->deferred);

	hdev = hci_alloc_dev();
	if (!hdev) {
		kfree(data);
		return -ENOMEM;
	}

	hdev->bus = HCI_USB;
	hci_set_drvdata(hdev, data);

	data->hdev = hdev;

	SET_HCIDEV_DEV(hdev, &intf->dev);

	hdev->open     = btusb_open;
	hdev->close    = btusb_close;
	hdev->flush    = btusb_flush;
	hdev->send     = btusb_send_frame;
	hdev->notify   = btusb_notify;

	/* Interface numbers are hardcoded in the specification */
	data->isoc = usb_ifnum_to_if(data->udev, 1);

	if (!reset)
		set_bit(HCI_QUIRK_NO_RESET, &hdev->quirks);

	if (force_scofix || id->driver_info & BTUSB_WRONG_SCO_MTU) {
		if (!disable_scofix)
			set_bit(HCI_QUIRK_FIXUP_BUFFER_SIZE, &hdev->quirks);
	}

	if (id->driver_info & BTUSB_BROKEN_ISOC)
		data->isoc = NULL;

	if (id->driver_info & BTUSB_DIGIANSWER) {
		data->cmdreq_type = USB_TYPE_VENDOR;
		set_bit(HCI_QUIRK_NO_RESET, &hdev->quirks);
	}

	if (id->driver_info & BTUSB_CSR) {
		struct usb_device *udev = data->udev;

		/* Old firmware would otherwise execute USB reset */
		if (le16_to_cpu(udev->descriptor.bcdDevice) < 0x117)
			set_bit(HCI_QUIRK_NO_RESET, &hdev->quirks);
	}

	if (id->driver_info & BTUSB_SNIFFER) {
		struct usb_device *udev = data->udev;

		/* New sniffer firmware has crippled HCI interface */
		if (le16_to_cpu(udev->descriptor.bcdDevice) > 0x997)
			set_bit(HCI_QUIRK_RAW_DEVICE, &hdev->quirks);

		data->isoc = NULL;
	}

	if (id->driver_info & BTUSB_BCM92035) {
		unsigned char cmd[] = { 0x3b, 0xfc, 0x01, 0x00 };
		struct sk_buff *skb;

		skb = bt_skb_alloc(sizeof(cmd), GFP_KERNEL);
		if (skb) {
			memcpy(skb_put(skb, sizeof(cmd)), cmd, sizeof(cmd));
			skb_queue_tail(&hdev->driver_init, skb);
		}
	}

	if (data->isoc) {
		err = usb_driver_claim_interface(&btusb_driver,
							data->isoc, data);
		if (err < 0) {
			hci_free_dev(hdev);
			kfree(data);
			return err;
		}
	}

	err = hci_register_dev(hdev);
	if (err < 0) {
		hci_free_dev(hdev);
		kfree(data);
		return err;
	}

	usb_set_intfdata(intf, data);

	return 0;
}

static void btusb_disconnect(struct usb_interface *intf)
{
	struct btusb_data *data = usb_get_intfdata(intf);
	struct hci_dev *hdev;

	BT_DBG("intf %p", intf);

	if (!data)
		return;

	hdev = data->hdev;
	usb_set_intfdata(data->intf, NULL);

	if (data->isoc)
		usb_set_intfdata(data->isoc, NULL);

	hci_unregister_dev(hdev);

	if (intf == data->isoc)
		usb_driver_release_interface(&btusb_driver, data->intf);
	else if (data->isoc)
		usb_driver_release_interface(&btusb_driver, data->isoc);

	hci_free_dev(hdev);
	kfree(data);
}

#ifdef CONFIG_PM
static int btusb_suspend(struct usb_interface *intf, pm_message_t message)
{
	struct btusb_data *data = usb_get_intfdata(intf);

	BT_DBG("intf %p", intf);

	if (data->suspend_count++)
		return 0;

	spin_lock_irq(&data->txlock);
	if (!(PMSG_IS_AUTO(message) && data->tx_in_flight)) {
		set_bit(BTUSB_SUSPENDING, &data->flags);
		spin_unlock_irq(&data->txlock);
	} else {
		spin_unlock_irq(&data->txlock);
		data->suspend_count--;
		return -EBUSY;
	}

	cancel_work_sync(&data->work);

	btusb_stop_traffic(data);
	usb_kill_anchored_urbs(&data->tx_anchor);

	return 0;
}

static void play_deferred(struct btusb_data *data)
{
	struct urb *urb;
	int err;

	while ((urb = usb_get_from_anchor(&data->deferred))) {
		err = usb_submit_urb(urb, GFP_ATOMIC);
		if (err < 0)
			break;

		data->tx_in_flight++;
	}
	usb_scuttle_anchored_urbs(&data->deferred);
}

static int btusb_resume(struct usb_interface *intf)
{
	struct btusb_data *data = usb_get_intfdata(intf);
	struct hci_dev *hdev = data->hdev;
	int err = 0;

	BT_DBG("intf %p", intf);

	if (--data->suspend_count)
		return 0;

	if (!test_bit(HCI_RUNNING, &hdev->flags))
		goto done;

	if (test_bit(BTUSB_INTR_RUNNING, &data->flags)) {
		err = btusb_submit_intr_urb(hdev, GFP_NOIO);
		if (err < 0) {
			clear_bit(BTUSB_INTR_RUNNING, &data->flags);
			goto failed;
		}
	}

	if (test_bit(BTUSB_BULK_RUNNING, &data->flags)) {
		err = btusb_submit_bulk_urb(hdev, GFP_NOIO);
		if (err < 0) {
			clear_bit(BTUSB_BULK_RUNNING, &data->flags);
			goto failed;
		}

		btusb_submit_bulk_urb(hdev, GFP_NOIO);
	}

	if (test_bit(BTUSB_ISOC_RUNNING, &data->flags)) {
		if (btusb_submit_isoc_urb(hdev, GFP_NOIO) < 0)
			clear_bit(BTUSB_ISOC_RUNNING, &data->flags);
		else
			btusb_submit_isoc_urb(hdev, GFP_NOIO);
	}

	spin_lock_irq(&data->txlock);
	play_deferred(data);
	clear_bit(BTUSB_SUSPENDING, &data->flags);
	spin_unlock_irq(&data->txlock);
	schedule_work(&data->work);

	return 0;

failed:
	usb_scuttle_anchored_urbs(&data->deferred);
done:
	spin_lock_irq(&data->txlock);
	clear_bit(BTUSB_SUSPENDING, &data->flags);
	spin_unlock_irq(&data->txlock);

	return err;
}
#endif

static struct usb_driver btusb_driver = {
	.name		= "btusb",
	.probe		= btusb_probe,
	.disconnect	= btusb_disconnect,
#ifdef CONFIG_PM
	.suspend	= btusb_suspend,
	.resume		= btusb_resume,
#endif
	.id_table	= btusb_table,
	.supports_autosuspend = 1,
	.disable_hub_initiated_lpm = 1,
};

module_usb_driver(btusb_driver);

module_param(ignore_dga, bool, 0644);
MODULE_PARM_DESC(ignore_dga, "Ignore devices with id 08fd:0001");

module_param(ignore_csr, bool, 0644);
MODULE_PARM_DESC(ignore_csr, "Ignore devices with id 0a12:0001");

module_param(ignore_sniffer, bool, 0644);
MODULE_PARM_DESC(ignore_sniffer, "Ignore devices with id 0a12:0002");

module_param(disable_scofix, bool, 0644);
MODULE_PARM_DESC(disable_scofix, "Disable fixup of wrong SCO buffer size");

module_param(force_scofix, bool, 0644);
MODULE_PARM_DESC(force_scofix, "Force fixup of wrong SCO buffers size");

module_param(reset, bool, 0644);
MODULE_PARM_DESC(reset, "Send HCI reset command on initialization");

MODULE_AUTHOR("Marcel Holtmann <marcel@holtmann.org>");
MODULE_DESCRIPTION("Generic Bluetooth USB driver ver " VERSION);
MODULE_VERSION(VERSION);
MODULE_LICENSE("GPL");<|MERGE_RESOLUTION|>--- conflicted
+++ resolved
@@ -140,10 +140,7 @@
 	{ USB_DEVICE(0x04ca, 0x3005), .driver_info = BTUSB_ATH3012 },
 	{ USB_DEVICE(0x13d3, 0x3362), .driver_info = BTUSB_ATH3012 },
 	{ USB_DEVICE(0x0cf3, 0xe004), .driver_info = BTUSB_ATH3012 },
-<<<<<<< HEAD
-=======
 	{ USB_DEVICE(0x0930, 0x0219), .driver_info = BTUSB_ATH3012 },
->>>>>>> bd0a521e
 
 	/* Atheros AR5BBU12 with sflash firmware */
 	{ USB_DEVICE(0x0489, 0xe02c), .driver_info = BTUSB_IGNORE },
