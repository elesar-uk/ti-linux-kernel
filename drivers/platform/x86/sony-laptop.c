--- conflicted
+++ resolved
@@ -958,10 +958,6 @@
 	return value - 1;
 }
 
-<<<<<<< HEAD
-static struct backlight_device *sony_backlight_device;
-static const struct backlight_ops sony_backlight_ops = {
-=======
 static int sony_nc_get_brightness_ng(struct backlight_device *bd)
 {
 	int result;
@@ -990,7 +986,6 @@
 
 static const struct backlight_ops sony_backlight_ops = {
 	.options = BL_CORE_SUSPENDRESUME,
->>>>>>> 105e53f8
 	.update_status = sony_backlight_update_status,
 	.get_brightness = sony_backlight_get_brightness,
 };
