--- conflicted
+++ resolved
@@ -69,13 +69,8 @@
 #define MPT2SAS_DRIVER_NAME		"mpt2sas"
 #define MPT2SAS_AUTHOR	"LSI Corporation <DL-MPTFusionLinux@lsi.com>"
 #define MPT2SAS_DESCRIPTION	"LSI MPT Fusion SAS 2.0 Device Driver"
-<<<<<<< HEAD
-#define MPT2SAS_DRIVER_VERSION		"07.100.00.00"
-#define MPT2SAS_MAJOR_VERSION		07
-=======
 #define MPT2SAS_DRIVER_VERSION		"08.100.00.00"
 #define MPT2SAS_MAJOR_VERSION		08
->>>>>>> 105e53f8
 #define MPT2SAS_MINOR_VERSION		100
 #define MPT2SAS_BUILD_VERSION		00
 #define MPT2SAS_RELEASE_VERSION		00
@@ -471,11 +466,7 @@
 };
 
 /**
-<<<<<<< HEAD
- * struct request_tracker - firmware request tracker
-=======
  * struct scsiio_tracker - scsi mf request tracker
->>>>>>> 105e53f8
  * @smid: system message id
  * @scmd: scsi request pointer
  * @cb_idx: callback index
@@ -487,8 +478,6 @@
 	struct scsi_cmnd *scmd;
 	u8	cb_idx;
 	struct list_head chain_list;
-<<<<<<< HEAD
-=======
 	struct list_head tracker_list;
 };
 
@@ -502,7 +491,6 @@
 struct request_tracker {
 	u16	smid;
 	u8	cb_idx;
->>>>>>> 105e53f8
 	struct list_head tracker_list;
 };
 
