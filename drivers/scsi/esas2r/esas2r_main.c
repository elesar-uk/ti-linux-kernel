--- conflicted
+++ resolved
@@ -255,10 +255,6 @@
 	.emulated			= 0,
 	.proc_name			= ESAS2R_DRVR_NAME,
 	.change_queue_depth		= scsi_change_queue_depth,
-<<<<<<< HEAD
-	.change_queue_type		= scsi_change_queue_type,
-=======
->>>>>>> b34681d6
 	.max_sectors			= 0xFFFF,
 	.use_blk_tags			= 1,
 };
