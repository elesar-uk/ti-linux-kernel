/*
 *      sd.c Copyright (C) 1992 Drew Eckhardt
 *           Copyright (C) 1993, 1994, 1995, 1999 Eric Youngdale
 *
 *      Linux scsi disk driver
 *              Initial versions: Drew Eckhardt
 *              Subsequent revisions: Eric Youngdale
 *	Modification history:
 *       - Drew Eckhardt <drew@colorado.edu> original
 *       - Eric Youngdale <eric@andante.org> add scatter-gather, multiple 
 *         outstanding request, and other enhancements.
 *         Support loadable low-level scsi drivers.
 *       - Jirka Hanika <geo@ff.cuni.cz> support more scsi disks using 
 *         eight major numbers.
 *       - Richard Gooch <rgooch@atnf.csiro.au> support devfs.
 *	 - Torben Mathiasen <tmm@image.dk> Resource allocation fixes in 
 *	   sd_init and cleanups.
 *	 - Alex Davis <letmein@erols.com> Fix problem where partition info
 *	   not being read in sd_open. Fix problem where removable media 
 *	   could be ejected after sd_open.
 *	 - Douglas Gilbert <dgilbert@interlog.com> cleanup for lk 2.5.x
 *	 - Badari Pulavarty <pbadari@us.ibm.com>, Matthew Wilcox 
 *	   <willy@debian.org>, Kurt Garloff <garloff@suse.de>: 
 *	   Support 32k/1M disks.
 *
 *	Logging policy (needs CONFIG_SCSI_LOGGING defined):
 *	 - setting up transfer: SCSI_LOG_HLQUEUE levels 1 and 2
 *	 - end of transfer (bh + scsi_lib): SCSI_LOG_HLCOMPLETE level 1
 *	 - entering sd_ioctl: SCSI_LOG_IOCTL level 1
 *	 - entering other commands: SCSI_LOG_HLQUEUE level 3
 *	Note: when the logging level is set by the user, it must be greater
 *	than the level indicated above to trigger output.	
 */

#include <linux/module.h>
#include <linux/fs.h>
#include <linux/kernel.h>
#include <linux/mm.h>
#include <linux/bio.h>
#include <linux/genhd.h>
#include <linux/hdreg.h>
#include <linux/errno.h>
#include <linux/idr.h>
#include <linux/interrupt.h>
#include <linux/init.h>
#include <linux/blkdev.h>
#include <linux/blkpg.h>
#include <linux/delay.h>
#include <linux/mutex.h>
#include <linux/string_helpers.h>
#include <linux/async.h>
#include <linux/slab.h>
#include <linux/pm_runtime.h>
#include <linux/pr.h>
#include <asm/uaccess.h>
#include <asm/unaligned.h>

#include <scsi/scsi.h>
#include <scsi/scsi_cmnd.h>
#include <scsi/scsi_dbg.h>
#include <scsi/scsi_device.h>
#include <scsi/scsi_driver.h>
#include <scsi/scsi_eh.h>
#include <scsi/scsi_host.h>
#include <scsi/scsi_ioctl.h>
#include <scsi/scsicam.h>

#include "sd.h"
#include "scsi_priv.h"
#include "scsi_logging.h"

MODULE_AUTHOR("Eric Youngdale");
MODULE_DESCRIPTION("SCSI disk (sd) driver");
MODULE_LICENSE("GPL");

MODULE_ALIAS_BLOCKDEV_MAJOR(SCSI_DISK0_MAJOR);
MODULE_ALIAS_BLOCKDEV_MAJOR(SCSI_DISK1_MAJOR);
MODULE_ALIAS_BLOCKDEV_MAJOR(SCSI_DISK2_MAJOR);
MODULE_ALIAS_BLOCKDEV_MAJOR(SCSI_DISK3_MAJOR);
MODULE_ALIAS_BLOCKDEV_MAJOR(SCSI_DISK4_MAJOR);
MODULE_ALIAS_BLOCKDEV_MAJOR(SCSI_DISK5_MAJOR);
MODULE_ALIAS_BLOCKDEV_MAJOR(SCSI_DISK6_MAJOR);
MODULE_ALIAS_BLOCKDEV_MAJOR(SCSI_DISK7_MAJOR);
MODULE_ALIAS_BLOCKDEV_MAJOR(SCSI_DISK8_MAJOR);
MODULE_ALIAS_BLOCKDEV_MAJOR(SCSI_DISK9_MAJOR);
MODULE_ALIAS_BLOCKDEV_MAJOR(SCSI_DISK10_MAJOR);
MODULE_ALIAS_BLOCKDEV_MAJOR(SCSI_DISK11_MAJOR);
MODULE_ALIAS_BLOCKDEV_MAJOR(SCSI_DISK12_MAJOR);
MODULE_ALIAS_BLOCKDEV_MAJOR(SCSI_DISK13_MAJOR);
MODULE_ALIAS_BLOCKDEV_MAJOR(SCSI_DISK14_MAJOR);
MODULE_ALIAS_BLOCKDEV_MAJOR(SCSI_DISK15_MAJOR);
MODULE_ALIAS_SCSI_DEVICE(TYPE_DISK);
MODULE_ALIAS_SCSI_DEVICE(TYPE_MOD);
MODULE_ALIAS_SCSI_DEVICE(TYPE_RBC);

#if !defined(CONFIG_DEBUG_BLOCK_EXT_DEVT)
#define SD_MINORS	16
#else
#define SD_MINORS	0
#endif

static void sd_config_discard(struct scsi_disk *, unsigned int);
static void sd_config_write_same(struct scsi_disk *);
static int  sd_revalidate_disk(struct gendisk *);
static void sd_unlock_native_capacity(struct gendisk *disk);
static int  sd_probe(struct device *);
static int  sd_remove(struct device *);
static void sd_shutdown(struct device *);
static int sd_suspend_system(struct device *);
static int sd_suspend_runtime(struct device *);
static int sd_resume(struct device *);
static void sd_rescan(struct device *);
static int sd_init_command(struct scsi_cmnd *SCpnt);
static void sd_uninit_command(struct scsi_cmnd *SCpnt);
static int sd_done(struct scsi_cmnd *);
static int sd_eh_action(struct scsi_cmnd *, int);
static void sd_read_capacity(struct scsi_disk *sdkp, unsigned char *buffer);
static void scsi_disk_release(struct device *cdev);
static void sd_print_sense_hdr(struct scsi_disk *, struct scsi_sense_hdr *);
static void sd_print_result(const struct scsi_disk *, const char *, int);

static DEFINE_SPINLOCK(sd_index_lock);
static DEFINE_IDA(sd_index_ida);

/* This semaphore is used to mediate the 0->1 reference get in the
 * face of object destruction (i.e. we can't allow a get on an
 * object after last put) */
static DEFINE_MUTEX(sd_ref_mutex);

static struct kmem_cache *sd_cdb_cache;
static mempool_t *sd_cdb_pool;

static const char *sd_cache_types[] = {
	"write through", "none", "write back",
	"write back, no read (daft)"
};

static void sd_set_flush_flag(struct scsi_disk *sdkp)
{
	bool wc = false, fua = false;

	if (sdkp->WCE) {
		wc = true;
		if (sdkp->DPOFUA)
			fua = true;
	}

	blk_queue_write_cache(sdkp->disk->queue, wc, fua);
}

static ssize_t
cache_type_store(struct device *dev, struct device_attribute *attr,
		 const char *buf, size_t count)
{
	int i, ct = -1, rcd, wce, sp;
	struct scsi_disk *sdkp = to_scsi_disk(dev);
	struct scsi_device *sdp = sdkp->device;
	char buffer[64];
	char *buffer_data;
	struct scsi_mode_data data;
	struct scsi_sense_hdr sshdr;
	static const char temp[] = "temporary ";
	int len;

	if (sdp->type != TYPE_DISK)
		/* no cache control on RBC devices; theoretically they
		 * can do it, but there's probably so many exceptions
		 * it's not worth the risk */
		return -EINVAL;

	if (strncmp(buf, temp, sizeof(temp) - 1) == 0) {
		buf += sizeof(temp) - 1;
		sdkp->cache_override = 1;
	} else {
		sdkp->cache_override = 0;
	}

	for (i = 0; i < ARRAY_SIZE(sd_cache_types); i++) {
		len = strlen(sd_cache_types[i]);
		if (strncmp(sd_cache_types[i], buf, len) == 0 &&
		    buf[len] == '\n') {
			ct = i;
			break;
		}
	}
	if (ct < 0)
		return -EINVAL;
	rcd = ct & 0x01 ? 1 : 0;
	wce = (ct & 0x02) && !sdkp->write_prot ? 1 : 0;

	if (sdkp->cache_override) {
		sdkp->WCE = wce;
		sdkp->RCD = rcd;
		sd_set_flush_flag(sdkp);
		return count;
	}

	if (scsi_mode_sense(sdp, 0x08, 8, buffer, sizeof(buffer), SD_TIMEOUT,
			    SD_MAX_RETRIES, &data, NULL))
		return -EINVAL;
	len = min_t(size_t, sizeof(buffer), data.length - data.header_length -
		  data.block_descriptor_length);
	buffer_data = buffer + data.header_length +
		data.block_descriptor_length;
	buffer_data[2] &= ~0x05;
	buffer_data[2] |= wce << 2 | rcd;
	sp = buffer_data[0] & 0x80 ? 1 : 0;
	buffer_data[0] &= ~0x80;

	if (scsi_mode_select(sdp, 1, sp, 8, buffer_data, len, SD_TIMEOUT,
			     SD_MAX_RETRIES, &data, &sshdr)) {
		if (scsi_sense_valid(&sshdr))
			sd_print_sense_hdr(sdkp, &sshdr);
		return -EINVAL;
	}
	revalidate_disk(sdkp->disk);
	return count;
}

static ssize_t
manage_start_stop_show(struct device *dev, struct device_attribute *attr,
		       char *buf)
{
	struct scsi_disk *sdkp = to_scsi_disk(dev);
	struct scsi_device *sdp = sdkp->device;

	return snprintf(buf, 20, "%u\n", sdp->manage_start_stop);
}

static ssize_t
manage_start_stop_store(struct device *dev, struct device_attribute *attr,
			const char *buf, size_t count)
{
	struct scsi_disk *sdkp = to_scsi_disk(dev);
	struct scsi_device *sdp = sdkp->device;

	if (!capable(CAP_SYS_ADMIN))
		return -EACCES;

	sdp->manage_start_stop = simple_strtoul(buf, NULL, 10);

	return count;
}
static DEVICE_ATTR_RW(manage_start_stop);

static ssize_t
allow_restart_show(struct device *dev, struct device_attribute *attr, char *buf)
{
	struct scsi_disk *sdkp = to_scsi_disk(dev);

	return snprintf(buf, 40, "%d\n", sdkp->device->allow_restart);
}

static ssize_t
allow_restart_store(struct device *dev, struct device_attribute *attr,
		    const char *buf, size_t count)
{
	struct scsi_disk *sdkp = to_scsi_disk(dev);
	struct scsi_device *sdp = sdkp->device;

	if (!capable(CAP_SYS_ADMIN))
		return -EACCES;

	if (sdp->type != TYPE_DISK)
		return -EINVAL;

	sdp->allow_restart = simple_strtoul(buf, NULL, 10);

	return count;
}
static DEVICE_ATTR_RW(allow_restart);

static ssize_t
cache_type_show(struct device *dev, struct device_attribute *attr, char *buf)
{
	struct scsi_disk *sdkp = to_scsi_disk(dev);
	int ct = sdkp->RCD + 2*sdkp->WCE;

	return snprintf(buf, 40, "%s\n", sd_cache_types[ct]);
}
static DEVICE_ATTR_RW(cache_type);

static ssize_t
FUA_show(struct device *dev, struct device_attribute *attr, char *buf)
{
	struct scsi_disk *sdkp = to_scsi_disk(dev);

	return snprintf(buf, 20, "%u\n", sdkp->DPOFUA);
}
static DEVICE_ATTR_RO(FUA);

static ssize_t
protection_type_show(struct device *dev, struct device_attribute *attr,
		     char *buf)
{
	struct scsi_disk *sdkp = to_scsi_disk(dev);

	return snprintf(buf, 20, "%u\n", sdkp->protection_type);
}

static ssize_t
protection_type_store(struct device *dev, struct device_attribute *attr,
		      const char *buf, size_t count)
{
	struct scsi_disk *sdkp = to_scsi_disk(dev);
	unsigned int val;
	int err;

	if (!capable(CAP_SYS_ADMIN))
		return -EACCES;

	err = kstrtouint(buf, 10, &val);

	if (err)
		return err;

	if (val >= 0 && val <= SD_DIF_TYPE3_PROTECTION)
		sdkp->protection_type = val;

	return count;
}
static DEVICE_ATTR_RW(protection_type);

static ssize_t
protection_mode_show(struct device *dev, struct device_attribute *attr,
		     char *buf)
{
	struct scsi_disk *sdkp = to_scsi_disk(dev);
	struct scsi_device *sdp = sdkp->device;
	unsigned int dif, dix;

	dif = scsi_host_dif_capable(sdp->host, sdkp->protection_type);
	dix = scsi_host_dix_capable(sdp->host, sdkp->protection_type);

	if (!dix && scsi_host_dix_capable(sdp->host, SD_DIF_TYPE0_PROTECTION)) {
		dif = 0;
		dix = 1;
	}

	if (!dif && !dix)
		return snprintf(buf, 20, "none\n");

	return snprintf(buf, 20, "%s%u\n", dix ? "dix" : "dif", dif);
}
static DEVICE_ATTR_RO(protection_mode);

static ssize_t
app_tag_own_show(struct device *dev, struct device_attribute *attr, char *buf)
{
	struct scsi_disk *sdkp = to_scsi_disk(dev);

	return snprintf(buf, 20, "%u\n", sdkp->ATO);
}
static DEVICE_ATTR_RO(app_tag_own);

static ssize_t
thin_provisioning_show(struct device *dev, struct device_attribute *attr,
		       char *buf)
{
	struct scsi_disk *sdkp = to_scsi_disk(dev);

	return snprintf(buf, 20, "%u\n", sdkp->lbpme);
}
static DEVICE_ATTR_RO(thin_provisioning);

static const char *lbp_mode[] = {
	[SD_LBP_FULL]		= "full",
	[SD_LBP_UNMAP]		= "unmap",
	[SD_LBP_WS16]		= "writesame_16",
	[SD_LBP_WS10]		= "writesame_10",
	[SD_LBP_ZERO]		= "writesame_zero",
	[SD_LBP_DISABLE]	= "disabled",
};

static ssize_t
provisioning_mode_show(struct device *dev, struct device_attribute *attr,
		       char *buf)
{
	struct scsi_disk *sdkp = to_scsi_disk(dev);

	return snprintf(buf, 20, "%s\n", lbp_mode[sdkp->provisioning_mode]);
}

static ssize_t
provisioning_mode_store(struct device *dev, struct device_attribute *attr,
			const char *buf, size_t count)
{
	struct scsi_disk *sdkp = to_scsi_disk(dev);
	struct scsi_device *sdp = sdkp->device;

	if (!capable(CAP_SYS_ADMIN))
		return -EACCES;

	if (sdp->type != TYPE_DISK)
		return -EINVAL;

	if (!strncmp(buf, lbp_mode[SD_LBP_UNMAP], 20))
		sd_config_discard(sdkp, SD_LBP_UNMAP);
	else if (!strncmp(buf, lbp_mode[SD_LBP_WS16], 20))
		sd_config_discard(sdkp, SD_LBP_WS16);
	else if (!strncmp(buf, lbp_mode[SD_LBP_WS10], 20))
		sd_config_discard(sdkp, SD_LBP_WS10);
	else if (!strncmp(buf, lbp_mode[SD_LBP_ZERO], 20))
		sd_config_discard(sdkp, SD_LBP_ZERO);
	else if (!strncmp(buf, lbp_mode[SD_LBP_DISABLE], 20))
		sd_config_discard(sdkp, SD_LBP_DISABLE);
	else
		return -EINVAL;

	return count;
}
static DEVICE_ATTR_RW(provisioning_mode);

static ssize_t
max_medium_access_timeouts_show(struct device *dev,
				struct device_attribute *attr, char *buf)
{
	struct scsi_disk *sdkp = to_scsi_disk(dev);

	return snprintf(buf, 20, "%u\n", sdkp->max_medium_access_timeouts);
}

static ssize_t
max_medium_access_timeouts_store(struct device *dev,
				 struct device_attribute *attr, const char *buf,
				 size_t count)
{
	struct scsi_disk *sdkp = to_scsi_disk(dev);
	int err;

	if (!capable(CAP_SYS_ADMIN))
		return -EACCES;

	err = kstrtouint(buf, 10, &sdkp->max_medium_access_timeouts);

	return err ? err : count;
}
static DEVICE_ATTR_RW(max_medium_access_timeouts);

static ssize_t
max_write_same_blocks_show(struct device *dev, struct device_attribute *attr,
			   char *buf)
{
	struct scsi_disk *sdkp = to_scsi_disk(dev);

	return snprintf(buf, 20, "%u\n", sdkp->max_ws_blocks);
}

static ssize_t
max_write_same_blocks_store(struct device *dev, struct device_attribute *attr,
			    const char *buf, size_t count)
{
	struct scsi_disk *sdkp = to_scsi_disk(dev);
	struct scsi_device *sdp = sdkp->device;
	unsigned long max;
	int err;

	if (!capable(CAP_SYS_ADMIN))
		return -EACCES;

	if (sdp->type != TYPE_DISK)
		return -EINVAL;

	err = kstrtoul(buf, 10, &max);

	if (err)
		return err;

	if (max == 0)
		sdp->no_write_same = 1;
	else if (max <= SD_MAX_WS16_BLOCKS) {
		sdp->no_write_same = 0;
		sdkp->max_ws_blocks = max;
	}

	sd_config_write_same(sdkp);

	return count;
}
static DEVICE_ATTR_RW(max_write_same_blocks);

static struct attribute *sd_disk_attrs[] = {
	&dev_attr_cache_type.attr,
	&dev_attr_FUA.attr,
	&dev_attr_allow_restart.attr,
	&dev_attr_manage_start_stop.attr,
	&dev_attr_protection_type.attr,
	&dev_attr_protection_mode.attr,
	&dev_attr_app_tag_own.attr,
	&dev_attr_thin_provisioning.attr,
	&dev_attr_provisioning_mode.attr,
	&dev_attr_max_write_same_blocks.attr,
	&dev_attr_max_medium_access_timeouts.attr,
	NULL,
};
ATTRIBUTE_GROUPS(sd_disk);

static struct class sd_disk_class = {
	.name		= "scsi_disk",
	.owner		= THIS_MODULE,
	.dev_release	= scsi_disk_release,
	.dev_groups	= sd_disk_groups,
};

static const struct dev_pm_ops sd_pm_ops = {
	.suspend		= sd_suspend_system,
	.resume			= sd_resume,
	.poweroff		= sd_suspend_system,
	.restore		= sd_resume,
	.runtime_suspend	= sd_suspend_runtime,
	.runtime_resume		= sd_resume,
};

static struct scsi_driver sd_template = {
	.gendrv = {
		.name		= "sd",
		.owner		= THIS_MODULE,
		.probe		= sd_probe,
		.remove		= sd_remove,
		.shutdown	= sd_shutdown,
		.pm		= &sd_pm_ops,
	},
	.rescan			= sd_rescan,
	.init_command		= sd_init_command,
	.uninit_command		= sd_uninit_command,
	.done			= sd_done,
	.eh_action		= sd_eh_action,
};

/*
 * Dummy kobj_map->probe function.
 * The default ->probe function will call modprobe, which is
 * pointless as this module is already loaded.
 */
static struct kobject *sd_default_probe(dev_t devt, int *partno, void *data)
{
	return NULL;
}

/*
 * Device no to disk mapping:
 * 
 *       major         disc2     disc  p1
 *   |............|.............|....|....| <- dev_t
 *    31        20 19          8 7  4 3  0
 * 
 * Inside a major, we have 16k disks, however mapped non-
 * contiguously. The first 16 disks are for major0, the next
 * ones with major1, ... Disk 256 is for major0 again, disk 272 
 * for major1, ... 
 * As we stay compatible with our numbering scheme, we can reuse 
 * the well-know SCSI majors 8, 65--71, 136--143.
 */
static int sd_major(int major_idx)
{
	switch (major_idx) {
	case 0:
		return SCSI_DISK0_MAJOR;
	case 1 ... 7:
		return SCSI_DISK1_MAJOR + major_idx - 1;
	case 8 ... 15:
		return SCSI_DISK8_MAJOR + major_idx - 8;
	default:
		BUG();
		return 0;	/* shut up gcc */
	}
}

static struct scsi_disk *scsi_disk_get(struct gendisk *disk)
{
	struct scsi_disk *sdkp = NULL;

	mutex_lock(&sd_ref_mutex);

	if (disk->private_data) {
		sdkp = scsi_disk(disk);
		if (scsi_device_get(sdkp->device) == 0)
			get_device(&sdkp->dev);
		else
			sdkp = NULL;
	}
	mutex_unlock(&sd_ref_mutex);
	return sdkp;
}

static void scsi_disk_put(struct scsi_disk *sdkp)
{
	struct scsi_device *sdev = sdkp->device;

	mutex_lock(&sd_ref_mutex);
	put_device(&sdkp->dev);
	scsi_device_put(sdev);
	mutex_unlock(&sd_ref_mutex);
}

static unsigned char sd_setup_protect_cmnd(struct scsi_cmnd *scmd,
					   unsigned int dix, unsigned int dif)
{
	struct bio *bio = scmd->request->bio;
	unsigned int prot_op = sd_prot_op(rq_data_dir(scmd->request), dix, dif);
	unsigned int protect = 0;

	if (dix) {				/* DIX Type 0, 1, 2, 3 */
		if (bio_integrity_flagged(bio, BIP_IP_CHECKSUM))
			scmd->prot_flags |= SCSI_PROT_IP_CHECKSUM;

		if (bio_integrity_flagged(bio, BIP_CTRL_NOCHECK) == false)
			scmd->prot_flags |= SCSI_PROT_GUARD_CHECK;
	}

	if (dif != SD_DIF_TYPE3_PROTECTION) {	/* DIX/DIF Type 0, 1, 2 */
		scmd->prot_flags |= SCSI_PROT_REF_INCREMENT;

		if (bio_integrity_flagged(bio, BIP_CTRL_NOCHECK) == false)
			scmd->prot_flags |= SCSI_PROT_REF_CHECK;
	}

	if (dif) {				/* DIX/DIF Type 1, 2, 3 */
		scmd->prot_flags |= SCSI_PROT_TRANSFER_PI;

		if (bio_integrity_flagged(bio, BIP_DISK_NOCHECK))
			protect = 3 << 5;	/* Disable target PI checking */
		else
			protect = 1 << 5;	/* Enable target PI checking */
	}

	scsi_set_prot_op(scmd, prot_op);
	scsi_set_prot_type(scmd, dif);
	scmd->prot_flags &= sd_prot_flag_mask(prot_op);

	return protect;
}

static void sd_config_discard(struct scsi_disk *sdkp, unsigned int mode)
{
	struct request_queue *q = sdkp->disk->queue;
	unsigned int logical_block_size = sdkp->device->sector_size;
	unsigned int max_blocks = 0;

	q->limits.discard_zeroes_data = 0;

	/*
	 * When LBPRZ is reported, discard alignment and granularity
	 * must be fixed to the logical block size. Otherwise the block
	 * layer will drop misaligned portions of the request which can
	 * lead to data corruption. If LBPRZ is not set, we honor the
	 * device preference.
	 */
	if (sdkp->lbprz) {
		q->limits.discard_alignment = 0;
		q->limits.discard_granularity = logical_block_size;
	} else {
		q->limits.discard_alignment = sdkp->unmap_alignment *
			logical_block_size;
		q->limits.discard_granularity =
			max(sdkp->physical_block_size,
			    sdkp->unmap_granularity * logical_block_size);
	}

	sdkp->provisioning_mode = mode;

	switch (mode) {

	case SD_LBP_DISABLE:
		blk_queue_max_discard_sectors(q, 0);
		queue_flag_clear_unlocked(QUEUE_FLAG_DISCARD, q);
		return;

	case SD_LBP_UNMAP:
		max_blocks = min_not_zero(sdkp->max_unmap_blocks,
					  (u32)SD_MAX_WS16_BLOCKS);
		break;

	case SD_LBP_WS16:
		max_blocks = min_not_zero(sdkp->max_ws_blocks,
					  (u32)SD_MAX_WS16_BLOCKS);
		q->limits.discard_zeroes_data = sdkp->lbprz;
		break;

	case SD_LBP_WS10:
		max_blocks = min_not_zero(sdkp->max_ws_blocks,
					  (u32)SD_MAX_WS10_BLOCKS);
		q->limits.discard_zeroes_data = sdkp->lbprz;
		break;

	case SD_LBP_ZERO:
		max_blocks = min_not_zero(sdkp->max_ws_blocks,
					  (u32)SD_MAX_WS10_BLOCKS);
		q->limits.discard_zeroes_data = 1;
		break;
	}

	blk_queue_max_discard_sectors(q, max_blocks * (logical_block_size >> 9));
	queue_flag_set_unlocked(QUEUE_FLAG_DISCARD, q);
}

/**
 * sd_setup_discard_cmnd - unmap blocks on thinly provisioned device
 * @sdp: scsi device to operate one
 * @rq: Request to prepare
 *
 * Will issue either UNMAP or WRITE SAME(16) depending on preference
 * indicated by target device.
 **/
static int sd_setup_discard_cmnd(struct scsi_cmnd *cmd)
{
	struct request *rq = cmd->request;
	struct scsi_device *sdp = cmd->device;
	struct scsi_disk *sdkp = scsi_disk(rq->rq_disk);
	sector_t sector = blk_rq_pos(rq);
	unsigned int nr_sectors = blk_rq_sectors(rq);
	unsigned int nr_bytes = blk_rq_bytes(rq);
	unsigned int len;
	int ret;
	char *buf;
	struct page *page;

	sector >>= ilog2(sdp->sector_size) - 9;
	nr_sectors >>= ilog2(sdp->sector_size) - 9;

	page = alloc_page(GFP_ATOMIC | __GFP_ZERO);
	if (!page)
		return BLKPREP_DEFER;

	switch (sdkp->provisioning_mode) {
	case SD_LBP_UNMAP:
		buf = page_address(page);

		cmd->cmd_len = 10;
		cmd->cmnd[0] = UNMAP;
		cmd->cmnd[8] = 24;

		put_unaligned_be16(6 + 16, &buf[0]);
		put_unaligned_be16(16, &buf[2]);
		put_unaligned_be64(sector, &buf[8]);
		put_unaligned_be32(nr_sectors, &buf[16]);

		len = 24;
		break;

	case SD_LBP_WS16:
		cmd->cmd_len = 16;
		cmd->cmnd[0] = WRITE_SAME_16;
		cmd->cmnd[1] = 0x8; /* UNMAP */
		put_unaligned_be64(sector, &cmd->cmnd[2]);
		put_unaligned_be32(nr_sectors, &cmd->cmnd[10]);

		len = sdkp->device->sector_size;
		break;

	case SD_LBP_WS10:
	case SD_LBP_ZERO:
		cmd->cmd_len = 10;
		cmd->cmnd[0] = WRITE_SAME;
		if (sdkp->provisioning_mode == SD_LBP_WS10)
			cmd->cmnd[1] = 0x8; /* UNMAP */
		put_unaligned_be32(sector, &cmd->cmnd[2]);
		put_unaligned_be16(nr_sectors, &cmd->cmnd[7]);

		len = sdkp->device->sector_size;
		break;

	default:
		ret = BLKPREP_INVALID;
		goto out;
	}

	rq->completion_data = page;
	rq->timeout = SD_TIMEOUT;

	cmd->transfersize = len;
	cmd->allowed = SD_MAX_RETRIES;

	/*
	 * Initially __data_len is set to the amount of data that needs to be
	 * transferred to the target. This amount depends on whether WRITE SAME
	 * or UNMAP is being used. After the scatterlist has been mapped by
	 * scsi_init_io() we set __data_len to the size of the area to be
	 * discarded on disk. This allows us to report completion on the full
	 * amount of blocks described by the request.
	 */
	blk_add_request_payload(rq, page, 0, len);
	ret = scsi_init_io(cmd);
	rq->__data_len = nr_bytes;

out:
	if (ret != BLKPREP_OK)
		__free_page(page);
	return ret;
}

static void sd_config_write_same(struct scsi_disk *sdkp)
{
	struct request_queue *q = sdkp->disk->queue;
	unsigned int logical_block_size = sdkp->device->sector_size;

	if (sdkp->device->no_write_same) {
		sdkp->max_ws_blocks = 0;
		goto out;
	}

	/* Some devices can not handle block counts above 0xffff despite
	 * supporting WRITE SAME(16). Consequently we default to 64k
	 * blocks per I/O unless the device explicitly advertises a
	 * bigger limit.
	 */
	if (sdkp->max_ws_blocks > SD_MAX_WS10_BLOCKS)
		sdkp->max_ws_blocks = min_not_zero(sdkp->max_ws_blocks,
						   (u32)SD_MAX_WS16_BLOCKS);
	else if (sdkp->ws16 || sdkp->ws10 || sdkp->device->no_report_opcodes)
		sdkp->max_ws_blocks = min_not_zero(sdkp->max_ws_blocks,
						   (u32)SD_MAX_WS10_BLOCKS);
	else {
		sdkp->device->no_write_same = 1;
		sdkp->max_ws_blocks = 0;
	}

out:
	blk_queue_max_write_same_sectors(q, sdkp->max_ws_blocks *
					 (logical_block_size >> 9));
}

/**
 * sd_setup_write_same_cmnd - write the same data to multiple blocks
 * @cmd: command to prepare
 *
 * Will issue either WRITE SAME(10) or WRITE SAME(16) depending on
 * preference indicated by target device.
 **/
static int sd_setup_write_same_cmnd(struct scsi_cmnd *cmd)
{
	struct request *rq = cmd->request;
	struct scsi_device *sdp = cmd->device;
	struct scsi_disk *sdkp = scsi_disk(rq->rq_disk);
	struct bio *bio = rq->bio;
	sector_t sector = blk_rq_pos(rq);
	unsigned int nr_sectors = blk_rq_sectors(rq);
	unsigned int nr_bytes = blk_rq_bytes(rq);
	int ret;

	if (sdkp->device->no_write_same)
		return BLKPREP_INVALID;

	BUG_ON(bio_offset(bio) || bio_iovec(bio).bv_len != sdp->sector_size);

	sector >>= ilog2(sdp->sector_size) - 9;
	nr_sectors >>= ilog2(sdp->sector_size) - 9;

	rq->timeout = SD_WRITE_SAME_TIMEOUT;

	if (sdkp->ws16 || sector > 0xffffffff || nr_sectors > 0xffff) {
		cmd->cmd_len = 16;
		cmd->cmnd[0] = WRITE_SAME_16;
		put_unaligned_be64(sector, &cmd->cmnd[2]);
		put_unaligned_be32(nr_sectors, &cmd->cmnd[10]);
	} else {
		cmd->cmd_len = 10;
		cmd->cmnd[0] = WRITE_SAME;
		put_unaligned_be32(sector, &cmd->cmnd[2]);
		put_unaligned_be16(nr_sectors, &cmd->cmnd[7]);
	}

	cmd->transfersize = sdp->sector_size;
	cmd->allowed = SD_MAX_RETRIES;

	/*
	 * For WRITE_SAME the data transferred in the DATA IN buffer is
	 * different from the amount of data actually written to the target.
	 *
	 * We set up __data_len to the amount of data transferred from the
	 * DATA IN buffer so that blk_rq_map_sg set up the proper S/G list
	 * to transfer a single sector of data first, but then reset it to
	 * the amount of data to be written right after so that the I/O path
	 * knows how much to actually write.
	 */
	rq->__data_len = sdp->sector_size;
	ret = scsi_init_io(cmd);
	rq->__data_len = nr_bytes;
	return ret;
}

static int sd_setup_flush_cmnd(struct scsi_cmnd *cmd)
{
	struct request *rq = cmd->request;

	/* flush requests don't perform I/O, zero the S/G table */
	memset(&cmd->sdb, 0, sizeof(cmd->sdb));

	cmd->cmnd[0] = SYNCHRONIZE_CACHE;
	cmd->cmd_len = 10;
	cmd->transfersize = 0;
	cmd->allowed = SD_MAX_RETRIES;

	rq->timeout = rq->q->rq_timeout * SD_FLUSH_TIMEOUT_MULTIPLIER;
	return BLKPREP_OK;
}

static int sd_setup_read_write_cmnd(struct scsi_cmnd *SCpnt)
{
	struct request *rq = SCpnt->request;
	struct scsi_device *sdp = SCpnt->device;
	struct gendisk *disk = rq->rq_disk;
	struct scsi_disk *sdkp;
	sector_t block = blk_rq_pos(rq);
	sector_t threshold;
	unsigned int this_count = blk_rq_sectors(rq);
	unsigned int dif, dix;
	int ret;
	unsigned char protect;

	ret = scsi_init_io(SCpnt);
	if (ret != BLKPREP_OK)
		goto out;
	SCpnt = rq->special;
	sdkp = scsi_disk(disk);

	/* from here on until we're complete, any goto out
	 * is used for a killable error condition */
	ret = BLKPREP_KILL;

	SCSI_LOG_HLQUEUE(1,
		scmd_printk(KERN_INFO, SCpnt,
			"%s: block=%llu, count=%d\n",
			__func__, (unsigned long long)block, this_count));

	if (!sdp || !scsi_device_online(sdp) ||
	    block + blk_rq_sectors(rq) > get_capacity(disk)) {
		SCSI_LOG_HLQUEUE(2, scmd_printk(KERN_INFO, SCpnt,
						"Finishing %u sectors\n",
						blk_rq_sectors(rq)));
		SCSI_LOG_HLQUEUE(2, scmd_printk(KERN_INFO, SCpnt,
						"Retry with 0x%p\n", SCpnt));
		goto out;
	}

	if (sdp->changed) {
		/*
		 * quietly refuse to do anything to a changed disc until 
		 * the changed bit has been reset
		 */
		/* printk("SCSI disk has been changed or is not present. Prohibiting further I/O.\n"); */
		goto out;
	}

	/*
	 * Some SD card readers can't handle multi-sector accesses which touch
	 * the last one or two hardware sectors.  Split accesses as needed.
	 */
	threshold = get_capacity(disk) - SD_LAST_BUGGY_SECTORS *
		(sdp->sector_size / 512);

	if (unlikely(sdp->last_sector_bug && block + this_count > threshold)) {
		if (block < threshold) {
			/* Access up to the threshold but not beyond */
			this_count = threshold - block;
		} else {
			/* Access only a single hardware sector */
			this_count = sdp->sector_size / 512;
		}
	}

	SCSI_LOG_HLQUEUE(2, scmd_printk(KERN_INFO, SCpnt, "block=%llu\n",
					(unsigned long long)block));

	/*
	 * If we have a 1K hardware sectorsize, prevent access to single
	 * 512 byte sectors.  In theory we could handle this - in fact
	 * the scsi cdrom driver must be able to handle this because
	 * we typically use 1K blocksizes, and cdroms typically have
	 * 2K hardware sectorsizes.  Of course, things are simpler
	 * with the cdrom, since it is read-only.  For performance
	 * reasons, the filesystems should be able to handle this
	 * and not force the scsi disk driver to use bounce buffers
	 * for this.
	 */
	if (sdp->sector_size == 1024) {
		if ((block & 1) || (blk_rq_sectors(rq) & 1)) {
			scmd_printk(KERN_ERR, SCpnt,
				    "Bad block number requested\n");
			goto out;
		} else {
			block = block >> 1;
			this_count = this_count >> 1;
		}
	}
	if (sdp->sector_size == 2048) {
		if ((block & 3) || (blk_rq_sectors(rq) & 3)) {
			scmd_printk(KERN_ERR, SCpnt,
				    "Bad block number requested\n");
			goto out;
		} else {
			block = block >> 2;
			this_count = this_count >> 2;
		}
	}
	if (sdp->sector_size == 4096) {
		if ((block & 7) || (blk_rq_sectors(rq) & 7)) {
			scmd_printk(KERN_ERR, SCpnt,
				    "Bad block number requested\n");
			goto out;
		} else {
			block = block >> 3;
			this_count = this_count >> 3;
		}
	}
	if (rq_data_dir(rq) == WRITE) {
		SCpnt->cmnd[0] = WRITE_6;

		if (blk_integrity_rq(rq))
			sd_dif_prepare(SCpnt);

	} else if (rq_data_dir(rq) == READ) {
		SCpnt->cmnd[0] = READ_6;
	} else {
		scmd_printk(KERN_ERR, SCpnt, "Unknown command %llx\n", (unsigned long long) rq->cmd_flags);
		goto out;
	}

	SCSI_LOG_HLQUEUE(2, scmd_printk(KERN_INFO, SCpnt,
					"%s %d/%u 512 byte blocks.\n",
					(rq_data_dir(rq) == WRITE) ?
					"writing" : "reading", this_count,
					blk_rq_sectors(rq)));

	dix = scsi_prot_sg_count(SCpnt);
	dif = scsi_host_dif_capable(SCpnt->device->host, sdkp->protection_type);

	if (dif || dix)
		protect = sd_setup_protect_cmnd(SCpnt, dix, dif);
	else
		protect = 0;

	if (protect && sdkp->protection_type == SD_DIF_TYPE2_PROTECTION) {
		SCpnt->cmnd = mempool_alloc(sd_cdb_pool, GFP_ATOMIC);

		if (unlikely(SCpnt->cmnd == NULL)) {
			ret = BLKPREP_DEFER;
			goto out;
		}

		SCpnt->cmd_len = SD_EXT_CDB_SIZE;
		memset(SCpnt->cmnd, 0, SCpnt->cmd_len);
		SCpnt->cmnd[0] = VARIABLE_LENGTH_CMD;
		SCpnt->cmnd[7] = 0x18;
		SCpnt->cmnd[9] = (rq_data_dir(rq) == READ) ? READ_32 : WRITE_32;
		SCpnt->cmnd[10] = protect | ((rq->cmd_flags & REQ_FUA) ? 0x8 : 0);

		/* LBA */
		SCpnt->cmnd[12] = sizeof(block) > 4 ? (unsigned char) (block >> 56) & 0xff : 0;
		SCpnt->cmnd[13] = sizeof(block) > 4 ? (unsigned char) (block >> 48) & 0xff : 0;
		SCpnt->cmnd[14] = sizeof(block) > 4 ? (unsigned char) (block >> 40) & 0xff : 0;
		SCpnt->cmnd[15] = sizeof(block) > 4 ? (unsigned char) (block >> 32) & 0xff : 0;
		SCpnt->cmnd[16] = (unsigned char) (block >> 24) & 0xff;
		SCpnt->cmnd[17] = (unsigned char) (block >> 16) & 0xff;
		SCpnt->cmnd[18] = (unsigned char) (block >> 8) & 0xff;
		SCpnt->cmnd[19] = (unsigned char) block & 0xff;

		/* Expected Indirect LBA */
		SCpnt->cmnd[20] = (unsigned char) (block >> 24) & 0xff;
		SCpnt->cmnd[21] = (unsigned char) (block >> 16) & 0xff;
		SCpnt->cmnd[22] = (unsigned char) (block >> 8) & 0xff;
		SCpnt->cmnd[23] = (unsigned char) block & 0xff;

		/* Transfer length */
		SCpnt->cmnd[28] = (unsigned char) (this_count >> 24) & 0xff;
		SCpnt->cmnd[29] = (unsigned char) (this_count >> 16) & 0xff;
		SCpnt->cmnd[30] = (unsigned char) (this_count >> 8) & 0xff;
		SCpnt->cmnd[31] = (unsigned char) this_count & 0xff;
	} else if (sdp->use_16_for_rw || (this_count > 0xffff)) {
		SCpnt->cmnd[0] += READ_16 - READ_6;
		SCpnt->cmnd[1] = protect | ((rq->cmd_flags & REQ_FUA) ? 0x8 : 0);
		SCpnt->cmnd[2] = sizeof(block) > 4 ? (unsigned char) (block >> 56) & 0xff : 0;
		SCpnt->cmnd[3] = sizeof(block) > 4 ? (unsigned char) (block >> 48) & 0xff : 0;
		SCpnt->cmnd[4] = sizeof(block) > 4 ? (unsigned char) (block >> 40) & 0xff : 0;
		SCpnt->cmnd[5] = sizeof(block) > 4 ? (unsigned char) (block >> 32) & 0xff : 0;
		SCpnt->cmnd[6] = (unsigned char) (block >> 24) & 0xff;
		SCpnt->cmnd[7] = (unsigned char) (block >> 16) & 0xff;
		SCpnt->cmnd[8] = (unsigned char) (block >> 8) & 0xff;
		SCpnt->cmnd[9] = (unsigned char) block & 0xff;
		SCpnt->cmnd[10] = (unsigned char) (this_count >> 24) & 0xff;
		SCpnt->cmnd[11] = (unsigned char) (this_count >> 16) & 0xff;
		SCpnt->cmnd[12] = (unsigned char) (this_count >> 8) & 0xff;
		SCpnt->cmnd[13] = (unsigned char) this_count & 0xff;
		SCpnt->cmnd[14] = SCpnt->cmnd[15] = 0;
	} else if ((this_count > 0xff) || (block > 0x1fffff) ||
		   scsi_device_protection(SCpnt->device) ||
		   SCpnt->device->use_10_for_rw) {
		SCpnt->cmnd[0] += READ_10 - READ_6;
		SCpnt->cmnd[1] = protect | ((rq->cmd_flags & REQ_FUA) ? 0x8 : 0);
		SCpnt->cmnd[2] = (unsigned char) (block >> 24) & 0xff;
		SCpnt->cmnd[3] = (unsigned char) (block >> 16) & 0xff;
		SCpnt->cmnd[4] = (unsigned char) (block >> 8) & 0xff;
		SCpnt->cmnd[5] = (unsigned char) block & 0xff;
		SCpnt->cmnd[6] = SCpnt->cmnd[9] = 0;
		SCpnt->cmnd[7] = (unsigned char) (this_count >> 8) & 0xff;
		SCpnt->cmnd[8] = (unsigned char) this_count & 0xff;
	} else {
		if (unlikely(rq->cmd_flags & REQ_FUA)) {
			/*
			 * This happens only if this drive failed
			 * 10byte rw command with ILLEGAL_REQUEST
			 * during operation and thus turned off
			 * use_10_for_rw.
			 */
			scmd_printk(KERN_ERR, SCpnt,
				    "FUA write on READ/WRITE(6) drive\n");
			goto out;
		}

		SCpnt->cmnd[1] |= (unsigned char) ((block >> 16) & 0x1f);
		SCpnt->cmnd[2] = (unsigned char) ((block >> 8) & 0xff);
		SCpnt->cmnd[3] = (unsigned char) block & 0xff;
		SCpnt->cmnd[4] = (unsigned char) this_count;
		SCpnt->cmnd[5] = 0;
	}
	SCpnt->sdb.length = this_count * sdp->sector_size;

	/*
	 * We shouldn't disconnect in the middle of a sector, so with a dumb
	 * host adapter, it's safe to assume that we can at least transfer
	 * this many bytes between each connect / disconnect.
	 */
	SCpnt->transfersize = sdp->sector_size;
	SCpnt->underflow = this_count << 9;
	SCpnt->allowed = SD_MAX_RETRIES;

	/*
	 * This indicates that the command is ready from our end to be
	 * queued.
	 */
	ret = BLKPREP_OK;
 out:
	return ret;
}

static int sd_init_command(struct scsi_cmnd *cmd)
{
	struct request *rq = cmd->request;

	if (rq->cmd_flags & REQ_DISCARD)
		return sd_setup_discard_cmnd(cmd);
	else if (rq->cmd_flags & REQ_WRITE_SAME)
		return sd_setup_write_same_cmnd(cmd);
	else if (rq->cmd_flags & REQ_FLUSH)
		return sd_setup_flush_cmnd(cmd);
	else
		return sd_setup_read_write_cmnd(cmd);
}

static void sd_uninit_command(struct scsi_cmnd *SCpnt)
{
	struct request *rq = SCpnt->request;

	if (rq->cmd_flags & REQ_DISCARD)
		__free_page(rq->completion_data);

	if (SCpnt->cmnd != rq->cmd) {
		mempool_free(SCpnt->cmnd, sd_cdb_pool);
		SCpnt->cmnd = NULL;
		SCpnt->cmd_len = 0;
	}
}

/**
 *	sd_open - open a scsi disk device
 *	@inode: only i_rdev member may be used
 *	@filp: only f_mode and f_flags may be used
 *
 *	Returns 0 if successful. Returns a negated errno value in case 
 *	of error.
 *
 *	Note: This can be called from a user context (e.g. fsck(1) )
 *	or from within the kernel (e.g. as a result of a mount(1) ).
 *	In the latter case @inode and @filp carry an abridged amount
 *	of information as noted above.
 *
 *	Locking: called with bdev->bd_mutex held.
 **/
static int sd_open(struct block_device *bdev, fmode_t mode)
{
	struct scsi_disk *sdkp = scsi_disk_get(bdev->bd_disk);
	struct scsi_device *sdev;
	int retval;

	if (!sdkp)
		return -ENXIO;

	SCSI_LOG_HLQUEUE(3, sd_printk(KERN_INFO, sdkp, "sd_open\n"));

	sdev = sdkp->device;

	/*
	 * If the device is in error recovery, wait until it is done.
	 * If the device is offline, then disallow any access to it.
	 */
	retval = -ENXIO;
	if (!scsi_block_when_processing_errors(sdev))
		goto error_out;

	if (sdev->removable || sdkp->write_prot)
		check_disk_change(bdev);

	/*
	 * If the drive is empty, just let the open fail.
	 */
	retval = -ENOMEDIUM;
	if (sdev->removable && !sdkp->media_present && !(mode & FMODE_NDELAY))
		goto error_out;

	/*
	 * If the device has the write protect tab set, have the open fail
	 * if the user expects to be able to write to the thing.
	 */
	retval = -EROFS;
	if (sdkp->write_prot && (mode & FMODE_WRITE))
		goto error_out;

	/*
	 * It is possible that the disk changing stuff resulted in
	 * the device being taken offline.  If this is the case,
	 * report this to the user, and don't pretend that the
	 * open actually succeeded.
	 */
	retval = -ENXIO;
	if (!scsi_device_online(sdev))
		goto error_out;

	if ((atomic_inc_return(&sdkp->openers) == 1) && sdev->removable) {
		if (scsi_block_when_processing_errors(sdev))
			scsi_set_medium_removal(sdev, SCSI_REMOVAL_PREVENT);
	}

	return 0;

error_out:
	scsi_disk_put(sdkp);
	return retval;	
}

/**
 *	sd_release - invoked when the (last) close(2) is called on this
 *	scsi disk.
 *	@inode: only i_rdev member may be used
 *	@filp: only f_mode and f_flags may be used
 *
 *	Returns 0. 
 *
 *	Note: may block (uninterruptible) if error recovery is underway
 *	on this disk.
 *
 *	Locking: called with bdev->bd_mutex held.
 **/
static void sd_release(struct gendisk *disk, fmode_t mode)
{
	struct scsi_disk *sdkp = scsi_disk(disk);
	struct scsi_device *sdev = sdkp->device;

	SCSI_LOG_HLQUEUE(3, sd_printk(KERN_INFO, sdkp, "sd_release\n"));

	if (atomic_dec_return(&sdkp->openers) == 0 && sdev->removable) {
		if (scsi_block_when_processing_errors(sdev))
			scsi_set_medium_removal(sdev, SCSI_REMOVAL_ALLOW);
	}

	/*
	 * XXX and what if there are packets in flight and this close()
	 * XXX is followed by a "rmmod sd_mod"?
	 */

	scsi_disk_put(sdkp);
}

static int sd_getgeo(struct block_device *bdev, struct hd_geometry *geo)
{
	struct scsi_disk *sdkp = scsi_disk(bdev->bd_disk);
	struct scsi_device *sdp = sdkp->device;
	struct Scsi_Host *host = sdp->host;
	sector_t capacity = logical_to_sectors(sdp, sdkp->capacity);
	int diskinfo[4];

	/* default to most commonly used values */
	diskinfo[0] = 0x40;	/* 1 << 6 */
	diskinfo[1] = 0x20;	/* 1 << 5 */
	diskinfo[2] = capacity >> 11;

	/* override with calculated, extended default, or driver values */
	if (host->hostt->bios_param)
		host->hostt->bios_param(sdp, bdev, capacity, diskinfo);
	else
		scsicam_bios_param(bdev, capacity, diskinfo);

	geo->heads = diskinfo[0];
	geo->sectors = diskinfo[1];
	geo->cylinders = diskinfo[2];
	return 0;
}

/**
 *	sd_ioctl - process an ioctl
 *	@inode: only i_rdev/i_bdev members may be used
 *	@filp: only f_mode and f_flags may be used
 *	@cmd: ioctl command number
 *	@arg: this is third argument given to ioctl(2) system call.
 *	Often contains a pointer.
 *
 *	Returns 0 if successful (some ioctls return positive numbers on
 *	success as well). Returns a negated errno value in case of error.
 *
 *	Note: most ioctls are forward onto the block subsystem or further
 *	down in the scsi subsystem.
 **/
static int sd_ioctl(struct block_device *bdev, fmode_t mode,
		    unsigned int cmd, unsigned long arg)
{
	struct gendisk *disk = bdev->bd_disk;
	struct scsi_disk *sdkp = scsi_disk(disk);
	struct scsi_device *sdp = sdkp->device;
	void __user *p = (void __user *)arg;
	int error;
    
	SCSI_LOG_IOCTL(1, sd_printk(KERN_INFO, sdkp, "sd_ioctl: disk=%s, "
				    "cmd=0x%x\n", disk->disk_name, cmd));

	error = scsi_verify_blk_ioctl(bdev, cmd);
	if (error < 0)
		return error;

	/*
	 * If we are in the middle of error recovery, don't let anyone
	 * else try and use this device.  Also, if error recovery fails, it
	 * may try and take the device offline, in which case all further
	 * access to the device is prohibited.
	 */
	error = scsi_ioctl_block_when_processing_errors(sdp, cmd,
			(mode & FMODE_NDELAY) != 0);
	if (error)
		goto out;

	/*
	 * Send SCSI addressing ioctls directly to mid level, send other
	 * ioctls to block level and then onto mid level if they can't be
	 * resolved.
	 */
	switch (cmd) {
		case SCSI_IOCTL_GET_IDLUN:
		case SCSI_IOCTL_GET_BUS_NUMBER:
			error = scsi_ioctl(sdp, cmd, p);
			break;
		default:
			error = scsi_cmd_blk_ioctl(bdev, mode, cmd, p);
			if (error != -ENOTTY)
				break;
			error = scsi_ioctl(sdp, cmd, p);
			break;
	}
out:
	return error;
}

static void set_media_not_present(struct scsi_disk *sdkp)
{
	if (sdkp->media_present)
		sdkp->device->changed = 1;

	if (sdkp->device->removable) {
		sdkp->media_present = 0;
		sdkp->capacity = 0;
	}
}

static int media_not_present(struct scsi_disk *sdkp,
			     struct scsi_sense_hdr *sshdr)
{
	if (!scsi_sense_valid(sshdr))
		return 0;

	/* not invoked for commands that could return deferred errors */
	switch (sshdr->sense_key) {
	case UNIT_ATTENTION:
	case NOT_READY:
		/* medium not present */
		if (sshdr->asc == 0x3A) {
			set_media_not_present(sdkp);
			return 1;
		}
	}
	return 0;
}

/**
 *	sd_check_events - check media events
 *	@disk: kernel device descriptor
 *	@clearing: disk events currently being cleared
 *
 *	Returns mask of DISK_EVENT_*.
 *
 *	Note: this function is invoked from the block subsystem.
 **/
static unsigned int sd_check_events(struct gendisk *disk, unsigned int clearing)
{
	struct scsi_disk *sdkp = scsi_disk_get(disk);
	struct scsi_device *sdp;
	struct scsi_sense_hdr *sshdr = NULL;
	int retval;

	if (!sdkp)
		return 0;

	sdp = sdkp->device;
	SCSI_LOG_HLQUEUE(3, sd_printk(KERN_INFO, sdkp, "sd_check_events\n"));

	/*
	 * If the device is offline, don't send any commands - just pretend as
	 * if the command failed.  If the device ever comes back online, we
	 * can deal with it then.  It is only because of unrecoverable errors
	 * that we would ever take a device offline in the first place.
	 */
	if (!scsi_device_online(sdp)) {
		set_media_not_present(sdkp);
		goto out;
	}

	/*
	 * Using TEST_UNIT_READY enables differentiation between drive with
	 * no cartridge loaded - NOT READY, drive with changed cartridge -
	 * UNIT ATTENTION, or with same cartridge - GOOD STATUS.
	 *
	 * Drives that auto spin down. eg iomega jaz 1G, will be started
	 * by sd_spinup_disk() from sd_revalidate_disk(), which happens whenever
	 * sd_revalidate() is called.
	 */
	retval = -ENODEV;

	if (scsi_block_when_processing_errors(sdp)) {
		sshdr  = kzalloc(sizeof(*sshdr), GFP_KERNEL);
		retval = scsi_test_unit_ready(sdp, SD_TIMEOUT, SD_MAX_RETRIES,
					      sshdr);
	}

	/* failed to execute TUR, assume media not present */
	if (host_byte(retval)) {
		set_media_not_present(sdkp);
		goto out;
	}

	if (media_not_present(sdkp, sshdr))
		goto out;

	/*
	 * For removable scsi disk we have to recognise the presence
	 * of a disk in the drive.
	 */
	if (!sdkp->media_present)
		sdp->changed = 1;
	sdkp->media_present = 1;
out:
	/*
	 * sdp->changed is set under the following conditions:
	 *
	 *	Medium present state has changed in either direction.
	 *	Device has indicated UNIT_ATTENTION.
	 */
	kfree(sshdr);
	retval = sdp->changed ? DISK_EVENT_MEDIA_CHANGE : 0;
	sdp->changed = 0;
	scsi_disk_put(sdkp);
	return retval;
}

static int sd_sync_cache(struct scsi_disk *sdkp)
{
	int retries, res;
	struct scsi_device *sdp = sdkp->device;
	const int timeout = sdp->request_queue->rq_timeout
		* SD_FLUSH_TIMEOUT_MULTIPLIER;
	struct scsi_sense_hdr sshdr;

	if (!scsi_device_online(sdp))
		return -ENODEV;

	for (retries = 3; retries > 0; --retries) {
		unsigned char cmd[10] = { 0 };

		cmd[0] = SYNCHRONIZE_CACHE;
		/*
		 * Leave the rest of the command zero to indicate
		 * flush everything.
		 */
		res = scsi_execute_req_flags(sdp, cmd, DMA_NONE, NULL, 0,
					     &sshdr, timeout, SD_MAX_RETRIES,
					     NULL, REQ_PM);
		if (res == 0)
			break;
	}

	if (res) {
		sd_print_result(sdkp, "Synchronize Cache(10) failed", res);

		if (driver_byte(res) & DRIVER_SENSE)
			sd_print_sense_hdr(sdkp, &sshdr);
		/* we need to evaluate the error return  */
		if (scsi_sense_valid(&sshdr) &&
			(sshdr.asc == 0x3a ||	/* medium not present */
			 sshdr.asc == 0x20))	/* invalid command */
				/* this is no error here */
				return 0;

		switch (host_byte(res)) {
		/* ignore errors due to racing a disconnection */
		case DID_BAD_TARGET:
		case DID_NO_CONNECT:
			return 0;
		/* signal the upper layer it might try again */
		case DID_BUS_BUSY:
		case DID_IMM_RETRY:
		case DID_REQUEUE:
		case DID_SOFT_ERROR:
			return -EBUSY;
		default:
			return -EIO;
		}
	}
	return 0;
}

static void sd_rescan(struct device *dev)
{
	struct scsi_disk *sdkp = dev_get_drvdata(dev);

	revalidate_disk(sdkp->disk);
}


#ifdef CONFIG_COMPAT
/* 
 * This gets directly called from VFS. When the ioctl 
 * is not recognized we go back to the other translation paths. 
 */
static int sd_compat_ioctl(struct block_device *bdev, fmode_t mode,
			   unsigned int cmd, unsigned long arg)
{
	struct scsi_device *sdev = scsi_disk(bdev->bd_disk)->device;
	int error;

	error = scsi_ioctl_block_when_processing_errors(sdev, cmd,
			(mode & FMODE_NDELAY) != 0);
	if (error)
		return error;
	       
	/* 
	 * Let the static ioctl translation table take care of it.
	 */
	if (!sdev->host->hostt->compat_ioctl)
		return -ENOIOCTLCMD; 
	return sdev->host->hostt->compat_ioctl(sdev, cmd, (void __user *)arg);
}
#endif

static char sd_pr_type(enum pr_type type)
{
	switch (type) {
	case PR_WRITE_EXCLUSIVE:
		return 0x01;
	case PR_EXCLUSIVE_ACCESS:
		return 0x03;
	case PR_WRITE_EXCLUSIVE_REG_ONLY:
		return 0x05;
	case PR_EXCLUSIVE_ACCESS_REG_ONLY:
		return 0x06;
	case PR_WRITE_EXCLUSIVE_ALL_REGS:
		return 0x07;
	case PR_EXCLUSIVE_ACCESS_ALL_REGS:
		return 0x08;
	default:
		return 0;
	}
};

static int sd_pr_command(struct block_device *bdev, u8 sa,
		u64 key, u64 sa_key, u8 type, u8 flags)
{
	struct scsi_device *sdev = scsi_disk(bdev->bd_disk)->device;
	struct scsi_sense_hdr sshdr;
	int result;
	u8 cmd[16] = { 0, };
	u8 data[24] = { 0, };

	cmd[0] = PERSISTENT_RESERVE_OUT;
	cmd[1] = sa;
	cmd[2] = type;
	put_unaligned_be32(sizeof(data), &cmd[5]);

	put_unaligned_be64(key, &data[0]);
	put_unaligned_be64(sa_key, &data[8]);
	data[20] = flags;

	result = scsi_execute_req(sdev, cmd, DMA_TO_DEVICE, &data, sizeof(data),
			&sshdr, SD_TIMEOUT, SD_MAX_RETRIES, NULL);

	if ((driver_byte(result) & DRIVER_SENSE) &&
	    (scsi_sense_valid(&sshdr))) {
		sdev_printk(KERN_INFO, sdev, "PR command failed: %d\n", result);
		scsi_print_sense_hdr(sdev, NULL, &sshdr);
	}

	return result;
}

static int sd_pr_register(struct block_device *bdev, u64 old_key, u64 new_key,
		u32 flags)
{
	if (flags & ~PR_FL_IGNORE_KEY)
		return -EOPNOTSUPP;
	return sd_pr_command(bdev, (flags & PR_FL_IGNORE_KEY) ? 0x06 : 0x00,
			old_key, new_key, 0,
			(1 << 0) /* APTPL */ |
			(1 << 2) /* ALL_TG_PT */);
}

static int sd_pr_reserve(struct block_device *bdev, u64 key, enum pr_type type,
		u32 flags)
{
	if (flags)
		return -EOPNOTSUPP;
	return sd_pr_command(bdev, 0x01, key, 0, sd_pr_type(type), 0);
}

static int sd_pr_release(struct block_device *bdev, u64 key, enum pr_type type)
{
	return sd_pr_command(bdev, 0x02, key, 0, sd_pr_type(type), 0);
}

static int sd_pr_preempt(struct block_device *bdev, u64 old_key, u64 new_key,
		enum pr_type type, bool abort)
{
	return sd_pr_command(bdev, abort ? 0x05 : 0x04, old_key, new_key,
			     sd_pr_type(type), 0);
}

static int sd_pr_clear(struct block_device *bdev, u64 key)
{
	return sd_pr_command(bdev, 0x03, key, 0, 0, 0);
}

static const struct pr_ops sd_pr_ops = {
	.pr_register	= sd_pr_register,
	.pr_reserve	= sd_pr_reserve,
	.pr_release	= sd_pr_release,
	.pr_preempt	= sd_pr_preempt,
	.pr_clear	= sd_pr_clear,
};

static const struct block_device_operations sd_fops = {
	.owner			= THIS_MODULE,
	.open			= sd_open,
	.release		= sd_release,
	.ioctl			= sd_ioctl,
	.getgeo			= sd_getgeo,
#ifdef CONFIG_COMPAT
	.compat_ioctl		= sd_compat_ioctl,
#endif
	.check_events		= sd_check_events,
	.revalidate_disk	= sd_revalidate_disk,
	.unlock_native_capacity	= sd_unlock_native_capacity,
	.pr_ops			= &sd_pr_ops,
};

/**
 *	sd_eh_action - error handling callback
 *	@scmd:		sd-issued command that has failed
 *	@eh_disp:	The recovery disposition suggested by the midlayer
 *
 *	This function is called by the SCSI midlayer upon completion of an
 *	error test command (currently TEST UNIT READY). The result of sending
 *	the eh command is passed in eh_disp.  We're looking for devices that
 *	fail medium access commands but are OK with non access commands like
 *	test unit ready (so wrongly see the device as having a successful
 *	recovery)
 **/
static int sd_eh_action(struct scsi_cmnd *scmd, int eh_disp)
{
	struct scsi_disk *sdkp = scsi_disk(scmd->request->rq_disk);

	if (!scsi_device_online(scmd->device) ||
	    !scsi_medium_access_command(scmd) ||
	    host_byte(scmd->result) != DID_TIME_OUT ||
	    eh_disp != SUCCESS)
		return eh_disp;

	/*
	 * The device has timed out executing a medium access command.
	 * However, the TEST UNIT READY command sent during error
	 * handling completed successfully. Either the device is in the
	 * process of recovering or has it suffered an internal failure
	 * that prevents access to the storage medium.
	 */
	sdkp->medium_access_timed_out++;

	/*
	 * If the device keeps failing read/write commands but TEST UNIT
	 * READY always completes successfully we assume that medium
	 * access is no longer possible and take the device offline.
	 */
	if (sdkp->medium_access_timed_out >= sdkp->max_medium_access_timeouts) {
		scmd_printk(KERN_ERR, scmd,
			    "Medium access timeout failure. Offlining disk!\n");
		scsi_device_set_state(scmd->device, SDEV_OFFLINE);

		return FAILED;
	}

	return eh_disp;
}

static unsigned int sd_completed_bytes(struct scsi_cmnd *scmd)
{
	u64 start_lba = blk_rq_pos(scmd->request);
	u64 end_lba = blk_rq_pos(scmd->request) + (scsi_bufflen(scmd) / 512);
	u64 factor = scmd->device->sector_size / 512;
	u64 bad_lba;
	int info_valid;
	/*
	 * resid is optional but mostly filled in.  When it's unused,
	 * its value is zero, so we assume the whole buffer transferred
	 */
	unsigned int transferred = scsi_bufflen(scmd) - scsi_get_resid(scmd);
	unsigned int good_bytes;

	if (scmd->request->cmd_type != REQ_TYPE_FS)
		return 0;

	info_valid = scsi_get_sense_info_fld(scmd->sense_buffer,
					     SCSI_SENSE_BUFFERSIZE,
					     &bad_lba);
	if (!info_valid)
		return 0;

	if (scsi_bufflen(scmd) <= scmd->device->sector_size)
		return 0;

	/* be careful ... don't want any overflows */
	do_div(start_lba, factor);
	do_div(end_lba, factor);

	/* The bad lba was reported incorrectly, we have no idea where
	 * the error is.
	 */
	if (bad_lba < start_lba  || bad_lba >= end_lba)
		return 0;

	/* This computation should always be done in terms of
	 * the resolution of the device's medium.
	 */
	good_bytes = (bad_lba - start_lba) * scmd->device->sector_size;
	return min(good_bytes, transferred);
}

/**
 *	sd_done - bottom half handler: called when the lower level
 *	driver has completed (successfully or otherwise) a scsi command.
 *	@SCpnt: mid-level's per command structure.
 *
 *	Note: potentially run from within an ISR. Must not block.
 **/
static int sd_done(struct scsi_cmnd *SCpnt)
{
	int result = SCpnt->result;
	unsigned int good_bytes = result ? 0 : scsi_bufflen(SCpnt);
	struct scsi_sense_hdr sshdr;
	struct scsi_disk *sdkp = scsi_disk(SCpnt->request->rq_disk);
	struct request *req = SCpnt->request;
	int sense_valid = 0;
	int sense_deferred = 0;
	unsigned char op = SCpnt->cmnd[0];
	unsigned char unmap = SCpnt->cmnd[1] & 8;

	if (req->cmd_flags & REQ_DISCARD || req->cmd_flags & REQ_WRITE_SAME) {
		if (!result) {
			good_bytes = blk_rq_bytes(req);
			scsi_set_resid(SCpnt, 0);
		} else {
			good_bytes = 0;
			scsi_set_resid(SCpnt, blk_rq_bytes(req));
		}
	}

	if (result) {
		sense_valid = scsi_command_normalize_sense(SCpnt, &sshdr);
		if (sense_valid)
			sense_deferred = scsi_sense_is_deferred(&sshdr);
	}
	sdkp->medium_access_timed_out = 0;

	if (driver_byte(result) != DRIVER_SENSE &&
	    (!sense_valid || sense_deferred))
		goto out;

	switch (sshdr.sense_key) {
	case HARDWARE_ERROR:
	case MEDIUM_ERROR:
		good_bytes = sd_completed_bytes(SCpnt);
		break;
	case RECOVERED_ERROR:
		good_bytes = scsi_bufflen(SCpnt);
		break;
	case NO_SENSE:
		/* This indicates a false check condition, so ignore it.  An
		 * unknown amount of data was transferred so treat it as an
		 * error.
		 */
		SCpnt->result = 0;
		memset(SCpnt->sense_buffer, 0, SCSI_SENSE_BUFFERSIZE);
		break;
	case ABORTED_COMMAND:
		if (sshdr.asc == 0x10)  /* DIF: Target detected corruption */
			good_bytes = sd_completed_bytes(SCpnt);
		break;
	case ILLEGAL_REQUEST:
		if (sshdr.asc == 0x10)  /* DIX: Host detected corruption */
			good_bytes = sd_completed_bytes(SCpnt);
		/* INVALID COMMAND OPCODE or INVALID FIELD IN CDB */
		if (sshdr.asc == 0x20 || sshdr.asc == 0x24) {
			switch (op) {
			case UNMAP:
				sd_config_discard(sdkp, SD_LBP_DISABLE);
				break;
			case WRITE_SAME_16:
			case WRITE_SAME:
				if (unmap)
					sd_config_discard(sdkp, SD_LBP_DISABLE);
				else {
					sdkp->device->no_write_same = 1;
					sd_config_write_same(sdkp);

					good_bytes = 0;
					req->__data_len = blk_rq_bytes(req);
					req->cmd_flags |= REQ_QUIET;
				}
			}
		}
		break;
	default:
		break;
	}
 out:
	SCSI_LOG_HLCOMPLETE(1, scmd_printk(KERN_INFO, SCpnt,
					   "sd_done: completed %d of %d bytes\n",
					   good_bytes, scsi_bufflen(SCpnt)));

	if (rq_data_dir(SCpnt->request) == READ && scsi_prot_sg_count(SCpnt))
		sd_dif_complete(SCpnt, good_bytes);

	return good_bytes;
}

/*
 * spinup disk - called only in sd_revalidate_disk()
 */
static void
sd_spinup_disk(struct scsi_disk *sdkp)
{
	unsigned char cmd[10];
	unsigned long spintime_expire = 0;
	int retries, spintime;
	unsigned int the_result;
	struct scsi_sense_hdr sshdr;
	int sense_valid = 0;

	spintime = 0;

	/* Spin up drives, as required.  Only do this at boot time */
	/* Spinup needs to be done for module loads too. */
	do {
		retries = 0;

		do {
			cmd[0] = TEST_UNIT_READY;
			memset((void *) &cmd[1], 0, 9);

			the_result = scsi_execute_req(sdkp->device, cmd,
						      DMA_NONE, NULL, 0,
						      &sshdr, SD_TIMEOUT,
						      SD_MAX_RETRIES, NULL);

			/*
			 * If the drive has indicated to us that it
			 * doesn't have any media in it, don't bother
			 * with any more polling.
			 */
			if (media_not_present(sdkp, &sshdr))
				return;

			if (the_result)
				sense_valid = scsi_sense_valid(&sshdr);
			retries++;
		} while (retries < 3 && 
			 (!scsi_status_is_good(the_result) ||
			  ((driver_byte(the_result) & DRIVER_SENSE) &&
			  sense_valid && sshdr.sense_key == UNIT_ATTENTION)));

		if ((driver_byte(the_result) & DRIVER_SENSE) == 0) {
			/* no sense, TUR either succeeded or failed
			 * with a status error */
			if(!spintime && !scsi_status_is_good(the_result)) {
				sd_print_result(sdkp, "Test Unit Ready failed",
						the_result);
			}
			break;
		}

		/*
		 * The device does not want the automatic start to be issued.
		 */
		if (sdkp->device->no_start_on_add)
			break;

		if (sense_valid && sshdr.sense_key == NOT_READY) {
			if (sshdr.asc == 4 && sshdr.ascq == 3)
				break;	/* manual intervention required */
			if (sshdr.asc == 4 && sshdr.ascq == 0xb)
				break;	/* standby */
			if (sshdr.asc == 4 && sshdr.ascq == 0xc)
				break;	/* unavailable */
			/*
			 * Issue command to spin up drive when not ready
			 */
			if (!spintime) {
				sd_printk(KERN_NOTICE, sdkp, "Spinning up disk...");
				cmd[0] = START_STOP;
				cmd[1] = 1;	/* Return immediately */
				memset((void *) &cmd[2], 0, 8);
				cmd[4] = 1;	/* Start spin cycle */
				if (sdkp->device->start_stop_pwr_cond)
					cmd[4] |= 1 << 4;
				scsi_execute_req(sdkp->device, cmd, DMA_NONE,
						 NULL, 0, &sshdr,
						 SD_TIMEOUT, SD_MAX_RETRIES,
						 NULL);
				spintime_expire = jiffies + 100 * HZ;
				spintime = 1;
			}
			/* Wait 1 second for next try */
			msleep(1000);
			printk(".");

		/*
		 * Wait for USB flash devices with slow firmware.
		 * Yes, this sense key/ASC combination shouldn't
		 * occur here.  It's characteristic of these devices.
		 */
		} else if (sense_valid &&
				sshdr.sense_key == UNIT_ATTENTION &&
				sshdr.asc == 0x28) {
			if (!spintime) {
				spintime_expire = jiffies + 5 * HZ;
				spintime = 1;
			}
			/* Wait 1 second for next try */
			msleep(1000);
		} else {
			/* we don't understand the sense code, so it's
			 * probably pointless to loop */
			if(!spintime) {
				sd_printk(KERN_NOTICE, sdkp, "Unit Not Ready\n");
				sd_print_sense_hdr(sdkp, &sshdr);
			}
			break;
		}
				
	} while (spintime && time_before_eq(jiffies, spintime_expire));

	if (spintime) {
		if (scsi_status_is_good(the_result))
			printk("ready\n");
		else
			printk("not responding...\n");
	}
}


/*
 * Determine whether disk supports Data Integrity Field.
 */
static int sd_read_protection_type(struct scsi_disk *sdkp, unsigned char *buffer)
{
	struct scsi_device *sdp = sdkp->device;
	u8 type;
	int ret = 0;

	if (scsi_device_protection(sdp) == 0 || (buffer[12] & 1) == 0)
		return ret;

	type = ((buffer[12] >> 1) & 7) + 1; /* P_TYPE 0 = Type 1 */

	if (type > SD_DIF_TYPE3_PROTECTION)
		ret = -ENODEV;
	else if (scsi_host_dif_capable(sdp->host, type))
		ret = 1;

	if (sdkp->first_scan || type != sdkp->protection_type)
		switch (ret) {
		case -ENODEV:
			sd_printk(KERN_ERR, sdkp, "formatted with unsupported" \
				  " protection type %u. Disabling disk!\n",
				  type);
			break;
		case 1:
			sd_printk(KERN_NOTICE, sdkp,
				  "Enabling DIF Type %u protection\n", type);
			break;
		case 0:
			sd_printk(KERN_NOTICE, sdkp,
				  "Disabling DIF Type %u protection\n", type);
			break;
		}

	sdkp->protection_type = type;

	return ret;
}

static void read_capacity_error(struct scsi_disk *sdkp, struct scsi_device *sdp,
			struct scsi_sense_hdr *sshdr, int sense_valid,
			int the_result)
{
	if (driver_byte(the_result) & DRIVER_SENSE)
		sd_print_sense_hdr(sdkp, sshdr);
	else
		sd_printk(KERN_NOTICE, sdkp, "Sense not available.\n");

	/*
	 * Set dirty bit for removable devices if not ready -
	 * sometimes drives will not report this properly.
	 */
	if (sdp->removable &&
	    sense_valid && sshdr->sense_key == NOT_READY)
		set_media_not_present(sdkp);

	/*
	 * We used to set media_present to 0 here to indicate no media
	 * in the drive, but some drives fail read capacity even with
	 * media present, so we can't do that.
	 */
	sdkp->capacity = 0; /* unknown mapped to zero - as usual */
}

#define RC16_LEN 32
#if RC16_LEN > SD_BUF_SIZE
#error RC16_LEN must not be more than SD_BUF_SIZE
#endif

#define READ_CAPACITY_RETRIES_ON_RESET	10

static int read_capacity_16(struct scsi_disk *sdkp, struct scsi_device *sdp,
						unsigned char *buffer)
{
	unsigned char cmd[16];
	struct scsi_sense_hdr sshdr;
	int sense_valid = 0;
	int the_result;
	int retries = 3, reset_retries = READ_CAPACITY_RETRIES_ON_RESET;
	unsigned int alignment;
	unsigned long long lba;
	unsigned sector_size;

	if (sdp->no_read_capacity_16)
		return -EINVAL;

	do {
		memset(cmd, 0, 16);
		cmd[0] = SERVICE_ACTION_IN_16;
		cmd[1] = SAI_READ_CAPACITY_16;
		cmd[13] = RC16_LEN;
		memset(buffer, 0, RC16_LEN);

		the_result = scsi_execute_req(sdp, cmd, DMA_FROM_DEVICE,
					buffer, RC16_LEN, &sshdr,
					SD_TIMEOUT, SD_MAX_RETRIES, NULL);

		if (media_not_present(sdkp, &sshdr))
			return -ENODEV;

		if (the_result) {
			sense_valid = scsi_sense_valid(&sshdr);
			if (sense_valid &&
			    sshdr.sense_key == ILLEGAL_REQUEST &&
			    (sshdr.asc == 0x20 || sshdr.asc == 0x24) &&
			    sshdr.ascq == 0x00)
				/* Invalid Command Operation Code or
				 * Invalid Field in CDB, just retry
				 * silently with RC10 */
				return -EINVAL;
			if (sense_valid &&
			    sshdr.sense_key == UNIT_ATTENTION &&
			    sshdr.asc == 0x29 && sshdr.ascq == 0x00)
				/* Device reset might occur several times,
				 * give it one more chance */
				if (--reset_retries > 0)
					continue;
		}
		retries--;

	} while (the_result && retries);

	if (the_result) {
		sd_print_result(sdkp, "Read Capacity(16) failed", the_result);
		read_capacity_error(sdkp, sdp, &sshdr, sense_valid, the_result);
		return -EINVAL;
	}

	sector_size = get_unaligned_be32(&buffer[8]);
	lba = get_unaligned_be64(&buffer[0]);

	if (sd_read_protection_type(sdkp, buffer) < 0) {
		sdkp->capacity = 0;
		return -ENODEV;
	}

	if ((sizeof(sdkp->capacity) == 4) && (lba >= 0xffffffffULL)) {
		sd_printk(KERN_ERR, sdkp, "Too big for this kernel. Use a "
			"kernel compiled with support for large block "
			"devices.\n");
		sdkp->capacity = 0;
		return -EOVERFLOW;
	}

	/* Logical blocks per physical block exponent */
	sdkp->physical_block_size = (1 << (buffer[13] & 0xf)) * sector_size;

	/* Lowest aligned logical block */
	alignment = ((buffer[14] & 0x3f) << 8 | buffer[15]) * sector_size;
	blk_queue_alignment_offset(sdp->request_queue, alignment);
	if (alignment && sdkp->first_scan)
		sd_printk(KERN_NOTICE, sdkp,
			  "physical block alignment offset: %u\n", alignment);

	if (buffer[14] & 0x80) { /* LBPME */
		sdkp->lbpme = 1;

		if (buffer[14] & 0x40) /* LBPRZ */
			sdkp->lbprz = 1;

		sd_config_discard(sdkp, SD_LBP_WS16);
	}

	sdkp->capacity = lba + 1;
	return sector_size;
}

static int read_capacity_10(struct scsi_disk *sdkp, struct scsi_device *sdp,
						unsigned char *buffer)
{
	unsigned char cmd[16];
	struct scsi_sense_hdr sshdr;
	int sense_valid = 0;
	int the_result;
	int retries = 3, reset_retries = READ_CAPACITY_RETRIES_ON_RESET;
	sector_t lba;
	unsigned sector_size;

	do {
		cmd[0] = READ_CAPACITY;
		memset(&cmd[1], 0, 9);
		memset(buffer, 0, 8);

		the_result = scsi_execute_req(sdp, cmd, DMA_FROM_DEVICE,
					buffer, 8, &sshdr,
					SD_TIMEOUT, SD_MAX_RETRIES, NULL);

		if (media_not_present(sdkp, &sshdr))
			return -ENODEV;

		if (the_result) {
			sense_valid = scsi_sense_valid(&sshdr);
			if (sense_valid &&
			    sshdr.sense_key == UNIT_ATTENTION &&
			    sshdr.asc == 0x29 && sshdr.ascq == 0x00)
				/* Device reset might occur several times,
				 * give it one more chance */
				if (--reset_retries > 0)
					continue;
		}
		retries--;

	} while (the_result && retries);

	if (the_result) {
		sd_print_result(sdkp, "Read Capacity(10) failed", the_result);
		read_capacity_error(sdkp, sdp, &sshdr, sense_valid, the_result);
		return -EINVAL;
	}

	sector_size = get_unaligned_be32(&buffer[4]);
	lba = get_unaligned_be32(&buffer[0]);

	if (sdp->no_read_capacity_16 && (lba == 0xffffffff)) {
		/* Some buggy (usb cardreader) devices return an lba of
		   0xffffffff when the want to report a size of 0 (with
		   which they really mean no media is present) */
		sdkp->capacity = 0;
		sdkp->physical_block_size = sector_size;
		return sector_size;
	}

	if ((sizeof(sdkp->capacity) == 4) && (lba == 0xffffffff)) {
		sd_printk(KERN_ERR, sdkp, "Too big for this kernel. Use a "
			"kernel compiled with support for large block "
			"devices.\n");
		sdkp->capacity = 0;
		return -EOVERFLOW;
	}

	sdkp->capacity = lba + 1;
	sdkp->physical_block_size = sector_size;
	return sector_size;
}

static int sd_try_rc16_first(struct scsi_device *sdp)
{
	if (sdp->host->max_cmd_len < 16)
		return 0;
	if (sdp->try_rc_10_first)
		return 0;
	if (sdp->scsi_level > SCSI_SPC_2)
		return 1;
	if (scsi_device_protection(sdp))
		return 1;
	return 0;
}

/*
 * read disk capacity
 */
static void
sd_read_capacity(struct scsi_disk *sdkp, unsigned char *buffer)
{
	int sector_size;
	struct scsi_device *sdp = sdkp->device;
	sector_t old_capacity = sdkp->capacity;

	if (sd_try_rc16_first(sdp)) {
		sector_size = read_capacity_16(sdkp, sdp, buffer);
		if (sector_size == -EOVERFLOW)
			goto got_data;
		if (sector_size == -ENODEV)
			return;
		if (sector_size < 0)
			sector_size = read_capacity_10(sdkp, sdp, buffer);
		if (sector_size < 0)
			return;
	} else {
		sector_size = read_capacity_10(sdkp, sdp, buffer);
		if (sector_size == -EOVERFLOW)
			goto got_data;
		if (sector_size < 0)
			return;
		if ((sizeof(sdkp->capacity) > 4) &&
		    (sdkp->capacity > 0xffffffffULL)) {
			int old_sector_size = sector_size;
			sd_printk(KERN_NOTICE, sdkp, "Very big device. "
					"Trying to use READ CAPACITY(16).\n");
			sector_size = read_capacity_16(sdkp, sdp, buffer);
			if (sector_size < 0) {
				sd_printk(KERN_NOTICE, sdkp,
					"Using 0xffffffff as device size\n");
				sdkp->capacity = 1 + (sector_t) 0xffffffff;
				sector_size = old_sector_size;
				goto got_data;
			}
		}
	}

	/* Some devices are known to return the total number of blocks,
	 * not the highest block number.  Some devices have versions
	 * which do this and others which do not.  Some devices we might
	 * suspect of doing this but we don't know for certain.
	 *
	 * If we know the reported capacity is wrong, decrement it.  If
	 * we can only guess, then assume the number of blocks is even
	 * (usually true but not always) and err on the side of lowering
	 * the capacity.
	 */
	if (sdp->fix_capacity ||
	    (sdp->guess_capacity && (sdkp->capacity & 0x01))) {
		sd_printk(KERN_INFO, sdkp, "Adjusting the sector count "
				"from its reported value: %llu\n",
				(unsigned long long) sdkp->capacity);
		--sdkp->capacity;
	}

got_data:
	if (sector_size == 0) {
		sector_size = 512;
		sd_printk(KERN_NOTICE, sdkp, "Sector size 0 reported, "
			  "assuming 512.\n");
	}

	if (sector_size != 512 &&
	    sector_size != 1024 &&
	    sector_size != 2048 &&
	    sector_size != 4096) {
		sd_printk(KERN_NOTICE, sdkp, "Unsupported sector size %d.\n",
			  sector_size);
		/*
		 * The user might want to re-format the drive with
		 * a supported sectorsize.  Once this happens, it
		 * would be relatively trivial to set the thing up.
		 * For this reason, we leave the thing in the table.
		 */
		sdkp->capacity = 0;
		/*
		 * set a bogus sector size so the normal read/write
		 * logic in the block layer will eventually refuse any
		 * request on this device without tripping over power
		 * of two sector size assumptions
		 */
		sector_size = 512;
	}
	blk_queue_logical_block_size(sdp->request_queue, sector_size);

	{
		char cap_str_2[10], cap_str_10[10];

		string_get_size(sdkp->capacity, sector_size,
				STRING_UNITS_2, cap_str_2, sizeof(cap_str_2));
		string_get_size(sdkp->capacity, sector_size,
				STRING_UNITS_10, cap_str_10,
				sizeof(cap_str_10));

		if (sdkp->first_scan || old_capacity != sdkp->capacity) {
			sd_printk(KERN_NOTICE, sdkp,
				  "%llu %d-byte logical blocks: (%s/%s)\n",
				  (unsigned long long)sdkp->capacity,
				  sector_size, cap_str_10, cap_str_2);

			if (sdkp->physical_block_size != sector_size)
				sd_printk(KERN_NOTICE, sdkp,
					  "%u-byte physical blocks\n",
					  sdkp->physical_block_size);
		}
	}

	if (sdkp->capacity > 0xffffffff)
		sdp->use_16_for_rw = 1;

	blk_queue_physical_block_size(sdp->request_queue,
				      sdkp->physical_block_size);
	sdkp->device->sector_size = sector_size;
}

/* called with buffer of length 512 */
static inline int
sd_do_mode_sense(struct scsi_device *sdp, int dbd, int modepage,
		 unsigned char *buffer, int len, struct scsi_mode_data *data,
		 struct scsi_sense_hdr *sshdr)
{
	return scsi_mode_sense(sdp, dbd, modepage, buffer, len,
			       SD_TIMEOUT, SD_MAX_RETRIES, data,
			       sshdr);
}

/*
 * read write protect setting, if possible - called only in sd_revalidate_disk()
 * called with buffer of length SD_BUF_SIZE
 */
static void
sd_read_write_protect_flag(struct scsi_disk *sdkp, unsigned char *buffer)
{
	int res;
	struct scsi_device *sdp = sdkp->device;
	struct scsi_mode_data data;
	int old_wp = sdkp->write_prot;

	set_disk_ro(sdkp->disk, 0);
	if (sdp->skip_ms_page_3f) {
		sd_first_printk(KERN_NOTICE, sdkp, "Assuming Write Enabled\n");
		return;
	}

	if (sdp->use_192_bytes_for_3f) {
		res = sd_do_mode_sense(sdp, 0, 0x3F, buffer, 192, &data, NULL);
	} else {
		/*
		 * First attempt: ask for all pages (0x3F), but only 4 bytes.
		 * We have to start carefully: some devices hang if we ask
		 * for more than is available.
		 */
		res = sd_do_mode_sense(sdp, 0, 0x3F, buffer, 4, &data, NULL);

		/*
		 * Second attempt: ask for page 0 When only page 0 is
		 * implemented, a request for page 3F may return Sense Key
		 * 5: Illegal Request, Sense Code 24: Invalid field in
		 * CDB.
		 */
		if (!scsi_status_is_good(res))
			res = sd_do_mode_sense(sdp, 0, 0, buffer, 4, &data, NULL);

		/*
		 * Third attempt: ask 255 bytes, as we did earlier.
		 */
		if (!scsi_status_is_good(res))
			res = sd_do_mode_sense(sdp, 0, 0x3F, buffer, 255,
					       &data, NULL);
	}

	if (!scsi_status_is_good(res)) {
		sd_first_printk(KERN_WARNING, sdkp,
			  "Test WP failed, assume Write Enabled\n");
	} else {
		sdkp->write_prot = ((data.device_specific & 0x80) != 0);
		set_disk_ro(sdkp->disk, sdkp->write_prot);
		if (sdkp->first_scan || old_wp != sdkp->write_prot) {
			sd_printk(KERN_NOTICE, sdkp, "Write Protect is %s\n",
				  sdkp->write_prot ? "on" : "off");
			sd_printk(KERN_DEBUG, sdkp,
				  "Mode Sense: %02x %02x %02x %02x\n",
				  buffer[0], buffer[1], buffer[2], buffer[3]);
		}
	}
}

/*
 * sd_read_cache_type - called only from sd_revalidate_disk()
 * called with buffer of length SD_BUF_SIZE
 */
static void
sd_read_cache_type(struct scsi_disk *sdkp, unsigned char *buffer)
{
	int len = 0, res;
	struct scsi_device *sdp = sdkp->device;

	int dbd;
	int modepage;
	int first_len;
	struct scsi_mode_data data;
	struct scsi_sense_hdr sshdr;
	int old_wce = sdkp->WCE;
	int old_rcd = sdkp->RCD;
	int old_dpofua = sdkp->DPOFUA;


	if (sdkp->cache_override)
		return;

	first_len = 4;
	if (sdp->skip_ms_page_8) {
		if (sdp->type == TYPE_RBC)
			goto defaults;
		else {
			if (sdp->skip_ms_page_3f)
				goto defaults;
			modepage = 0x3F;
			if (sdp->use_192_bytes_for_3f)
				first_len = 192;
			dbd = 0;
		}
	} else if (sdp->type == TYPE_RBC) {
		modepage = 6;
		dbd = 8;
	} else {
		modepage = 8;
		dbd = 0;
	}

	/* cautiously ask */
	res = sd_do_mode_sense(sdp, dbd, modepage, buffer, first_len,
			&data, &sshdr);

	if (!scsi_status_is_good(res))
		goto bad_sense;

	if (!data.header_length) {
		modepage = 6;
		first_len = 0;
		sd_first_printk(KERN_ERR, sdkp,
				"Missing header in MODE_SENSE response\n");
	}

	/* that went OK, now ask for the proper length */
	len = data.length;

	/*
	 * We're only interested in the first three bytes, actually.
	 * But the data cache page is defined for the first 20.
	 */
	if (len < 3)
		goto bad_sense;
	else if (len > SD_BUF_SIZE) {
		sd_first_printk(KERN_NOTICE, sdkp, "Truncating mode parameter "
			  "data from %d to %d bytes\n", len, SD_BUF_SIZE);
		len = SD_BUF_SIZE;
	}
	if (modepage == 0x3F && sdp->use_192_bytes_for_3f)
		len = 192;

	/* Get the data */
	if (len > first_len)
		res = sd_do_mode_sense(sdp, dbd, modepage, buffer, len,
				&data, &sshdr);

	if (scsi_status_is_good(res)) {
		int offset = data.header_length + data.block_descriptor_length;

		while (offset < len) {
			u8 page_code = buffer[offset] & 0x3F;
			u8 spf       = buffer[offset] & 0x40;

			if (page_code == 8 || page_code == 6) {
				/* We're interested only in the first 3 bytes.
				 */
				if (len - offset <= 2) {
					sd_first_printk(KERN_ERR, sdkp,
						"Incomplete mode parameter "
							"data\n");
					goto defaults;
				} else {
					modepage = page_code;
					goto Page_found;
				}
			} else {
				/* Go to the next page */
				if (spf && len - offset > 3)
					offset += 4 + (buffer[offset+2] << 8) +
						buffer[offset+3];
				else if (!spf && len - offset > 1)
					offset += 2 + buffer[offset+1];
				else {
					sd_first_printk(KERN_ERR, sdkp,
							"Incomplete mode "
							"parameter data\n");
					goto defaults;
				}
			}
		}

		sd_first_printk(KERN_ERR, sdkp, "No Caching mode page found\n");
		goto defaults;

	Page_found:
		if (modepage == 8) {
			sdkp->WCE = ((buffer[offset + 2] & 0x04) != 0);
			sdkp->RCD = ((buffer[offset + 2] & 0x01) != 0);
		} else {
			sdkp->WCE = ((buffer[offset + 2] & 0x01) == 0);
			sdkp->RCD = 0;
		}

		sdkp->DPOFUA = (data.device_specific & 0x10) != 0;
		if (sdp->broken_fua) {
			sd_first_printk(KERN_NOTICE, sdkp, "Disabling FUA\n");
			sdkp->DPOFUA = 0;
		} else if (sdkp->DPOFUA && !sdkp->device->use_10_for_rw) {
			sd_first_printk(KERN_NOTICE, sdkp,
				  "Uses READ/WRITE(6), disabling FUA\n");
			sdkp->DPOFUA = 0;
		}

		/* No cache flush allowed for write protected devices */
		if (sdkp->WCE && sdkp->write_prot)
			sdkp->WCE = 0;

		if (sdkp->first_scan || old_wce != sdkp->WCE ||
		    old_rcd != sdkp->RCD || old_dpofua != sdkp->DPOFUA)
			sd_printk(KERN_NOTICE, sdkp,
				  "Write cache: %s, read cache: %s, %s\n",
				  sdkp->WCE ? "enabled" : "disabled",
				  sdkp->RCD ? "disabled" : "enabled",
				  sdkp->DPOFUA ? "supports DPO and FUA"
				  : "doesn't support DPO or FUA");

		return;
	}

bad_sense:
	if (scsi_sense_valid(&sshdr) &&
	    sshdr.sense_key == ILLEGAL_REQUEST &&
	    sshdr.asc == 0x24 && sshdr.ascq == 0x0)
		/* Invalid field in CDB */
		sd_first_printk(KERN_NOTICE, sdkp, "Cache data unavailable\n");
	else
		sd_first_printk(KERN_ERR, sdkp,
				"Asking for cache data failed\n");

defaults:
	if (sdp->wce_default_on) {
		sd_first_printk(KERN_NOTICE, sdkp,
				"Assuming drive cache: write back\n");
		sdkp->WCE = 1;
	} else {
		sd_first_printk(KERN_ERR, sdkp,
				"Assuming drive cache: write through\n");
		sdkp->WCE = 0;
	}
	sdkp->RCD = 0;
	sdkp->DPOFUA = 0;
}

/*
 * The ATO bit indicates whether the DIF application tag is available
 * for use by the operating system.
 */
static void sd_read_app_tag_own(struct scsi_disk *sdkp, unsigned char *buffer)
{
	int res, offset;
	struct scsi_device *sdp = sdkp->device;
	struct scsi_mode_data data;
	struct scsi_sense_hdr sshdr;

	if (sdp->type != TYPE_DISK)
		return;

	if (sdkp->protection_type == 0)
		return;

	res = scsi_mode_sense(sdp, 1, 0x0a, buffer, 36, SD_TIMEOUT,
			      SD_MAX_RETRIES, &data, &sshdr);

	if (!scsi_status_is_good(res) || !data.header_length ||
	    data.length < 6) {
		sd_first_printk(KERN_WARNING, sdkp,
			  "getting Control mode page failed, assume no ATO\n");

		if (scsi_sense_valid(&sshdr))
			sd_print_sense_hdr(sdkp, &sshdr);

		return;
	}

	offset = data.header_length + data.block_descriptor_length;

	if ((buffer[offset] & 0x3f) != 0x0a) {
		sd_first_printk(KERN_ERR, sdkp, "ATO Got wrong page\n");
		return;
	}

	if ((buffer[offset + 5] & 0x80) == 0)
		return;

	sdkp->ATO = 1;

	return;
}

/**
 * sd_read_block_limits - Query disk device for preferred I/O sizes.
 * @disk: disk to query
 */
static void sd_read_block_limits(struct scsi_disk *sdkp)
{
	unsigned int sector_sz = sdkp->device->sector_size;
	const int vpd_len = 64;
	unsigned char *buffer = kmalloc(vpd_len, GFP_KERNEL);

	if (!buffer ||
	    /* Block Limits VPD */
	    scsi_get_vpd_page(sdkp->device, 0xb0, buffer, vpd_len))
		goto out;

	blk_queue_io_min(sdkp->disk->queue,
			 get_unaligned_be16(&buffer[6]) * sector_sz);

	sdkp->max_xfer_blocks = get_unaligned_be32(&buffer[8]);
	sdkp->opt_xfer_blocks = get_unaligned_be32(&buffer[12]);

	if (buffer[3] == 0x3c) {
		unsigned int lba_count, desc_count;

		sdkp->max_ws_blocks = (u32)get_unaligned_be64(&buffer[36]);

		if (!sdkp->lbpme)
			goto out;

		lba_count = get_unaligned_be32(&buffer[20]);
		desc_count = get_unaligned_be32(&buffer[24]);

		if (lba_count && desc_count)
			sdkp->max_unmap_blocks = lba_count;

		sdkp->unmap_granularity = get_unaligned_be32(&buffer[28]);

		if (buffer[32] & 0x80)
			sdkp->unmap_alignment =
				get_unaligned_be32(&buffer[32]) & ~(1 << 31);

		if (!sdkp->lbpvpd) { /* LBP VPD page not provided */

			if (sdkp->max_unmap_blocks)
				sd_config_discard(sdkp, SD_LBP_UNMAP);
			else
				sd_config_discard(sdkp, SD_LBP_WS16);

		} else {	/* LBP VPD page tells us what to use */
			if (sdkp->lbpu && sdkp->max_unmap_blocks && !sdkp->lbprz)
				sd_config_discard(sdkp, SD_LBP_UNMAP);
			else if (sdkp->lbpws)
				sd_config_discard(sdkp, SD_LBP_WS16);
			else if (sdkp->lbpws10)
				sd_config_discard(sdkp, SD_LBP_WS10);
			else if (sdkp->lbpu && sdkp->max_unmap_blocks)
				sd_config_discard(sdkp, SD_LBP_UNMAP);
			else
				sd_config_discard(sdkp, SD_LBP_DISABLE);
		}
	}

 out:
	kfree(buffer);
}

/**
 * sd_read_block_characteristics - Query block dev. characteristics
 * @disk: disk to query
 */
static void sd_read_block_characteristics(struct scsi_disk *sdkp)
{
	unsigned char *buffer;
	u16 rot;
	const int vpd_len = 64;

	buffer = kmalloc(vpd_len, GFP_KERNEL);

	if (!buffer ||
	    /* Block Device Characteristics VPD */
	    scsi_get_vpd_page(sdkp->device, 0xb1, buffer, vpd_len))
		goto out;

	rot = get_unaligned_be16(&buffer[4]);

	if (rot == 1) {
		queue_flag_set_unlocked(QUEUE_FLAG_NONROT, sdkp->disk->queue);
		queue_flag_clear_unlocked(QUEUE_FLAG_ADD_RANDOM, sdkp->disk->queue);
	}

 out:
	kfree(buffer);
}

/**
 * sd_read_block_provisioning - Query provisioning VPD page
 * @disk: disk to query
 */
static void sd_read_block_provisioning(struct scsi_disk *sdkp)
{
	unsigned char *buffer;
	const int vpd_len = 8;

	if (sdkp->lbpme == 0)
		return;

	buffer = kmalloc(vpd_len, GFP_KERNEL);

	if (!buffer || scsi_get_vpd_page(sdkp->device, 0xb2, buffer, vpd_len))
		goto out;

	sdkp->lbpvpd	= 1;
	sdkp->lbpu	= (buffer[5] >> 7) & 1;	/* UNMAP */
	sdkp->lbpws	= (buffer[5] >> 6) & 1;	/* WRITE SAME(16) with UNMAP */
	sdkp->lbpws10	= (buffer[5] >> 5) & 1;	/* WRITE SAME(10) with UNMAP */

 out:
	kfree(buffer);
}

static void sd_read_write_same(struct scsi_disk *sdkp, unsigned char *buffer)
{
	struct scsi_device *sdev = sdkp->device;

	if (sdev->host->no_write_same) {
		sdev->no_write_same = 1;

		return;
	}

	if (scsi_report_opcode(sdev, buffer, SD_BUF_SIZE, INQUIRY) < 0) {
		/* too large values might cause issues with arcmsr */
		int vpd_buf_len = 64;

		sdev->no_report_opcodes = 1;

		/* Disable WRITE SAME if REPORT SUPPORTED OPERATION
		 * CODES is unsupported and the device has an ATA
		 * Information VPD page (SAT).
		 */
		if (!scsi_get_vpd_page(sdev, 0x89, buffer, vpd_buf_len))
			sdev->no_write_same = 1;
	}

	if (scsi_report_opcode(sdev, buffer, SD_BUF_SIZE, WRITE_SAME_16) == 1)
		sdkp->ws16 = 1;

	if (scsi_report_opcode(sdev, buffer, SD_BUF_SIZE, WRITE_SAME) == 1)
		sdkp->ws10 = 1;
}

/**
 *	sd_revalidate_disk - called the first time a new disk is seen,
 *	performs disk spin up, read_capacity, etc.
 *	@disk: struct gendisk we care about
 **/
static int sd_revalidate_disk(struct gendisk *disk)
{
	struct scsi_disk *sdkp = scsi_disk(disk);
	struct scsi_device *sdp = sdkp->device;
	struct request_queue *q = sdkp->disk->queue;
	unsigned char *buffer;
	unsigned int dev_max, rw_max;

	SCSI_LOG_HLQUEUE(3, sd_printk(KERN_INFO, sdkp,
				      "sd_revalidate_disk\n"));

	/*
	 * If the device is offline, don't try and read capacity or any
	 * of the other niceties.
	 */
	if (!scsi_device_online(sdp))
		goto out;

	buffer = kmalloc(SD_BUF_SIZE, GFP_KERNEL);
	if (!buffer) {
		sd_printk(KERN_WARNING, sdkp, "sd_revalidate_disk: Memory "
			  "allocation failure.\n");
		goto out;
	}

	sd_spinup_disk(sdkp);

	/*
	 * Without media there is no reason to ask; moreover, some devices
	 * react badly if we do.
	 */
	if (sdkp->media_present) {
		sd_read_capacity(sdkp, buffer);

		if (scsi_device_supports_vpd(sdp)) {
			sd_read_block_provisioning(sdkp);
			sd_read_block_limits(sdkp);
			sd_read_block_characteristics(sdkp);
		}

		sd_read_write_protect_flag(sdkp, buffer);
		sd_read_cache_type(sdkp, buffer);
		sd_read_app_tag_own(sdkp, buffer);
		sd_read_write_same(sdkp, buffer);
	}

	sdkp->first_scan = 0;

	/*
	 * We now have all cache related info, determine how we deal
	 * with flush requests.
	 */
	sd_set_flush_flag(sdkp);

	/* Initial block count limit based on CDB TRANSFER LENGTH field size. */
	dev_max = sdp->use_16_for_rw ? SD_MAX_XFER_BLOCKS : SD_DEF_XFER_BLOCKS;

	/* Some devices report a maximum block count for READ/WRITE requests. */
	dev_max = min_not_zero(dev_max, sdkp->max_xfer_blocks);
	q->limits.max_dev_sectors = logical_to_sectors(sdp, dev_max);

	/*
	 * Use the device's preferred I/O size for reads and writes
	 * unless the reported value is unreasonably small, large, or
	 * garbage.
	 */
	if (sdkp->opt_xfer_blocks &&
	    sdkp->opt_xfer_blocks <= dev_max &&
	    sdkp->opt_xfer_blocks <= SD_DEF_XFER_BLOCKS &&
<<<<<<< HEAD
	    sdkp->opt_xfer_blocks * sdp->sector_size >= PAGE_SIZE)
		rw_max = q->limits.io_opt =
			sdkp->opt_xfer_blocks * sdp->sector_size;
	else
=======
	    logical_to_bytes(sdp, sdkp->opt_xfer_blocks) >= PAGE_SIZE) {
		q->limits.io_opt = logical_to_bytes(sdp, sdkp->opt_xfer_blocks);
		rw_max = logical_to_sectors(sdp, sdkp->opt_xfer_blocks);
	} else
>>>>>>> 33688abb
		rw_max = BLK_DEF_MAX_SECTORS;

	/* Combine with controller limits */
	q->limits.max_sectors = min(rw_max, queue_max_hw_sectors(q));

	set_capacity(disk, logical_to_sectors(sdp, sdkp->capacity));
	sd_config_write_same(sdkp);
	kfree(buffer);

 out:
	return 0;
}

/**
 *	sd_unlock_native_capacity - unlock native capacity
 *	@disk: struct gendisk to set capacity for
 *
 *	Block layer calls this function if it detects that partitions
 *	on @disk reach beyond the end of the device.  If the SCSI host
 *	implements ->unlock_native_capacity() method, it's invoked to
 *	give it a chance to adjust the device capacity.
 *
 *	CONTEXT:
 *	Defined by block layer.  Might sleep.
 */
static void sd_unlock_native_capacity(struct gendisk *disk)
{
	struct scsi_device *sdev = scsi_disk(disk)->device;

	if (sdev->host->hostt->unlock_native_capacity)
		sdev->host->hostt->unlock_native_capacity(sdev);
}

/**
 *	sd_format_disk_name - format disk name
 *	@prefix: name prefix - ie. "sd" for SCSI disks
 *	@index: index of the disk to format name for
 *	@buf: output buffer
 *	@buflen: length of the output buffer
 *
 *	SCSI disk names starts at sda.  The 26th device is sdz and the
 *	27th is sdaa.  The last one for two lettered suffix is sdzz
 *	which is followed by sdaaa.
 *
 *	This is basically 26 base counting with one extra 'nil' entry
 *	at the beginning from the second digit on and can be
 *	determined using similar method as 26 base conversion with the
 *	index shifted -1 after each digit is computed.
 *
 *	CONTEXT:
 *	Don't care.
 *
 *	RETURNS:
 *	0 on success, -errno on failure.
 */
static int sd_format_disk_name(char *prefix, int index, char *buf, int buflen)
{
	const int base = 'z' - 'a' + 1;
	char *begin = buf + strlen(prefix);
	char *end = buf + buflen;
	char *p;
	int unit;

	p = end - 1;
	*p = '\0';
	unit = base;
	do {
		if (p == begin)
			return -EINVAL;
		*--p = 'a' + (index % unit);
		index = (index / unit) - 1;
	} while (index >= 0);

	memmove(begin, p, end - p);
	memcpy(buf, prefix, strlen(prefix));

	return 0;
}

/*
 * The asynchronous part of sd_probe
 */
static void sd_probe_async(void *data, async_cookie_t cookie)
{
	struct scsi_disk *sdkp = data;
	struct scsi_device *sdp;
	struct gendisk *gd;
	u32 index;
	struct device *dev;

	sdp = sdkp->device;
	gd = sdkp->disk;
	index = sdkp->index;
	dev = &sdp->sdev_gendev;

	gd->major = sd_major((index & 0xf0) >> 4);
	gd->first_minor = ((index & 0xf) << 4) | (index & 0xfff00);
	gd->minors = SD_MINORS;

	gd->fops = &sd_fops;
	gd->private_data = &sdkp->driver;
	gd->queue = sdkp->device->request_queue;

	/* defaults, until the device tells us otherwise */
	sdp->sector_size = 512;
	sdkp->capacity = 0;
	sdkp->media_present = 1;
	sdkp->write_prot = 0;
	sdkp->cache_override = 0;
	sdkp->WCE = 0;
	sdkp->RCD = 0;
	sdkp->ATO = 0;
	sdkp->first_scan = 1;
	sdkp->max_medium_access_timeouts = SD_MAX_MEDIUM_TIMEOUTS;

	sd_revalidate_disk(gd);

	gd->driverfs_dev = &sdp->sdev_gendev;
	gd->flags = GENHD_FL_EXT_DEVT;
	if (sdp->removable) {
		gd->flags |= GENHD_FL_REMOVABLE;
		gd->events |= DISK_EVENT_MEDIA_CHANGE;
	}

	blk_pm_runtime_init(sdp->request_queue, dev);
	add_disk(gd);
	if (sdkp->capacity)
		sd_dif_config_host(sdkp);

	sd_revalidate_disk(gd);

	sd_printk(KERN_NOTICE, sdkp, "Attached SCSI %sdisk\n",
		  sdp->removable ? "removable " : "");
	scsi_autopm_put_device(sdp);
	put_device(&sdkp->dev);
}

/**
 *	sd_probe - called during driver initialization and whenever a
 *	new scsi device is attached to the system. It is called once
 *	for each scsi device (not just disks) present.
 *	@dev: pointer to device object
 *
 *	Returns 0 if successful (or not interested in this scsi device 
 *	(e.g. scanner)); 1 when there is an error.
 *
 *	Note: this function is invoked from the scsi mid-level.
 *	This function sets up the mapping between a given 
 *	<host,channel,id,lun> (found in sdp) and new device name 
 *	(e.g. /dev/sda). More precisely it is the block device major 
 *	and minor number that is chosen here.
 *
 *	Assume sd_probe is not re-entrant (for time being)
 *	Also think about sd_probe() and sd_remove() running coincidentally.
 **/
static int sd_probe(struct device *dev)
{
	struct scsi_device *sdp = to_scsi_device(dev);
	struct scsi_disk *sdkp;
	struct gendisk *gd;
	int index;
	int error;

	scsi_autopm_get_device(sdp);
	error = -ENODEV;
	if (sdp->type != TYPE_DISK && sdp->type != TYPE_MOD && sdp->type != TYPE_RBC)
		goto out;

	SCSI_LOG_HLQUEUE(3, sdev_printk(KERN_INFO, sdp,
					"sd_probe\n"));

	error = -ENOMEM;
	sdkp = kzalloc(sizeof(*sdkp), GFP_KERNEL);
	if (!sdkp)
		goto out;

	gd = alloc_disk(SD_MINORS);
	if (!gd)
		goto out_free;

	do {
		if (!ida_pre_get(&sd_index_ida, GFP_KERNEL))
			goto out_put;

		spin_lock(&sd_index_lock);
		error = ida_get_new(&sd_index_ida, &index);
		spin_unlock(&sd_index_lock);
	} while (error == -EAGAIN);

	if (error) {
		sdev_printk(KERN_WARNING, sdp, "sd_probe: memory exhausted.\n");
		goto out_put;
	}

	error = sd_format_disk_name("sd", index, gd->disk_name, DISK_NAME_LEN);
	if (error) {
		sdev_printk(KERN_WARNING, sdp, "SCSI disk (sd) name length exceeded.\n");
		goto out_free_index;
	}

	sdkp->device = sdp;
	sdkp->driver = &sd_template;
	sdkp->disk = gd;
	sdkp->index = index;
	atomic_set(&sdkp->openers, 0);
	atomic_set(&sdkp->device->ioerr_cnt, 0);

	if (!sdp->request_queue->rq_timeout) {
		if (sdp->type != TYPE_MOD)
			blk_queue_rq_timeout(sdp->request_queue, SD_TIMEOUT);
		else
			blk_queue_rq_timeout(sdp->request_queue,
					     SD_MOD_TIMEOUT);
	}

	device_initialize(&sdkp->dev);
	sdkp->dev.parent = dev;
	sdkp->dev.class = &sd_disk_class;
	dev_set_name(&sdkp->dev, "%s", dev_name(dev));

	error = device_add(&sdkp->dev);
	if (error)
		goto out_free_index;

	get_device(dev);
	dev_set_drvdata(dev, sdkp);

	get_device(&sdkp->dev);	/* prevent release before async_schedule */
	async_schedule_domain(sd_probe_async, sdkp, &scsi_sd_probe_domain);

	return 0;

 out_free_index:
	spin_lock(&sd_index_lock);
	ida_remove(&sd_index_ida, index);
	spin_unlock(&sd_index_lock);
 out_put:
	put_disk(gd);
 out_free:
	kfree(sdkp);
 out:
	scsi_autopm_put_device(sdp);
	return error;
}

/**
 *	sd_remove - called whenever a scsi disk (previously recognized by
 *	sd_probe) is detached from the system. It is called (potentially
 *	multiple times) during sd module unload.
 *	@sdp: pointer to mid level scsi device object
 *
 *	Note: this function is invoked from the scsi mid-level.
 *	This function potentially frees up a device name (e.g. /dev/sdc)
 *	that could be re-used by a subsequent sd_probe().
 *	This function is not called when the built-in sd driver is "exit-ed".
 **/
static int sd_remove(struct device *dev)
{
	struct scsi_disk *sdkp;
	dev_t devt;

	sdkp = dev_get_drvdata(dev);
	devt = disk_devt(sdkp->disk);
	scsi_autopm_get_device(sdkp->device);

	async_synchronize_full_domain(&scsi_sd_pm_domain);
	async_synchronize_full_domain(&scsi_sd_probe_domain);
	device_del(&sdkp->dev);
	del_gendisk(sdkp->disk);
	sd_shutdown(dev);

	blk_register_region(devt, SD_MINORS, NULL,
			    sd_default_probe, NULL, NULL);

	mutex_lock(&sd_ref_mutex);
	dev_set_drvdata(dev, NULL);
	put_device(&sdkp->dev);
	mutex_unlock(&sd_ref_mutex);

	return 0;
}

/**
 *	scsi_disk_release - Called to free the scsi_disk structure
 *	@dev: pointer to embedded class device
 *
 *	sd_ref_mutex must be held entering this routine.  Because it is
 *	called on last put, you should always use the scsi_disk_get()
 *	scsi_disk_put() helpers which manipulate the semaphore directly
 *	and never do a direct put_device.
 **/
static void scsi_disk_release(struct device *dev)
{
	struct scsi_disk *sdkp = to_scsi_disk(dev);
	struct gendisk *disk = sdkp->disk;
	
	spin_lock(&sd_index_lock);
	ida_remove(&sd_index_ida, sdkp->index);
	spin_unlock(&sd_index_lock);

	disk->private_data = NULL;
	put_disk(disk);
	put_device(&sdkp->device->sdev_gendev);

	kfree(sdkp);
}

static int sd_start_stop_device(struct scsi_disk *sdkp, int start)
{
	unsigned char cmd[6] = { START_STOP };	/* START_VALID */
	struct scsi_sense_hdr sshdr;
	struct scsi_device *sdp = sdkp->device;
	int res;

	if (start)
		cmd[4] |= 1;	/* START */

	if (sdp->start_stop_pwr_cond)
		cmd[4] |= start ? 1 << 4 : 3 << 4;	/* Active or Standby */

	if (!scsi_device_online(sdp))
		return -ENODEV;

	res = scsi_execute_req_flags(sdp, cmd, DMA_NONE, NULL, 0, &sshdr,
			       SD_TIMEOUT, SD_MAX_RETRIES, NULL, REQ_PM);
	if (res) {
		sd_print_result(sdkp, "Start/Stop Unit failed", res);
		if (driver_byte(res) & DRIVER_SENSE)
			sd_print_sense_hdr(sdkp, &sshdr);
		if (scsi_sense_valid(&sshdr) &&
			/* 0x3a is medium not present */
			sshdr.asc == 0x3a)
			res = 0;
	}

	/* SCSI error codes must not go to the generic layer */
	if (res)
		return -EIO;

	return 0;
}

/*
 * Send a SYNCHRONIZE CACHE instruction down to the device through
 * the normal SCSI command structure.  Wait for the command to
 * complete.
 */
static void sd_shutdown(struct device *dev)
{
	struct scsi_disk *sdkp = dev_get_drvdata(dev);

	if (!sdkp)
		return;         /* this can happen */

	if (pm_runtime_suspended(dev))
		return;

	if (sdkp->WCE && sdkp->media_present) {
		sd_printk(KERN_NOTICE, sdkp, "Synchronizing SCSI cache\n");
		sd_sync_cache(sdkp);
	}

	if (system_state != SYSTEM_RESTART && sdkp->device->manage_start_stop) {
		sd_printk(KERN_NOTICE, sdkp, "Stopping disk\n");
		sd_start_stop_device(sdkp, 0);
	}
}

static int sd_suspend_common(struct device *dev, bool ignore_stop_errors)
{
	struct scsi_disk *sdkp = dev_get_drvdata(dev);
	int ret = 0;

	if (!sdkp)	/* E.g.: runtime suspend following sd_remove() */
		return 0;

	if (sdkp->WCE && sdkp->media_present) {
		sd_printk(KERN_NOTICE, sdkp, "Synchronizing SCSI cache\n");
		ret = sd_sync_cache(sdkp);
		if (ret) {
			/* ignore OFFLINE device */
			if (ret == -ENODEV)
				ret = 0;
			goto done;
		}
	}

	if (sdkp->device->manage_start_stop) {
		sd_printk(KERN_NOTICE, sdkp, "Stopping disk\n");
		/* an error is not worth aborting a system sleep */
		ret = sd_start_stop_device(sdkp, 0);
		if (ignore_stop_errors)
			ret = 0;
	}

done:
	return ret;
}

static int sd_suspend_system(struct device *dev)
{
	return sd_suspend_common(dev, true);
}

static int sd_suspend_runtime(struct device *dev)
{
	return sd_suspend_common(dev, false);
}

static int sd_resume(struct device *dev)
{
	struct scsi_disk *sdkp = dev_get_drvdata(dev);

	if (!sdkp)	/* E.g.: runtime resume at the start of sd_probe() */
		return 0;

	if (!sdkp->device->manage_start_stop)
		return 0;

	sd_printk(KERN_NOTICE, sdkp, "Starting disk\n");
	return sd_start_stop_device(sdkp, 1);
}

/**
 *	init_sd - entry point for this driver (both when built in or when
 *	a module).
 *
 *	Note: this function registers this driver with the scsi mid-level.
 **/
static int __init init_sd(void)
{
	int majors = 0, i, err;

	SCSI_LOG_HLQUEUE(3, printk("init_sd: sd driver entry point\n"));

	for (i = 0; i < SD_MAJORS; i++) {
		if (register_blkdev(sd_major(i), "sd") != 0)
			continue;
		majors++;
		blk_register_region(sd_major(i), SD_MINORS, NULL,
				    sd_default_probe, NULL, NULL);
	}

	if (!majors)
		return -ENODEV;

	err = class_register(&sd_disk_class);
	if (err)
		goto err_out;

	sd_cdb_cache = kmem_cache_create("sd_ext_cdb", SD_EXT_CDB_SIZE,
					 0, 0, NULL);
	if (!sd_cdb_cache) {
		printk(KERN_ERR "sd: can't init extended cdb cache\n");
		err = -ENOMEM;
		goto err_out_class;
	}

	sd_cdb_pool = mempool_create_slab_pool(SD_MEMPOOL_SIZE, sd_cdb_cache);
	if (!sd_cdb_pool) {
		printk(KERN_ERR "sd: can't init extended cdb pool\n");
		err = -ENOMEM;
		goto err_out_cache;
	}

	err = scsi_register_driver(&sd_template.gendrv);
	if (err)
		goto err_out_driver;

	return 0;

err_out_driver:
	mempool_destroy(sd_cdb_pool);

err_out_cache:
	kmem_cache_destroy(sd_cdb_cache);

err_out_class:
	class_unregister(&sd_disk_class);
err_out:
	for (i = 0; i < SD_MAJORS; i++)
		unregister_blkdev(sd_major(i), "sd");
	return err;
}

/**
 *	exit_sd - exit point for this driver (when it is a module).
 *
 *	Note: this function unregisters this driver from the scsi mid-level.
 **/
static void __exit exit_sd(void)
{
	int i;

	SCSI_LOG_HLQUEUE(3, printk("exit_sd: exiting sd driver\n"));

	scsi_unregister_driver(&sd_template.gendrv);
	mempool_destroy(sd_cdb_pool);
	kmem_cache_destroy(sd_cdb_cache);

	class_unregister(&sd_disk_class);

	for (i = 0; i < SD_MAJORS; i++) {
		blk_unregister_region(sd_major(i), SD_MINORS);
		unregister_blkdev(sd_major(i), "sd");
	}
}

module_init(init_sd);
module_exit(exit_sd);

static void sd_print_sense_hdr(struct scsi_disk *sdkp,
			       struct scsi_sense_hdr *sshdr)
{
	scsi_print_sense_hdr(sdkp->device,
			     sdkp->disk ? sdkp->disk->disk_name : NULL, sshdr);
}

static void sd_print_result(const struct scsi_disk *sdkp, const char *msg,
			    int result)
{
	const char *hb_string = scsi_hostbyte_string(result);
	const char *db_string = scsi_driverbyte_string(result);

	if (hb_string || db_string)
		sd_printk(KERN_INFO, sdkp,
			  "%s: Result: hostbyte=%s driverbyte=%s\n", msg,
			  hb_string ? hb_string : "invalid",
			  db_string ? db_string : "invalid");
	else
		sd_printk(KERN_INFO, sdkp,
			  "%s: Result: hostbyte=0x%02x driverbyte=0x%02x\n",
			  msg, host_byte(result), driver_byte(result));
}
<|MERGE_RESOLUTION|>--- conflicted
+++ resolved
@@ -2867,17 +2867,10 @@
 	if (sdkp->opt_xfer_blocks &&
 	    sdkp->opt_xfer_blocks <= dev_max &&
 	    sdkp->opt_xfer_blocks <= SD_DEF_XFER_BLOCKS &&
-<<<<<<< HEAD
-	    sdkp->opt_xfer_blocks * sdp->sector_size >= PAGE_SIZE)
-		rw_max = q->limits.io_opt =
-			sdkp->opt_xfer_blocks * sdp->sector_size;
-	else
-=======
 	    logical_to_bytes(sdp, sdkp->opt_xfer_blocks) >= PAGE_SIZE) {
 		q->limits.io_opt = logical_to_bytes(sdp, sdkp->opt_xfer_blocks);
 		rw_max = logical_to_sectors(sdp, sdkp->opt_xfer_blocks);
 	} else
->>>>>>> 33688abb
 		rw_max = BLK_DEF_MAX_SECTORS;
 
 	/* Combine with controller limits */
