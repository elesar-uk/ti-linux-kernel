--- conflicted
+++ resolved
@@ -904,16 +904,6 @@
 	if (!sdev->tagged_supported)
 		depth = 1;
 	return scsi_change_queue_depth(sdev, depth);
-<<<<<<< HEAD
-}
-
-int sas_change_queue_type(struct scsi_device *scsi_dev, int type)
-{
-	if (dev_is_sata(sdev_to_domain_dev(scsi_dev)))
-		return -EINVAL;
-	return scsi_change_queue_type(scsi_dev, type);
-=======
->>>>>>> b34681d6
 }
 
 int sas_bios_param(struct scsi_device *scsi_dev,
