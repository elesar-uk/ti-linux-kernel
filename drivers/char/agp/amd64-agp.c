--- conflicted
+++ resolved
@@ -749,12 +749,6 @@
 	if (agp_off)
 		return -EINVAL;
 
-<<<<<<< HEAD
-	if (gart_iommu_aperture)
-		return agp_bridges_found ? 0 : -ENODEV;
-
-=======
->>>>>>> 2da30e70
 	err = pci_register_driver(&agp_amd64_pci_driver);
 	if (err < 0)
 		return err;
@@ -794,15 +788,10 @@
 
 static void __exit agp_amd64_cleanup(void)
 {
-<<<<<<< HEAD
-	if (gart_iommu_aperture)
-		return;
-=======
 #ifndef MODULE
 	if (gart_iommu_aperture)
 		return;
 #endif
->>>>>>> 2da30e70
 	if (aperture_resource)
 		release_resource(aperture_resource);
 	pci_unregister_driver(&agp_amd64_pci_driver);
