--- conflicted
+++ resolved
@@ -1954,15 +1954,10 @@
 			pid = task_pid(current);
 			type = PIDTYPE_PID;
 		}
-<<<<<<< HEAD
-		retval = __f_setown(filp, pid, type, 0);
-		spin_unlock_irqrestore(&tty->ctrl_lock, flags);
-=======
 		get_pid(pid);
 		spin_unlock_irqrestore(&tty->ctrl_lock, flags);
 		retval = __f_setown(filp, pid, type, 0);
 		put_pid(pid);
->>>>>>> 2da30e70
 		if (retval)
 			goto out;
 	} else {
