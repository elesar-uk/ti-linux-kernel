--- conflicted
+++ resolved
@@ -41,15 +41,9 @@
 
 	if (is_ap)
 		ret = wl12xx_cmd_set_default_wep_key(wl, id,
-<<<<<<< HEAD
-						     wl->ap_bcast_hlid);
-	else
-		ret = wl12xx_cmd_set_default_wep_key(wl, id, wl->sta_hlid);
-=======
 						     wlvif->ap.bcast_hlid);
 	else
 		ret = wl12xx_cmd_set_default_wep_key(wl, id, wlvif->sta.hlid);
->>>>>>> dcd6c922
 
 	if (ret < 0)
 		return ret;
@@ -101,23 +95,11 @@
 	if (!ieee80211_is_auth(hdr->frame_control))
 		return 0;
 
-<<<<<<< HEAD
-	if (wl->dev_hlid != WL12XX_INVALID_LINK_ID)
-		goto out;
-
-	wl1271_debug(DEBUG_CMD, "starting device role for roaming");
-	ret = wl12xx_cmd_role_start_dev(wl);
-	if (ret < 0)
-		goto out;
-
-	ret = wl12xx_roc(wl, wl->dev_role_id);
-=======
 	if (wlvif->dev_hlid != WL12XX_INVALID_LINK_ID)
 		goto out;
 
 	wl1271_debug(DEBUG_CMD, "starting device role for roaming");
 	ret = wl12xx_start_dev(wl, wlvif);
->>>>>>> dcd6c922
 	if (ret < 0)
 		goto out;
 out:
@@ -150,9 +132,6 @@
 	if (WARN_ON(!test_bit(hlid, wlvif->links_map)))
 		return;
 
-	if (WARN_ON(!wl1271_is_active_sta(wl, hlid)))
-	    return;
-
 	fw_ps = test_bit(hlid, (unsigned long *)&wl->ap_fw_ps_map);
 	tx_pkts = wl->links[hlid].allocated_pkts;
 	single_sta = (wl->active_sta_count == 1);
@@ -164,11 +143,7 @@
 	 * case FW-memory congestion is not a problem.
 	 */
 	if (!single_sta && fw_ps && tx_pkts >= WL1271_PS_STA_MAX_PACKETS)
-<<<<<<< HEAD
-		wl1271_ps_link_start(wl, hlid, true);
-=======
 		wl12xx_ps_link_start(wl, wlvif, hlid, true);
->>>>>>> dcd6c922
 }
 
 bool wl12xx_is_dummy_packet(struct wl1271 *wl, struct sk_buff *skb)
@@ -176,12 +151,8 @@
 	return wl->dummy_packet == skb;
 }
 
-<<<<<<< HEAD
-u8 wl12xx_tx_get_hlid_ap(struct wl1271 *wl, struct sk_buff *skb)
-=======
 u8 wl12xx_tx_get_hlid_ap(struct wl1271 *wl, struct wl12xx_vif *wlvif,
 			 struct sk_buff *skb)
->>>>>>> dcd6c922
 {
 	struct ieee80211_tx_info *control = IEEE80211_SKB_CB(skb);
 
@@ -194,42 +165,11 @@
 	} else {
 		struct ieee80211_hdr *hdr;
 
-<<<<<<< HEAD
-		if (!test_bit(WL1271_FLAG_AP_STARTED, &wl->flags))
-=======
 		if (!test_bit(WLVIF_FLAG_AP_STARTED, &wlvif->flags))
->>>>>>> dcd6c922
 			return wl->system_hlid;
 
 		hdr = (struct ieee80211_hdr *)skb->data;
 		if (ieee80211_is_mgmt(hdr->frame_control))
-<<<<<<< HEAD
-			return wl->ap_global_hlid;
-		else
-			return wl->ap_bcast_hlid;
-	}
-}
-
-static u8 wl1271_tx_get_hlid(struct wl1271 *wl, struct sk_buff *skb)
-{
-	struct ieee80211_hdr *hdr = (struct ieee80211_hdr *)skb->data;
-
-	if (wl12xx_is_dummy_packet(wl, skb))
-		return wl->system_hlid;
-
-	if (wl->bss_type == BSS_TYPE_AP_BSS)
-		return wl12xx_tx_get_hlid_ap(wl, skb);
-
-	wl1271_tx_update_filters(wl, skb);
-
-	if ((test_bit(WL1271_FLAG_STA_ASSOCIATED, &wl->flags) ||
-	     test_bit(WL1271_FLAG_IBSS_JOINED, &wl->flags)) &&
-	    !ieee80211_is_auth(hdr->frame_control) &&
-	    !ieee80211_is_assoc_req(hdr->frame_control))
-		return wl->sta_hlid;
-	else
-		return wl->dev_hlid;
-=======
 			return wlvif->ap.global_hlid;
 		else
 			return wlvif->ap.bcast_hlid;
@@ -256,7 +196,6 @@
 		return wlvif->sta.hlid;
 	else
 		return wlvif->dev_hlid;
->>>>>>> dcd6c922
 }
 
 static unsigned int wl12xx_calc_packet_alignment(struct wl1271 *wl,
@@ -278,10 +217,7 @@
 	u32 total_blocks;
 	int id, ret = -EBUSY, ac;
 	u32 spare_blocks = wl->tx_spare_blocks;
-<<<<<<< HEAD
-=======
 	bool is_dummy = false;
->>>>>>> dcd6c922
 
 	if (buf_offset + total_len > WL1271_AGGR_BUFFER_SIZE)
 		return -EAGAIN;
@@ -296,15 +232,10 @@
 	len = wl12xx_calc_packet_alignment(wl, total_len);
 
 	/* in case of a dummy packet, use default amount of spare mem blocks */
-<<<<<<< HEAD
-	if (unlikely(wl12xx_is_dummy_packet(wl, skb)))
-		spare_blocks = TX_HW_BLOCK_SPARE_DEFAULT;
-=======
 	if (unlikely(wl12xx_is_dummy_packet(wl, skb))) {
 		is_dummy = true;
 		spare_blocks = TX_HW_BLOCK_SPARE_DEFAULT;
 	}
->>>>>>> dcd6c922
 
 	total_blocks = (len + TX_HW_BLOCK_SIZE - 1) / TX_HW_BLOCK_SIZE +
 		spare_blocks;
@@ -329,14 +260,9 @@
 		ac = wl1271_tx_get_queue(skb_get_queue_mapping(skb));
 		wl->tx_allocated_pkts[ac]++;
 
-<<<<<<< HEAD
-		if (wl->bss_type == BSS_TYPE_AP_BSS &&
-		    hlid >= WL1271_AP_STA_HLID_START)
-=======
 		if (!is_dummy && wlvif &&
 		    wlvif->bss_type == BSS_TYPE_AP_BSS &&
 		    test_bit(hlid, wlvif->ap.sta_hlid_map))
->>>>>>> dcd6c922
 			wl->links[hlid].allocated_pkts++;
 
 		ret = 0;
@@ -351,15 +277,9 @@
 	return ret;
 }
 
-<<<<<<< HEAD
-static void wl1271_tx_fill_hdr(struct wl1271 *wl, struct sk_buff *skb,
-			      u32 extra, struct ieee80211_tx_info *control,
-			      u8 hlid)
-=======
 static void wl1271_tx_fill_hdr(struct wl1271 *wl, struct wl12xx_vif *wlvif,
 			       struct sk_buff *skb, u32 extra,
 			       struct ieee80211_tx_info *control, u8 hlid)
->>>>>>> dcd6c922
 {
 	struct timespec ts;
 	struct wl1271_tx_hw_descr *desc;
@@ -410,14 +330,9 @@
 	}
 
 	desc->hlid = hlid;
-<<<<<<< HEAD
-
-	if (wl->bss_type != BSS_TYPE_AP_BSS) {
-=======
 	if (is_dummy || !wlvif)
 		rate_idx = 0;
 	else if (wlvif->bss_type != BSS_TYPE_AP_BSS) {
->>>>>>> dcd6c922
 		/* if the packets are destined for AP (have a STA entry)
 		   send them with AP rate policies, otherwise use default
 		   basic rates */
@@ -428,21 +343,12 @@
 		else
 			rate_idx = wlvif->sta.basic_rate_idx;
 	} else {
-<<<<<<< HEAD
-		if (hlid == wl->ap_global_hlid)
-			rate_idx = ACX_TX_AP_MODE_MGMT_RATE;
-		else if (hlid == wl->ap_bcast_hlid)
-			rate_idx = ACX_TX_AP_MODE_BCST_RATE;
-		else
-			rate_idx = ac;
-=======
 		if (hlid == wlvif->ap.global_hlid)
 			rate_idx = wlvif->ap.mgmt_rate_idx;
 		else if (hlid == wlvif->ap.bcast_hlid)
 			rate_idx = wlvif->ap.bcast_rate_idx;
 		else
 			rate_idx = wlvif->ap.ucast_rate_idx[ac];
->>>>>>> dcd6c922
 	}
 
 	tx_attr |= rate_idx << TX_HW_ATTR_OFST_RATE_POLICY;
@@ -525,17 +431,7 @@
 		return -EINVAL;
 	}
 
-<<<<<<< HEAD
-	hlid = wl1271_tx_get_hlid(wl, skb);
-	if (hlid == WL12XX_INVALID_LINK_ID) {
-		wl1271_error("invalid hlid. dropping skb 0x%p", skb);
-		return -EINVAL;
-	}
-
-	ret = wl1271_tx_allocate(wl, skb, extra, buf_offset, hlid);
-=======
 	ret = wl1271_tx_allocate(wl, wlvif, skb, extra, buf_offset, hlid);
->>>>>>> dcd6c922
 	if (ret < 0)
 		return ret;
 
@@ -543,11 +439,7 @@
 
 	if (!is_dummy && wlvif && wlvif->bss_type == BSS_TYPE_AP_BSS) {
 		wl1271_tx_ap_update_inconnection_sta(wl, skb);
-<<<<<<< HEAD
-		wl1271_tx_regulate_link(wl, hlid);
-=======
 		wl1271_tx_regulate_link(wl, wlvif, hlid);
->>>>>>> dcd6c922
 	}
 
 	/*
@@ -747,13 +639,8 @@
 
 	if (wl12xx_is_dummy_packet(wl, skb)) {
 		set_bit(WL1271_FLAG_DUMMY_PACKET_PENDING, &wl->flags);
-<<<<<<< HEAD
-	} else if (wl->bss_type == BSS_TYPE_AP_BSS) {
-		u8 hlid = wl1271_tx_get_hlid(wl, skb);
-=======
 	} else {
 		u8 hlid = wl12xx_tx_get_hlid(wl, wlvif, skb);
->>>>>>> dcd6c922
 		skb_queue_head(&wl->links[hlid].tx_queue[q], skb);
 
 		/* make sure we dequeue the same packet next time */
@@ -1073,33 +960,6 @@
 	int i;
 
 	/* TX failure */
-<<<<<<< HEAD
-	if (wl->bss_type == BSS_TYPE_AP_BSS) {
-		for (i = 0; i < AP_MAX_LINKS; i++) {
-			wl1271_free_sta(wl, i);
-			wl1271_tx_reset_link_queues(wl, i);
-			wl->links[i].allocated_pkts = 0;
-			wl->links[i].prev_freed_pkts = 0;
-		}
-
-		wl->last_tx_hlid = 0;
-	} else {
-		for (i = 0; i < NUM_TX_QUEUES; i++) {
-			while ((skb = skb_dequeue(&wl->tx_queue[i]))) {
-				wl1271_debug(DEBUG_TX, "freeing skb 0x%p",
-					     skb);
-
-				if (!wl12xx_is_dummy_packet(wl, skb)) {
-					info = IEEE80211_SKB_CB(skb);
-					info->status.rates[0].idx = -1;
-					info->status.rates[0].count = 0;
-					ieee80211_tx_status_ni(wl->hw, skb);
-				}
-			}
-		}
-
-		wl->ba_rx_bitmap = 0;
-=======
 	for_each_set_bit(i, wlvif->links_map, WL12XX_MAX_LINKS) {
 		if (wlvif->bss_type == BSS_TYPE_AP_BSS)
 			wl1271_free_sta(wl, wlvif, i);
@@ -1109,7 +969,6 @@
 		wl1271_tx_reset_link_queues(wl, i);
 		wl->links[i].allocated_pkts = 0;
 		wl->links[i].prev_freed_pkts = 0;
->>>>>>> dcd6c922
 	}
 	wlvif->last_tx_hlid = 0;
 
@@ -1120,9 +979,6 @@
 	int i;
 	struct sk_buff *skb;
 	struct ieee80211_tx_info *info;
-
-	for (i = 0; i < NUM_TX_QUEUES; i++)
-		wl->tx_queue_count[i] = 0;
 
 	for (i = 0; i < NUM_TX_QUEUES; i++)
 		wl->tx_queue_count[i] = 0;
