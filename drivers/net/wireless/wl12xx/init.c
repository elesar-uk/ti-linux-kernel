/*
 * This file is part of wl1271
 *
 * Copyright (C) 2009 Nokia Corporation
 *
 * Contact: Luciano Coelho <luciano.coelho@nokia.com>
 *
 * This program is free software; you can redistribute it and/or
 * modify it under the terms of the GNU General Public License
 * version 2 as published by the Free Software Foundation.
 *
 * This program is distributed in the hope that it will be useful, but
 * WITHOUT ANY WARRANTY; without even the implied warranty of
 * MERCHANTABILITY or FITNESS FOR A PARTICULAR PURPOSE.  See the GNU
 * General Public License for more details.
 *
 * You should have received a copy of the GNU General Public License
 * along with this program; if not, write to the Free Software
 * Foundation, Inc., 51 Franklin St, Fifth Floor, Boston, MA
 * 02110-1301 USA
 *
 */

#include <linux/kernel.h>
#include <linux/module.h>
#include <linux/slab.h>

#include "debug.h"
#include "init.h"
#include "wl12xx_80211.h"
#include "acx.h"
#include "cmd.h"
#include "reg.h"
#include "tx.h"
#include "io.h"

int wl1271_init_templates_config(struct wl1271 *wl)
{
	int ret, i;

	/* send empty templates for fw memory reservation */
	ret = wl1271_cmd_template_set(wl, CMD_TEMPL_CFG_PROBE_REQ_2_4, NULL,
				      WL1271_CMD_TEMPL_DFLT_SIZE,
				      0, WL1271_RATE_AUTOMATIC);
	if (ret < 0)
		return ret;

	ret = wl1271_cmd_template_set(wl, CMD_TEMPL_CFG_PROBE_REQ_5,
				      NULL, WL1271_CMD_TEMPL_DFLT_SIZE, 0,
				      WL1271_RATE_AUTOMATIC);
	if (ret < 0)
		return ret;

	ret = wl1271_cmd_template_set(wl, CMD_TEMPL_NULL_DATA, NULL,
				      sizeof(struct wl12xx_null_data_template),
				      0, WL1271_RATE_AUTOMATIC);
	if (ret < 0)
		return ret;

	ret = wl1271_cmd_template_set(wl, CMD_TEMPL_PS_POLL, NULL,
				      sizeof(struct wl12xx_ps_poll_template),
				      0, WL1271_RATE_AUTOMATIC);
	if (ret < 0)
		return ret;

	ret = wl1271_cmd_template_set(wl, CMD_TEMPL_QOS_NULL_DATA, NULL,
				      sizeof
				      (struct ieee80211_qos_hdr),
				      0, WL1271_RATE_AUTOMATIC);
	if (ret < 0)
		return ret;

	ret = wl1271_cmd_template_set(wl, CMD_TEMPL_PROBE_RESPONSE, NULL,
				      WL1271_CMD_TEMPL_DFLT_SIZE,
				      0, WL1271_RATE_AUTOMATIC);
	if (ret < 0)
		return ret;

	ret = wl1271_cmd_template_set(wl, CMD_TEMPL_BEACON, NULL,
				      WL1271_CMD_TEMPL_DFLT_SIZE,
				      0, WL1271_RATE_AUTOMATIC);
	if (ret < 0)
		return ret;

	ret = wl1271_cmd_template_set(wl, CMD_TEMPL_ARP_RSP, NULL,
				      sizeof
				      (struct wl12xx_arp_rsp_template),
				      0, WL1271_RATE_AUTOMATIC);
	if (ret < 0)
		return ret;

	/*
	 * Put very large empty placeholders for all templates. These
	 * reserve memory for later.
	 */
	ret = wl1271_cmd_template_set(wl, CMD_TEMPL_AP_PROBE_RESPONSE, NULL,
				      WL1271_CMD_TEMPL_MAX_SIZE,
				      0, WL1271_RATE_AUTOMATIC);
	if (ret < 0)
		return ret;

	ret = wl1271_cmd_template_set(wl, CMD_TEMPL_AP_BEACON, NULL,
				      WL1271_CMD_TEMPL_MAX_SIZE,
				      0, WL1271_RATE_AUTOMATIC);
	if (ret < 0)
		return ret;

	ret = wl1271_cmd_template_set(wl, CMD_TEMPL_DEAUTH_AP, NULL,
				      sizeof
				      (struct wl12xx_disconn_template),
				      0, WL1271_RATE_AUTOMATIC);
	if (ret < 0)
		return ret;

	for (i = 0; i < CMD_TEMPL_KLV_IDX_MAX; i++) {
		ret = wl1271_cmd_template_set(wl, CMD_TEMPL_KLV, NULL,
<<<<<<< HEAD
					      WL1271_CMD_TEMPL_DFLT_SIZE, i,
					      WL1271_RATE_AUTOMATIC);
=======
					      sizeof(struct ieee80211_qos_hdr),
					      i, WL1271_RATE_AUTOMATIC);
>>>>>>> dcd6c922
		if (ret < 0)
			return ret;
	}

	return 0;
}

static int wl1271_ap_init_deauth_template(struct wl1271 *wl,
					  struct wl12xx_vif *wlvif)
{
	struct wl12xx_disconn_template *tmpl;
	int ret;
	u32 rate;

	tmpl = kzalloc(sizeof(*tmpl), GFP_KERNEL);
	if (!tmpl) {
		ret = -ENOMEM;
		goto out;
	}

	tmpl->header.frame_ctl = cpu_to_le16(IEEE80211_FTYPE_MGMT |
					     IEEE80211_STYPE_DEAUTH);

<<<<<<< HEAD
	rate = wl1271_tx_min_rate_get(wl, wl->basic_rate_set);
=======
	rate = wl1271_tx_min_rate_get(wl, wlvif->basic_rate_set);
>>>>>>> dcd6c922
	ret = wl1271_cmd_template_set(wl, CMD_TEMPL_DEAUTH_AP,
				      tmpl, sizeof(*tmpl), 0, rate);

out:
	kfree(tmpl);
	return ret;
}

static int wl1271_ap_init_null_template(struct wl1271 *wl,
					struct ieee80211_vif *vif)
{
	struct wl12xx_vif *wlvif = wl12xx_vif_to_data(vif);
	struct ieee80211_hdr_3addr *nullfunc;
	int ret;
	u32 rate;

	nullfunc = kzalloc(sizeof(*nullfunc), GFP_KERNEL);
	if (!nullfunc) {
		ret = -ENOMEM;
		goto out;
	}

	nullfunc->frame_control = cpu_to_le16(IEEE80211_FTYPE_DATA |
					      IEEE80211_STYPE_NULLFUNC |
					      IEEE80211_FCTL_FROMDS);

	/* nullfunc->addr1 is filled by FW */

	memcpy(nullfunc->addr2, vif->addr, ETH_ALEN);
	memcpy(nullfunc->addr3, vif->addr, ETH_ALEN);

<<<<<<< HEAD
	rate = wl1271_tx_min_rate_get(wl, wl->basic_rate_set);
=======
	rate = wl1271_tx_min_rate_get(wl, wlvif->basic_rate_set);
>>>>>>> dcd6c922
	ret = wl1271_cmd_template_set(wl, CMD_TEMPL_NULL_DATA, nullfunc,
				      sizeof(*nullfunc), 0, rate);

out:
	kfree(nullfunc);
	return ret;
}

static int wl1271_ap_init_qos_null_template(struct wl1271 *wl,
					    struct ieee80211_vif *vif)
{
	struct wl12xx_vif *wlvif = wl12xx_vif_to_data(vif);
	struct ieee80211_qos_hdr *qosnull;
	int ret;
	u32 rate;

	qosnull = kzalloc(sizeof(*qosnull), GFP_KERNEL);
	if (!qosnull) {
		ret = -ENOMEM;
		goto out;
	}

	qosnull->frame_control = cpu_to_le16(IEEE80211_FTYPE_DATA |
					     IEEE80211_STYPE_QOS_NULLFUNC |
					     IEEE80211_FCTL_FROMDS);

	/* qosnull->addr1 is filled by FW */

	memcpy(qosnull->addr2, vif->addr, ETH_ALEN);
	memcpy(qosnull->addr3, vif->addr, ETH_ALEN);

<<<<<<< HEAD
	rate = wl1271_tx_min_rate_get(wl, wl->basic_rate_set);
=======
	rate = wl1271_tx_min_rate_get(wl, wlvif->basic_rate_set);
>>>>>>> dcd6c922
	ret = wl1271_cmd_template_set(wl, CMD_TEMPL_QOS_NULL_DATA, qosnull,
				      sizeof(*qosnull), 0, rate);

out:
	kfree(qosnull);
	return ret;
}

<<<<<<< HEAD
static int wl1271_ap_init_templates_config(struct wl1271 *wl)
{
	int ret;

	/*
	 * Put very large empty placeholders for all templates. These
	 * reserve memory for later.
	 */
	ret = wl1271_cmd_template_set(wl, CMD_TEMPL_AP_PROBE_RESPONSE, NULL,
				      WL1271_CMD_TEMPL_MAX_SIZE,
				      0, WL1271_RATE_AUTOMATIC);
	if (ret < 0)
		return ret;

	ret = wl1271_cmd_template_set(wl, CMD_TEMPL_AP_BEACON, NULL,
				      WL1271_CMD_TEMPL_MAX_SIZE,
				      0, WL1271_RATE_AUTOMATIC);
	if (ret < 0)
		return ret;

	ret = wl1271_cmd_template_set(wl, CMD_TEMPL_DEAUTH_AP, NULL,
				      sizeof
				      (struct wl12xx_disconn_template),
				      0, WL1271_RATE_AUTOMATIC);
	if (ret < 0)
		return ret;

	ret = wl1271_cmd_template_set(wl, CMD_TEMPL_NULL_DATA, NULL,
				      sizeof(struct wl12xx_null_data_template),
				      0, WL1271_RATE_AUTOMATIC);
	if (ret < 0)
		return ret;

	ret = wl1271_cmd_template_set(wl, CMD_TEMPL_QOS_NULL_DATA, NULL,
				      sizeof
				      (struct wl12xx_qos_null_data_template),
				      0, WL1271_RATE_AUTOMATIC);
	if (ret < 0)
		return ret;

	return 0;
}

=======
>>>>>>> dcd6c922
static int wl12xx_init_rx_config(struct wl1271 *wl)
{
	int ret;

	ret = wl1271_acx_rx_msdu_life_time(wl);
	if (ret < 0)
		return ret;

	return 0;
}

static int wl12xx_init_phy_vif_config(struct wl1271 *wl,
					    struct wl12xx_vif *wlvif)
{
	int ret;

	ret = wl1271_acx_slot(wl, wlvif, DEFAULT_SLOT_TIME);
	if (ret < 0)
		return ret;

	ret = wl1271_acx_service_period_timeout(wl, wlvif);
	if (ret < 0)
		return ret;

	ret = wl1271_acx_rts_threshold(wl, wlvif, wl->hw->wiphy->rts_threshold);
	if (ret < 0)
		return ret;

	return 0;
}

static int wl1271_init_sta_beacon_filter(struct wl1271 *wl,
					 struct wl12xx_vif *wlvif)
{
	int ret;

	ret = wl1271_acx_beacon_filter_table(wl, wlvif);
	if (ret < 0)
		return ret;

	/* enable beacon filtering */
	ret = wl1271_acx_beacon_filter_opt(wl, wlvif, true);
	if (ret < 0)
		return ret;

	return 0;
}

int wl1271_init_pta(struct wl1271 *wl)
{
	int ret;

	ret = wl12xx_acx_sg_cfg(wl);
	if (ret < 0)
		return ret;

	ret = wl1271_acx_sg_enable(wl, wl->sg_enabled);
	if (ret < 0)
		return ret;

	return 0;
}

int wl1271_init_energy_detection(struct wl1271 *wl)
{
	int ret;

	ret = wl1271_acx_cca_threshold(wl);
	if (ret < 0)
		return ret;

	return 0;
}

static int wl1271_init_beacon_broadcast(struct wl1271 *wl,
					struct wl12xx_vif *wlvif)
{
	int ret;

	ret = wl1271_acx_bcn_dtim_options(wl, wlvif);
	if (ret < 0)
		return ret;

	return 0;
}

static int wl12xx_init_fwlog(struct wl1271 *wl)
{
	int ret;

	if (wl->quirks & WL12XX_QUIRK_FWLOG_NOT_IMPLEMENTED)
		return 0;

	ret = wl12xx_cmd_config_fwlog(wl);
	if (ret < 0)
		return ret;

	return 0;
}

/* generic sta initialization (non vif-specific) */
static int wl1271_sta_hw_init(struct wl1271 *wl, struct wl12xx_vif *wlvif)
{
	int ret;

	/* PS config */
	ret = wl12xx_acx_config_ps(wl, wlvif);
	if (ret < 0)
		return ret;

	/* FM WLAN coexistence */
	ret = wl1271_acx_fm_coex(wl);
	if (ret < 0)
		return ret;

<<<<<<< HEAD
	/* Beacons and broadcast settings */
	ret = wl1271_init_beacon_broadcast(wl);
	if (ret < 0)
		return ret;

	/* Configure for ELP power saving */
	ret = wl1271_acx_sleep_auth(wl, WL1271_PSM_ELP);
	if (ret < 0)
		return ret;

	/* Configure rssi/snr averaging weights */
	ret = wl1271_acx_rssi_snr_avg_weights(wl);
	if (ret < 0)
		return ret;

	ret = wl1271_acx_sta_rate_policies(wl);
	if (ret < 0)
		return ret;

	ret = wl12xx_acx_mem_cfg(wl);
	if (ret < 0)
		return ret;

	/* Configure the FW logger */
	ret = wl12xx_init_fwlog(wl);
=======
	ret = wl1271_acx_sta_rate_policies(wl, wlvif);
>>>>>>> dcd6c922
	if (ret < 0)
		return ret;

	return 0;
}

static int wl1271_sta_hw_init_post_mem(struct wl1271 *wl,
				       struct ieee80211_vif *vif)
{
	struct wl12xx_vif *wlvif = wl12xx_vif_to_data(vif);
	int ret, i;

	/* disable all keep-alive templates */
	for (i = 0; i < CMD_TEMPL_KLV_IDX_MAX; i++) {
		ret = wl1271_acx_keep_alive_config(wl, wlvif, i,
						   ACX_KEEP_ALIVE_TPL_INVALID);
		if (ret < 0)
			return ret;
	}

	/* disable the keep-alive feature */
	ret = wl1271_acx_keep_alive_mode(wl, wlvif, false);
	if (ret < 0)
		return ret;

	return 0;
}

/* generic ap initialization (non vif-specific) */
static int wl1271_ap_hw_init(struct wl1271 *wl, struct wl12xx_vif *wlvif)
{
	int ret;

<<<<<<< HEAD
	ret = wl1271_ap_init_templates_config(wl);
	if (ret < 0)
		return ret;

	/* Configure for power always on */
	ret = wl1271_acx_sleep_auth(wl, WL1271_PSM_CAM);
	if (ret < 0)
		return ret;

	ret = wl1271_init_ap_rates(wl);
	if (ret < 0)
		return ret;

	ret = wl1271_acx_ap_max_tx_retry(wl);
	if (ret < 0)
		return ret;

	ret = wl12xx_acx_mem_cfg(wl);
	if (ret < 0)
		return ret;

	/* initialize Tx power */
	ret = wl1271_acx_tx_power(wl, wl->power_level);
=======
	ret = wl1271_init_ap_rates(wl, wlvif);
>>>>>>> dcd6c922
	if (ret < 0)
		return ret;

	return 0;
}

int wl1271_ap_init_templates(struct wl1271 *wl, struct ieee80211_vif *vif)
{
	struct wl12xx_vif *wlvif = wl12xx_vif_to_data(vif);
	int ret;

	ret = wl1271_ap_init_deauth_template(wl, wlvif);
	if (ret < 0)
		return ret;

	ret = wl1271_ap_init_null_template(wl, vif);
	if (ret < 0)
		return ret;

	ret = wl1271_ap_init_qos_null_template(wl, vif);
	if (ret < 0)
		return ret;

	/*
	 * when operating as AP we want to receive external beacons for
	 * configuring ERP protection.
	 */
<<<<<<< HEAD
	ret = wl1271_acx_beacon_filter_opt(wl, false);
=======
	ret = wl1271_acx_beacon_filter_opt(wl, wlvif, false);
>>>>>>> dcd6c922
	if (ret < 0)
		return ret;

	return 0;
}

static int wl1271_ap_hw_init_post_mem(struct wl1271 *wl,
				      struct ieee80211_vif *vif)
{
	return wl1271_ap_init_templates(wl, vif);
}

int wl1271_init_ap_rates(struct wl1271 *wl, struct wl12xx_vif *wlvif)
{
	int i, ret;
	struct conf_tx_rate_class rc;
	u32 supported_rates;

	wl1271_debug(DEBUG_AP, "AP basic rate set: 0x%x",
		     wlvif->basic_rate_set);

	if (wlvif->basic_rate_set == 0)
		return -EINVAL;

	rc.enabled_rates = wlvif->basic_rate_set;
	rc.long_retry_limit = 10;
	rc.short_retry_limit = 10;
	rc.aflags = 0;
	ret = wl1271_acx_ap_rate_policy(wl, &rc, wlvif->ap.mgmt_rate_idx);
	if (ret < 0)
		return ret;

	/* use the min basic rate for AP broadcast/multicast */
<<<<<<< HEAD
	rc.enabled_rates = wl1271_tx_min_rate_get(wl, wl->basic_rate_set);
=======
	rc.enabled_rates = wl1271_tx_min_rate_get(wl, wlvif->basic_rate_set);
>>>>>>> dcd6c922
	rc.short_retry_limit = 10;
	rc.long_retry_limit = 10;
	rc.aflags = 0;
	ret = wl1271_acx_ap_rate_policy(wl, &rc, wlvif->ap.bcast_rate_idx);
	if (ret < 0)
		return ret;

	/*
	 * If the basic rates contain OFDM rates, use OFDM only
	 * rates for unicast TX as well. Else use all supported rates.
	 */
	if ((wlvif->basic_rate_set & CONF_TX_OFDM_RATES))
		supported_rates = CONF_TX_OFDM_RATES;
	else
		supported_rates = CONF_TX_AP_ENABLED_RATES;

	/* unconditionally enable HT rates */
	supported_rates |= CONF_TX_MCS_RATES;

	/* configure unicast TX rate classes */
	for (i = 0; i < wl->conf.tx.ac_conf_count; i++) {
		rc.enabled_rates = supported_rates;
		rc.short_retry_limit = 10;
		rc.long_retry_limit = 10;
		rc.aflags = 0;
		ret = wl1271_acx_ap_rate_policy(wl, &rc,
						wlvif->ap.ucast_rate_idx[i]);
		if (ret < 0)
			return ret;
	}

	return 0;
}

<<<<<<< HEAD
static int wl1271_set_ba_policies(struct wl1271 *wl)
{
	/* Reset the BA RX indicators */
	wl->ba_rx_bitmap = 0;
	wl->ba_allowed = true;
	wl->ba_rx_session_count = 0;

	/* BA is supported in STA/AP modes */
	if (wl->bss_type != BSS_TYPE_AP_BSS &&
	    wl->bss_type != BSS_TYPE_STA_BSS) {
		wl->ba_support = false;
		return 0;
	}

	wl->ba_support = true;

	/* 802.11n initiator BA session setting */
	return wl12xx_acx_set_ba_initiator_policy(wl);
=======
static int wl1271_set_ba_policies(struct wl1271 *wl, struct wl12xx_vif *wlvif)
{
	/* Reset the BA RX indicators */
	wlvif->ba_allowed = true;
	wl->ba_rx_session_count = 0;

	/* BA is supported in STA/AP modes */
	if (wlvif->bss_type != BSS_TYPE_AP_BSS &&
	    wlvif->bss_type != BSS_TYPE_STA_BSS) {
		wlvif->ba_support = false;
		return 0;
	}

	wlvif->ba_support = true;

	/* 802.11n initiator BA session setting */
	return wl12xx_acx_set_ba_initiator_policy(wl, wlvif);
>>>>>>> dcd6c922
}

int wl1271_chip_specific_init(struct wl1271 *wl)
{
	int ret = 0;

	if (wl->chip.id == CHIP_ID_1283_PG20) {
		u32 host_cfg_bitmap = HOST_IF_CFG_RX_FIFO_ENABLE;

		if (!(wl->quirks & WL12XX_QUIRK_NO_BLOCKSIZE_ALIGNMENT))
			/* Enable SDIO padding */
			host_cfg_bitmap |= HOST_IF_CFG_TX_PAD_TO_SDIO_BLK;

		/* Must be before wl1271_acx_init_mem_config() */
		ret = wl1271_acx_host_if_cfg_bitmap(wl, host_cfg_bitmap);
		if (ret < 0)
			goto out;
	}
out:
	return ret;
}

/* vif-specifc initialization */
static int wl12xx_init_sta_role(struct wl1271 *wl, struct wl12xx_vif *wlvif)
{
	int ret;

	ret = wl1271_acx_group_address_tbl(wl, wlvif, true, NULL, 0);
	if (ret < 0)
		return ret;

	/* Initialize connection monitoring thresholds */
	ret = wl1271_acx_conn_monit_params(wl, wlvif, false);
	if (ret < 0)
		return ret;

	/* Beacon filtering */
	ret = wl1271_init_sta_beacon_filter(wl, wlvif);
	if (ret < 0)
		return ret;

	/* Beacons and broadcast settings */
	ret = wl1271_init_beacon_broadcast(wl, wlvif);
	if (ret < 0)
		return ret;

	/* Configure rssi/snr averaging weights */
	ret = wl1271_acx_rssi_snr_avg_weights(wl, wlvif);
	if (ret < 0)
		return ret;

	return 0;
}

/* vif-specific intialization */
static int wl12xx_init_ap_role(struct wl1271 *wl, struct wl12xx_vif *wlvif)
{
	int ret;

	ret = wl1271_acx_ap_max_tx_retry(wl, wlvif);
	if (ret < 0)
		return ret;

	/* initialize Tx power */
	ret = wl1271_acx_tx_power(wl, wlvif, wlvif->power_level);
	if (ret < 0)
		return ret;

	return 0;
}

int wl1271_init_vif_specific(struct wl1271 *wl, struct ieee80211_vif *vif)
{
	struct wl12xx_vif *wlvif = wl12xx_vif_to_data(vif);
	struct conf_tx_ac_category *conf_ac;
	struct conf_tx_tid *conf_tid;
	bool is_ap = (wlvif->bss_type == BSS_TYPE_AP_BSS);
	int ret, i;

	/*
	 * consider all existing roles before configuring psm.
	 * TODO: reconfigure on interface removal.
	 */
	if (!wl->ap_count) {
		if (is_ap) {
			/* Configure for power always on */
			ret = wl1271_acx_sleep_auth(wl, WL1271_PSM_CAM);
			if (ret < 0)
				return ret;
		} else if (!wl->sta_count) {
			/* Configure for ELP power saving */
			ret = wl1271_acx_sleep_auth(wl, WL1271_PSM_ELP);
			if (ret < 0)
				return ret;
		}
	}

	/* Mode specific init */
	if (is_ap) {
		ret = wl1271_ap_hw_init(wl, wlvif);
		if (ret < 0)
			return ret;

		ret = wl12xx_init_ap_role(wl, wlvif);
		if (ret < 0)
			return ret;
	} else {
		ret = wl1271_sta_hw_init(wl, wlvif);
		if (ret < 0)
			return ret;

		ret = wl12xx_init_sta_role(wl, wlvif);
		if (ret < 0)
			return ret;
	}

	wl12xx_init_phy_vif_config(wl, wlvif);

	/* Default TID/AC configuration */
	BUG_ON(wl->conf.tx.tid_conf_count != wl->conf.tx.ac_conf_count);
	for (i = 0; i < wl->conf.tx.tid_conf_count; i++) {
		conf_ac = &wl->conf.tx.ac_conf[i];
		ret = wl1271_acx_ac_cfg(wl, wlvif, conf_ac->ac,
					conf_ac->cw_min, conf_ac->cw_max,
					conf_ac->aifsn, conf_ac->tx_op_limit);
		if (ret < 0)
			return ret;

		conf_tid = &wl->conf.tx.tid_conf[i];
		ret = wl1271_acx_tid_cfg(wl, wlvif,
					 conf_tid->queue_id,
					 conf_tid->channel_type,
					 conf_tid->tsid,
					 conf_tid->ps_scheme,
					 conf_tid->ack_policy,
					 conf_tid->apsd_conf[0],
					 conf_tid->apsd_conf[1]);
		if (ret < 0)
			return ret;
	}

	/* Configure HW encryption */
	ret = wl1271_acx_feature_cfg(wl, wlvif);
	if (ret < 0)
		return ret;

	/* Mode specific init - post mem init */
	if (is_ap)
		ret = wl1271_ap_hw_init_post_mem(wl, vif);
	else
		ret = wl1271_sta_hw_init_post_mem(wl, vif);

	if (ret < 0)
		return ret;

	/* Configure initiator BA sessions policies */
	ret = wl1271_set_ba_policies(wl, wlvif);
	if (ret < 0)
		return ret;

	return 0;
}

int wl1271_hw_init(struct wl1271 *wl)
{
	int ret;

	if (wl->chip.id == CHIP_ID_1283_PG20) {
		ret = wl128x_cmd_general_parms(wl);
		if (ret < 0)
			return ret;
		ret = wl128x_cmd_radio_parms(wl);
		if (ret < 0)
			return ret;
	} else {
		ret = wl1271_cmd_general_parms(wl);
		if (ret < 0)
			return ret;
		ret = wl1271_cmd_radio_parms(wl);
		if (ret < 0)
			return ret;
		ret = wl1271_cmd_ext_radio_parms(wl);
		if (ret < 0)
			return ret;
	}

	/* Chip-specific init */
	ret = wl1271_chip_specific_init(wl);
	if (ret < 0)
		return ret;

	/* Init templates */
	ret = wl1271_init_templates_config(wl);
	if (ret < 0)
		return ret;

	ret = wl12xx_acx_mem_cfg(wl);
	if (ret < 0)
		return ret;

	/* Configure the FW logger */
	ret = wl12xx_init_fwlog(wl);
	if (ret < 0)
		return ret;

	/* Bluetooth WLAN coexistence */
	ret = wl1271_init_pta(wl);
	if (ret < 0)
		return ret;

	/* Default memory configuration */
	ret = wl1271_acx_init_mem_config(wl);
	if (ret < 0)
		return ret;

	/* RX config */
	ret = wl12xx_init_rx_config(wl);
<<<<<<< HEAD
	if (ret < 0)
		goto out_free_memmap;

	/* PHY layer config */
	ret = wl1271_init_phy_config(wl);
=======
>>>>>>> dcd6c922
	if (ret < 0)
		goto out_free_memmap;

	ret = wl1271_acx_dco_itrim_params(wl);
	if (ret < 0)
		goto out_free_memmap;

	/* Configure TX patch complete interrupt behavior */
	ret = wl1271_acx_tx_config_options(wl);
	if (ret < 0)
		goto out_free_memmap;

	/* RX complete interrupt pacing */
	ret = wl1271_acx_init_rx_interrupt(wl);
	if (ret < 0)
		goto out_free_memmap;

	/* Energy detection */
	ret = wl1271_init_energy_detection(wl);
	if (ret < 0)
		goto out_free_memmap;

	/* Default fragmentation threshold */
	ret = wl1271_acx_frag_threshold(wl, wl->hw->wiphy->frag_threshold);
	if (ret < 0)
		goto out_free_memmap;

	/* Enable data path */
	ret = wl1271_cmd_data_path(wl, 1);
	if (ret < 0)
		goto out_free_memmap;

	/* configure PM */
	ret = wl1271_acx_pm_config(wl);
	if (ret < 0)
		goto out_free_memmap;

	ret = wl12xx_acx_set_rate_mgmt_params(wl);
	if (ret < 0)
		goto out_free_memmap;

<<<<<<< HEAD
	ret = wl12xx_acx_set_rate_mgmt_params(wl);
	if (ret < 0)
		goto out_free_memmap;

	/* Configure initiator BA sessions policies */
	ret = wl1271_set_ba_policies(wl);
=======
	/* configure hangover */
	ret = wl12xx_acx_config_hangover(wl);
>>>>>>> dcd6c922
	if (ret < 0)
		goto out_free_memmap;

	/* configure hangover */
	ret = wl12xx_acx_config_hangover(wl);
	if (ret < 0)
		goto out_free_memmap;

	return 0;

 out_free_memmap:
	kfree(wl->target_mem_map);
	wl->target_mem_map = NULL;

	return ret;
}<|MERGE_RESOLUTION|>--- conflicted
+++ resolved
@@ -114,13 +114,8 @@
 
 	for (i = 0; i < CMD_TEMPL_KLV_IDX_MAX; i++) {
 		ret = wl1271_cmd_template_set(wl, CMD_TEMPL_KLV, NULL,
-<<<<<<< HEAD
-					      WL1271_CMD_TEMPL_DFLT_SIZE, i,
-					      WL1271_RATE_AUTOMATIC);
-=======
 					      sizeof(struct ieee80211_qos_hdr),
 					      i, WL1271_RATE_AUTOMATIC);
->>>>>>> dcd6c922
 		if (ret < 0)
 			return ret;
 	}
@@ -144,11 +139,7 @@
 	tmpl->header.frame_ctl = cpu_to_le16(IEEE80211_FTYPE_MGMT |
 					     IEEE80211_STYPE_DEAUTH);
 
-<<<<<<< HEAD
-	rate = wl1271_tx_min_rate_get(wl, wl->basic_rate_set);
-=======
 	rate = wl1271_tx_min_rate_get(wl, wlvif->basic_rate_set);
->>>>>>> dcd6c922
 	ret = wl1271_cmd_template_set(wl, CMD_TEMPL_DEAUTH_AP,
 				      tmpl, sizeof(*tmpl), 0, rate);
 
@@ -180,11 +171,7 @@
 	memcpy(nullfunc->addr2, vif->addr, ETH_ALEN);
 	memcpy(nullfunc->addr3, vif->addr, ETH_ALEN);
 
-<<<<<<< HEAD
-	rate = wl1271_tx_min_rate_get(wl, wl->basic_rate_set);
-=======
 	rate = wl1271_tx_min_rate_get(wl, wlvif->basic_rate_set);
->>>>>>> dcd6c922
 	ret = wl1271_cmd_template_set(wl, CMD_TEMPL_NULL_DATA, nullfunc,
 				      sizeof(*nullfunc), 0, rate);
 
@@ -216,11 +203,7 @@
 	memcpy(qosnull->addr2, vif->addr, ETH_ALEN);
 	memcpy(qosnull->addr3, vif->addr, ETH_ALEN);
 
-<<<<<<< HEAD
-	rate = wl1271_tx_min_rate_get(wl, wl->basic_rate_set);
-=======
 	rate = wl1271_tx_min_rate_get(wl, wlvif->basic_rate_set);
->>>>>>> dcd6c922
 	ret = wl1271_cmd_template_set(wl, CMD_TEMPL_QOS_NULL_DATA, qosnull,
 				      sizeof(*qosnull), 0, rate);
 
@@ -229,52 +212,6 @@
 	return ret;
 }
 
-<<<<<<< HEAD
-static int wl1271_ap_init_templates_config(struct wl1271 *wl)
-{
-	int ret;
-
-	/*
-	 * Put very large empty placeholders for all templates. These
-	 * reserve memory for later.
-	 */
-	ret = wl1271_cmd_template_set(wl, CMD_TEMPL_AP_PROBE_RESPONSE, NULL,
-				      WL1271_CMD_TEMPL_MAX_SIZE,
-				      0, WL1271_RATE_AUTOMATIC);
-	if (ret < 0)
-		return ret;
-
-	ret = wl1271_cmd_template_set(wl, CMD_TEMPL_AP_BEACON, NULL,
-				      WL1271_CMD_TEMPL_MAX_SIZE,
-				      0, WL1271_RATE_AUTOMATIC);
-	if (ret < 0)
-		return ret;
-
-	ret = wl1271_cmd_template_set(wl, CMD_TEMPL_DEAUTH_AP, NULL,
-				      sizeof
-				      (struct wl12xx_disconn_template),
-				      0, WL1271_RATE_AUTOMATIC);
-	if (ret < 0)
-		return ret;
-
-	ret = wl1271_cmd_template_set(wl, CMD_TEMPL_NULL_DATA, NULL,
-				      sizeof(struct wl12xx_null_data_template),
-				      0, WL1271_RATE_AUTOMATIC);
-	if (ret < 0)
-		return ret;
-
-	ret = wl1271_cmd_template_set(wl, CMD_TEMPL_QOS_NULL_DATA, NULL,
-				      sizeof
-				      (struct wl12xx_qos_null_data_template),
-				      0, WL1271_RATE_AUTOMATIC);
-	if (ret < 0)
-		return ret;
-
-	return 0;
-}
-
-=======
->>>>>>> dcd6c922
 static int wl12xx_init_rx_config(struct wl1271 *wl)
 {
 	int ret;
@@ -390,35 +327,7 @@
 	if (ret < 0)
 		return ret;
 
-<<<<<<< HEAD
-	/* Beacons and broadcast settings */
-	ret = wl1271_init_beacon_broadcast(wl);
-	if (ret < 0)
-		return ret;
-
-	/* Configure for ELP power saving */
-	ret = wl1271_acx_sleep_auth(wl, WL1271_PSM_ELP);
-	if (ret < 0)
-		return ret;
-
-	/* Configure rssi/snr averaging weights */
-	ret = wl1271_acx_rssi_snr_avg_weights(wl);
-	if (ret < 0)
-		return ret;
-
-	ret = wl1271_acx_sta_rate_policies(wl);
-	if (ret < 0)
-		return ret;
-
-	ret = wl12xx_acx_mem_cfg(wl);
-	if (ret < 0)
-		return ret;
-
-	/* Configure the FW logger */
-	ret = wl12xx_init_fwlog(wl);
-=======
 	ret = wl1271_acx_sta_rate_policies(wl, wlvif);
->>>>>>> dcd6c922
 	if (ret < 0)
 		return ret;
 
@@ -452,33 +361,7 @@
 {
 	int ret;
 
-<<<<<<< HEAD
-	ret = wl1271_ap_init_templates_config(wl);
-	if (ret < 0)
-		return ret;
-
-	/* Configure for power always on */
-	ret = wl1271_acx_sleep_auth(wl, WL1271_PSM_CAM);
-	if (ret < 0)
-		return ret;
-
-	ret = wl1271_init_ap_rates(wl);
-	if (ret < 0)
-		return ret;
-
-	ret = wl1271_acx_ap_max_tx_retry(wl);
-	if (ret < 0)
-		return ret;
-
-	ret = wl12xx_acx_mem_cfg(wl);
-	if (ret < 0)
-		return ret;
-
-	/* initialize Tx power */
-	ret = wl1271_acx_tx_power(wl, wl->power_level);
-=======
 	ret = wl1271_init_ap_rates(wl, wlvif);
->>>>>>> dcd6c922
 	if (ret < 0)
 		return ret;
 
@@ -506,11 +389,7 @@
 	 * when operating as AP we want to receive external beacons for
 	 * configuring ERP protection.
 	 */
-<<<<<<< HEAD
-	ret = wl1271_acx_beacon_filter_opt(wl, false);
-=======
 	ret = wl1271_acx_beacon_filter_opt(wl, wlvif, false);
->>>>>>> dcd6c922
 	if (ret < 0)
 		return ret;
 
@@ -544,11 +423,7 @@
 		return ret;
 
 	/* use the min basic rate for AP broadcast/multicast */
-<<<<<<< HEAD
-	rc.enabled_rates = wl1271_tx_min_rate_get(wl, wl->basic_rate_set);
-=======
 	rc.enabled_rates = wl1271_tx_min_rate_get(wl, wlvif->basic_rate_set);
->>>>>>> dcd6c922
 	rc.short_retry_limit = 10;
 	rc.long_retry_limit = 10;
 	rc.aflags = 0;
@@ -583,26 +458,6 @@
 	return 0;
 }
 
-<<<<<<< HEAD
-static int wl1271_set_ba_policies(struct wl1271 *wl)
-{
-	/* Reset the BA RX indicators */
-	wl->ba_rx_bitmap = 0;
-	wl->ba_allowed = true;
-	wl->ba_rx_session_count = 0;
-
-	/* BA is supported in STA/AP modes */
-	if (wl->bss_type != BSS_TYPE_AP_BSS &&
-	    wl->bss_type != BSS_TYPE_STA_BSS) {
-		wl->ba_support = false;
-		return 0;
-	}
-
-	wl->ba_support = true;
-
-	/* 802.11n initiator BA session setting */
-	return wl12xx_acx_set_ba_initiator_policy(wl);
-=======
 static int wl1271_set_ba_policies(struct wl1271 *wl, struct wl12xx_vif *wlvif)
 {
 	/* Reset the BA RX indicators */
@@ -620,7 +475,6 @@
 
 	/* 802.11n initiator BA session setting */
 	return wl12xx_acx_set_ba_initiator_policy(wl, wlvif);
->>>>>>> dcd6c922
 }
 
 int wl1271_chip_specific_init(struct wl1271 *wl)
@@ -838,14 +692,6 @@
 
 	/* RX config */
 	ret = wl12xx_init_rx_config(wl);
-<<<<<<< HEAD
-	if (ret < 0)
-		goto out_free_memmap;
-
-	/* PHY layer config */
-	ret = wl1271_init_phy_config(wl);
-=======
->>>>>>> dcd6c922
 	if (ret < 0)
 		goto out_free_memmap;
 
@@ -884,20 +730,6 @@
 		goto out_free_memmap;
 
 	ret = wl12xx_acx_set_rate_mgmt_params(wl);
-	if (ret < 0)
-		goto out_free_memmap;
-
-<<<<<<< HEAD
-	ret = wl12xx_acx_set_rate_mgmt_params(wl);
-	if (ret < 0)
-		goto out_free_memmap;
-
-	/* Configure initiator BA sessions policies */
-	ret = wl1271_set_ba_policies(wl);
-=======
-	/* configure hangover */
-	ret = wl12xx_acx_config_hangover(wl);
->>>>>>> dcd6c922
 	if (ret < 0)
 		goto out_free_memmap;
 
