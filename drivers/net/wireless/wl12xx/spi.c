/*
 * This file is part of wl1271
 *
 * Copyright (C) 2008-2009 Nokia Corporation
 *
 * Contact: Luciano Coelho <luciano.coelho@nokia.com>
 *
 * This program is free software; you can redistribute it and/or
 * modify it under the terms of the GNU General Public License
 * version 2 as published by the Free Software Foundation.
 *
 * This program is distributed in the hope that it will be useful, but
 * WITHOUT ANY WARRANTY; without even the implied warranty of
 * MERCHANTABILITY or FITNESS FOR A PARTICULAR PURPOSE.  See the GNU
 * General Public License for more details.
 *
 * You should have received a copy of the GNU General Public License
 * along with this program; if not, write to the Free Software
 * Foundation, Inc., 51 Franklin St, Fifth Floor, Boston, MA
 * 02110-1301 USA
 *
 */

#include <linux/irq.h>
#include <linux/module.h>
#include <linux/crc7.h>
#include <linux/spi/spi.h>
#include <linux/wl12xx.h>
#include <linux/slab.h>

#include "wl12xx.h"
#include "wl12xx_80211.h"
#include "io.h"

#include "reg.h"

#define WSPI_CMD_READ                 0x40000000
#define WSPI_CMD_WRITE                0x00000000
#define WSPI_CMD_FIXED                0x20000000
#define WSPI_CMD_BYTE_LENGTH          0x1FFE0000
#define WSPI_CMD_BYTE_LENGTH_OFFSET   17
#define WSPI_CMD_BYTE_ADDR            0x0001FFFF

#define WSPI_INIT_CMD_CRC_LEN       5

#define WSPI_INIT_CMD_START         0x00
#define WSPI_INIT_CMD_TX            0x40
/* the extra bypass bit is sampled by the TNET as '1' */
#define WSPI_INIT_CMD_BYPASS_BIT    0x80
#define WSPI_INIT_CMD_FIXEDBUSY_LEN 0x07
#define WSPI_INIT_CMD_EN_FIXEDBUSY  0x80
#define WSPI_INIT_CMD_DIS_FIXEDBUSY 0x00
#define WSPI_INIT_CMD_IOD           0x40
#define WSPI_INIT_CMD_IP            0x20
#define WSPI_INIT_CMD_CS            0x10
#define WSPI_INIT_CMD_WS            0x08
#define WSPI_INIT_CMD_WSPI          0x01
#define WSPI_INIT_CMD_END           0x01

#define WSPI_INIT_CMD_LEN           8

#define HW_ACCESS_WSPI_FIXED_BUSY_LEN \
		((WL1271_BUSY_WORD_LEN - 4) / sizeof(u32))
#define HW_ACCESS_WSPI_INIT_CMD_MASK  0

/* HW limitation: maximum possible chunk size is 4095 bytes */
#define WSPI_MAX_CHUNK_SIZE    4092

#define WSPI_MAX_NUM_OF_CHUNKS (WL1271_AGGR_BUFFER_SIZE / WSPI_MAX_CHUNK_SIZE)

static inline struct spi_device *wl_to_spi(struct wl1271 *wl)
{
	return wl->if_priv;
}

static struct device *wl1271_spi_wl_to_dev(struct wl1271 *wl)
{
	return &(wl_to_spi(wl)->dev);
}

static void wl1271_spi_disable_interrupts(struct wl1271 *wl)
{
	disable_irq(wl->irq);
}

static void wl1271_spi_enable_interrupts(struct wl1271 *wl)
{
	enable_irq(wl->irq);
}

static void wl1271_spi_reset(struct wl1271 *wl)
{
	u8 *cmd;
	struct spi_transfer t;
	struct spi_message m;

	cmd = kzalloc(WSPI_INIT_CMD_LEN, GFP_KERNEL);
	if (!cmd) {
		wl1271_error("could not allocate cmd for spi reset");
		return;
	}

	memset(&t, 0, sizeof(t));
	spi_message_init(&m);

	memset(cmd, 0xff, WSPI_INIT_CMD_LEN);

	t.tx_buf = cmd;
	t.len = WSPI_INIT_CMD_LEN;
	spi_message_add_tail(&t, &m);

	spi_sync(wl_to_spi(wl), &m);
<<<<<<< HEAD
=======

>>>>>>> 0ce790e7
	wl1271_dump(DEBUG_SPI, "spi reset -> ", cmd, WSPI_INIT_CMD_LEN);
	kfree(cmd);
}

static void wl1271_spi_init(struct wl1271 *wl)
{
	u8 crc[WSPI_INIT_CMD_CRC_LEN], *cmd;
	struct spi_transfer t;
	struct spi_message m;

	cmd = kzalloc(WSPI_INIT_CMD_LEN, GFP_KERNEL);
	if (!cmd) {
		wl1271_error("could not allocate cmd for spi init");
		return;
	}

	memset(crc, 0, sizeof(crc));
	memset(&t, 0, sizeof(t));
	spi_message_init(&m);

	/*
	 * Set WSPI_INIT_COMMAND
	 * the data is being send from the MSB to LSB
	 */
	cmd[2] = 0xff;
	cmd[3] = 0xff;
	cmd[1] = WSPI_INIT_CMD_START | WSPI_INIT_CMD_TX;
	cmd[0] = 0;
	cmd[7] = 0;
	cmd[6] |= HW_ACCESS_WSPI_INIT_CMD_MASK << 3;
	cmd[6] |= HW_ACCESS_WSPI_FIXED_BUSY_LEN & WSPI_INIT_CMD_FIXEDBUSY_LEN;

	if (HW_ACCESS_WSPI_FIXED_BUSY_LEN == 0)
		cmd[5] |=  WSPI_INIT_CMD_DIS_FIXEDBUSY;
	else
		cmd[5] |= WSPI_INIT_CMD_EN_FIXEDBUSY;

	cmd[5] |= WSPI_INIT_CMD_IOD | WSPI_INIT_CMD_IP | WSPI_INIT_CMD_CS
		| WSPI_INIT_CMD_WSPI | WSPI_INIT_CMD_WS;

	crc[0] = cmd[1];
	crc[1] = cmd[0];
	crc[2] = cmd[7];
	crc[3] = cmd[6];
	crc[4] = cmd[5];

	cmd[4] |= crc7(0, crc, WSPI_INIT_CMD_CRC_LEN) << 1;
	cmd[4] |= WSPI_INIT_CMD_END;

	t.tx_buf = cmd;
	t.len = WSPI_INIT_CMD_LEN;
	spi_message_add_tail(&t, &m);

	spi_sync(wl_to_spi(wl), &m);
	wl1271_dump(DEBUG_SPI, "spi init -> ", cmd, WSPI_INIT_CMD_LEN);
	kfree(cmd);
}

#define WL1271_BUSY_WORD_TIMEOUT 1000

static int wl1271_spi_read_busy(struct wl1271 *wl)
{
	struct spi_transfer t[1];
	struct spi_message m;
	u32 *busy_buf;
	int num_busy_bytes = 0;

	/*
	 * Read further busy words from SPI until a non-busy word is
	 * encountered, then read the data itself into the buffer.
	 */

	num_busy_bytes = WL1271_BUSY_WORD_TIMEOUT;
	busy_buf = wl->buffer_busyword;
	while (num_busy_bytes) {
		num_busy_bytes--;
		spi_message_init(&m);
		memset(t, 0, sizeof(t));
		t[0].rx_buf = busy_buf;
		t[0].len = sizeof(u32);
		t[0].cs_change = true;
		spi_message_add_tail(&t[0], &m);
		spi_sync(wl_to_spi(wl), &m);

		if (*busy_buf & 0x1)
			return 0;
	}

	/* The SPI bus is unresponsive, the read failed. */
	wl1271_error("SPI read busy-word timeout!\n");
	return -ETIMEDOUT;
}

static void wl1271_spi_raw_read(struct wl1271 *wl, int addr, void *buf,
				size_t len, bool fixed)
{
	struct spi_transfer t[2];
	struct spi_message m;
	u32 *busy_buf;
	u32 *cmd;
	u32 chunk_len;

	while (len > 0) {
		chunk_len = min((size_t)WSPI_MAX_CHUNK_SIZE, len);

		cmd = &wl->buffer_cmd;
		busy_buf = wl->buffer_busyword;

		*cmd = 0;
		*cmd |= WSPI_CMD_READ;
		*cmd |= (chunk_len << WSPI_CMD_BYTE_LENGTH_OFFSET) &
			WSPI_CMD_BYTE_LENGTH;
		*cmd |= addr & WSPI_CMD_BYTE_ADDR;

		if (fixed)
			*cmd |= WSPI_CMD_FIXED;

		spi_message_init(&m);
		memset(t, 0, sizeof(t));

		t[0].tx_buf = cmd;
		t[0].len = 4;
		t[0].cs_change = true;
		spi_message_add_tail(&t[0], &m);

		/* Busy and non busy words read */
		t[1].rx_buf = busy_buf;
		t[1].len = WL1271_BUSY_WORD_LEN;
		t[1].cs_change = true;
		spi_message_add_tail(&t[1], &m);

		spi_sync(wl_to_spi(wl), &m);

		if (!(busy_buf[WL1271_BUSY_WORD_CNT - 1] & 0x1) &&
		    wl1271_spi_read_busy(wl)) {
			memset(buf, 0, chunk_len);
			return;
		}

		spi_message_init(&m);
		memset(t, 0, sizeof(t));

		t[0].rx_buf = buf;
		t[0].len = chunk_len;
		t[0].cs_change = true;
		spi_message_add_tail(&t[0], &m);

		spi_sync(wl_to_spi(wl), &m);

		wl1271_dump(DEBUG_SPI, "spi_read cmd -> ", cmd, sizeof(*cmd));
		wl1271_dump(DEBUG_SPI, "spi_read buf <- ", buf, chunk_len);

		if (!fixed)
			addr += chunk_len;
		buf += chunk_len;
		len -= chunk_len;
	}
}

static void wl1271_spi_raw_write(struct wl1271 *wl, int addr, void *buf,
			  size_t len, bool fixed)
{
	struct spi_transfer t[2 * WSPI_MAX_NUM_OF_CHUNKS];
	struct spi_message m;
	u32 commands[WSPI_MAX_NUM_OF_CHUNKS];
	u32 *cmd;
	u32 chunk_len;
	int i;

	WARN_ON(len > WL1271_AGGR_BUFFER_SIZE);

	spi_message_init(&m);
	memset(t, 0, sizeof(t));

	cmd = &commands[0];
	i = 0;
	while (len > 0) {
		chunk_len = min((size_t)WSPI_MAX_CHUNK_SIZE, len);

		*cmd = 0;
		*cmd |= WSPI_CMD_WRITE;
		*cmd |= (chunk_len << WSPI_CMD_BYTE_LENGTH_OFFSET) &
			WSPI_CMD_BYTE_LENGTH;
		*cmd |= addr & WSPI_CMD_BYTE_ADDR;

		if (fixed)
			*cmd |= WSPI_CMD_FIXED;

		t[i].tx_buf = cmd;
		t[i].len = sizeof(*cmd);
		spi_message_add_tail(&t[i++], &m);

		t[i].tx_buf = buf;
		t[i].len = chunk_len;
		spi_message_add_tail(&t[i++], &m);

		wl1271_dump(DEBUG_SPI, "spi_write cmd -> ", cmd, sizeof(*cmd));
		wl1271_dump(DEBUG_SPI, "spi_write buf -> ", buf, chunk_len);

		if (!fixed)
			addr += chunk_len;
		buf += chunk_len;
		len -= chunk_len;
		cmd++;
	}

	spi_sync(wl_to_spi(wl), &m);
}

static irqreturn_t wl1271_hardirq(int irq, void *cookie)
{
	struct wl1271 *wl = cookie;
	unsigned long flags;

	wl1271_debug(DEBUG_IRQ, "IRQ");

	/* complete the ELP completion */
	spin_lock_irqsave(&wl->wl_lock, flags);
	set_bit(WL1271_FLAG_IRQ_RUNNING, &wl->flags);
	if (wl->elp_compl) {
		complete(wl->elp_compl);
		wl->elp_compl = NULL;
	}
	spin_unlock_irqrestore(&wl->wl_lock, flags);

	return IRQ_WAKE_THREAD;
}

static int wl1271_spi_set_power(struct wl1271 *wl, bool enable)
{
	if (wl->set_power)
		wl->set_power(enable);

	return 0;
}

static struct wl1271_if_operations spi_ops = {
	.read		= wl1271_spi_raw_read,
	.write		= wl1271_spi_raw_write,
	.reset		= wl1271_spi_reset,
	.init		= wl1271_spi_init,
	.power		= wl1271_spi_set_power,
	.dev		= wl1271_spi_wl_to_dev,
	.enable_irq	= wl1271_spi_enable_interrupts,
	.disable_irq	= wl1271_spi_disable_interrupts
};

static int __devinit wl1271_probe(struct spi_device *spi)
{
	struct wl12xx_platform_data *pdata;
	struct ieee80211_hw *hw;
	struct wl1271 *wl;
	int ret;

	pdata = spi->dev.platform_data;
	if (!pdata) {
		wl1271_error("no platform data");
		return -ENODEV;
	}

	hw = wl1271_alloc_hw();
	if (IS_ERR(hw))
		return PTR_ERR(hw);

	wl = hw->priv;

	dev_set_drvdata(&spi->dev, wl);
	wl->if_priv = spi;

	wl->if_ops = &spi_ops;

	/* This is the only SPI value that we need to set here, the rest
	 * comes from the board-peripherals file */
	spi->bits_per_word = 32;

	ret = spi_setup(spi);
	if (ret < 0) {
		wl1271_error("spi_setup failed");
		goto out_free;
	}

	wl->set_power = pdata->set_power;
	if (!wl->set_power) {
		wl1271_error("set power function missing in platform data");
		ret = -ENODEV;
		goto out_free;
	}

	wl->ref_clock = pdata->board_ref_clock;

	wl->irq = spi->irq;
	if (wl->irq < 0) {
		wl1271_error("irq missing in platform data");
		ret = -ENODEV;
		goto out_free;
	}

	ret = request_threaded_irq(wl->irq, wl1271_hardirq, wl1271_irq,
				   IRQF_TRIGGER_HIGH | IRQF_ONESHOT,
				   DRIVER_NAME, wl);
	if (ret < 0) {
		wl1271_error("request_irq() failed: %d", ret);
		goto out_free;
	}

	disable_irq(wl->irq);

	ret = wl1271_init_ieee80211(wl);
	if (ret)
		goto out_irq;

	ret = wl1271_register_hw(wl);
	if (ret)
		goto out_irq;

	wl1271_notice("initialized");

	return 0;

 out_irq:
	free_irq(wl->irq, wl);

 out_free:
	wl1271_free_hw(wl);

	return ret;
}

static int __devexit wl1271_remove(struct spi_device *spi)
{
	struct wl1271 *wl = dev_get_drvdata(&spi->dev);

	wl1271_unregister_hw(wl);
	free_irq(wl->irq, wl);
	wl1271_free_hw(wl);

	return 0;
}


static struct spi_driver wl1271_spi_driver = {
	.driver = {
		.name		= "wl1271_spi",
		.bus		= &spi_bus_type,
		.owner		= THIS_MODULE,
	},

	.probe		= wl1271_probe,
	.remove		= __devexit_p(wl1271_remove),
};

static int __init wl1271_init(void)
{
	int ret;

	ret = spi_register_driver(&wl1271_spi_driver);
	if (ret < 0) {
		wl1271_error("failed to register spi driver: %d", ret);
		goto out;
	}

out:
	return ret;
}

static void __exit wl1271_exit(void)
{
	spi_unregister_driver(&wl1271_spi_driver);

	wl1271_notice("unloaded");
}

module_init(wl1271_init);
module_exit(wl1271_exit);

MODULE_LICENSE("GPL");
MODULE_AUTHOR("Luciano Coelho <luciano.coelho@nokia.com>");
MODULE_AUTHOR("Juuso Oikarinen <juuso.oikarinen@nokia.com>");
MODULE_FIRMWARE(WL1271_FW_NAME);
MODULE_FIRMWARE(WL1271_AP_FW_NAME);
MODULE_ALIAS("spi:wl1271");<|MERGE_RESOLUTION|>--- conflicted
+++ resolved
@@ -110,10 +110,7 @@
 	spi_message_add_tail(&t, &m);
 
 	spi_sync(wl_to_spi(wl), &m);
-<<<<<<< HEAD
-=======
-
->>>>>>> 0ce790e7
+
 	wl1271_dump(DEBUG_SPI, "spi reset -> ", cmd, WSPI_INIT_CMD_LEN);
 	kfree(cmd);
 }
