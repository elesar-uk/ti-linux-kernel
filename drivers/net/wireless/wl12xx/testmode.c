--- conflicted
+++ resolved
@@ -38,10 +38,7 @@
 	WL1271_TM_CMD_TEST,
 	WL1271_TM_CMD_INTERROGATE,
 	WL1271_TM_CMD_CONFIGURE,
-<<<<<<< HEAD
-=======
 	WL1271_TM_CMD_NVS_PUSH,		/* Not in use. Keep to not break ABI */
->>>>>>> dcd6c922
 	WL1271_TM_CMD_SET_PLT_MODE,
 	WL1271_TM_CMD_RECOVER,
 
@@ -170,23 +167,13 @@
 	ret = wl1271_cmd_interrogate(wl, ie_id, cmd, sizeof(*cmd));
 	if (ret < 0) {
 		wl1271_warning("testmode cmd interrogate failed: %d", ret);
-<<<<<<< HEAD
-		kfree(cmd);
-		return ret;
-=======
 		goto out_free;
->>>>>>> dcd6c922
 	}
 
 	skb = cfg80211_testmode_alloc_reply_skb(wl->hw->wiphy, sizeof(*cmd));
 	if (!skb) {
-<<<<<<< HEAD
-		kfree(cmd);
-		return -ENOMEM;
-=======
 		ret = -ENOMEM;
 		goto out_free;
->>>>>>> dcd6c922
 	}
 
 	NLA_PUT(skb, WL1271_TM_ATTR_DATA, sizeof(*cmd), cmd);
