/*
 * This file is part of wl1271
 *
 * Copyright (C) 1998-2009 Texas Instruments. All rights reserved.
 * Copyright (C) 2008-2010 Nokia Corporation
 *
 * Contact: Luciano Coelho <luciano.coelho@nokia.com>
 *
 * This program is free software; you can redistribute it and/or
 * modify it under the terms of the GNU General Public License
 * version 2 as published by the Free Software Foundation.
 *
 * This program is distributed in the hope that it will be useful, but
 * WITHOUT ANY WARRANTY; without even the implied warranty of
 * MERCHANTABILITY or FITNESS FOR A PARTICULAR PURPOSE.  See the GNU
 * General Public License for more details.
 *
 * You should have received a copy of the GNU General Public License
 * along with this program; if not, write to the Free Software
 * Foundation, Inc., 51 Franklin St, Fifth Floor, Boston, MA
 * 02110-1301 USA
 *
 */

#ifndef __ACX_H__
#define __ACX_H__

#include "wl12xx.h"
#include "cmd.h"

/*************************************************************************

    Host Interrupt Register (WiLink -> Host)

**************************************************************************/
/* HW Initiated interrupt Watchdog timer expiration */
#define WL1271_ACX_INTR_WATCHDOG           BIT(0)
/* Init sequence is done (masked interrupt, detection through polling only ) */
#define WL1271_ACX_INTR_INIT_COMPLETE      BIT(1)
/* Event was entered to Event MBOX #A*/
#define WL1271_ACX_INTR_EVENT_A            BIT(2)
/* Event was entered to Event MBOX #B*/
#define WL1271_ACX_INTR_EVENT_B            BIT(3)
/* Command processing completion*/
#define WL1271_ACX_INTR_CMD_COMPLETE       BIT(4)
/* Signaling the host on HW wakeup */
#define WL1271_ACX_INTR_HW_AVAILABLE       BIT(5)
/* The MISC bit is used for aggregation of RX, TxComplete and TX rate update */
#define WL1271_ACX_INTR_DATA               BIT(6)
/* Trace message on MBOX #A */
#define WL1271_ACX_INTR_TRACE_A            BIT(7)
/* Trace message on MBOX #B */
#define WL1271_ACX_INTR_TRACE_B            BIT(8)

#define WL1271_ACX_INTR_ALL		   0xFFFFFFFF
#define WL1271_ACX_ALL_EVENTS_VECTOR       (WL1271_ACX_INTR_WATCHDOG      | \
					    WL1271_ACX_INTR_INIT_COMPLETE | \
					    WL1271_ACX_INTR_EVENT_A       | \
					    WL1271_ACX_INTR_EVENT_B       | \
					    WL1271_ACX_INTR_CMD_COMPLETE  | \
					    WL1271_ACX_INTR_HW_AVAILABLE  | \
					    WL1271_ACX_INTR_DATA)

#define WL1271_INTR_MASK                   (WL1271_ACX_INTR_WATCHDOG     | \
					    WL1271_ACX_INTR_EVENT_A      | \
					    WL1271_ACX_INTR_EVENT_B      | \
					    WL1271_ACX_INTR_HW_AVAILABLE | \
					    WL1271_ACX_INTR_DATA)

/* Target's information element */
struct acx_header {
	struct wl1271_cmd_header cmd;

	/* acx (or information element) header */
	__le16 id;

	/* payload length (not including headers */
	__le16 len;
} __packed;

struct acx_error_counter {
	struct acx_header header;

	/* The number of PLCP errors since the last time this */
	/* information element was interrogated. This field is */
	/* automatically cleared when it is interrogated.*/
	__le32 PLCP_error;

	/* The number of FCS errors since the last time this */
	/* information element was interrogated. This field is */
	/* automatically cleared when it is interrogated.*/
	__le32 FCS_error;

	/* The number of MPDUs without PLCP header errors received*/
	/* since the last time this information element was interrogated. */
	/* This field is automatically cleared when it is interrogated.*/
	__le32 valid_frame;

	/* the number of missed sequence numbers in the squentially */
	/* values of frames seq numbers */
	__le32 seq_num_miss;
} __packed;

enum wl12xx_role {
	WL1271_ROLE_STA = 0,
	WL1271_ROLE_IBSS,
	WL1271_ROLE_AP,
	WL1271_ROLE_DEVICE,
	WL1271_ROLE_P2P_CL,
	WL1271_ROLE_P2P_GO,

	WL12XX_INVALID_ROLE_TYPE = 0xff
};

enum wl1271_psm_mode {
	/* Active mode */
	WL1271_PSM_CAM = 0,

	/* Power save mode */
	WL1271_PSM_PS = 1,

	/* Extreme low power */
	WL1271_PSM_ELP = 2,
};

struct acx_sleep_auth {
	struct acx_header header;

	/* The sleep level authorization of the device. */
	/* 0 - Always active*/
	/* 1 - Power down mode: light / fast sleep*/
	/* 2 - ELP mode: Deep / Max sleep*/
	u8  sleep_auth;
	u8  padding[3];
} __packed;

enum {
	HOSTIF_PCI_MASTER_HOST_INDIRECT,
	HOSTIF_PCI_MASTER_HOST_DIRECT,
	HOSTIF_SLAVE,
	HOSTIF_PKT_RING,
	HOSTIF_DONTCARE = 0xFF
};

#define DEFAULT_UCAST_PRIORITY          0
#define DEFAULT_RX_Q_PRIORITY           0
#define DEFAULT_RXQ_PRIORITY            0 /* low 0 .. 15 high  */
#define DEFAULT_RXQ_TYPE                0x07    /* All frames, Data/Ctrl/Mgmt */
#define TRACE_BUFFER_MAX_SIZE           256

#define  DP_RX_PACKET_RING_CHUNK_SIZE 1600
#define  DP_TX_PACKET_RING_CHUNK_SIZE 1600
#define  DP_RX_PACKET_RING_CHUNK_NUM 2
#define  DP_TX_PACKET_RING_CHUNK_NUM 2
#define  DP_TX_COMPLETE_TIME_OUT 20

#define TX_MSDU_LIFETIME_MIN       0
#define TX_MSDU_LIFETIME_MAX       3000
#define TX_MSDU_LIFETIME_DEF       512
#define RX_MSDU_LIFETIME_MIN       0
#define RX_MSDU_LIFETIME_MAX       0xFFFFFFFF
#define RX_MSDU_LIFETIME_DEF       512000

struct acx_rx_msdu_lifetime {
	struct acx_header header;

	/*
	 * The maximum amount of time, in TU, before the
	 * firmware discards the MSDU.
	 */
	__le32 lifetime;
} __packed;

<<<<<<< HEAD
struct acx_packet_detection {
	struct acx_header header;

	__le32 threshold;
} __packed;


=======
>>>>>>> dcd6c922
enum acx_slot_type {
	SLOT_TIME_LONG = 0,
	SLOT_TIME_SHORT = 1,
	DEFAULT_SLOT_TIME = SLOT_TIME_SHORT,
	MAX_SLOT_TIMES = 0xFF
};

#define STATION_WONE_INDEX 0

struct acx_slot {
	struct acx_header header;

	u8 role_id;
	u8 wone_index; /* Reserved */
	u8 slot_time;
	u8 reserved[5];
} __packed;


#define ACX_MC_ADDRESS_GROUP_MAX	(8)
#define ADDRESS_GROUP_MAX_LEN	        (ETH_ALEN * ACX_MC_ADDRESS_GROUP_MAX)

struct acx_dot11_grp_addr_tbl {
	struct acx_header header;

	u8 role_id;
	u8 enabled;
	u8 num_groups;
	u8 pad[1];
	u8 mac_table[ADDRESS_GROUP_MAX_LEN];
} __packed;

struct acx_rx_timeout {
	struct acx_header header;

	u8 role_id;
	u8 reserved;
	__le16 ps_poll_timeout;
	__le16 upsd_timeout;
	u8 padding[2];
} __packed;

struct acx_rts_threshold {
	struct acx_header header;

	u8 role_id;
	u8 reserved;
	__le16 threshold;
} __packed;

struct acx_beacon_filter_option {
	struct acx_header header;

	u8 role_id;
	u8 enable;
	/*
	 * The number of beacons without the unicast TIM
	 * bit set that the firmware buffers before
	 * signaling the host about ready frames.
	 * When set to 0 and the filter is enabled, beacons
	 * without the unicast TIM bit set are dropped.
	 */
	u8 max_num_beacons;
	u8 pad[1];
} __packed;

/*
 * ACXBeaconFilterEntry (not 221)
 * Byte Offset     Size (Bytes)    Definition
 * ===========     ============    ==========
 * 0               1               IE identifier
 * 1               1               Treatment bit mask
 *
 * ACXBeaconFilterEntry (221)
 * Byte Offset     Size (Bytes)    Definition
 * ===========     ============    ==========
 * 0               1               IE identifier
 * 1               1               Treatment bit mask
 * 2               3               OUI
 * 5               1               Type
 * 6               2               Version
 *
 *
 * Treatment bit mask - The information element handling:
 * bit 0 - The information element is compared and transferred
 * in case of change.
 * bit 1 - The information element is transferred to the host
 * with each appearance or disappearance.
 * Note that both bits can be set at the same time.
 */
#define	BEACON_FILTER_TABLE_MAX_IE_NUM		       (32)
#define BEACON_FILTER_TABLE_MAX_VENDOR_SPECIFIC_IE_NUM (6)
#define BEACON_FILTER_TABLE_IE_ENTRY_SIZE	       (2)
#define BEACON_FILTER_TABLE_EXTRA_VENDOR_SPECIFIC_IE_SIZE (6)
#define BEACON_FILTER_TABLE_MAX_SIZE ((BEACON_FILTER_TABLE_MAX_IE_NUM * \
			    BEACON_FILTER_TABLE_IE_ENTRY_SIZE) + \
			   (BEACON_FILTER_TABLE_MAX_VENDOR_SPECIFIC_IE_NUM * \
			    BEACON_FILTER_TABLE_EXTRA_VENDOR_SPECIFIC_IE_SIZE))

struct acx_beacon_filter_ie_table {
	struct acx_header header;

	u8 role_id;
	u8 num_ie;
	u8 pad[2];
	u8 table[BEACON_FILTER_TABLE_MAX_SIZE];
} __packed;

struct acx_conn_monit_params {
       struct acx_header header;

	   u8 role_id;
	   u8 padding[3];
       __le32 synch_fail_thold; /* number of beacons missed */
       __le32 bss_lose_timeout; /* number of TU's from synch fail */
} __packed;

struct acx_bt_wlan_coex {
	struct acx_header header;

	u8 enable;
	u8 pad[3];
} __packed;

struct acx_bt_wlan_coex_param {
	struct acx_header header;

	__le32 params[CONF_SG_PARAMS_MAX];
	u8 param_idx;
	u8 padding[3];
} __packed;

struct acx_dco_itrim_params {
	struct acx_header header;

	u8 enable;
	u8 padding[3];
	__le32 timeout;
} __packed;

struct acx_energy_detection {
	struct acx_header header;

	/* The RX Clear Channel Assessment threshold in the PHY */
	__le16 rx_cca_threshold;
	u8 tx_energy_detection;
	u8 pad;
} __packed;

struct acx_beacon_broadcast {
	struct acx_header header;

	u8 role_id;
	/* Enables receiving of broadcast packets in PS mode */
	u8 rx_broadcast_in_ps;

	__le16 beacon_rx_timeout;
	__le16 broadcast_timeout;

	/* Consecutive PS Poll failures before updating the host */
	u8 ps_poll_threshold;
	u8 pad[1];
} __packed;

struct acx_event_mask {
	struct acx_header header;

	__le32 event_mask;
	__le32 high_event_mask; /* Unused */
} __packed;

#define SCAN_PASSIVE		BIT(0)
#define SCAN_5GHZ_BAND		BIT(1)
#define SCAN_TRIGGERED		BIT(2)
#define SCAN_PRIORITY_HIGH	BIT(3)

/* When set, disable HW encryption */
#define DF_ENCRYPTION_DISABLE      0x01
#define DF_SNIFF_MODE_ENABLE       0x80

struct acx_feature_config {
	struct acx_header header;

	u8 role_id;
	u8 padding[3];
	__le32 options;
	__le32 data_flow_options;
} __packed;

struct acx_current_tx_power {
	struct acx_header header;

	u8  role_id;
	u8  current_tx_power;
	u8  padding[2];
} __packed;

struct acx_wake_up_condition {
	struct acx_header header;

	u8 role_id;
	u8 wake_up_event; /* Only one bit can be set */
	u8 listen_interval;
	u8 pad[1];
} __packed;

struct acx_aid {
	struct acx_header header;

	/*
	 * To be set when associated with an AP.
	 */
	u8 role_id;
	u8 reserved;
	__le16 aid;
} __packed;

enum acx_preamble_type {
	ACX_PREAMBLE_LONG = 0,
	ACX_PREAMBLE_SHORT = 1
};

struct acx_preamble {
	struct acx_header header;

	/*
	 * When set, the WiLink transmits the frames with a short preamble and
	 * when cleared, the WiLink transmits the frames with a long preamble.
	 */
	u8 role_id;
	u8 preamble;
	u8 padding[2];
} __packed;

enum acx_ctsprotect_type {
	CTSPROTECT_DISABLE = 0,
	CTSPROTECT_ENABLE = 1
};

struct acx_ctsprotect {
	struct acx_header header;
	u8 role_id;
	u8 ctsprotect;
	u8 padding[2];
} __packed;

struct acx_tx_statistics {
	__le32 internal_desc_overflow;
}  __packed;

struct acx_rx_statistics {
	__le32 out_of_mem;
	__le32 hdr_overflow;
	__le32 hw_stuck;
	__le32 dropped;
	__le32 fcs_err;
	__le32 xfr_hint_trig;
	__le32 path_reset;
	__le32 reset_counter;
} __packed;

struct acx_dma_statistics {
	__le32 rx_requested;
	__le32 rx_errors;
	__le32 tx_requested;
	__le32 tx_errors;
}  __packed;

struct acx_isr_statistics {
	/* host command complete */
	__le32 cmd_cmplt;

	/* fiqisr() */
	__le32 fiqs;

	/* (INT_STS_ND & INT_TRIG_RX_HEADER) */
	__le32 rx_headers;

	/* (INT_STS_ND & INT_TRIG_RX_CMPLT) */
	__le32 rx_completes;

	/* (INT_STS_ND & INT_TRIG_NO_RX_BUF) */
	__le32 rx_mem_overflow;

	/* (INT_STS_ND & INT_TRIG_S_RX_RDY) */
	__le32 rx_rdys;

	/* irqisr() */
	__le32 irqs;

	/* (INT_STS_ND & INT_TRIG_TX_PROC) */
	__le32 tx_procs;

	/* (INT_STS_ND & INT_TRIG_DECRYPT_DONE) */
	__le32 decrypt_done;

	/* (INT_STS_ND & INT_TRIG_DMA0) */
	__le32 dma0_done;

	/* (INT_STS_ND & INT_TRIG_DMA1) */
	__le32 dma1_done;

	/* (INT_STS_ND & INT_TRIG_TX_EXC_CMPLT) */
	__le32 tx_exch_complete;

	/* (INT_STS_ND & INT_TRIG_COMMAND) */
	__le32 commands;

	/* (INT_STS_ND & INT_TRIG_RX_PROC) */
	__le32 rx_procs;

	/* (INT_STS_ND & INT_TRIG_PM_802) */
	__le32 hw_pm_mode_changes;

	/* (INT_STS_ND & INT_TRIG_ACKNOWLEDGE) */
	__le32 host_acknowledges;

	/* (INT_STS_ND & INT_TRIG_PM_PCI) */
	__le32 pci_pm;

	/* (INT_STS_ND & INT_TRIG_ACM_WAKEUP) */
	__le32 wakeups;

	/* (INT_STS_ND & INT_TRIG_LOW_RSSI) */
	__le32 low_rssi;
} __packed;

struct acx_wep_statistics {
	/* WEP address keys configured */
	__le32 addr_key_count;

	/* default keys configured */
	__le32 default_key_count;

	__le32 reserved;

	/* number of times that WEP key not found on lookup */
	__le32 key_not_found;

	/* number of times that WEP key decryption failed */
	__le32 decrypt_fail;

	/* WEP packets decrypted */
	__le32 packets;

	/* WEP decrypt interrupts */
	__le32 interrupt;
} __packed;

#define ACX_MISSED_BEACONS_SPREAD 10

struct acx_pwr_statistics {
	/* the amount of enters into power save mode (both PD & ELP) */
	__le32 ps_enter;

	/* the amount of enters into ELP mode */
	__le32 elp_enter;

	/* the amount of missing beacon interrupts to the host */
	__le32 missing_bcns;

	/* the amount of wake on host-access times */
	__le32 wake_on_host;

	/* the amount of wake on timer-expire */
	__le32 wake_on_timer_exp;

	/* the number of packets that were transmitted with PS bit set */
	__le32 tx_with_ps;

	/* the number of packets that were transmitted with PS bit clear */
	__le32 tx_without_ps;

	/* the number of received beacons */
	__le32 rcvd_beacons;

	/* the number of entering into PowerOn (power save off) */
	__le32 power_save_off;

	/* the number of entries into power save mode */
	__le16 enable_ps;

	/*
	 * the number of exits from power save, not including failed PS
	 * transitions
	 */
	__le16 disable_ps;

	/*
	 * the number of times the TSF counter was adjusted because
	 * of drift
	 */
	__le32 fix_tsf_ps;

	/* Gives statistics about the spread continuous missed beacons.
	 * The 16 LSB are dedicated for the PS mode.
	 * The 16 MSB are dedicated for the PS mode.
	 * cont_miss_bcns_spread[0] - single missed beacon.
	 * cont_miss_bcns_spread[1] - two continuous missed beacons.
	 * cont_miss_bcns_spread[2] - three continuous missed beacons.
	 * ...
	 * cont_miss_bcns_spread[9] - ten and more continuous missed beacons.
	*/
	__le32 cont_miss_bcns_spread[ACX_MISSED_BEACONS_SPREAD];

	/* the number of beacons in awake mode */
	__le32 rcvd_awake_beacons;
} __packed;

struct acx_mic_statistics {
	__le32 rx_pkts;
	__le32 calc_failure;
} __packed;

struct acx_aes_statistics {
	__le32 encrypt_fail;
	__le32 decrypt_fail;
	__le32 encrypt_packets;
	__le32 decrypt_packets;
	__le32 encrypt_interrupt;
	__le32 decrypt_interrupt;
} __packed;

struct acx_event_statistics {
	__le32 heart_beat;
	__le32 calibration;
	__le32 rx_mismatch;
	__le32 rx_mem_empty;
	__le32 rx_pool;
	__le32 oom_late;
	__le32 phy_transmit_error;
	__le32 tx_stuck;
} __packed;

struct acx_ps_statistics {
	__le32 pspoll_timeouts;
	__le32 upsd_timeouts;
	__le32 upsd_max_sptime;
	__le32 upsd_max_apturn;
	__le32 pspoll_max_apturn;
	__le32 pspoll_utilization;
	__le32 upsd_utilization;
} __packed;

struct acx_rxpipe_statistics {
	__le32 rx_prep_beacon_drop;
	__le32 descr_host_int_trig_rx_data;
	__le32 beacon_buffer_thres_host_int_trig_rx_data;
	__le32 missed_beacon_host_int_trig_rx_data;
	__le32 tx_xfr_host_int_trig_rx_data;
} __packed;

struct acx_statistics {
	struct acx_header header;

	struct acx_tx_statistics tx;
	struct acx_rx_statistics rx;
	struct acx_dma_statistics dma;
	struct acx_isr_statistics isr;
	struct acx_wep_statistics wep;
	struct acx_pwr_statistics pwr;
	struct acx_aes_statistics aes;
	struct acx_mic_statistics mic;
	struct acx_event_statistics event;
	struct acx_ps_statistics ps;
	struct acx_rxpipe_statistics rxpipe;
} __packed;

struct acx_rate_class {
	__le32 enabled_rates;
	u8 short_retry_limit;
	u8 long_retry_limit;
	u8 aflags;
	u8 reserved;
};

<<<<<<< HEAD
#define ACX_TX_BASIC_RATE      0
#define ACX_TX_AP_FULL_RATE    1
#define ACX_TX_BASIC_RATE_P2P  2
#define ACX_TX_AP_MODE_MGMT_RATE 4
#define ACX_TX_AP_MODE_BCST_RATE 5
=======
>>>>>>> dcd6c922
struct acx_rate_policy {
	struct acx_header header;

	__le32 rate_policy_idx;
	struct acx_rate_class rate_policy;
} __packed;

struct acx_ac_cfg {
	struct acx_header header;
	u8 role_id;
	u8 ac;
	u8 aifsn;
	u8 cw_min;
	__le16 cw_max;
	__le16 tx_op_limit;
} __packed;

struct acx_tid_config {
	struct acx_header header;
	u8 role_id;
	u8 queue_id;
	u8 channel_type;
	u8 tsid;
	u8 ps_scheme;
	u8 ack_policy;
	u8 padding[2];
	__le32 apsd_conf[2];
} __packed;

struct acx_frag_threshold {
	struct acx_header header;
	__le16 frag_threshold;
	u8 padding[2];
} __packed;

struct acx_tx_config_options {
	struct acx_header header;
	__le16 tx_compl_timeout;     /* msec */
	__le16 tx_compl_threshold;   /* number of packets */
} __packed;

struct wl12xx_acx_config_memory {
	struct acx_header header;

	u8 rx_mem_block_num;
	u8 tx_min_mem_block_num;
	u8 num_stations;
	u8 num_ssid_profiles;
	__le32 total_tx_descriptors;
	u8 dyn_mem_enable;
	u8 tx_free_req;
	u8 rx_free_req;
	u8 tx_min;
	u8 fwlog_blocks;
	u8 padding[3];
} __packed;

struct wl1271_acx_mem_map {
	struct acx_header header;

	__le32 code_start;
	__le32 code_end;

	__le32 wep_defkey_start;
	__le32 wep_defkey_end;

	__le32 sta_table_start;
	__le32 sta_table_end;

	__le32 packet_template_start;
	__le32 packet_template_end;

	/* Address of the TX result interface (control block) */
	__le32 tx_result;
	__le32 tx_result_queue_start;

	__le32 queue_memory_start;
	__le32 queue_memory_end;

	__le32 packet_memory_pool_start;
	__le32 packet_memory_pool_end;

	__le32 debug_buffer1_start;
	__le32 debug_buffer1_end;

	__le32 debug_buffer2_start;
	__le32 debug_buffer2_end;

	/* Number of blocks FW allocated for TX packets */
	__le32 num_tx_mem_blocks;

	/* Number of blocks FW allocated for RX packets */
	__le32 num_rx_mem_blocks;

	/* the following 4 fields are valid in SLAVE mode only */
	u8 *tx_cbuf;
	u8 *rx_cbuf;
	__le32 rx_ctrl;
	__le32 tx_ctrl;
} __packed;

struct wl1271_acx_rx_config_opt {
	struct acx_header header;

	__le16 mblk_threshold;
	__le16 threshold;
	__le16 timeout;
	u8 queue_type;
	u8 reserved;
} __packed;


struct wl1271_acx_bet_enable {
	struct acx_header header;

	u8 role_id;
	u8 enable;
	u8 max_consecutive;
	u8 padding[1];
} __packed;

#define ACX_IPV4_VERSION 4
#define ACX_IPV6_VERSION 6
#define ACX_IPV4_ADDR_SIZE 4

/* bitmap of enabled arp_filter features */
#define ACX_ARP_FILTER_ARP_FILTERING	BIT(0)
#define ACX_ARP_FILTER_AUTO_ARP		BIT(1)

struct wl1271_acx_arp_filter {
	struct acx_header header;
	u8 role_id;
	u8 version;         /* ACX_IPV4_VERSION, ACX_IPV6_VERSION */
	u8 enable;          /* bitmap of enabled ARP filtering features */
	u8 padding[1];
	u8 address[16];     /* The configured device IP address - all ARP
			       requests directed to this IP address will pass
			       through. For IPv4, the first four bytes are
			       used. */
} __packed;

struct wl1271_acx_pm_config {
	struct acx_header header;

	__le32 host_clk_settling_time;
	u8 host_fast_wakeup_support;
	u8 padding[3];
} __packed;

struct wl1271_acx_keep_alive_mode {
	struct acx_header header;

	u8 role_id;
	u8 enabled;
	u8 padding[2];
} __packed;

enum {
	ACX_KEEP_ALIVE_NO_TX = 0,
	ACX_KEEP_ALIVE_PERIOD_ONLY
};

enum {
	ACX_KEEP_ALIVE_TPL_INVALID = 0,
	ACX_KEEP_ALIVE_TPL_VALID
};

struct wl1271_acx_keep_alive_config {
	struct acx_header header;

	u8 role_id;
	u8 index;
	u8 tpl_validation;
	u8 trigger;
	__le32 period;
} __packed;

#define HOST_IF_CFG_RX_FIFO_ENABLE     BIT(0)
#define HOST_IF_CFG_TX_EXTRA_BLKS_SWAP BIT(1)
#define HOST_IF_CFG_TX_PAD_TO_SDIO_BLK BIT(3)

struct wl1271_acx_host_config_bitmap {
	struct acx_header header;

	__le32 host_cfg_bitmap;
} __packed;

enum {
	WL1271_ACX_TRIG_TYPE_LEVEL = 0,
	WL1271_ACX_TRIG_TYPE_EDGE,
};

enum {
	WL1271_ACX_TRIG_DIR_LOW = 0,
	WL1271_ACX_TRIG_DIR_HIGH,
	WL1271_ACX_TRIG_DIR_BIDIR,
};

enum {
	WL1271_ACX_TRIG_ENABLE = 1,
	WL1271_ACX_TRIG_DISABLE,
};

enum {
	WL1271_ACX_TRIG_METRIC_RSSI_BEACON = 0,
	WL1271_ACX_TRIG_METRIC_RSSI_DATA,
	WL1271_ACX_TRIG_METRIC_SNR_BEACON,
	WL1271_ACX_TRIG_METRIC_SNR_DATA,
};

enum {
	WL1271_ACX_TRIG_IDX_RSSI = 0,
	WL1271_ACX_TRIG_COUNT = 8,
};

struct wl1271_acx_rssi_snr_trigger {
	struct acx_header header;

	u8 role_id;
	u8 metric;
	u8 type;
	u8 dir;
	__le16 threshold;
	__le16 pacing; /* 0 - 60000 ms */
	u8 hysteresis;
	u8 index;
	u8 enable;
	u8 padding[1];
};

struct wl1271_acx_rssi_snr_avg_weights {
	struct acx_header header;

	u8 role_id;
	u8 padding[3];
	u8 rssi_beacon;
	u8 rssi_data;
	u8 snr_beacon;
	u8 snr_data;
};


/* special capability bit (not employed by the 802.11n spec) */
#define WL12XX_HT_CAP_HT_OPERATION BIT(16)

/*
 * ACX_PEER_HT_CAP
 * Configure HT capabilities - declare the capabilities of the peer
 * we are connected to.
 */
struct wl1271_acx_ht_capabilities {
	struct acx_header header;

	/* bitmask of capability bits supported by the peer */
	__le32 ht_capabilites;

	/* Indicates to which link these capabilities apply. */
	u8 hlid;

	/*
	 * This the maximum A-MPDU length supported by the AP. The FW may not
	 * exceed this length when sending A-MPDUs
	 */
	u8 ampdu_max_length;

	/* This is the minimal spacing required when sending A-MPDUs to the AP*/
	u8 ampdu_min_spacing;

	u8 padding;
} __packed;

/*
 * ACX_HT_BSS_OPERATION
 * Configure HT capabilities - AP rules for behavior in the BSS.
 */
struct wl1271_acx_ht_information {
	struct acx_header header;

	u8 role_id;

	/* Values: 0 - RIFS not allowed, 1 - RIFS allowed */
	u8 rifs_mode;

	/* Values: 0 - 3 like in spec */
	u8 ht_protection;

	/* Values: 0 - GF protection not required, 1 - GF protection required */
	u8 gf_protection;

	/*Values: 0 - TX Burst limit not required, 1 - TX Burst Limit required*/
	u8 ht_tx_burst_limit;

	/*
	 * Values: 0 - Dual CTS protection not required,
	 *         1 - Dual CTS Protection required
	 * Note: When this value is set to 1 FW will protect all TXOP with RTS
	 * frame and will not use CTS-to-self regardless of the value of the
	 * ACX_CTS_PROTECTION information element
	 */
	u8 dual_cts_protection;

	u8 padding[2];
} __packed;

#define RX_BA_MAX_SESSIONS 2

struct wl1271_acx_ba_initiator_policy {
	struct acx_header header;

	/* Specifies role Id, Range 0-7, 0xFF means ANY role. */
	u8 role_id;

	/*
	 * Per TID setting for allowing TX BA. Set a bit to 1 to allow
	 * TX BA sessions for the corresponding TID.
	 */
	u8 tid_bitmap;

	/* Windows size in number of packets */
	u8 win_size;

	u8 padding1[1];

	/* As initiator inactivity timeout in time units(TU) of 1024us */
	u16 inactivity_timeout;

	u8 padding[2];
} __packed;

struct wl1271_acx_ba_receiver_setup {
	struct acx_header header;

	/* Specifies link id, range 0-31 */
	u8 hlid;

	u8 tid;

	u8 enable;

	/* Windows size in number of packets */
	u8 win_size;

	/* BA session starting sequence number.  RANGE 0-FFF */
	u16 ssn;

	u8 padding[2];
} __packed;

struct wl1271_acx_fw_tsf_information {
	struct acx_header header;

	__le32 current_tsf_high;
	__le32 current_tsf_low;
	__le32 last_bttt_high;
	__le32 last_tbtt_low;
	u8 last_dtim_count;
	u8 padding[3];
} __packed;

struct wl1271_acx_ps_rx_streaming {
	struct acx_header header;

	u8 role_id;
	u8 tid;
	u8 enable;

	/* interval between triggers (10-100 msec) */
	u8 period;

	/* timeout before first trigger (0-200 msec) */
	u8 timeout;
	u8 padding[3];
} __packed;

struct wl1271_acx_ap_max_tx_retry {
	struct acx_header header;

	u8 role_id;
	u8 padding_1;

	/*
	 * the number of frames transmission failures before
	 * issuing the aging event.
	 */
	__le16 max_tx_retry;
} __packed;

struct wl1271_acx_config_ps {
	struct acx_header header;

	u8 exit_retries;
	u8 enter_retries;
	u8 padding[2];
	__le32 null_data_rate;
} __packed;

struct wl1271_acx_inconnection_sta {
	struct acx_header header;

	u8 addr[ETH_ALEN];
	u8 padding1[2];
} __packed;

/*
 * ACX_FM_COEX_CFG
 * set the FM co-existence parameters.
 */
struct wl1271_acx_fm_coex {
	struct acx_header header;
	/* enable(1) / disable(0) the FM Coex feature */
	u8 enable;
	/*
	 * Swallow period used in COEX PLL swallowing mechanism.
	 * 0xFF = use FW default
	 */
	u8 swallow_period;
	/*
	 * The N divider used in COEX PLL swallowing mechanism for Fref of
	 * 38.4/19.2 Mhz. 0xFF = use FW default
	 */
	u8 n_divider_fref_set_1;
	/*
	 * The N divider used in COEX PLL swallowing mechanism for Fref of
	 * 26/52 Mhz. 0xFF = use FW default
	 */
	u8 n_divider_fref_set_2;
	/*
	 * The M divider used in COEX PLL swallowing mechanism for Fref of
	 * 38.4/19.2 Mhz. 0xFFFF = use FW default
	 */
	__le16 m_divider_fref_set_1;
	/*
	 * The M divider used in COEX PLL swallowing mechanism for Fref of
	 * 26/52 Mhz. 0xFFFF = use FW default
	 */
	__le16 m_divider_fref_set_2;
	/*
	 * The time duration in uSec required for COEX PLL to stabilize.
	 * 0xFFFFFFFF = use FW default
	 */
	__le32 coex_pll_stabilization_time;
	/*
	 * The time duration in uSec required for LDO to stabilize.
	 * 0xFFFFFFFF = use FW default
	 */
	__le16 ldo_stabilization_time;
	/*
	 * The disturbed frequency band margin around the disturbed frequency
	 * center (single sided).
	 * For example, if 2 is configured, the following channels will be
	 * considered disturbed channel:
	 *   80 +- 0.1 MHz, 91 +- 0.1 MHz, 98 +- 0.1 MHz, 102 +- 0.1 MH
	 * 0xFF = use FW default
	 */
	u8 fm_disturbed_band_margin;
	/*
	 * The swallow clock difference of the swallowing mechanism.
	 * 0xFF = use FW default
	 */
	u8 swallow_clk_diff;
} __packed;

#define ACX_RATE_MGMT_ALL_PARAMS 0xff
struct wl12xx_acx_set_rate_mgmt_params {
	struct acx_header header;

	u8 index; /* 0xff to configure all params */
	u8 padding1;
	__le16 rate_retry_score;
	__le16 per_add;
	__le16 per_th1;
	__le16 per_th2;
	__le16 max_per;
	u8 inverse_curiosity_factor;
	u8 tx_fail_low_th;
	u8 tx_fail_high_th;
	u8 per_alpha_shift;
	u8 per_add_shift;
	u8 per_beta1_shift;
	u8 per_beta2_shift;
	u8 rate_check_up;
	u8 rate_check_down;
	u8 rate_retry_policy[ACX_RATE_MGMT_NUM_OF_RATES];
	u8 padding2[2];
} __packed;

struct wl12xx_acx_config_hangover {
	struct acx_header header;

	__le32 recover_time;
	u8 hangover_period;
	u8 dynamic_mode;
	u8 early_termination_mode;
	u8 max_period;
	u8 min_period;
	u8 increase_delta;
	u8 decrease_delta;
	u8 quiet_time;
	u8 increase_time;
	u8 window_size;
	u8 padding[2];
} __packed;

enum {
	ACX_WAKE_UP_CONDITIONS      = 0x0002,
	ACX_MEM_CFG                 = 0x0003,
	ACX_SLOT                    = 0x0004,
	ACX_AC_CFG                  = 0x0007,
	ACX_MEM_MAP                 = 0x0008,
	ACX_AID                     = 0x000A,
	ACX_MEDIUM_USAGE            = 0x000F,
	ACX_TX_QUEUE_CFG            = 0x0011, /* FIXME: only used by wl1251 */
	ACX_STATISTICS              = 0x0013, /* Debug API */
	ACX_PWR_CONSUMPTION_STATISTICS = 0x0014,
	ACX_FEATURE_CFG             = 0x0015,
	ACX_TID_CFG                 = 0x001A,
	ACX_PS_RX_STREAMING         = 0x001B,
	ACX_BEACON_FILTER_OPT       = 0x001F,
	ACX_NOISE_HIST              = 0x0021,
	ACX_HDK_VERSION             = 0x0022, /* ??? */
	ACX_PD_THRESHOLD            = 0x0023,
	ACX_TX_CONFIG_OPT           = 0x0024,
	ACX_CCA_THRESHOLD           = 0x0025,
	ACX_EVENT_MBOX_MASK         = 0x0026,
	ACX_CONN_MONIT_PARAMS       = 0x002D,
	ACX_BCN_DTIM_OPTIONS        = 0x0031,
	ACX_SG_ENABLE               = 0x0032,
	ACX_SG_CFG                  = 0x0033,
	ACX_FM_COEX_CFG             = 0x0034,
	ACX_BEACON_FILTER_TABLE     = 0x0038,
	ACX_ARP_IP_FILTER           = 0x0039,
	ACX_ROAMING_STATISTICS_TBL  = 0x003B,
	ACX_RATE_POLICY             = 0x003D,
	ACX_CTS_PROTECTION          = 0x003E,
	ACX_SLEEP_AUTH              = 0x003F,
	ACX_PREAMBLE_TYPE	    = 0x0040,
	ACX_ERROR_CNT               = 0x0041,
	ACX_IBSS_FILTER		    = 0x0044,
	ACX_SERVICE_PERIOD_TIMEOUT  = 0x0045,
	ACX_TSF_INFO                = 0x0046,
	ACX_CONFIG_PS_WMM           = 0x0049,
	ACX_ENABLE_RX_DATA_FILTER   = 0x004A,
	ACX_SET_RX_DATA_FILTER      = 0x004B,
	ACX_GET_DATA_FILTER_STATISTICS = 0x004C,
	ACX_RX_CONFIG_OPT           = 0x004E,
	ACX_FRAG_CFG                = 0x004F,
	ACX_BET_ENABLE              = 0x0050,
	ACX_RSSI_SNR_TRIGGER        = 0x0051,
	ACX_RSSI_SNR_WEIGHTS        = 0x0052,
	ACX_KEEP_ALIVE_MODE         = 0x0053,
	ACX_SET_KEEP_ALIVE_CONFIG   = 0x0054,
	ACX_BA_SESSION_INIT_POLICY  = 0x0055,
	ACX_BA_SESSION_RX_SETUP     = 0x0056,
	ACX_PEER_HT_CAP             = 0x0057,
	ACX_HT_BSS_OPERATION        = 0x0058,
	ACX_COEX_ACTIVITY           = 0x0059,
	ACX_BURST_MODE              = 0x005C,
	ACX_SET_RATE_MGMT_PARAMS    = 0x005D,
	ACX_SET_RATE_ADAPT_PARAMS   = 0x0060,
	ACX_SET_DCO_ITRIM_PARAMS    = 0x0061,
	ACX_GEN_FW_CMD              = 0x0070,
	ACX_HOST_IF_CFG_BITMAP      = 0x0071,
	ACX_MAX_TX_FAILURE          = 0x0072,
	ACX_UPDATE_INCONNECTION_STA_LIST = 0x0073,
	DOT11_RX_MSDU_LIFE_TIME     = 0x1004,
	DOT11_CUR_TX_PWR            = 0x100D,
	DOT11_RX_DOT11_MODE         = 0x1012,
	DOT11_RTS_THRESHOLD         = 0x1013,
	DOT11_GROUP_ADDRESS_TBL     = 0x1014,
	ACX_PM_CONFIG               = 0x1016,
	ACX_CONFIG_PS               = 0x1017,
	ACX_CONFIG_HANGOVER         = 0x1018,
};


int wl1271_acx_wake_up_conditions(struct wl1271 *wl,
				  struct wl12xx_vif *wlvif);
int wl1271_acx_sleep_auth(struct wl1271 *wl, u8 sleep_auth);
int wl1271_acx_tx_power(struct wl1271 *wl, struct wl12xx_vif *wlvif,
			int power);
int wl1271_acx_feature_cfg(struct wl1271 *wl, struct wl12xx_vif *wlvif);
int wl1271_acx_mem_map(struct wl1271 *wl,
		       struct acx_header *mem_map, size_t len);
int wl1271_acx_rx_msdu_life_time(struct wl1271 *wl);
<<<<<<< HEAD
int wl1271_acx_pd_threshold(struct wl1271 *wl);
int wl1271_acx_slot(struct wl1271 *wl, enum acx_slot_type slot_time);
int wl1271_acx_group_address_tbl(struct wl1271 *wl, bool enable,
				 void *mc_list, u32 mc_list_len);
int wl1271_acx_service_period_timeout(struct wl1271 *wl);
int wl1271_acx_rts_threshold(struct wl1271 *wl, u32 rts_threshold);
=======
int wl1271_acx_slot(struct wl1271 *wl, struct wl12xx_vif *wlvif,
		    enum acx_slot_type slot_time);
int wl1271_acx_group_address_tbl(struct wl1271 *wl, struct wl12xx_vif *wlvif,
				 bool enable, void *mc_list, u32 mc_list_len);
int wl1271_acx_service_period_timeout(struct wl1271 *wl,
				      struct wl12xx_vif *wlvif);
int wl1271_acx_rts_threshold(struct wl1271 *wl, struct wl12xx_vif *wlvif,
			     u32 rts_threshold);
>>>>>>> dcd6c922
int wl1271_acx_dco_itrim_params(struct wl1271 *wl);
int wl1271_acx_beacon_filter_opt(struct wl1271 *wl, struct wl12xx_vif *wlvif,
				 bool enable_filter);
int wl1271_acx_beacon_filter_table(struct wl1271 *wl,
				   struct wl12xx_vif *wlvif);
int wl1271_acx_conn_monit_params(struct wl1271 *wl, struct wl12xx_vif *wlvif,
				 bool enable);
int wl1271_acx_sg_enable(struct wl1271 *wl, bool enable);
int wl12xx_acx_sg_cfg(struct wl1271 *wl);
int wl1271_acx_cca_threshold(struct wl1271 *wl);
int wl1271_acx_bcn_dtim_options(struct wl1271 *wl, struct wl12xx_vif *wlvif);
int wl1271_acx_aid(struct wl1271 *wl, struct wl12xx_vif *wlvif, u16 aid);
int wl1271_acx_event_mbox_mask(struct wl1271 *wl, u32 event_mask);
int wl1271_acx_set_preamble(struct wl1271 *wl, struct wl12xx_vif *wlvif,
			    enum acx_preamble_type preamble);
int wl1271_acx_cts_protect(struct wl1271 *wl, struct wl12xx_vif *wlvif,
			   enum acx_ctsprotect_type ctsprotect);
int wl1271_acx_statistics(struct wl1271 *wl, struct acx_statistics *stats);
int wl1271_acx_sta_rate_policies(struct wl1271 *wl, struct wl12xx_vif *wlvif);
int wl1271_acx_ap_rate_policy(struct wl1271 *wl, struct conf_tx_rate_class *c,
		      u8 idx);
int wl1271_acx_ac_cfg(struct wl1271 *wl, struct wl12xx_vif *wlvif,
		      u8 ac, u8 cw_min, u16 cw_max, u8 aifsn, u16 txop);
int wl1271_acx_tid_cfg(struct wl1271 *wl, struct wl12xx_vif *wlvif,
		       u8 queue_id, u8 channel_type,
		       u8 tsid, u8 ps_scheme, u8 ack_policy,
		       u32 apsd_conf0, u32 apsd_conf1);
int wl1271_acx_frag_threshold(struct wl1271 *wl, u32 frag_threshold);
int wl1271_acx_tx_config_options(struct wl1271 *wl);
int wl12xx_acx_mem_cfg(struct wl1271 *wl);
int wl1271_acx_init_mem_config(struct wl1271 *wl);
int wl1271_acx_host_if_cfg_bitmap(struct wl1271 *wl, u32 host_cfg_bitmap);
int wl1271_acx_init_rx_interrupt(struct wl1271 *wl);
int wl1271_acx_smart_reflex(struct wl1271 *wl);
int wl1271_acx_bet_enable(struct wl1271 *wl, struct wl12xx_vif *wlvif,
			  bool enable);
int wl1271_acx_arp_ip_filter(struct wl1271 *wl, struct wl12xx_vif *wlvif,
			     u8 enable, __be32 address);
int wl1271_acx_pm_config(struct wl1271 *wl);
int wl1271_acx_keep_alive_mode(struct wl1271 *wl, struct wl12xx_vif *vif,
			       bool enable);
int wl1271_acx_keep_alive_config(struct wl1271 *wl, struct wl12xx_vif *wlvif,
				 u8 index, u8 tpl_valid);
int wl1271_acx_rssi_snr_trigger(struct wl1271 *wl, struct wl12xx_vif *wlvif,
				bool enable, s16 thold, u8 hyst);
int wl1271_acx_rssi_snr_avg_weights(struct wl1271 *wl,
				    struct wl12xx_vif *wlvif);
int wl1271_acx_set_ht_capabilities(struct wl1271 *wl,
				    struct ieee80211_sta_ht_cap *ht_cap,
				    bool allow_ht_operation, u8 hlid);
int wl1271_acx_set_ht_information(struct wl1271 *wl,
				   struct wl12xx_vif *wlvif,
				   u16 ht_operation_mode);
<<<<<<< HEAD
int wl12xx_acx_set_ba_initiator_policy(struct wl1271 *wl);
=======
int wl12xx_acx_set_ba_initiator_policy(struct wl1271 *wl,
				       struct wl12xx_vif *wlvif);
>>>>>>> dcd6c922
int wl12xx_acx_set_ba_receiver_session(struct wl1271 *wl, u8 tid_index,
				       u16 ssn, bool enable, u8 peer_hlid);
int wl1271_acx_tsf_info(struct wl1271 *wl, u64 *mactime);
int wl1271_acx_ps_rx_streaming(struct wl1271 *wl, struct wl12xx_vif *wlvif,
			       bool enable);
int wl1271_acx_ap_max_tx_retry(struct wl1271 *wl, struct wl12xx_vif *wlvif);
int wl12xx_acx_config_ps(struct wl1271 *wl, struct wl12xx_vif *wlvif);
int wl1271_acx_set_inconnection_sta(struct wl1271 *wl, u8 *addr);
int wl1271_acx_fm_coex(struct wl1271 *wl);
int wl12xx_acx_set_rate_mgmt_params(struct wl1271 *wl);
int wl12xx_acx_config_hangover(struct wl1271 *wl);

#endif /* __WL1271_ACX_H__ */<|MERGE_RESOLUTION|>--- conflicted
+++ resolved
@@ -171,16 +171,6 @@
 	__le32 lifetime;
 } __packed;
 
-<<<<<<< HEAD
-struct acx_packet_detection {
-	struct acx_header header;
-
-	__le32 threshold;
-} __packed;
-
-
-=======
->>>>>>> dcd6c922
 enum acx_slot_type {
 	SLOT_TIME_LONG = 0,
 	SLOT_TIME_SHORT = 1,
@@ -657,14 +647,6 @@
 	u8 reserved;
 };
 
-<<<<<<< HEAD
-#define ACX_TX_BASIC_RATE      0
-#define ACX_TX_AP_FULL_RATE    1
-#define ACX_TX_BASIC_RATE_P2P  2
-#define ACX_TX_AP_MODE_MGMT_RATE 4
-#define ACX_TX_AP_MODE_BCST_RATE 5
-=======
->>>>>>> dcd6c922
 struct acx_rate_policy {
 	struct acx_header header;
 
@@ -1249,14 +1231,6 @@
 int wl1271_acx_mem_map(struct wl1271 *wl,
 		       struct acx_header *mem_map, size_t len);
 int wl1271_acx_rx_msdu_life_time(struct wl1271 *wl);
-<<<<<<< HEAD
-int wl1271_acx_pd_threshold(struct wl1271 *wl);
-int wl1271_acx_slot(struct wl1271 *wl, enum acx_slot_type slot_time);
-int wl1271_acx_group_address_tbl(struct wl1271 *wl, bool enable,
-				 void *mc_list, u32 mc_list_len);
-int wl1271_acx_service_period_timeout(struct wl1271 *wl);
-int wl1271_acx_rts_threshold(struct wl1271 *wl, u32 rts_threshold);
-=======
 int wl1271_acx_slot(struct wl1271 *wl, struct wl12xx_vif *wlvif,
 		    enum acx_slot_type slot_time);
 int wl1271_acx_group_address_tbl(struct wl1271 *wl, struct wl12xx_vif *wlvif,
@@ -1265,7 +1239,6 @@
 				      struct wl12xx_vif *wlvif);
 int wl1271_acx_rts_threshold(struct wl1271 *wl, struct wl12xx_vif *wlvif,
 			     u32 rts_threshold);
->>>>>>> dcd6c922
 int wl1271_acx_dco_itrim_params(struct wl1271 *wl);
 int wl1271_acx_beacon_filter_opt(struct wl1271 *wl, struct wl12xx_vif *wlvif,
 				 bool enable_filter);
@@ -1319,12 +1292,8 @@
 int wl1271_acx_set_ht_information(struct wl1271 *wl,
 				   struct wl12xx_vif *wlvif,
 				   u16 ht_operation_mode);
-<<<<<<< HEAD
-int wl12xx_acx_set_ba_initiator_policy(struct wl1271 *wl);
-=======
 int wl12xx_acx_set_ba_initiator_policy(struct wl1271 *wl,
 				       struct wl12xx_vif *wlvif);
->>>>>>> dcd6c922
 int wl12xx_acx_set_ba_receiver_session(struct wl1271 *wl, u8 tid_index,
 				       u16 ssn, bool enable, u8 peer_hlid);
 int wl1271_acx_tsf_info(struct wl1271 *wl, u64 *mactime);
