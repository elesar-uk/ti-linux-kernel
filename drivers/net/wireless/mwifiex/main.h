--- conflicted
+++ resolved
@@ -790,10 +790,6 @@
 	spinlock_t scan_pending_q_lock;
 	/* spin lock for RX processing routine */
 	spinlock_t rx_proc_lock;
-<<<<<<< HEAD
-	struct sk_buff_head usb_rx_data_q;
-=======
->>>>>>> e529fea9
 	u32 scan_processing;
 	u16 region_code;
 	struct mwifiex_802_11d_domain_reg domain_reg;
@@ -871,13 +867,10 @@
 	u8 curr_mem_idx;
 	bool scan_chan_gap_enabled;
 	struct sk_buff_head rx_data_q;
-<<<<<<< HEAD
-=======
 	struct mwifiex_chan_stats *chan_stats;
 	u32 num_in_chan_stats;
 	int survey_idx;
 	bool auto_tdls;
->>>>>>> e529fea9
 };
 
 int mwifiex_init_lock_list(struct mwifiex_adapter *adapter);
@@ -1336,8 +1329,6 @@
 u8 mwifiex_get_center_freq_index(struct mwifiex_private *priv, u8 band,
 				 u32 pri_chan, u8 chan_bw);
 int mwifiex_init_channel_scan_gap(struct mwifiex_adapter *adapter);
-<<<<<<< HEAD
-=======
 
 int mwifiex_tdls_check_tx(struct mwifiex_private *priv, struct sk_buff *skb);
 void mwifiex_flush_auto_tdls_list(struct mwifiex_private *priv);
@@ -1356,7 +1347,6 @@
 struct sk_buff *
 mwifiex_clone_skb_for_tx_status(struct mwifiex_private *priv,
 				struct sk_buff *skb, u8 flag, u64 *cookie);
->>>>>>> e529fea9
 
 #ifdef CONFIG_DEBUG_FS
 void mwifiex_debugfs_init(void);
