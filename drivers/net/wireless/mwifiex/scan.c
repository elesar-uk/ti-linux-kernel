--- conflicted
+++ resolved
@@ -1434,13 +1434,8 @@
 			ret = mwifiex_is_network_compatible(priv, bss_desc,
 							    priv->bss_mode);
 			if (ret)
-<<<<<<< HEAD
-				dev_err(priv->adapter->dev, "cannot find ssid "
-					"%s\n", bss_desc->ssid.ssid);
-=======
 				dev_err(priv->adapter->dev,
 					"Incompatible network settings\n");
->>>>>>> ddffeb8c
 			break;
 		default:
 			ret = 0;
