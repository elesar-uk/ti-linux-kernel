/******************************************************************************
 *
 * Copyright(c) 2009-2012  Realtek Corporation.
 *
 * This program is free software; you can redistribute it and/or modify it
 * under the terms of version 2 of the GNU General Public License as
 * published by the Free Software Foundation.
 *
 * This program is distributed in the hope that it will be useful, but WITHOUT
 * ANY WARRANTY; without even the implied warranty of MERCHANTABILITY or
 * FITNESS FOR A PARTICULAR PURPOSE.  See the GNU General Public License for
 * more details.
 *
 * The full GNU General Public License is included in this distribution in the
 * file called LICENSE.
 *
 * Contact Information:
 * wlanfae <wlanfae@realtek.com>
 * Realtek Corporation, No. 2, Innovation Road II, Hsinchu Science Park,
 * Hsinchu 300, Taiwan.
 *
 * Larry Finger <Larry.Finger@lwfinger.net>
 *
 *****************************************************************************/

#include "wifi.h"
#include "core.h"
#include "cam.h"
#include "base.h"
#include "ps.h"
#include "pwrseqcmd.h"

#include "btcoexist/rtl_btc.h"
#include <linux/firmware.h>
#include <linux/export.h>
#include <net/cfg80211.h>

void rtl_addr_delay(u32 addr)
{
	if (addr == 0xfe)
		mdelay(50);
	else if (addr == 0xfd)
		mdelay(5);
	else if (addr == 0xfc)
		mdelay(1);
	else if (addr == 0xfb)
		udelay(50);
	else if (addr == 0xfa)
		udelay(5);
	else if (addr == 0xf9)
		udelay(1);
}
EXPORT_SYMBOL(rtl_addr_delay);

void rtl_rfreg_delay(struct ieee80211_hw *hw, enum radio_path rfpath, u32 addr,
		     u32 mask, u32 data)
{
	if (addr == 0xfe) {
		mdelay(50);
	} else if (addr == 0xfd) {
		mdelay(5);
	} else if (addr == 0xfc) {
		mdelay(1);
	} else if (addr == 0xfb) {
		udelay(50);
	} else if (addr == 0xfa) {
		udelay(5);
	} else if (addr == 0xf9) {
		udelay(1);
	} else {
		rtl_set_rfreg(hw, rfpath, addr, mask, data);
		udelay(1);
	}
}
EXPORT_SYMBOL(rtl_rfreg_delay);

void rtl_bb_delay(struct ieee80211_hw *hw, u32 addr, u32 data)
{
	if (addr == 0xfe) {
		mdelay(50);
	} else if (addr == 0xfd) {
		mdelay(5);
	} else if (addr == 0xfc) {
		mdelay(1);
	} else if (addr == 0xfb) {
		udelay(50);
	} else if (addr == 0xfa) {
		udelay(5);
	} else if (addr == 0xf9) {
		udelay(1);
	} else {
		rtl_set_bbreg(hw, addr, MASKDWORD, data);
		udelay(1);
	}
}
EXPORT_SYMBOL(rtl_bb_delay);

void rtl_fw_cb(const struct firmware *firmware, void *context)
{
	struct ieee80211_hw *hw = context;
	struct rtl_priv *rtlpriv = rtl_priv(hw);
	int err;

	RT_TRACE(rtlpriv, COMP_ERR, DBG_LOUD,
		 "Firmware callback routine entered!\n");
	complete(&rtlpriv->firmware_loading_complete);
	if (!firmware) {
		if (rtlpriv->cfg->alt_fw_name) {
			err = request_firmware(&firmware,
					       rtlpriv->cfg->alt_fw_name,
					       rtlpriv->io.dev);
			pr_info("Loading alternative firmware %s\n",
				rtlpriv->cfg->alt_fw_name);
			if (!err)
				goto found_alt;
		}
		pr_err("Firmware %s not available\n", rtlpriv->cfg->fw_name);
		rtlpriv->max_fw_size = 0;
		return;
	}
found_alt:
	if (firmware->size > rtlpriv->max_fw_size) {
		RT_TRACE(rtlpriv, COMP_ERR, DBG_EMERG,
			 "Firmware is too big!\n");
		release_firmware(firmware);
		return;
	}
	memcpy(rtlpriv->rtlhal.pfirmware, firmware->data, firmware->size);
	rtlpriv->rtlhal.fwsize = firmware->size;
	release_firmware(firmware);
}
EXPORT_SYMBOL(rtl_fw_cb);

/*mutex for start & stop is must here. */
static int rtl_op_start(struct ieee80211_hw *hw)
{
	int err = 0;
	struct rtl_priv *rtlpriv = rtl_priv(hw);
	struct rtl_hal *rtlhal = rtl_hal(rtl_priv(hw));

	if (!is_hal_stop(rtlhal))
		return 0;
	if (!test_bit(RTL_STATUS_INTERFACE_START, &rtlpriv->status))
		return 0;
	mutex_lock(&rtlpriv->locks.conf_mutex);
	err = rtlpriv->intf_ops->adapter_start(hw);
	if (!err)
		rtl_watch_dog_timer_callback((unsigned long)hw);
	mutex_unlock(&rtlpriv->locks.conf_mutex);
	return err;
}

static void rtl_op_stop(struct ieee80211_hw *hw)
{
	struct rtl_priv *rtlpriv = rtl_priv(hw);
	struct rtl_mac *mac = rtl_mac(rtl_priv(hw));
	struct rtl_hal *rtlhal = rtl_hal(rtl_priv(hw));
	struct rtl_ps_ctl *ppsc = rtl_psc(rtl_priv(hw));
	bool support_remote_wakeup = false;

	if (is_hal_stop(rtlhal))
		return;

	rtlpriv->cfg->ops->get_hw_reg(hw, HAL_DEF_WOWLAN,
				      (u8 *)(&support_remote_wakeup));
	/* here is must, because adhoc do stop and start,
	 * but stop with RFOFF may cause something wrong,
	 * like adhoc TP
	 */
	if (unlikely(ppsc->rfpwr_state == ERFOFF))
		rtl_ips_nic_on(hw);

	mutex_lock(&rtlpriv->locks.conf_mutex);
	/* if wowlan supported, DON'T clear connected info */
	if (!(support_remote_wakeup &&
	      rtlhal->enter_pnp_sleep)) {
		mac->link_state = MAC80211_NOLINK;
		memset(mac->bssid, 0, 6);
		mac->vendor = PEER_UNKNOWN;

		/* reset sec info */
		rtl_cam_reset_sec_info(hw);

		rtl_deinit_deferred_work(hw);
	}
	rtlpriv->intf_ops->adapter_stop(hw);

	mutex_unlock(&rtlpriv->locks.conf_mutex);
}

static void rtl_op_tx(struct ieee80211_hw *hw,
		      struct ieee80211_tx_control *control,
		      struct sk_buff *skb)
{
	struct rtl_priv *rtlpriv = rtl_priv(hw);
	struct rtl_hal *rtlhal = rtl_hal(rtl_priv(hw));
	struct rtl_ps_ctl *ppsc = rtl_psc(rtl_priv(hw));
	struct rtl_tcb_desc tcb_desc;
	memset(&tcb_desc, 0, sizeof(struct rtl_tcb_desc));

	if (unlikely(is_hal_stop(rtlhal) || ppsc->rfpwr_state != ERFON))
		goto err_free;

	if (!test_bit(RTL_STATUS_INTERFACE_START, &rtlpriv->status))
		goto err_free;

	if (!rtlpriv->intf_ops->waitq_insert(hw, control->sta, skb))
		rtlpriv->intf_ops->adapter_tx(hw, control->sta, skb, &tcb_desc);
	return;

err_free:
	dev_kfree_skb_any(skb);
}

static int rtl_op_add_interface(struct ieee80211_hw *hw,
		struct ieee80211_vif *vif)
{
	struct rtl_priv *rtlpriv = rtl_priv(hw);
	struct rtl_mac *mac = rtl_mac(rtl_priv(hw));
	int err = 0;

	if (mac->vif) {
		RT_TRACE(rtlpriv, COMP_ERR, DBG_WARNING,
			 "vif has been set!! mac->vif = 0x%p\n", mac->vif);
		return -EOPNOTSUPP;
	}

	vif->driver_flags |= IEEE80211_VIF_BEACON_FILTER;

	rtl_ips_nic_on(hw);

	mutex_lock(&rtlpriv->locks.conf_mutex);
	switch (ieee80211_vif_type_p2p(vif)) {
	case NL80211_IFTYPE_P2P_CLIENT:
		mac->p2p = P2P_ROLE_CLIENT;
		/*fall through*/
	case NL80211_IFTYPE_STATION:
		if (mac->beacon_enabled == 1) {
			RT_TRACE(rtlpriv, COMP_MAC80211, DBG_LOUD,
				 "NL80211_IFTYPE_STATION\n");
			mac->beacon_enabled = 0;
			rtlpriv->cfg->ops->update_interrupt_mask(hw, 0,
					rtlpriv->cfg->maps[RTL_IBSS_INT_MASKS]);
		}
		break;
	case NL80211_IFTYPE_ADHOC:
		RT_TRACE(rtlpriv, COMP_MAC80211, DBG_LOUD,
			 "NL80211_IFTYPE_ADHOC\n");

		mac->link_state = MAC80211_LINKED;
		rtlpriv->cfg->ops->set_bcn_reg(hw);
		if (rtlpriv->rtlhal.current_bandtype == BAND_ON_2_4G)
			mac->basic_rates = 0xfff;
		else
			mac->basic_rates = 0xff0;
		rtlpriv->cfg->ops->set_hw_reg(hw, HW_VAR_BASIC_RATE,
				(u8 *)(&mac->basic_rates));

		break;
	case NL80211_IFTYPE_P2P_GO:
		mac->p2p = P2P_ROLE_GO;
		/*fall through*/
	case NL80211_IFTYPE_AP:
		RT_TRACE(rtlpriv, COMP_MAC80211, DBG_LOUD,
			 "NL80211_IFTYPE_AP\n");

		mac->link_state = MAC80211_LINKED;
		rtlpriv->cfg->ops->set_bcn_reg(hw);
		if (rtlpriv->rtlhal.current_bandtype == BAND_ON_2_4G)
			mac->basic_rates = 0xfff;
		else
			mac->basic_rates = 0xff0;
		rtlpriv->cfg->ops->set_hw_reg(hw, HW_VAR_BASIC_RATE,
					      (u8 *)(&mac->basic_rates));
		break;
	case NL80211_IFTYPE_MESH_POINT:
		RT_TRACE(rtlpriv, COMP_MAC80211, DBG_LOUD,
			 "NL80211_IFTYPE_MESH_POINT\n");

		mac->link_state = MAC80211_LINKED;
		rtlpriv->cfg->ops->set_bcn_reg(hw);
		if (rtlpriv->rtlhal.current_bandtype == BAND_ON_2_4G)
			mac->basic_rates = 0xfff;
		else
			mac->basic_rates = 0xff0;
		rtlpriv->cfg->ops->set_hw_reg(hw, HW_VAR_BASIC_RATE,
				(u8 *)(&mac->basic_rates));
		break;
	default:
		RT_TRACE(rtlpriv, COMP_ERR, DBG_EMERG,
			 "operation mode %d is not support!\n", vif->type);
		err = -EOPNOTSUPP;
		goto out;
	}

	if (mac->p2p) {
		RT_TRACE(rtlpriv, COMP_MAC80211, DBG_LOUD,
			 "p2p role %x\n", vif->type);
		mac->basic_rates = 0xff0;/*disable cck rate for p2p*/
		rtlpriv->cfg->ops->set_hw_reg(hw, HW_VAR_BASIC_RATE,
				(u8 *)(&mac->basic_rates));
	}
	mac->vif = vif;
	mac->opmode = vif->type;
	rtlpriv->cfg->ops->set_network_type(hw, vif->type);
	memcpy(mac->mac_addr, vif->addr, ETH_ALEN);
	rtlpriv->cfg->ops->set_hw_reg(hw, HW_VAR_ETHER_ADDR, mac->mac_addr);

out:
	mutex_unlock(&rtlpriv->locks.conf_mutex);
	return err;
}

static void rtl_op_remove_interface(struct ieee80211_hw *hw,
		struct ieee80211_vif *vif)
{
	struct rtl_priv *rtlpriv = rtl_priv(hw);
	struct rtl_mac *mac = rtl_mac(rtl_priv(hw));

	mutex_lock(&rtlpriv->locks.conf_mutex);

	/* Free beacon resources */
	if ((vif->type == NL80211_IFTYPE_AP) ||
	    (vif->type == NL80211_IFTYPE_ADHOC) ||
	    (vif->type == NL80211_IFTYPE_MESH_POINT)) {
		if (mac->beacon_enabled == 1) {
			mac->beacon_enabled = 0;
			rtlpriv->cfg->ops->update_interrupt_mask(hw, 0,
					rtlpriv->cfg->maps[RTL_IBSS_INT_MASKS]);
		}
	}

	/*
	 *Note: We assume NL80211_IFTYPE_UNSPECIFIED as
	 *NO LINK for our hardware.
	 */
	mac->p2p = 0;
	mac->vif = NULL;
	mac->link_state = MAC80211_NOLINK;
	memset(mac->bssid, 0, ETH_ALEN);
	mac->vendor = PEER_UNKNOWN;
	mac->opmode = NL80211_IFTYPE_UNSPECIFIED;
	rtlpriv->cfg->ops->set_network_type(hw, mac->opmode);

	mutex_unlock(&rtlpriv->locks.conf_mutex);
}
static int rtl_op_change_interface(struct ieee80211_hw *hw,
				   struct ieee80211_vif *vif,
				   enum nl80211_iftype new_type, bool p2p)
{
	struct rtl_priv *rtlpriv = rtl_priv(hw);
	int ret;
	rtl_op_remove_interface(hw, vif);

	vif->type = new_type;
	vif->p2p = p2p;
	ret = rtl_op_add_interface(hw, vif);
	RT_TRACE(rtlpriv, COMP_MAC80211, DBG_LOUD,
		 "p2p  %x\n", p2p);
	return ret;
}

#ifdef CONFIG_PM
static u16 crc16_ccitt(u8 data, u16 crc)
{
	u8 shift_in, data_bit, crc_bit11, crc_bit4, crc_bit15;
	u8 i;
	u16 result;

	for (i = 0; i < 8; i++) {
		crc_bit15 = ((crc & BIT(15)) ? 1 : 0);
		data_bit  = (data & (BIT(0) << i) ? 1 : 0);
		shift_in = crc_bit15 ^ data_bit;

		result = crc << 1;
		if (shift_in == 0)
			result &= (~BIT(0));
		else
			result |= BIT(0);

		crc_bit11 = ((crc & BIT(11)) ? 1 : 0) ^ shift_in;
		if (crc_bit11 == 0)
			result &= (~BIT(12));
		else
			result |= BIT(12);

		crc_bit4 = ((crc & BIT(4)) ? 1 : 0) ^ shift_in;
		if (crc_bit4 == 0)
			result &= (~BIT(5));
		else
			result |= BIT(5);

		crc = result;
	}

	return crc;
}

static u16 _calculate_wol_pattern_crc(u8 *pattern, u16 len)
{
	u16 crc = 0xffff;
	u32 i;

	for (i = 0; i < len; i++)
		crc = crc16_ccitt(pattern[i], crc);

	crc = ~crc;

	return crc;
}

static void _rtl_add_wowlan_patterns(struct ieee80211_hw *hw,
				     struct cfg80211_wowlan *wow)
{
	struct rtl_priv *rtlpriv = rtl_priv(hw);
	struct rtl_mac *mac = &rtlpriv->mac80211;
	struct cfg80211_pkt_pattern *patterns = wow->patterns;
	struct rtl_wow_pattern rtl_pattern;
	const u8 *pattern_os, *mask_os;
	u8 mask[MAX_WOL_BIT_MASK_SIZE] = {0};
	u8 content[MAX_WOL_PATTERN_SIZE] = {0};
	u8 broadcast_addr[6] = {0xff, 0xff, 0xff, 0xff, 0xff, 0xff};
	u8 multicast_addr1[2] = {0x33, 0x33};
	u8 multicast_addr2[3] = {0x01, 0x00, 0x5e};
	u8 i, mask_len;
	u16 j, len;

	for (i = 0; i < wow->n_patterns; i++) {
		memset(&rtl_pattern, 0, sizeof(struct rtl_wow_pattern));
		memset(mask, 0, MAX_WOL_BIT_MASK_SIZE);
		if (patterns[i].pattern_len > MAX_WOL_PATTERN_SIZE) {
			RT_TRACE(rtlpriv, COMP_POWER, DBG_WARNING,
				 "Pattern[%d] is too long\n", i);
			continue;
		}
		pattern_os = patterns[i].pattern;
		mask_len = DIV_ROUND_UP(patterns[i].pattern_len, 8);
		mask_os = patterns[i].mask;
		RT_PRINT_DATA(rtlpriv, COMP_POWER, DBG_TRACE,
			      "pattern content\n", pattern_os,
			       patterns[i].pattern_len);
		RT_PRINT_DATA(rtlpriv, COMP_POWER, DBG_TRACE,
			      "mask content\n", mask_os, mask_len);
		/* 1. unicast? multicast? or broadcast? */
		if (memcmp(pattern_os, broadcast_addr, 6) == 0)
			rtl_pattern.type = BROADCAST_PATTERN;
		else if (memcmp(pattern_os, multicast_addr1, 2) == 0 ||
			 memcmp(pattern_os, multicast_addr2, 3) == 0)
			rtl_pattern.type = MULTICAST_PATTERN;
		else if  (memcmp(pattern_os, mac->mac_addr, 6) == 0)
			rtl_pattern.type = UNICAST_PATTERN;
		else
			rtl_pattern.type = UNKNOWN_TYPE;

		/* 2. translate mask_from_os to mask_for_hw */

/******************************************************************************
 * pattern from OS uses 'ethenet frame', like this:

		   |    6   |    6   |   2  |     20    |  Variable  |	4  |
		   |--------+--------+------+-----------+------------+-----|
		   |    802.3 Mac Header    | IP Header | TCP Packet | FCS |
		   |   DA   |   SA   | Type |

 * BUT, packet catched by our HW is in '802.11 frame', begin from LLC,

	|     24 or 30      |    6   |   2  |     20    |  Variable  |  4  |
	|-------------------+--------+------+-----------+------------+-----|
	| 802.11 MAC Header |       LLC     | IP Header | TCP Packet | FCS |
			    | Others | Tpye |

 * Therefore, we need translate mask_from_OS to mask_to_hw.
 * We should left-shift mask by 6 bits, then set the new bit[0~5] = 0,
 * because new mask[0~5] means 'SA', but our HW packet begins from LLC,
 * bit[0~5] corresponds to first 6 Bytes in LLC, they just don't match.
 ******************************************************************************/

		/* Shift 6 bits */
		for (j = 0; j < mask_len - 1; j++) {
			mask[j] = mask_os[j] >> 6;
			mask[j] |= (mask_os[j + 1] & 0x3F) << 2;
		}
		mask[j] = (mask_os[j] >> 6) & 0x3F;
		/* Set bit 0-5 to zero */
		mask[0] &= 0xC0;

		RT_PRINT_DATA(rtlpriv, COMP_POWER, DBG_TRACE,
			      "mask to hw\n", mask, mask_len);
		for (j = 0; j < (MAX_WOL_BIT_MASK_SIZE + 1) / 4; j++) {
			rtl_pattern.mask[j] = mask[j * 4];
			rtl_pattern.mask[j] |= (mask[j * 4 + 1] << 8);
			rtl_pattern.mask[j] |= (mask[j * 4 + 2] << 16);
			rtl_pattern.mask[j] |= (mask[j * 4 + 3] << 24);
		}

		/* To get the wake up pattern from the mask.
		 * We do not count first 12 bits which means
		 * DA[6] and SA[6] in the pattern to match HW design.
		 */
		len = 0;
		for (j = 12; j < patterns[i].pattern_len; j++) {
			if ((mask_os[j / 8] >> (j % 8)) & 0x01) {
				content[len] = pattern_os[j];
				len++;
			}
		}

		RT_PRINT_DATA(rtlpriv, COMP_POWER, DBG_TRACE,
			      "pattern to hw\n", content, len);
		/* 3. calculate crc */
		rtl_pattern.crc = _calculate_wol_pattern_crc(content, len);
		RT_TRACE(rtlpriv, COMP_POWER, DBG_TRACE,
			 "CRC_Remainder = 0x%x", rtl_pattern.crc);

		/* 4. write crc & mask_for_hw to hw */
		rtlpriv->cfg->ops->add_wowlan_pattern(hw, &rtl_pattern, i);
	}
	rtl_write_byte(rtlpriv, 0x698, wow->n_patterns);
}

static int rtl_op_suspend(struct ieee80211_hw *hw,
			  struct cfg80211_wowlan *wow)
{
	struct rtl_priv *rtlpriv = rtl_priv(hw);
	struct rtl_hal *rtlhal = rtl_hal(rtlpriv);
	struct rtl_ps_ctl *ppsc = rtl_psc(rtl_priv(hw));
	struct timeval ts;

	RT_TRACE(rtlpriv, COMP_POWER, DBG_DMESG, "\n");
	if (WARN_ON(!wow))
		return -EINVAL;

	/* to resolve s4 can not wake up*/
	do_gettimeofday(&ts);
	rtlhal->last_suspend_sec = ts.tv_sec;

	if ((ppsc->wo_wlan_mode & WAKE_ON_PATTERN_MATCH) && wow->n_patterns)
		_rtl_add_wowlan_patterns(hw, wow);

	rtlhal->driver_is_goingto_unload = true;
	rtlhal->enter_pnp_sleep = true;

	rtl_lps_leave(hw);
	rtl_op_stop(hw);
	device_set_wakeup_enable(wiphy_dev(hw->wiphy), true);
	return 0;
}

static int rtl_op_resume(struct ieee80211_hw *hw)
{
	struct rtl_priv *rtlpriv = rtl_priv(hw);
	struct rtl_hal *rtlhal = rtl_hal(rtlpriv);
	struct rtl_mac *mac = rtl_mac(rtl_priv(hw));
	struct timeval ts;

	RT_TRACE(rtlpriv, COMP_POWER, DBG_DMESG, "\n");
	rtlhal->driver_is_goingto_unload = false;
	rtlhal->enter_pnp_sleep = false;
	rtlhal->wake_from_pnp_sleep = true;

	/* to resovle s4 can not wake up*/
	do_gettimeofday(&ts);
	if (ts.tv_sec - rtlhal->last_suspend_sec < 5)
		return -1;

	rtl_op_start(hw);
	device_set_wakeup_enable(wiphy_dev(hw->wiphy), false);
	ieee80211_resume_disconnect(mac->vif);
	rtlhal->wake_from_pnp_sleep = false;
	return 0;
}
#endif

static int rtl_op_config(struct ieee80211_hw *hw, u32 changed)
{
	struct rtl_priv *rtlpriv = rtl_priv(hw);
	struct rtl_phy *rtlphy = &(rtlpriv->phy);
	struct rtl_mac *mac = rtl_mac(rtl_priv(hw));
	struct rtl_ps_ctl *ppsc = rtl_psc(rtl_priv(hw));
	struct ieee80211_conf *conf = &hw->conf;

	if (mac->skip_scan)
		return 1;

	mutex_lock(&rtlpriv->locks.conf_mutex);
	if (changed & IEEE80211_CONF_CHANGE_LISTEN_INTERVAL) {	/* BIT(2)*/
		RT_TRACE(rtlpriv, COMP_MAC80211, DBG_LOUD,
			 "IEEE80211_CONF_CHANGE_LISTEN_INTERVAL\n");
	}

	/*For IPS */
	if (changed & IEEE80211_CONF_CHANGE_IDLE) {
		if (hw->conf.flags & IEEE80211_CONF_IDLE)
			rtl_ips_nic_off(hw);
		else
			rtl_ips_nic_on(hw);
	} else {
		/*
		 *although rfoff may not cause by ips, but we will
		 *check the reason in set_rf_power_state function
		 */
		if (unlikely(ppsc->rfpwr_state == ERFOFF))
			rtl_ips_nic_on(hw);
	}

	/*For LPS */
	if (changed & IEEE80211_CONF_CHANGE_PS) {
		cancel_delayed_work(&rtlpriv->works.ps_work);
		cancel_delayed_work(&rtlpriv->works.ps_rfon_wq);
		if (conf->flags & IEEE80211_CONF_PS) {
			rtlpriv->psc.sw_ps_enabled = true;
			/* sleep here is must, or we may recv the beacon and
			 * cause mac80211 into wrong ps state, this will cause
			 * power save nullfunc send fail, and further cause
			 * pkt loss, So sleep must quickly but not immediatly
			 * because that will cause nullfunc send by mac80211
			 * fail, and cause pkt loss, we have tested that 5mA
			 * is worked very well */
			if (!rtlpriv->psc.multi_buffered)
				queue_delayed_work(rtlpriv->works.rtl_wq,
						   &rtlpriv->works.ps_work,
						   MSECS(5));
		} else {
			rtl_swlps_rf_awake(hw);
			rtlpriv->psc.sw_ps_enabled = false;
		}
	}

	if (changed & IEEE80211_CONF_CHANGE_RETRY_LIMITS) {
		RT_TRACE(rtlpriv, COMP_MAC80211, DBG_LOUD,
			 "IEEE80211_CONF_CHANGE_RETRY_LIMITS %x\n",
			 hw->conf.long_frame_max_tx_count);
		mac->retry_long = hw->conf.long_frame_max_tx_count;
		mac->retry_short = hw->conf.long_frame_max_tx_count;
		rtlpriv->cfg->ops->set_hw_reg(hw, HW_VAR_RETRY_LIMIT,
				(u8 *)(&hw->conf.long_frame_max_tx_count));
	}

	if (changed & IEEE80211_CONF_CHANGE_CHANNEL &&
	    !rtlpriv->proximity.proxim_on) {
		struct ieee80211_channel *channel = hw->conf.chandef.chan;
		enum nl80211_chan_width width = hw->conf.chandef.width;
		enum nl80211_channel_type channel_type = NL80211_CHAN_NO_HT;
		u8 wide_chan = (u8) channel->hw_value;

		/* channel_type is for 20&40M */
		if (width < NL80211_CHAN_WIDTH_80)
			channel_type =
				cfg80211_get_chandef_type(&hw->conf.chandef);
		if (mac->act_scanning)
			mac->n_channels++;

		if (rtlpriv->dm.supp_phymode_switch &&
			mac->link_state < MAC80211_LINKED &&
			!mac->act_scanning) {
			if (rtlpriv->cfg->ops->chk_switch_dmdp)
				rtlpriv->cfg->ops->chk_switch_dmdp(hw);
		}

		/*
		 *because we should back channel to
		 *current_network.chan in in scanning,
		 *So if set_chan == current_network.chan
		 *we should set it.
		 *because mac80211 tell us wrong bw40
		 *info for cisco1253 bw20, so we modify
		 *it here based on UPPER & LOWER
		 */

		if (width >= NL80211_CHAN_WIDTH_80) {
			if (width == NL80211_CHAN_WIDTH_80) {
				u32 center = hw->conf.chandef.center_freq1;
				u32 primary =
				(u32)hw->conf.chandef.chan->center_freq;

				rtlphy->current_chan_bw =
					HT_CHANNEL_WIDTH_80;
				mac->bw_80 = true;
				mac->bw_40 = true;
				if (center > primary) {
					mac->cur_80_prime_sc =
					PRIME_CHNL_OFFSET_LOWER;
					if (center - primary == 10) {
						mac->cur_40_prime_sc =
						PRIME_CHNL_OFFSET_UPPER;

						wide_chan += 2;
					} else if (center - primary == 30) {
						mac->cur_40_prime_sc =
						PRIME_CHNL_OFFSET_LOWER;

						wide_chan += 6;
					}
				} else {
					mac->cur_80_prime_sc =
					PRIME_CHNL_OFFSET_UPPER;
					if (primary - center == 10) {
						mac->cur_40_prime_sc =
						PRIME_CHNL_OFFSET_LOWER;

						wide_chan -= 2;
					} else if (primary - center == 30) {
						mac->cur_40_prime_sc =
						PRIME_CHNL_OFFSET_UPPER;

						wide_chan -= 6;
					}
				}
			}
		} else {
			switch (channel_type) {
			case NL80211_CHAN_HT20:
			case NL80211_CHAN_NO_HT:
					/* SC */
					mac->cur_40_prime_sc =
						PRIME_CHNL_OFFSET_DONT_CARE;
					rtlphy->current_chan_bw =
						HT_CHANNEL_WIDTH_20;
					mac->bw_40 = false;
					mac->bw_80 = false;
					break;
			case NL80211_CHAN_HT40MINUS:
					/* SC */
					mac->cur_40_prime_sc =
						PRIME_CHNL_OFFSET_UPPER;
					rtlphy->current_chan_bw =
						HT_CHANNEL_WIDTH_20_40;
					mac->bw_40 = true;
					mac->bw_80 = false;

					/*wide channel */
					wide_chan -= 2;

					break;
			case NL80211_CHAN_HT40PLUS:
					/* SC */
					mac->cur_40_prime_sc =
						PRIME_CHNL_OFFSET_LOWER;
					rtlphy->current_chan_bw =
						HT_CHANNEL_WIDTH_20_40;
					mac->bw_40 = true;
					mac->bw_80 = false;

					/*wide channel */
					wide_chan += 2;

					break;
			default:
					mac->bw_40 = false;
					mac->bw_80 = false;
					RT_TRACE(rtlpriv, COMP_ERR, DBG_EMERG,
						 "switch case not processed\n");
					break;
			}
		}

		if (wide_chan <= 0)
			wide_chan = 1;

		/* In scanning, when before we offchannel we may send a ps=1
		 * null to AP, and then we may send a ps = 0 null to AP quickly,
		 * but first null may have caused AP to put lots of packet to
		 * hw tx buffer. These packets must be tx'd before we go off
		 * channel so we must delay more time to let AP flush these
		 * packets before going offchannel, or dis-association or
		 * delete BA will be caused by AP
		 */
		if (rtlpriv->mac80211.offchan_delay) {
			rtlpriv->mac80211.offchan_delay = false;
			mdelay(50);
		}

		rtlphy->current_channel = wide_chan;

		rtlpriv->cfg->ops->switch_channel(hw);
		rtlpriv->cfg->ops->set_channel_access(hw);
		rtlpriv->cfg->ops->set_bw_mode(hw, channel_type);
	}

	mutex_unlock(&rtlpriv->locks.conf_mutex);

	return 0;
}

static void rtl_op_configure_filter(struct ieee80211_hw *hw,
				    unsigned int changed_flags,
				    unsigned int *new_flags, u64 multicast)
{
	bool update_rcr = false;
	struct rtl_priv *rtlpriv = rtl_priv(hw);
	struct rtl_mac *mac = rtl_mac(rtl_priv(hw));

	*new_flags &= RTL_SUPPORTED_FILTERS;
	if (0 == changed_flags)
		return;

	/*TODO: we disable broadcase now, so enable here */
	if (changed_flags & FIF_ALLMULTI) {
		if (*new_flags & FIF_ALLMULTI) {
			mac->rx_conf |= rtlpriv->cfg->maps[MAC_RCR_AM] |
			    rtlpriv->cfg->maps[MAC_RCR_AB];
			RT_TRACE(rtlpriv, COMP_MAC80211, DBG_LOUD,
				 "Enable receive multicast frame\n");
		} else {
			mac->rx_conf &= ~(rtlpriv->cfg->maps[MAC_RCR_AM] |
					  rtlpriv->cfg->maps[MAC_RCR_AB]);
			RT_TRACE(rtlpriv, COMP_MAC80211, DBG_LOUD,
				 "Disable receive multicast frame\n");
		}
		update_rcr = true;
	}

	if (changed_flags & FIF_FCSFAIL) {
		if (*new_flags & FIF_FCSFAIL) {
			mac->rx_conf |= rtlpriv->cfg->maps[MAC_RCR_ACRC32];
			RT_TRACE(rtlpriv, COMP_MAC80211, DBG_LOUD,
				 "Enable receive FCS error frame\n");
		} else {
			mac->rx_conf &= ~rtlpriv->cfg->maps[MAC_RCR_ACRC32];
			RT_TRACE(rtlpriv, COMP_MAC80211, DBG_LOUD,
				 "Disable receive FCS error frame\n");
		}
		if (!update_rcr)
			update_rcr = true;
	}

	/* if ssid not set to hw don't check bssid
	 * here just used for linked scanning, & linked
	 * and nolink check bssid is set in set network_type
	 */
	if ((changed_flags & FIF_BCN_PRBRESP_PROMISC) &&
	    (mac->link_state >= MAC80211_LINKED)) {
		if (mac->opmode != NL80211_IFTYPE_AP &&
		    mac->opmode != NL80211_IFTYPE_MESH_POINT) {
			if (*new_flags & FIF_BCN_PRBRESP_PROMISC)
				rtlpriv->cfg->ops->set_chk_bssid(hw, false);
			else
				rtlpriv->cfg->ops->set_chk_bssid(hw, true);
<<<<<<< HEAD
=======
			if (update_rcr)
				update_rcr = false;
>>>>>>> e529fea9
		}
	}

	if (changed_flags & FIF_CONTROL) {
		if (*new_flags & FIF_CONTROL) {
			mac->rx_conf |= rtlpriv->cfg->maps[MAC_RCR_ACF];

			RT_TRACE(rtlpriv, COMP_MAC80211, DBG_LOUD,
				 "Enable receive control frame.\n");
		} else {
			mac->rx_conf &= ~rtlpriv->cfg->maps[MAC_RCR_ACF];
			RT_TRACE(rtlpriv, COMP_MAC80211, DBG_LOUD,
				 "Disable receive control frame.\n");
		}
		if (!update_rcr)
			update_rcr = true;
	}

	if (changed_flags & FIF_OTHER_BSS) {
		if (*new_flags & FIF_OTHER_BSS) {
			mac->rx_conf |= rtlpriv->cfg->maps[MAC_RCR_AAP];
			RT_TRACE(rtlpriv, COMP_MAC80211, DBG_LOUD,
				 "Enable receive other BSS's frame.\n");
		} else {
			mac->rx_conf &= ~rtlpriv->cfg->maps[MAC_RCR_AAP];
			RT_TRACE(rtlpriv, COMP_MAC80211, DBG_LOUD,
				 "Disable receive other BSS's frame.\n");
		}
		if (!update_rcr)
			update_rcr = true;
	}
<<<<<<< HEAD
=======

	if (update_rcr)
		rtlpriv->cfg->ops->set_hw_reg(hw, HW_VAR_RCR,
					      (u8 *)(&mac->rx_conf));
>>>>>>> e529fea9
}
static int rtl_op_sta_add(struct ieee80211_hw *hw,
			 struct ieee80211_vif *vif,
			 struct ieee80211_sta *sta)
{
	struct rtl_priv *rtlpriv = rtl_priv(hw);
	struct rtl_hal *rtlhal = rtl_hal(rtl_priv(hw));
	struct rtl_mac *mac = rtl_mac(rtl_priv(hw));
	struct rtl_sta_info *sta_entry;

	if (sta) {
		sta_entry = (struct rtl_sta_info *)sta->drv_priv;
		spin_lock_bh(&rtlpriv->locks.entry_list_lock);
		list_add_tail(&sta_entry->list, &rtlpriv->entry_list);
		spin_unlock_bh(&rtlpriv->locks.entry_list_lock);
		if (rtlhal->current_bandtype == BAND_ON_2_4G) {
			sta_entry->wireless_mode = WIRELESS_MODE_G;
			if (sta->supp_rates[0] <= 0xf)
				sta_entry->wireless_mode = WIRELESS_MODE_B;
			if (sta->ht_cap.ht_supported)
				sta_entry->wireless_mode = WIRELESS_MODE_N_24G;

			if (vif->type == NL80211_IFTYPE_ADHOC)
				sta_entry->wireless_mode = WIRELESS_MODE_G;
		} else if (rtlhal->current_bandtype == BAND_ON_5G) {
			sta_entry->wireless_mode = WIRELESS_MODE_A;
			if (sta->ht_cap.ht_supported)
				sta_entry->wireless_mode = WIRELESS_MODE_N_5G;
			if (sta->vht_cap.vht_supported)
				sta_entry->wireless_mode = WIRELESS_MODE_AC_5G;

			if (vif->type == NL80211_IFTYPE_ADHOC)
				sta_entry->wireless_mode = WIRELESS_MODE_A;
		}
		/*disable cck rate for p2p*/
		if (mac->p2p)
			sta->supp_rates[0] &= 0xfffffff0;

		memcpy(sta_entry->mac_addr, sta->addr, ETH_ALEN);
		RT_TRACE(rtlpriv, COMP_MAC80211, DBG_DMESG,
			"Add sta addr is %pM\n", sta->addr);
		rtlpriv->cfg->ops->update_rate_tbl(hw, sta, 0);
	}

	return 0;
}

static int rtl_op_sta_remove(struct ieee80211_hw *hw,
				struct ieee80211_vif *vif,
				struct ieee80211_sta *sta)
{
	struct rtl_priv *rtlpriv = rtl_priv(hw);
	struct rtl_sta_info *sta_entry;
	if (sta) {
		RT_TRACE(rtlpriv, COMP_MAC80211, DBG_DMESG,
			 "Remove sta addr is %pM\n", sta->addr);
		sta_entry = (struct rtl_sta_info *)sta->drv_priv;
		sta_entry->wireless_mode = 0;
		sta_entry->ratr_index = 0;
		spin_lock_bh(&rtlpriv->locks.entry_list_lock);
		list_del(&sta_entry->list);
		spin_unlock_bh(&rtlpriv->locks.entry_list_lock);
	}
	return 0;
}
static int _rtl_get_hal_qnum(u16 queue)
{
	int qnum;

	switch (queue) {
	case 0:
		qnum = AC3_VO;
		break;
	case 1:
		qnum = AC2_VI;
		break;
	case 2:
		qnum = AC0_BE;
		break;
	case 3:
		qnum = AC1_BK;
		break;
	default:
		qnum = AC0_BE;
		break;
	}
	return qnum;
}

/*
 *for mac80211 VO = 0, VI = 1, BE = 2, BK = 3
 *for rtl819x  BE = 0, BK = 1, VI = 2, VO = 3
 */
static int rtl_op_conf_tx(struct ieee80211_hw *hw,
			  struct ieee80211_vif *vif, u16 queue,
			  const struct ieee80211_tx_queue_params *param)
{
	struct rtl_priv *rtlpriv = rtl_priv(hw);
	struct rtl_mac *mac = rtl_mac(rtl_priv(hw));
	int aci;

	if (queue >= AC_MAX) {
		RT_TRACE(rtlpriv, COMP_ERR, DBG_WARNING,
			 "queue number %d is incorrect!\n", queue);
		return -EINVAL;
	}

	aci = _rtl_get_hal_qnum(queue);
	mac->ac[aci].aifs = param->aifs;
	mac->ac[aci].cw_min = cpu_to_le16(param->cw_min);
	mac->ac[aci].cw_max = cpu_to_le16(param->cw_max);
	mac->ac[aci].tx_op = cpu_to_le16(param->txop);
	memcpy(&mac->edca_param[aci], param, sizeof(*param));
	rtlpriv->cfg->ops->set_qos(hw, aci);
	return 0;
}

static void rtl_op_bss_info_changed(struct ieee80211_hw *hw,
				    struct ieee80211_vif *vif,
				    struct ieee80211_bss_conf *bss_conf,
				    u32 changed)
{
	struct rtl_priv *rtlpriv = rtl_priv(hw);
	struct rtl_hal *rtlhal = rtl_hal(rtlpriv);
	struct rtl_mac *mac = rtl_mac(rtl_priv(hw));
	struct rtl_ps_ctl *ppsc = rtl_psc(rtl_priv(hw));

	mutex_lock(&rtlpriv->locks.conf_mutex);
	if ((vif->type == NL80211_IFTYPE_ADHOC) ||
	    (vif->type == NL80211_IFTYPE_AP) ||
	    (vif->type == NL80211_IFTYPE_MESH_POINT)) {
		if ((changed & BSS_CHANGED_BEACON) ||
		    (changed & BSS_CHANGED_BEACON_ENABLED &&
		     bss_conf->enable_beacon)) {
			if (mac->beacon_enabled == 0) {
				RT_TRACE(rtlpriv, COMP_MAC80211, DBG_DMESG,
					 "BSS_CHANGED_BEACON_ENABLED\n");

				/*start hw beacon interrupt. */
				/*rtlpriv->cfg->ops->set_bcn_reg(hw); */
				mac->beacon_enabled = 1;
				rtlpriv->cfg->ops->update_interrupt_mask(hw,
						rtlpriv->cfg->maps
						[RTL_IBSS_INT_MASKS], 0);

				if (rtlpriv->cfg->ops->linked_set_reg)
					rtlpriv->cfg->ops->linked_set_reg(hw);
			}
		}
		if ((changed & BSS_CHANGED_BEACON_ENABLED &&
		    !bss_conf->enable_beacon)) {
			if (mac->beacon_enabled == 1) {
				RT_TRACE(rtlpriv, COMP_MAC80211, DBG_DMESG,
					 "ADHOC DISABLE BEACON\n");

				mac->beacon_enabled = 0;
				rtlpriv->cfg->ops->update_interrupt_mask(hw, 0,
						rtlpriv->cfg->maps
						[RTL_IBSS_INT_MASKS]);
			}
		}
		if (changed & BSS_CHANGED_BEACON_INT) {
			RT_TRACE(rtlpriv, COMP_BEACON, DBG_TRACE,
				 "BSS_CHANGED_BEACON_INT\n");
			mac->beacon_interval = bss_conf->beacon_int;
			rtlpriv->cfg->ops->set_bcn_intv(hw);
		}
	}

	/*TODO: reference to enum ieee80211_bss_change */
	if (changed & BSS_CHANGED_ASSOC) {
		u8 mstatus;
		if (bss_conf->assoc) {
			struct ieee80211_sta *sta = NULL;
			u8 keep_alive = 10;

			mstatus = RT_MEDIA_CONNECT;
			/* we should reset all sec info & cam
			 * before set cam after linked, we should not
			 * reset in disassoc, that will cause tkip->wep
			 * fail because some flag will be wrong */
			/* reset sec info */
			rtl_cam_reset_sec_info(hw);
			/* reset cam to fix wep fail issue
			 * when change from wpa to wep */
			rtl_cam_reset_all_entry(hw);

			mac->link_state = MAC80211_LINKED;
			mac->cnt_after_linked = 0;
			mac->assoc_id = bss_conf->aid;
			memcpy(mac->bssid, bss_conf->bssid, ETH_ALEN);

			if (rtlpriv->cfg->ops->linked_set_reg)
				rtlpriv->cfg->ops->linked_set_reg(hw);

			rcu_read_lock();
			sta = ieee80211_find_sta(vif, (u8 *)bss_conf->bssid);
			if (!sta) {
				rcu_read_unlock();
				goto out;
			}
			RT_TRACE(rtlpriv, COMP_EASY_CONCURRENT, DBG_LOUD,
				 "send PS STATIC frame\n");
			if (rtlpriv->dm.supp_phymode_switch) {
				if (sta->ht_cap.ht_supported)
					rtl_send_smps_action(hw, sta,
							IEEE80211_SMPS_STATIC);
<<<<<<< HEAD
			}

			if (rtlhal->current_bandtype == BAND_ON_5G) {
				mac->mode = WIRELESS_MODE_A;
			} else {
				if (sta->supp_rates[0] <= 0xf)
					mac->mode = WIRELESS_MODE_B;
				else
					mac->mode = WIRELESS_MODE_G;
			}

			if (sta->ht_cap.ht_supported) {
				if (rtlhal->current_bandtype == BAND_ON_2_4G)
					mac->mode = WIRELESS_MODE_N_24G;
				else
					mac->mode = WIRELESS_MODE_N_5G;
			}

			if (sta->vht_cap.vht_supported) {
				if (rtlhal->current_bandtype == BAND_ON_5G)
					mac->mode = WIRELESS_MODE_AC_5G;
				else
					mac->mode = WIRELESS_MODE_AC_24G;
			}

=======
			}

			if (rtlhal->current_bandtype == BAND_ON_5G) {
				mac->mode = WIRELESS_MODE_A;
			} else {
				if (sta->supp_rates[0] <= 0xf)
					mac->mode = WIRELESS_MODE_B;
				else
					mac->mode = WIRELESS_MODE_G;
			}

			if (sta->ht_cap.ht_supported) {
				if (rtlhal->current_bandtype == BAND_ON_2_4G)
					mac->mode = WIRELESS_MODE_N_24G;
				else
					mac->mode = WIRELESS_MODE_N_5G;
			}

			if (sta->vht_cap.vht_supported) {
				if (rtlhal->current_bandtype == BAND_ON_5G)
					mac->mode = WIRELESS_MODE_AC_5G;
				else
					mac->mode = WIRELESS_MODE_AC_24G;
			}

>>>>>>> e529fea9
			if (vif->type == NL80211_IFTYPE_STATION && sta)
				rtlpriv->cfg->ops->update_rate_tbl(hw, sta, 0);
			rcu_read_unlock();

			/* to avoid AP Disassociation caused by inactivity */
			rtlpriv->cfg->ops->set_hw_reg(hw,
						      HW_VAR_KEEP_ALIVE,
						      (u8 *)(&keep_alive));

			RT_TRACE(rtlpriv, COMP_MAC80211, DBG_DMESG,
				 "BSS_CHANGED_ASSOC\n");
		} else {
			mstatus = RT_MEDIA_DISCONNECT;

			if (mac->link_state == MAC80211_LINKED) {
				rtlpriv->enter_ps = false;
				schedule_work(&rtlpriv->works.lps_change_work);
			}
			if (ppsc->p2p_ps_info.p2p_ps_mode > P2P_PS_NONE)
				rtl_p2p_ps_cmd(hw, P2P_PS_DISABLE);
			mac->link_state = MAC80211_NOLINK;
			memset(mac->bssid, 0, ETH_ALEN);
			mac->vendor = PEER_UNKNOWN;
			mac->mode = 0;

			if (rtlpriv->dm.supp_phymode_switch) {
				if (rtlpriv->cfg->ops->chk_switch_dmdp)
					rtlpriv->cfg->ops->chk_switch_dmdp(hw);
			}
			RT_TRACE(rtlpriv, COMP_MAC80211, DBG_DMESG,
				 "BSS_CHANGED_UN_ASSOC\n");
		}
		rtlpriv->cfg->ops->set_network_type(hw, vif->type);
		/* For FW LPS:
		 * To tell firmware we have connected or disconnected
		 */
		rtlpriv->cfg->ops->set_hw_reg(hw,
					      HW_VAR_H2C_FW_JOINBSSRPT,
					      (u8 *)(&mstatus));
		ppsc->report_linked = (mstatus == RT_MEDIA_CONNECT) ?
				      true : false;

		if (rtlpriv->cfg->ops->get_btc_status())
			rtlpriv->btcoexist.btc_ops->btc_mediastatus_notify(
							rtlpriv, mstatus);
	}

	if (changed & BSS_CHANGED_ERP_CTS_PROT) {
		RT_TRACE(rtlpriv, COMP_MAC80211, DBG_TRACE,
			 "BSS_CHANGED_ERP_CTS_PROT\n");
		mac->use_cts_protect = bss_conf->use_cts_prot;
	}

	if (changed & BSS_CHANGED_ERP_PREAMBLE) {
		RT_TRACE(rtlpriv, COMP_MAC80211, DBG_LOUD,
			 "BSS_CHANGED_ERP_PREAMBLE use short preamble:%x\n",
			  bss_conf->use_short_preamble);

		mac->short_preamble = bss_conf->use_short_preamble;
		rtlpriv->cfg->ops->set_hw_reg(hw, HW_VAR_ACK_PREAMBLE,
					      (u8 *)(&mac->short_preamble));
	}

	if (changed & BSS_CHANGED_ERP_SLOT) {
		RT_TRACE(rtlpriv, COMP_MAC80211, DBG_TRACE,
			 "BSS_CHANGED_ERP_SLOT\n");

		if (bss_conf->use_short_slot)
			mac->slot_time = RTL_SLOT_TIME_9;
		else
			mac->slot_time = RTL_SLOT_TIME_20;

		rtlpriv->cfg->ops->set_hw_reg(hw, HW_VAR_SLOT_TIME,
					      (u8 *)(&mac->slot_time));
	}

	if (changed & BSS_CHANGED_HT) {
		struct ieee80211_sta *sta = NULL;

		RT_TRACE(rtlpriv, COMP_MAC80211, DBG_TRACE,
			 "BSS_CHANGED_HT\n");

		rcu_read_lock();
		sta = ieee80211_find_sta(vif, (u8 *)bss_conf->bssid);
		if (sta) {
			if (sta->ht_cap.ampdu_density >
			    mac->current_ampdu_density)
				mac->current_ampdu_density =
				    sta->ht_cap.ampdu_density;
			if (sta->ht_cap.ampdu_factor <
			    mac->current_ampdu_factor)
				mac->current_ampdu_factor =
				    sta->ht_cap.ampdu_factor;
		}
		rcu_read_unlock();

		rtlpriv->cfg->ops->set_hw_reg(hw, HW_VAR_SHORTGI_DENSITY,
					      (u8 *)(&mac->max_mss_density));
		rtlpriv->cfg->ops->set_hw_reg(hw, HW_VAR_AMPDU_FACTOR,
					      &mac->current_ampdu_factor);
		rtlpriv->cfg->ops->set_hw_reg(hw, HW_VAR_AMPDU_MIN_SPACE,
					      &mac->current_ampdu_density);
	}

	if (changed & BSS_CHANGED_BSSID) {
		u32 basic_rates;
		struct ieee80211_sta *sta = NULL;

		rtlpriv->cfg->ops->set_hw_reg(hw, HW_VAR_BSSID,
					      (u8 *)bss_conf->bssid);

		RT_TRACE(rtlpriv, COMP_MAC80211, DBG_DMESG,
			 "bssid: %pM\n", bss_conf->bssid);

		mac->vendor = PEER_UNKNOWN;
		memcpy(mac->bssid, bss_conf->bssid, ETH_ALEN);

		rcu_read_lock();
		sta = ieee80211_find_sta(vif, (u8 *)bss_conf->bssid);
		if (!sta) {
			rcu_read_unlock();
			goto out;
		}

		if (rtlhal->current_bandtype == BAND_ON_5G) {
			mac->mode = WIRELESS_MODE_A;
		} else {
			if (sta->supp_rates[0] <= 0xf)
				mac->mode = WIRELESS_MODE_B;
			else
				mac->mode = WIRELESS_MODE_G;
		}

		if (sta->ht_cap.ht_supported) {
			if (rtlhal->current_bandtype == BAND_ON_2_4G)
				mac->mode = WIRELESS_MODE_N_24G;
			else
				mac->mode = WIRELESS_MODE_N_5G;
		}

		if (sta->vht_cap.vht_supported) {
			if (rtlhal->current_bandtype == BAND_ON_5G)
				mac->mode = WIRELESS_MODE_AC_5G;
			else
				mac->mode = WIRELESS_MODE_AC_24G;
		}

		/* just station need it, because ibss & ap mode will
		 * set in sta_add, and will be NULL here */
		if (vif->type == NL80211_IFTYPE_STATION) {
			struct rtl_sta_info *sta_entry;
			sta_entry = (struct rtl_sta_info *)sta->drv_priv;
			sta_entry->wireless_mode = mac->mode;
		}

		if (sta->ht_cap.ht_supported) {
			mac->ht_enable = true;

			/*
			 * for cisco 1252 bw20 it's wrong
			 * if (ht_cap & IEEE80211_HT_CAP_SUP_WIDTH_20_40) {
			 *	mac->bw_40 = true;
			 * }
			 * */
		}

		if (sta->vht_cap.vht_supported)
			mac->vht_enable = true;

		if (changed & BSS_CHANGED_BASIC_RATES) {
			/* for 5G must << RATE_6M_INDEX = 4,
			 * because 5G have no cck rate*/
			if (rtlhal->current_bandtype == BAND_ON_5G)
				basic_rates = sta->supp_rates[1] << 4;
			else
				basic_rates = sta->supp_rates[0];

			mac->basic_rates = basic_rates;
			rtlpriv->cfg->ops->set_hw_reg(hw, HW_VAR_BASIC_RATE,
					(u8 *)(&basic_rates));
		}
		rcu_read_unlock();
	}
out:
	mutex_unlock(&rtlpriv->locks.conf_mutex);
}

static u64 rtl_op_get_tsf(struct ieee80211_hw *hw, struct ieee80211_vif *vif)
{
	struct rtl_priv *rtlpriv = rtl_priv(hw);
	u64 tsf;

	rtlpriv->cfg->ops->get_hw_reg(hw, HW_VAR_CORRECT_TSF, (u8 *)(&tsf));
	return tsf;
}

static void rtl_op_set_tsf(struct ieee80211_hw *hw,
			   struct ieee80211_vif *vif, u64 tsf)
{
	struct rtl_priv *rtlpriv = rtl_priv(hw);
	struct rtl_mac *mac = rtl_mac(rtl_priv(hw));
	u8 bibss = (mac->opmode == NL80211_IFTYPE_ADHOC) ? 1 : 0;

	mac->tsf = tsf;
	rtlpriv->cfg->ops->set_hw_reg(hw, HW_VAR_CORRECT_TSF, (u8 *)(&bibss));
}

static void rtl_op_reset_tsf(struct ieee80211_hw *hw, struct ieee80211_vif *vif)
{
	struct rtl_priv *rtlpriv = rtl_priv(hw);
	u8 tmp = 0;

	rtlpriv->cfg->ops->set_hw_reg(hw, HW_VAR_DUAL_TSF_RST, (u8 *)(&tmp));
}

static void rtl_op_sta_notify(struct ieee80211_hw *hw,
			      struct ieee80211_vif *vif,
			      enum sta_notify_cmd cmd,
			      struct ieee80211_sta *sta)
{
	switch (cmd) {
	case STA_NOTIFY_SLEEP:
		break;
	case STA_NOTIFY_AWAKE:
		break;
	default:
		break;
	}
}

static int rtl_op_ampdu_action(struct ieee80211_hw *hw,
			       struct ieee80211_vif *vif,
			       enum ieee80211_ampdu_mlme_action action,
			       struct ieee80211_sta *sta, u16 tid, u16 *ssn,
			       u8 buf_size)
{
	struct rtl_priv *rtlpriv = rtl_priv(hw);

	switch (action) {
	case IEEE80211_AMPDU_TX_START:
		RT_TRACE(rtlpriv, COMP_MAC80211, DBG_TRACE,
			 "IEEE80211_AMPDU_TX_START: TID:%d\n", tid);
		return rtl_tx_agg_start(hw, vif, sta, tid, ssn);
	case IEEE80211_AMPDU_TX_STOP_CONT:
	case IEEE80211_AMPDU_TX_STOP_FLUSH:
	case IEEE80211_AMPDU_TX_STOP_FLUSH_CONT:
		RT_TRACE(rtlpriv, COMP_MAC80211, DBG_TRACE,
			 "IEEE80211_AMPDU_TX_STOP: TID:%d\n", tid);
		return rtl_tx_agg_stop(hw, vif, sta, tid);
	case IEEE80211_AMPDU_TX_OPERATIONAL:
		RT_TRACE(rtlpriv, COMP_MAC80211, DBG_TRACE,
			 "IEEE80211_AMPDU_TX_OPERATIONAL:TID:%d\n", tid);
		rtl_tx_agg_oper(hw, sta, tid);
		break;
	case IEEE80211_AMPDU_RX_START:
		RT_TRACE(rtlpriv, COMP_MAC80211, DBG_TRACE,
			 "IEEE80211_AMPDU_RX_START:TID:%d\n", tid);
		return rtl_rx_agg_start(hw, sta, tid);
	case IEEE80211_AMPDU_RX_STOP:
		RT_TRACE(rtlpriv, COMP_MAC80211, DBG_TRACE,
			 "IEEE80211_AMPDU_RX_STOP:TID:%d\n", tid);
		return rtl_rx_agg_stop(hw, sta, tid);
	default:
		RT_TRACE(rtlpriv, COMP_ERR, DBG_EMERG,
			 "IEEE80211_AMPDU_ERR!!!!:\n");
		return -EOPNOTSUPP;
	}
	return 0;
}

static void rtl_op_sw_scan_start(struct ieee80211_hw *hw,
				 struct ieee80211_vif *vif,
				 const u8 *mac_addr)
{
	struct rtl_priv *rtlpriv = rtl_priv(hw);
	struct rtl_mac *mac = rtl_mac(rtl_priv(hw));

	RT_TRACE(rtlpriv, COMP_MAC80211, DBG_LOUD, "\n");
	mac->act_scanning = true;
	if (rtlpriv->link_info.higher_busytraffic) {
		mac->skip_scan = true;
		return;
	}

	if (rtlpriv->cfg->ops->get_btc_status())
		rtlpriv->btcoexist.btc_ops->btc_scan_notify(rtlpriv, 1);

	if (rtlpriv->dm.supp_phymode_switch) {
		if (rtlpriv->cfg->ops->chk_switch_dmdp)
			rtlpriv->cfg->ops->chk_switch_dmdp(hw);
	}

	if (mac->link_state == MAC80211_LINKED) {
		rtlpriv->enter_ps = false;
		schedule_work(&rtlpriv->works.lps_change_work);
		mac->link_state = MAC80211_LINKED_SCANNING;
	} else {
		rtl_ips_nic_on(hw);
	}

	/* Dul mac */
	rtlpriv->rtlhal.load_imrandiqk_setting_for2g = false;

	rtlpriv->cfg->ops->led_control(hw, LED_CTL_SITE_SURVEY);
	rtlpriv->cfg->ops->scan_operation_backup(hw, SCAN_OPT_BACKUP_BAND0);
}

static void rtl_op_sw_scan_complete(struct ieee80211_hw *hw,
				    struct ieee80211_vif *vif)
{
	struct rtl_priv *rtlpriv = rtl_priv(hw);
	struct rtl_mac *mac = rtl_mac(rtl_priv(hw));

	RT_TRACE(rtlpriv, COMP_MAC80211, DBG_LOUD, "\n");
	mac->act_scanning = false;
	mac->skip_scan = false;
	if (rtlpriv->link_info.higher_busytraffic)
		return;

	/* p2p will use 1/6/11 to scan */
	if (mac->n_channels == 3)
		mac->p2p_in_use = true;
	else
		mac->p2p_in_use = false;
	mac->n_channels = 0;
	/* Dul mac */
	rtlpriv->rtlhal.load_imrandiqk_setting_for2g = false;

	if (mac->link_state == MAC80211_LINKED_SCANNING) {
		mac->link_state = MAC80211_LINKED;
		if (mac->opmode == NL80211_IFTYPE_STATION) {
			/* fix fwlps issue */
			rtlpriv->cfg->ops->set_network_type(hw, mac->opmode);
		}
	}

	rtlpriv->cfg->ops->scan_operation_backup(hw, SCAN_OPT_RESTORE);
	if (rtlpriv->cfg->ops->get_btc_status())
		rtlpriv->btcoexist.btc_ops->btc_scan_notify(rtlpriv, 0);
}

static int rtl_op_set_key(struct ieee80211_hw *hw, enum set_key_cmd cmd,
			  struct ieee80211_vif *vif, struct ieee80211_sta *sta,
			  struct ieee80211_key_conf *key)
{
	struct rtl_priv *rtlpriv = rtl_priv(hw);
	u8 key_type = NO_ENCRYPTION;
	u8 key_idx;
	bool group_key = false;
	bool wep_only = false;
	int err = 0;
	u8 mac_addr[ETH_ALEN];
	u8 bcast_addr[ETH_ALEN] = { 0xff, 0xff, 0xff, 0xff, 0xff, 0xff };

	if (rtlpriv->cfg->mod_params->sw_crypto || rtlpriv->sec.use_sw_sec) {
		RT_TRACE(rtlpriv, COMP_ERR, DBG_WARNING,
			 "not open hw encryption\n");
		return -ENOSPC;	/*User disabled HW-crypto */
	}
	/* To support IBSS, use sw-crypto for GTK */
	if (((vif->type == NL80211_IFTYPE_ADHOC) ||
	    (vif->type == NL80211_IFTYPE_MESH_POINT)) &&
	   !(key->flags & IEEE80211_KEY_FLAG_PAIRWISE))
		return -ENOSPC;
	RT_TRACE(rtlpriv, COMP_SEC, DBG_DMESG,
		 "%s hardware based encryption for keyidx: %d, mac: %pM\n",
		  cmd == SET_KEY ? "Using" : "Disabling", key->keyidx,
		  sta ? sta->addr : bcast_addr);
	rtlpriv->sec.being_setkey = true;
	rtl_ips_nic_on(hw);
	mutex_lock(&rtlpriv->locks.conf_mutex);
	/* <1> get encryption alg */

	switch (key->cipher) {
	case WLAN_CIPHER_SUITE_WEP40:
		key_type = WEP40_ENCRYPTION;
		RT_TRACE(rtlpriv, COMP_SEC, DBG_DMESG, "alg:WEP40\n");
		break;
	case WLAN_CIPHER_SUITE_WEP104:
		RT_TRACE(rtlpriv, COMP_SEC, DBG_DMESG, "alg:WEP104\n");
		key_type = WEP104_ENCRYPTION;
		break;
	case WLAN_CIPHER_SUITE_TKIP:
		key_type = TKIP_ENCRYPTION;
		RT_TRACE(rtlpriv, COMP_SEC, DBG_DMESG, "alg:TKIP\n");
		break;
	case WLAN_CIPHER_SUITE_CCMP:
		key_type = AESCCMP_ENCRYPTION;
		RT_TRACE(rtlpriv, COMP_SEC, DBG_DMESG, "alg:CCMP\n");
		break;
	case WLAN_CIPHER_SUITE_AES_CMAC:
		/* HW don't support CMAC encryption,
		 * use software CMAC encryption
		 */
		key_type = AESCMAC_ENCRYPTION;
		RT_TRACE(rtlpriv, COMP_SEC, DBG_DMESG, "alg:CMAC\n");
		RT_TRACE(rtlpriv, COMP_SEC, DBG_DMESG,
			 "HW don't support CMAC encrypiton, use software CMAC encrypiton\n");
		err = -EOPNOTSUPP;
		goto out_unlock;
	default:
		RT_TRACE(rtlpriv, COMP_ERR, DBG_EMERG,
			 "alg_err:%x!!!!:\n", key->cipher);
		goto out_unlock;
	}
	if (key_type == WEP40_ENCRYPTION ||
	   key_type == WEP104_ENCRYPTION ||
	   vif->type == NL80211_IFTYPE_ADHOC)
		rtlpriv->sec.use_defaultkey = true;

	/* <2> get key_idx */
	key_idx = (u8) (key->keyidx);
	if (key_idx > 3)
		goto out_unlock;
	/* <3> if pairwise key enable_hw_sec */
	group_key = !(key->flags & IEEE80211_KEY_FLAG_PAIRWISE);

	/* wep always be group key, but there are two conditions:
	 * 1) wep only: is just for wep enc, in this condition
	 * rtlpriv->sec.pairwise_enc_algorithm == NO_ENCRYPTION
	 * will be true & enable_hw_sec will be set when wep
	 * ke setting.
	 * 2) wep(group) + AES(pairwise): some AP like cisco
	 * may use it, in this condition enable_hw_sec will not
	 * be set when wep key setting */
	/* we must reset sec_info after lingked before set key,
	 * or some flag will be wrong*/
	if (vif->type == NL80211_IFTYPE_AP ||
		vif->type == NL80211_IFTYPE_MESH_POINT) {
		if (!group_key || key_type == WEP40_ENCRYPTION ||
			key_type == WEP104_ENCRYPTION) {
			if (group_key)
				wep_only = true;
			rtlpriv->cfg->ops->enable_hw_sec(hw);
		}
	} else {
		if ((!group_key) || (vif->type == NL80211_IFTYPE_ADHOC) ||
		    rtlpriv->sec.pairwise_enc_algorithm == NO_ENCRYPTION) {
			if (rtlpriv->sec.pairwise_enc_algorithm ==
			    NO_ENCRYPTION &&
			   (key_type == WEP40_ENCRYPTION ||
			    key_type == WEP104_ENCRYPTION))
				wep_only = true;
			rtlpriv->sec.pairwise_enc_algorithm = key_type;
			RT_TRACE(rtlpriv, COMP_SEC, DBG_DMESG,
				 "set enable_hw_sec, key_type:%x(OPEN:0 WEP40:1 TKIP:2 AES:4 WEP104:5)\n",
				 key_type);
			rtlpriv->cfg->ops->enable_hw_sec(hw);
		}
	}
	/* <4> set key based on cmd */
	switch (cmd) {
	case SET_KEY:
		if (wep_only) {
			RT_TRACE(rtlpriv, COMP_SEC, DBG_DMESG,
				 "set WEP(group/pairwise) key\n");
			/* Pairwise key with an assigned MAC address. */
			rtlpriv->sec.pairwise_enc_algorithm = key_type;
			rtlpriv->sec.group_enc_algorithm = key_type;
			/*set local buf about wep key. */
			memcpy(rtlpriv->sec.key_buf[key_idx],
			       key->key, key->keylen);
			rtlpriv->sec.key_len[key_idx] = key->keylen;
			eth_zero_addr(mac_addr);
		} else if (group_key) {	/* group key */
			RT_TRACE(rtlpriv, COMP_SEC, DBG_DMESG,
				 "set group key\n");
			/* group key */
			rtlpriv->sec.group_enc_algorithm = key_type;
			/*set local buf about group key. */
			memcpy(rtlpriv->sec.key_buf[key_idx],
			       key->key, key->keylen);
			rtlpriv->sec.key_len[key_idx] = key->keylen;
			memcpy(mac_addr, bcast_addr, ETH_ALEN);
		} else {	/* pairwise key */
			RT_TRACE(rtlpriv, COMP_SEC, DBG_DMESG,
				 "set pairwise key\n");
			if (!sta) {
				RT_ASSERT(false,
					  "pairwise key without mac_addr\n");

				err = -EOPNOTSUPP;
				goto out_unlock;
			}
			/* Pairwise key with an assigned MAC address. */
			rtlpriv->sec.pairwise_enc_algorithm = key_type;
			/*set local buf about pairwise key. */
			memcpy(rtlpriv->sec.key_buf[PAIRWISE_KEYIDX],
			       key->key, key->keylen);
			rtlpriv->sec.key_len[PAIRWISE_KEYIDX] = key->keylen;
			rtlpriv->sec.pairwise_key =
			    rtlpriv->sec.key_buf[PAIRWISE_KEYIDX];
			memcpy(mac_addr, sta->addr, ETH_ALEN);
		}
		rtlpriv->cfg->ops->set_key(hw, key_idx, mac_addr,
					   group_key, key_type, wep_only,
					   false);
		/* <5> tell mac80211 do something: */
		/*must use sw generate IV, or can not work !!!!. */
		key->flags |= IEEE80211_KEY_FLAG_GENERATE_IV;
		key->hw_key_idx = key_idx;
		if (key_type == TKIP_ENCRYPTION)
			key->flags |= IEEE80211_KEY_FLAG_GENERATE_MMIC;
		/*use software CCMP encryption for management frames (MFP) */
		if (key_type == AESCCMP_ENCRYPTION)
			key->flags |= IEEE80211_KEY_FLAG_SW_MGMT_TX;
		break;
	case DISABLE_KEY:
		RT_TRACE(rtlpriv, COMP_SEC, DBG_DMESG,
			 "disable key delete one entry\n");
		/*set local buf about wep key. */
		if (vif->type == NL80211_IFTYPE_AP ||
			vif->type == NL80211_IFTYPE_MESH_POINT) {
			if (sta)
				rtl_cam_del_entry(hw, sta->addr);
		}
		memset(rtlpriv->sec.key_buf[key_idx], 0, key->keylen);
		rtlpriv->sec.key_len[key_idx] = 0;
		eth_zero_addr(mac_addr);
		/*
		 *mac80211 will delete entrys one by one,
		 *so don't use rtl_cam_reset_all_entry
		 *or clear all entry here.
		 */
		rtl_cam_delete_one_entry(hw, mac_addr, key_idx);
		break;
	default:
		RT_TRACE(rtlpriv, COMP_ERR, DBG_EMERG,
			 "cmd_err:%x!!!!:\n", cmd);
	}
out_unlock:
	mutex_unlock(&rtlpriv->locks.conf_mutex);
	rtlpriv->sec.being_setkey = false;
	return err;
}

static void rtl_op_rfkill_poll(struct ieee80211_hw *hw)
{
	struct rtl_priv *rtlpriv = rtl_priv(hw);

	bool radio_state;
	bool blocked;
	u8 valid = 0;

	if (!test_bit(RTL_STATUS_INTERFACE_START, &rtlpriv->status))
		return;

	mutex_lock(&rtlpriv->locks.conf_mutex);

	/*if Radio On return true here */
	radio_state = rtlpriv->cfg->ops->radio_onoff_checking(hw, &valid);

	if (valid) {
		if (unlikely(radio_state != rtlpriv->rfkill.rfkill_state)) {
			rtlpriv->rfkill.rfkill_state = radio_state;

			RT_TRACE(rtlpriv, COMP_RF, DBG_DMESG,
				 "wireless radio switch turned %s\n",
				  radio_state ? "on" : "off");

			blocked = (rtlpriv->rfkill.rfkill_state == 1) ? 0 : 1;
			wiphy_rfkill_set_hw_state(hw->wiphy, blocked);
		}
	}

	mutex_unlock(&rtlpriv->locks.conf_mutex);
}

/* this function is called by mac80211 to flush tx buffer
 * before switch channle or power save, or tx buffer packet
 * maybe send after offchannel or rf sleep, this may cause
 * dis-association by AP */
static void rtl_op_flush(struct ieee80211_hw *hw,
			 struct ieee80211_vif *vif,
			 u32 queues,
			 bool drop)
{
	struct rtl_priv *rtlpriv = rtl_priv(hw);

	if (rtlpriv->intf_ops->flush)
		rtlpriv->intf_ops->flush(hw, queues, drop);
}

/*	Description:
 *		This routine deals with the Power Configuration CMD
 *		 parsing for RTL8723/RTL8188E Series IC.
 *	Assumption:
 *		We should follow specific format that was released from HW SD.
 */
bool rtl_hal_pwrseqcmdparsing(struct rtl_priv *rtlpriv, u8 cut_version,
			      u8 faversion, u8 interface_type,
			      struct wlan_pwr_cfg pwrcfgcmd[])
{
	struct wlan_pwr_cfg cfg_cmd = {0};
	bool polling_bit = false;
	u32 ary_idx = 0;
	u8 value = 0;
	u32 offset = 0;
	u32 polling_count = 0;
	u32 max_polling_cnt = 5000;

	do {
		cfg_cmd = pwrcfgcmd[ary_idx];
		RT_TRACE(rtlpriv, COMP_INIT, DBG_TRACE,
			 "rtl_hal_pwrseqcmdparsing(): offset(%#x),cut_msk(%#x), famsk(%#x), interface_msk(%#x), base(%#x), cmd(%#x), msk(%#x), value(%#x)\n",
			 GET_PWR_CFG_OFFSET(cfg_cmd),
					    GET_PWR_CFG_CUT_MASK(cfg_cmd),
			 GET_PWR_CFG_FAB_MASK(cfg_cmd),
					      GET_PWR_CFG_INTF_MASK(cfg_cmd),
			 GET_PWR_CFG_BASE(cfg_cmd), GET_PWR_CFG_CMD(cfg_cmd),
			 GET_PWR_CFG_MASK(cfg_cmd), GET_PWR_CFG_VALUE(cfg_cmd));

		if ((GET_PWR_CFG_FAB_MASK(cfg_cmd)&faversion) &&
		    (GET_PWR_CFG_CUT_MASK(cfg_cmd)&cut_version) &&
		    (GET_PWR_CFG_INTF_MASK(cfg_cmd)&interface_type)) {
			switch (GET_PWR_CFG_CMD(cfg_cmd)) {
			case PWR_CMD_READ:
				RT_TRACE(rtlpriv, COMP_INIT, DBG_TRACE,
					"rtl_hal_pwrseqcmdparsing(): PWR_CMD_READ\n");
				break;
			case PWR_CMD_WRITE:
				RT_TRACE(rtlpriv, COMP_INIT, DBG_TRACE,
					"rtl_hal_pwrseqcmdparsing(): PWR_CMD_WRITE\n");
				offset = GET_PWR_CFG_OFFSET(cfg_cmd);

				/*Read the value from system register*/
				value = rtl_read_byte(rtlpriv, offset);
				value &= (~(GET_PWR_CFG_MASK(cfg_cmd)));
				value |= (GET_PWR_CFG_VALUE(cfg_cmd) &
					  GET_PWR_CFG_MASK(cfg_cmd));

				/*Write the value back to sytem register*/
				rtl_write_byte(rtlpriv, offset, value);
				break;
			case PWR_CMD_POLLING:
				RT_TRACE(rtlpriv, COMP_INIT, DBG_TRACE,
					"rtl_hal_pwrseqcmdparsing(): PWR_CMD_POLLING\n");
				polling_bit = false;
				offset = GET_PWR_CFG_OFFSET(cfg_cmd);

				do {
					value = rtl_read_byte(rtlpriv, offset);

					value &= GET_PWR_CFG_MASK(cfg_cmd);
					if (value ==
					    (GET_PWR_CFG_VALUE(cfg_cmd) &
					     GET_PWR_CFG_MASK(cfg_cmd)))
						polling_bit = true;
					else
						udelay(10);

					if (polling_count++ > max_polling_cnt)
						return false;
				} while (!polling_bit);
				break;
			case PWR_CMD_DELAY:
				RT_TRACE(rtlpriv, COMP_INIT, DBG_TRACE,
					 "rtl_hal_pwrseqcmdparsing(): PWR_CMD_DELAY\n");
				if (GET_PWR_CFG_VALUE(cfg_cmd) ==
				    PWRSEQ_DELAY_US)
					udelay(GET_PWR_CFG_OFFSET(cfg_cmd));
				else
					mdelay(GET_PWR_CFG_OFFSET(cfg_cmd));
				break;
			case PWR_CMD_END:
				RT_TRACE(rtlpriv, COMP_INIT, DBG_TRACE,
					 "rtl_hal_pwrseqcmdparsing(): PWR_CMD_END\n");
				return true;
			default:
				RT_ASSERT(false,
					  "rtl_hal_pwrseqcmdparsing(): Unknown CMD!!\n");
				break;
			}
		}
		ary_idx++;
	} while (1);

	return true;
}
EXPORT_SYMBOL(rtl_hal_pwrseqcmdparsing);

bool rtl_cmd_send_packet(struct ieee80211_hw *hw, struct sk_buff *skb)
{
	struct rtl_priv *rtlpriv = rtl_priv(hw);
	struct rtl_pci *rtlpci = rtl_pcidev(rtl_pcipriv(hw));
	struct rtl8192_tx_ring *ring;
	struct rtl_tx_desc *pdesc;
	unsigned long flags;
	struct sk_buff *pskb = NULL;

	ring = &rtlpci->tx_ring[BEACON_QUEUE];

	spin_lock_irqsave(&rtlpriv->locks.irq_th_lock, flags);
	pskb = __skb_dequeue(&ring->queue);
	if (pskb)
		kfree_skb(pskb);

	/*this is wrong, fill_tx_cmddesc needs update*/
	pdesc = &ring->desc[0];

	rtlpriv->cfg->ops->fill_tx_cmddesc(hw, (u8 *)pdesc, 1, 1, skb);

	__skb_queue_tail(&ring->queue, skb);

	spin_unlock_irqrestore(&rtlpriv->locks.irq_th_lock, flags);

	rtlpriv->cfg->ops->tx_polling(hw, BEACON_QUEUE);

	return true;
}
EXPORT_SYMBOL(rtl_cmd_send_packet);
const struct ieee80211_ops rtl_ops = {
	.start = rtl_op_start,
	.stop = rtl_op_stop,
	.tx = rtl_op_tx,
	.add_interface = rtl_op_add_interface,
	.remove_interface = rtl_op_remove_interface,
	.change_interface = rtl_op_change_interface,
#ifdef CONFIG_PM
	.suspend = rtl_op_suspend,
	.resume = rtl_op_resume,
#endif
	.config = rtl_op_config,
	.configure_filter = rtl_op_configure_filter,
	.set_key = rtl_op_set_key,
	.conf_tx = rtl_op_conf_tx,
	.bss_info_changed = rtl_op_bss_info_changed,
	.get_tsf = rtl_op_get_tsf,
	.set_tsf = rtl_op_set_tsf,
	.reset_tsf = rtl_op_reset_tsf,
	.sta_notify = rtl_op_sta_notify,
	.ampdu_action = rtl_op_ampdu_action,
	.sw_scan_start = rtl_op_sw_scan_start,
	.sw_scan_complete = rtl_op_sw_scan_complete,
	.rfkill_poll = rtl_op_rfkill_poll,
	.sta_add = rtl_op_sta_add,
	.sta_remove = rtl_op_sta_remove,
	.flush = rtl_op_flush,
};
EXPORT_SYMBOL_GPL(rtl_ops);

bool rtl_btc_status_false(void)
{
	return false;
}
EXPORT_SYMBOL_GPL(rtl_btc_status_false);<|MERGE_RESOLUTION|>--- conflicted
+++ resolved
@@ -836,11 +836,8 @@
 				rtlpriv->cfg->ops->set_chk_bssid(hw, false);
 			else
 				rtlpriv->cfg->ops->set_chk_bssid(hw, true);
-<<<<<<< HEAD
-=======
 			if (update_rcr)
 				update_rcr = false;
->>>>>>> e529fea9
 		}
 	}
 
@@ -872,13 +869,10 @@
 		if (!update_rcr)
 			update_rcr = true;
 	}
-<<<<<<< HEAD
-=======
 
 	if (update_rcr)
 		rtlpriv->cfg->ops->set_hw_reg(hw, HW_VAR_RCR,
 					      (u8 *)(&mac->rx_conf));
->>>>>>> e529fea9
 }
 static int rtl_op_sta_add(struct ieee80211_hw *hw,
 			 struct ieee80211_vif *vif,
@@ -1086,7 +1080,6 @@
 				if (sta->ht_cap.ht_supported)
 					rtl_send_smps_action(hw, sta,
 							IEEE80211_SMPS_STATIC);
-<<<<<<< HEAD
 			}
 
 			if (rtlhal->current_bandtype == BAND_ON_5G) {
@@ -1112,33 +1105,6 @@
 					mac->mode = WIRELESS_MODE_AC_24G;
 			}
 
-=======
-			}
-
-			if (rtlhal->current_bandtype == BAND_ON_5G) {
-				mac->mode = WIRELESS_MODE_A;
-			} else {
-				if (sta->supp_rates[0] <= 0xf)
-					mac->mode = WIRELESS_MODE_B;
-				else
-					mac->mode = WIRELESS_MODE_G;
-			}
-
-			if (sta->ht_cap.ht_supported) {
-				if (rtlhal->current_bandtype == BAND_ON_2_4G)
-					mac->mode = WIRELESS_MODE_N_24G;
-				else
-					mac->mode = WIRELESS_MODE_N_5G;
-			}
-
-			if (sta->vht_cap.vht_supported) {
-				if (rtlhal->current_bandtype == BAND_ON_5G)
-					mac->mode = WIRELESS_MODE_AC_5G;
-				else
-					mac->mode = WIRELESS_MODE_AC_24G;
-			}
-
->>>>>>> e529fea9
 			if (vif->type == NL80211_IFTYPE_STATION && sta)
 				rtlpriv->cfg->ops->update_rate_tbl(hw, sta, 0);
 			rcu_read_unlock();
