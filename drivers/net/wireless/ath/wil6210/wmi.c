--- conflicted
+++ resolved
@@ -494,8 +494,6 @@
 			return;
 		}
 		del_timer_sync(&wil->connect_timer);
-<<<<<<< HEAD
-=======
 	} else if ((wdev->iftype == NL80211_IFTYPE_AP) ||
 		   (wdev->iftype == NL80211_IFTYPE_P2P_GO)) {
 		if (wil->sta[evt->cid].status != wil_sta_unused) {
@@ -504,7 +502,6 @@
 			mutex_unlock(&wil->mutex);
 			return;
 		}
->>>>>>> ed596a4a
 	}
 
 	/* FIXME FW can transmit only ucast frames to peer */
@@ -852,17 +849,10 @@
 		      offsetof(struct wil6210_mbox_ring_desc, sync), 0);
 		/* indicate */
 		if ((hdr.type == WIL_MBOX_HDR_TYPE_WMI) &&
-<<<<<<< HEAD
-		    (len >= sizeof(struct wil6210_mbox_hdr_wmi))) {
-			struct wil6210_mbox_hdr_wmi *wmi = &evt->event.wmi;
-			u16 id = le16_to_cpu(wmi->id);
-			u32 tstamp = le32_to_cpu(wmi->timestamp);
-=======
 		    (len >= sizeof(struct wmi_cmd_hdr))) {
 			struct wmi_cmd_hdr *wmi = &evt->event.wmi;
 			u16 id = le16_to_cpu(wmi->command_id);
 			u32 tstamp = le32_to_cpu(wmi->fw_timestamp);
->>>>>>> ed596a4a
 			spin_lock_irqsave(&wil->wmi_ev_lock, flags);
 			if (wil->reply_id && wil->reply_id == id) {
 				if (wil->reply_buf) {
