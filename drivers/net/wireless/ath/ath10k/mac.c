/*
 * Copyright (c) 2005-2011 Atheros Communications Inc.
 * Copyright (c) 2011-2013 Qualcomm Atheros, Inc.
 *
 * Permission to use, copy, modify, and/or distribute this software for any
 * purpose with or without fee is hereby granted, provided that the above
 * copyright notice and this permission notice appear in all copies.
 *
 * THE SOFTWARE IS PROVIDED "AS IS" AND THE AUTHOR DISCLAIMS ALL WARRANTIES
 * WITH REGARD TO THIS SOFTWARE INCLUDING ALL IMPLIED WARRANTIES OF
 * MERCHANTABILITY AND FITNESS. IN NO EVENT SHALL THE AUTHOR BE LIABLE FOR
 * ANY SPECIAL, DIRECT, INDIRECT, OR CONSEQUENTIAL DAMAGES OR ANY DAMAGES
 * WHATSOEVER RESULTING FROM LOSS OF USE, DATA OR PROFITS, WHETHER IN AN
 * ACTION OF CONTRACT, NEGLIGENCE OR OTHER TORTIOUS ACTION, ARISING OUT OF
 * OR IN CONNECTION WITH THE USE OR PERFORMANCE OF THIS SOFTWARE.
 */

#include "mac.h"

#include <net/mac80211.h>
#include <linux/etherdevice.h>

#include "hif.h"
#include "core.h"
#include "debug.h"
#include "wmi.h"
#include "htt.h"
#include "txrx.h"
#include "testmode.h"
#include "wmi.h"
#include "wmi-tlv.h"
#include "wmi-ops.h"
#include "wow.h"

/*********/
/* Rates */
/*********/

static struct ieee80211_rate ath10k_rates[] = {
	{ .bitrate = 10,
	  .hw_value = ATH10K_HW_RATE_CCK_LP_1M },
	{ .bitrate = 20,
	  .hw_value = ATH10K_HW_RATE_CCK_LP_2M,
	  .hw_value_short = ATH10K_HW_RATE_CCK_SP_2M,
	  .flags = IEEE80211_RATE_SHORT_PREAMBLE },
	{ .bitrate = 55,
	  .hw_value = ATH10K_HW_RATE_CCK_LP_5_5M,
	  .hw_value_short = ATH10K_HW_RATE_CCK_SP_5_5M,
	  .flags = IEEE80211_RATE_SHORT_PREAMBLE },
	{ .bitrate = 110,
	  .hw_value = ATH10K_HW_RATE_CCK_LP_11M,
	  .hw_value_short = ATH10K_HW_RATE_CCK_SP_11M,
	  .flags = IEEE80211_RATE_SHORT_PREAMBLE },

	{ .bitrate = 60, .hw_value = ATH10K_HW_RATE_OFDM_6M },
	{ .bitrate = 90, .hw_value = ATH10K_HW_RATE_OFDM_9M },
	{ .bitrate = 120, .hw_value = ATH10K_HW_RATE_OFDM_12M },
	{ .bitrate = 180, .hw_value = ATH10K_HW_RATE_OFDM_18M },
	{ .bitrate = 240, .hw_value = ATH10K_HW_RATE_OFDM_24M },
	{ .bitrate = 360, .hw_value = ATH10K_HW_RATE_OFDM_36M },
	{ .bitrate = 480, .hw_value = ATH10K_HW_RATE_OFDM_48M },
	{ .bitrate = 540, .hw_value = ATH10K_HW_RATE_OFDM_54M },
};

#define ATH10K_MAC_FIRST_OFDM_RATE_IDX 4

#define ath10k_a_rates (ath10k_rates + ATH10K_MAC_FIRST_OFDM_RATE_IDX)
#define ath10k_a_rates_size (ARRAY_SIZE(ath10k_rates) - \
			     ATH10K_MAC_FIRST_OFDM_RATE_IDX)
#define ath10k_g_rates (ath10k_rates + 0)
#define ath10k_g_rates_size (ARRAY_SIZE(ath10k_rates))

static bool ath10k_mac_bitrate_is_cck(int bitrate)
{
	switch (bitrate) {
	case 10:
	case 20:
	case 55:
	case 110:
		return true;
	}

	return false;
}

static u8 ath10k_mac_bitrate_to_rate(int bitrate)
{
	return DIV_ROUND_UP(bitrate, 5) |
	       (ath10k_mac_bitrate_is_cck(bitrate) ? BIT(7) : 0);
}

u8 ath10k_mac_hw_rate_to_idx(const struct ieee80211_supported_band *sband,
			     u8 hw_rate, bool cck)
{
	const struct ieee80211_rate *rate;
	int i;

	for (i = 0; i < sband->n_bitrates; i++) {
		rate = &sband->bitrates[i];

		if (ath10k_mac_bitrate_is_cck(rate->bitrate) != cck)
			continue;

		if (rate->hw_value == hw_rate)
			return i;
		else if (rate->flags & IEEE80211_RATE_SHORT_PREAMBLE &&
			 rate->hw_value_short == hw_rate)
			return i;
	}

	return 0;
}

u8 ath10k_mac_bitrate_to_idx(const struct ieee80211_supported_band *sband,
			     u32 bitrate)
{
	int i;

	for (i = 0; i < sband->n_bitrates; i++)
		if (sband->bitrates[i].bitrate == bitrate)
			return i;

	return 0;
}

static int ath10k_mac_get_max_vht_mcs_map(u16 mcs_map, int nss)
{
	switch ((mcs_map >> (2 * nss)) & 0x3) {
	case IEEE80211_VHT_MCS_SUPPORT_0_7: return BIT(8) - 1;
	case IEEE80211_VHT_MCS_SUPPORT_0_8: return BIT(9) - 1;
	case IEEE80211_VHT_MCS_SUPPORT_0_9: return BIT(10) - 1;
	}
	return 0;
}

static u32
ath10k_mac_max_ht_nss(const u8 ht_mcs_mask[IEEE80211_HT_MCS_MASK_LEN])
{
	int nss;

	for (nss = IEEE80211_HT_MCS_MASK_LEN - 1; nss >= 0; nss--)
		if (ht_mcs_mask[nss])
			return nss + 1;

	return 1;
}

static u32
ath10k_mac_max_vht_nss(const u16 vht_mcs_mask[NL80211_VHT_NSS_MAX])
{
	int nss;

	for (nss = NL80211_VHT_NSS_MAX - 1; nss >= 0; nss--)
		if (vht_mcs_mask[nss])
			return nss + 1;

	return 1;
}

int ath10k_mac_ext_resource_config(struct ath10k *ar, u32 val)
{
	enum wmi_host_platform_type platform_type;
	int ret;

	if (test_bit(WMI_SERVICE_TX_MODE_DYNAMIC, ar->wmi.svc_map))
		platform_type = WMI_HOST_PLATFORM_LOW_PERF;
	else
		platform_type = WMI_HOST_PLATFORM_HIGH_PERF;

	ret = ath10k_wmi_ext_resource_config(ar, platform_type, val);

	if (ret && ret != -EOPNOTSUPP) {
		ath10k_warn(ar, "failed to configure ext resource: %d\n", ret);
		return ret;
	}

	return 0;
}

/**********/
/* Crypto */
/**********/

static int ath10k_send_key(struct ath10k_vif *arvif,
			   struct ieee80211_key_conf *key,
			   enum set_key_cmd cmd,
			   const u8 *macaddr, u32 flags)
{
	struct ath10k *ar = arvif->ar;
	struct wmi_vdev_install_key_arg arg = {
		.vdev_id = arvif->vdev_id,
		.key_idx = key->keyidx,
		.key_len = key->keylen,
		.key_data = key->key,
		.key_flags = flags,
		.macaddr = macaddr,
	};

	lockdep_assert_held(&arvif->ar->conf_mutex);

	switch (key->cipher) {
	case WLAN_CIPHER_SUITE_CCMP:
		arg.key_cipher = WMI_CIPHER_AES_CCM;
		key->flags |= IEEE80211_KEY_FLAG_GENERATE_IV_MGMT;
		break;
	case WLAN_CIPHER_SUITE_TKIP:
		arg.key_cipher = WMI_CIPHER_TKIP;
		arg.key_txmic_len = 8;
		arg.key_rxmic_len = 8;
		break;
	case WLAN_CIPHER_SUITE_WEP40:
	case WLAN_CIPHER_SUITE_WEP104:
		arg.key_cipher = WMI_CIPHER_WEP;
		break;
	case WLAN_CIPHER_SUITE_AES_CMAC:
		WARN_ON(1);
		return -EINVAL;
	default:
		ath10k_warn(ar, "cipher %d is not supported\n", key->cipher);
		return -EOPNOTSUPP;
	}

	if (test_bit(ATH10K_FLAG_RAW_MODE, &ar->dev_flags))
		key->flags |= IEEE80211_KEY_FLAG_GENERATE_IV;

	if (cmd == DISABLE_KEY) {
		arg.key_cipher = WMI_CIPHER_NONE;
		arg.key_data = NULL;
	}

	return ath10k_wmi_vdev_install_key(arvif->ar, &arg);
}

static int ath10k_install_key(struct ath10k_vif *arvif,
			      struct ieee80211_key_conf *key,
			      enum set_key_cmd cmd,
			      const u8 *macaddr, u32 flags)
{
	struct ath10k *ar = arvif->ar;
	int ret;
	unsigned long time_left;

	lockdep_assert_held(&ar->conf_mutex);

	reinit_completion(&ar->install_key_done);

	if (arvif->nohwcrypt)
		return 1;

	ret = ath10k_send_key(arvif, key, cmd, macaddr, flags);
	if (ret)
		return ret;

	time_left = wait_for_completion_timeout(&ar->install_key_done, 3 * HZ);
	if (time_left == 0)
		return -ETIMEDOUT;

	return 0;
}

static int ath10k_install_peer_wep_keys(struct ath10k_vif *arvif,
					const u8 *addr)
{
	struct ath10k *ar = arvif->ar;
	struct ath10k_peer *peer;
	int ret;
	int i;
	u32 flags;

	lockdep_assert_held(&ar->conf_mutex);

	if (WARN_ON(arvif->vif->type != NL80211_IFTYPE_AP &&
		    arvif->vif->type != NL80211_IFTYPE_ADHOC &&
		    arvif->vif->type != NL80211_IFTYPE_MESH_POINT))
		return -EINVAL;

	spin_lock_bh(&ar->data_lock);
	peer = ath10k_peer_find(ar, arvif->vdev_id, addr);
	spin_unlock_bh(&ar->data_lock);

	if (!peer)
		return -ENOENT;

	for (i = 0; i < ARRAY_SIZE(arvif->wep_keys); i++) {
		if (arvif->wep_keys[i] == NULL)
			continue;

		switch (arvif->vif->type) {
		case NL80211_IFTYPE_AP:
			flags = WMI_KEY_PAIRWISE;

			if (arvif->def_wep_key_idx == i)
				flags |= WMI_KEY_TX_USAGE;

			ret = ath10k_install_key(arvif, arvif->wep_keys[i],
						 SET_KEY, addr, flags);
			if (ret < 0)
				return ret;
			break;
		case NL80211_IFTYPE_ADHOC:
			ret = ath10k_install_key(arvif, arvif->wep_keys[i],
						 SET_KEY, addr,
						 WMI_KEY_PAIRWISE);
			if (ret < 0)
				return ret;

			ret = ath10k_install_key(arvif, arvif->wep_keys[i],
						 SET_KEY, addr, WMI_KEY_GROUP);
			if (ret < 0)
				return ret;
			break;
		default:
			WARN_ON(1);
			return -EINVAL;
		}

		spin_lock_bh(&ar->data_lock);
		peer->keys[i] = arvif->wep_keys[i];
		spin_unlock_bh(&ar->data_lock);
	}

	/* In some cases (notably with static WEP IBSS with multiple keys)
	 * multicast Tx becomes broken. Both pairwise and groupwise keys are
	 * installed already. Using WMI_KEY_TX_USAGE in different combinations
	 * didn't seem help. Using def_keyid vdev parameter seems to be
	 * effective so use that.
	 *
	 * FIXME: Revisit. Perhaps this can be done in a less hacky way.
	 */
	if (arvif->vif->type != NL80211_IFTYPE_ADHOC)
		return 0;

	if (arvif->def_wep_key_idx == -1)
		return 0;

	ret = ath10k_wmi_vdev_set_param(arvif->ar,
					arvif->vdev_id,
					arvif->ar->wmi.vdev_param->def_keyid,
					arvif->def_wep_key_idx);
	if (ret) {
		ath10k_warn(ar, "failed to re-set def wpa key idxon vdev %i: %d\n",
			    arvif->vdev_id, ret);
		return ret;
	}

	return 0;
}

static int ath10k_clear_peer_keys(struct ath10k_vif *arvif,
				  const u8 *addr)
{
	struct ath10k *ar = arvif->ar;
	struct ath10k_peer *peer;
	int first_errno = 0;
	int ret;
	int i;
	u32 flags = 0;

	lockdep_assert_held(&ar->conf_mutex);

	spin_lock_bh(&ar->data_lock);
	peer = ath10k_peer_find(ar, arvif->vdev_id, addr);
	spin_unlock_bh(&ar->data_lock);

	if (!peer)
		return -ENOENT;

	for (i = 0; i < ARRAY_SIZE(peer->keys); i++) {
		if (peer->keys[i] == NULL)
			continue;

		/* key flags are not required to delete the key */
		ret = ath10k_install_key(arvif, peer->keys[i],
					 DISABLE_KEY, addr, flags);
		if (ret < 0 && first_errno == 0)
			first_errno = ret;

		if (ret < 0)
			ath10k_warn(ar, "failed to remove peer wep key %d: %d\n",
				    i, ret);

		spin_lock_bh(&ar->data_lock);
		peer->keys[i] = NULL;
		spin_unlock_bh(&ar->data_lock);
	}

	return first_errno;
}

bool ath10k_mac_is_peer_wep_key_set(struct ath10k *ar, const u8 *addr,
				    u8 keyidx)
{
	struct ath10k_peer *peer;
	int i;

	lockdep_assert_held(&ar->data_lock);

	/* We don't know which vdev this peer belongs to,
	 * since WMI doesn't give us that information.
	 *
	 * FIXME: multi-bss needs to be handled.
	 */
	peer = ath10k_peer_find(ar, 0, addr);
	if (!peer)
		return false;

	for (i = 0; i < ARRAY_SIZE(peer->keys); i++) {
		if (peer->keys[i] && peer->keys[i]->keyidx == keyidx)
			return true;
	}

	return false;
}

static int ath10k_clear_vdev_key(struct ath10k_vif *arvif,
				 struct ieee80211_key_conf *key)
{
	struct ath10k *ar = arvif->ar;
	struct ath10k_peer *peer;
	u8 addr[ETH_ALEN];
	int first_errno = 0;
	int ret;
	int i;
	u32 flags = 0;

	lockdep_assert_held(&ar->conf_mutex);

	for (;;) {
		/* since ath10k_install_key we can't hold data_lock all the
		 * time, so we try to remove the keys incrementally */
		spin_lock_bh(&ar->data_lock);
		i = 0;
		list_for_each_entry(peer, &ar->peers, list) {
			for (i = 0; i < ARRAY_SIZE(peer->keys); i++) {
				if (peer->keys[i] == key) {
					ether_addr_copy(addr, peer->addr);
					peer->keys[i] = NULL;
					break;
				}
			}

			if (i < ARRAY_SIZE(peer->keys))
				break;
		}
		spin_unlock_bh(&ar->data_lock);

		if (i == ARRAY_SIZE(peer->keys))
			break;
		/* key flags are not required to delete the key */
		ret = ath10k_install_key(arvif, key, DISABLE_KEY, addr, flags);
		if (ret < 0 && first_errno == 0)
			first_errno = ret;

		if (ret)
			ath10k_warn(ar, "failed to remove key for %pM: %d\n",
				    addr, ret);
	}

	return first_errno;
}

static int ath10k_mac_vif_update_wep_key(struct ath10k_vif *arvif,
					 struct ieee80211_key_conf *key)
{
	struct ath10k *ar = arvif->ar;
	struct ath10k_peer *peer;
	int ret;

	lockdep_assert_held(&ar->conf_mutex);

	list_for_each_entry(peer, &ar->peers, list) {
		if (ether_addr_equal(peer->addr, arvif->vif->addr))
			continue;

		if (ether_addr_equal(peer->addr, arvif->bssid))
			continue;

		if (peer->keys[key->keyidx] == key)
			continue;

		ath10k_dbg(ar, ATH10K_DBG_MAC, "mac vif vdev %i update key %i needs update\n",
			   arvif->vdev_id, key->keyidx);

		ret = ath10k_install_peer_wep_keys(arvif, peer->addr);
		if (ret) {
			ath10k_warn(ar, "failed to update wep keys on vdev %i for peer %pM: %d\n",
				    arvif->vdev_id, peer->addr, ret);
			return ret;
		}
	}

	return 0;
}

/*********************/
/* General utilities */
/*********************/

static inline enum wmi_phy_mode
chan_to_phymode(const struct cfg80211_chan_def *chandef)
{
	enum wmi_phy_mode phymode = MODE_UNKNOWN;

	switch (chandef->chan->band) {
	case NL80211_BAND_2GHZ:
		switch (chandef->width) {
		case NL80211_CHAN_WIDTH_20_NOHT:
			if (chandef->chan->flags & IEEE80211_CHAN_NO_OFDM)
				phymode = MODE_11B;
			else
				phymode = MODE_11G;
			break;
		case NL80211_CHAN_WIDTH_20:
			phymode = MODE_11NG_HT20;
			break;
		case NL80211_CHAN_WIDTH_40:
			phymode = MODE_11NG_HT40;
			break;
		case NL80211_CHAN_WIDTH_5:
		case NL80211_CHAN_WIDTH_10:
		case NL80211_CHAN_WIDTH_80:
		case NL80211_CHAN_WIDTH_80P80:
		case NL80211_CHAN_WIDTH_160:
			phymode = MODE_UNKNOWN;
			break;
		}
		break;
	case NL80211_BAND_5GHZ:
		switch (chandef->width) {
		case NL80211_CHAN_WIDTH_20_NOHT:
			phymode = MODE_11A;
			break;
		case NL80211_CHAN_WIDTH_20:
			phymode = MODE_11NA_HT20;
			break;
		case NL80211_CHAN_WIDTH_40:
			phymode = MODE_11NA_HT40;
			break;
		case NL80211_CHAN_WIDTH_80:
			phymode = MODE_11AC_VHT80;
			break;
		case NL80211_CHAN_WIDTH_5:
		case NL80211_CHAN_WIDTH_10:
		case NL80211_CHAN_WIDTH_80P80:
		case NL80211_CHAN_WIDTH_160:
			phymode = MODE_UNKNOWN;
			break;
		}
		break;
	default:
		break;
	}

	WARN_ON(phymode == MODE_UNKNOWN);
	return phymode;
}

static u8 ath10k_parse_mpdudensity(u8 mpdudensity)
{
/*
 * 802.11n D2.0 defined values for "Minimum MPDU Start Spacing":
 *   0 for no restriction
 *   1 for 1/4 us
 *   2 for 1/2 us
 *   3 for 1 us
 *   4 for 2 us
 *   5 for 4 us
 *   6 for 8 us
 *   7 for 16 us
 */
	switch (mpdudensity) {
	case 0:
		return 0;
	case 1:
	case 2:
	case 3:
	/* Our lower layer calculations limit our precision to
	   1 microsecond */
		return 1;
	case 4:
		return 2;
	case 5:
		return 4;
	case 6:
		return 8;
	case 7:
		return 16;
	default:
		return 0;
	}
}

int ath10k_mac_vif_chan(struct ieee80211_vif *vif,
			struct cfg80211_chan_def *def)
{
	struct ieee80211_chanctx_conf *conf;

	rcu_read_lock();
	conf = rcu_dereference(vif->chanctx_conf);
	if (!conf) {
		rcu_read_unlock();
		return -ENOENT;
	}

	*def = conf->def;
	rcu_read_unlock();

	return 0;
}

static void ath10k_mac_num_chanctxs_iter(struct ieee80211_hw *hw,
					 struct ieee80211_chanctx_conf *conf,
					 void *data)
{
	int *num = data;

	(*num)++;
}

static int ath10k_mac_num_chanctxs(struct ath10k *ar)
{
	int num = 0;

	ieee80211_iter_chan_contexts_atomic(ar->hw,
					    ath10k_mac_num_chanctxs_iter,
					    &num);

	return num;
}

static void
ath10k_mac_get_any_chandef_iter(struct ieee80211_hw *hw,
				struct ieee80211_chanctx_conf *conf,
				void *data)
{
	struct cfg80211_chan_def **def = data;

	*def = &conf->def;
}

static int ath10k_peer_create(struct ath10k *ar,
			      struct ieee80211_vif *vif,
			      struct ieee80211_sta *sta,
			      u32 vdev_id,
			      const u8 *addr,
			      enum wmi_peer_type peer_type)
{
	struct ath10k_vif *arvif;
	struct ath10k_peer *peer;
	int num_peers = 0;
	int ret;

	lockdep_assert_held(&ar->conf_mutex);

	num_peers = ar->num_peers;

	/* Each vdev consumes a peer entry as well */
	list_for_each_entry(arvif, &ar->arvifs, list)
		num_peers++;

	if (num_peers >= ar->max_num_peers)
		return -ENOBUFS;

	ret = ath10k_wmi_peer_create(ar, vdev_id, addr, peer_type);
	if (ret) {
		ath10k_warn(ar, "failed to create wmi peer %pM on vdev %i: %i\n",
			    addr, vdev_id, ret);
		return ret;
	}

	ret = ath10k_wait_for_peer_created(ar, vdev_id, addr);
	if (ret) {
		ath10k_warn(ar, "failed to wait for created wmi peer %pM on vdev %i: %i\n",
			    addr, vdev_id, ret);
		return ret;
	}

	spin_lock_bh(&ar->data_lock);

	peer = ath10k_peer_find(ar, vdev_id, addr);
	if (!peer) {
		ath10k_warn(ar, "failed to find peer %pM on vdev %i after creation\n",
			    addr, vdev_id);
		ath10k_wmi_peer_delete(ar, vdev_id, addr);
		spin_unlock_bh(&ar->data_lock);
		return -ENOENT;
	}

	peer->vif = vif;
	peer->sta = sta;

	spin_unlock_bh(&ar->data_lock);

	ar->num_peers++;

	return 0;
}

static int ath10k_mac_set_kickout(struct ath10k_vif *arvif)
{
	struct ath10k *ar = arvif->ar;
	u32 param;
	int ret;

	param = ar->wmi.pdev_param->sta_kickout_th;
	ret = ath10k_wmi_pdev_set_param(ar, param,
					ATH10K_KICKOUT_THRESHOLD);
	if (ret) {
		ath10k_warn(ar, "failed to set kickout threshold on vdev %i: %d\n",
			    arvif->vdev_id, ret);
		return ret;
	}

	param = ar->wmi.vdev_param->ap_keepalive_min_idle_inactive_time_secs;
	ret = ath10k_wmi_vdev_set_param(ar, arvif->vdev_id, param,
					ATH10K_KEEPALIVE_MIN_IDLE);
	if (ret) {
		ath10k_warn(ar, "failed to set keepalive minimum idle time on vdev %i: %d\n",
			    arvif->vdev_id, ret);
		return ret;
	}

	param = ar->wmi.vdev_param->ap_keepalive_max_idle_inactive_time_secs;
	ret = ath10k_wmi_vdev_set_param(ar, arvif->vdev_id, param,
					ATH10K_KEEPALIVE_MAX_IDLE);
	if (ret) {
		ath10k_warn(ar, "failed to set keepalive maximum idle time on vdev %i: %d\n",
			    arvif->vdev_id, ret);
		return ret;
	}

	param = ar->wmi.vdev_param->ap_keepalive_max_unresponsive_time_secs;
	ret = ath10k_wmi_vdev_set_param(ar, arvif->vdev_id, param,
					ATH10K_KEEPALIVE_MAX_UNRESPONSIVE);
	if (ret) {
		ath10k_warn(ar, "failed to set keepalive maximum unresponsive time on vdev %i: %d\n",
			    arvif->vdev_id, ret);
		return ret;
	}

	return 0;
}

static int ath10k_mac_set_rts(struct ath10k_vif *arvif, u32 value)
{
	struct ath10k *ar = arvif->ar;
	u32 vdev_param;

	vdev_param = ar->wmi.vdev_param->rts_threshold;
	return ath10k_wmi_vdev_set_param(ar, arvif->vdev_id, vdev_param, value);
}

static int ath10k_peer_delete(struct ath10k *ar, u32 vdev_id, const u8 *addr)
{
	int ret;

	lockdep_assert_held(&ar->conf_mutex);

	ret = ath10k_wmi_peer_delete(ar, vdev_id, addr);
	if (ret)
		return ret;

	ret = ath10k_wait_for_peer_deleted(ar, vdev_id, addr);
	if (ret)
		return ret;

	ar->num_peers--;

	return 0;
}

static void ath10k_peer_cleanup(struct ath10k *ar, u32 vdev_id)
{
	struct ath10k_peer *peer, *tmp;
	int peer_id;

	lockdep_assert_held(&ar->conf_mutex);

	spin_lock_bh(&ar->data_lock);
	list_for_each_entry_safe(peer, tmp, &ar->peers, list) {
		if (peer->vdev_id != vdev_id)
			continue;

		ath10k_warn(ar, "removing stale peer %pM from vdev_id %d\n",
			    peer->addr, vdev_id);

		for_each_set_bit(peer_id, peer->peer_ids,
				 ATH10K_MAX_NUM_PEER_IDS) {
			ar->peer_map[peer_id] = NULL;
		}

		list_del(&peer->list);
		kfree(peer);
		ar->num_peers--;
	}
	spin_unlock_bh(&ar->data_lock);
}

static void ath10k_peer_cleanup_all(struct ath10k *ar)
{
	struct ath10k_peer *peer, *tmp;

	lockdep_assert_held(&ar->conf_mutex);

	spin_lock_bh(&ar->data_lock);
	list_for_each_entry_safe(peer, tmp, &ar->peers, list) {
		list_del(&peer->list);
		kfree(peer);
	}
	spin_unlock_bh(&ar->data_lock);

	ar->num_peers = 0;
	ar->num_stations = 0;
}

static int ath10k_mac_tdls_peer_update(struct ath10k *ar, u32 vdev_id,
				       struct ieee80211_sta *sta,
				       enum wmi_tdls_peer_state state)
{
	int ret;
	struct wmi_tdls_peer_update_cmd_arg arg = {};
	struct wmi_tdls_peer_capab_arg cap = {};
	struct wmi_channel_arg chan_arg = {};

	lockdep_assert_held(&ar->conf_mutex);

	arg.vdev_id = vdev_id;
	arg.peer_state = state;
	ether_addr_copy(arg.addr, sta->addr);

	cap.peer_max_sp = sta->max_sp;
	cap.peer_uapsd_queues = sta->uapsd_queues;

	if (state == WMI_TDLS_PEER_STATE_CONNECTED &&
	    !sta->tdls_initiator)
		cap.is_peer_responder = 1;

	ret = ath10k_wmi_tdls_peer_update(ar, &arg, &cap, &chan_arg);
	if (ret) {
		ath10k_warn(ar, "failed to update tdls peer %pM on vdev %i: %i\n",
			    arg.addr, vdev_id, ret);
		return ret;
	}

	return 0;
}

/************************/
/* Interface management */
/************************/

void ath10k_mac_vif_beacon_free(struct ath10k_vif *arvif)
{
	struct ath10k *ar = arvif->ar;

	lockdep_assert_held(&ar->data_lock);

	if (!arvif->beacon)
		return;

	if (!arvif->beacon_buf)
		dma_unmap_single(ar->dev, ATH10K_SKB_CB(arvif->beacon)->paddr,
				 arvif->beacon->len, DMA_TO_DEVICE);

	if (WARN_ON(arvif->beacon_state != ATH10K_BEACON_SCHEDULED &&
		    arvif->beacon_state != ATH10K_BEACON_SENT))
		return;

	dev_kfree_skb_any(arvif->beacon);

	arvif->beacon = NULL;
	arvif->beacon_state = ATH10K_BEACON_SCHEDULED;
}

static void ath10k_mac_vif_beacon_cleanup(struct ath10k_vif *arvif)
{
	struct ath10k *ar = arvif->ar;

	lockdep_assert_held(&ar->data_lock);

	ath10k_mac_vif_beacon_free(arvif);

	if (arvif->beacon_buf) {
		dma_free_coherent(ar->dev, IEEE80211_MAX_FRAME_LEN,
				  arvif->beacon_buf, arvif->beacon_paddr);
		arvif->beacon_buf = NULL;
	}
}

static inline int ath10k_vdev_setup_sync(struct ath10k *ar)
{
	unsigned long time_left;

	lockdep_assert_held(&ar->conf_mutex);

	if (test_bit(ATH10K_FLAG_CRASH_FLUSH, &ar->dev_flags))
		return -ESHUTDOWN;

	time_left = wait_for_completion_timeout(&ar->vdev_setup_done,
						ATH10K_VDEV_SETUP_TIMEOUT_HZ);
	if (time_left == 0)
		return -ETIMEDOUT;

	return 0;
}

static int ath10k_monitor_vdev_start(struct ath10k *ar, int vdev_id)
{
	struct cfg80211_chan_def *chandef = NULL;
	struct ieee80211_channel *channel = NULL;
	struct wmi_vdev_start_request_arg arg = {};
	int ret = 0;

	lockdep_assert_held(&ar->conf_mutex);

	ieee80211_iter_chan_contexts_atomic(ar->hw,
					    ath10k_mac_get_any_chandef_iter,
					    &chandef);
	if (WARN_ON_ONCE(!chandef))
		return -ENOENT;

	channel = chandef->chan;

	arg.vdev_id = vdev_id;
	arg.channel.freq = channel->center_freq;
	arg.channel.band_center_freq1 = chandef->center_freq1;

	/* TODO setup this dynamically, what in case we
	   don't have any vifs? */
	arg.channel.mode = chan_to_phymode(chandef);
	arg.channel.chan_radar =
			!!(channel->flags & IEEE80211_CHAN_RADAR);

	arg.channel.min_power = 0;
	arg.channel.max_power = channel->max_power * 2;
	arg.channel.max_reg_power = channel->max_reg_power * 2;
	arg.channel.max_antenna_gain = channel->max_antenna_gain * 2;

	reinit_completion(&ar->vdev_setup_done);

	ret = ath10k_wmi_vdev_start(ar, &arg);
	if (ret) {
		ath10k_warn(ar, "failed to request monitor vdev %i start: %d\n",
			    vdev_id, ret);
		return ret;
	}

	ret = ath10k_vdev_setup_sync(ar);
	if (ret) {
		ath10k_warn(ar, "failed to synchronize setup for monitor vdev %i start: %d\n",
			    vdev_id, ret);
		return ret;
	}

	ret = ath10k_wmi_vdev_up(ar, vdev_id, 0, ar->mac_addr);
	if (ret) {
		ath10k_warn(ar, "failed to put up monitor vdev %i: %d\n",
			    vdev_id, ret);
		goto vdev_stop;
	}

	ar->monitor_vdev_id = vdev_id;

	ath10k_dbg(ar, ATH10K_DBG_MAC, "mac monitor vdev %i started\n",
		   ar->monitor_vdev_id);
	return 0;

vdev_stop:
	ret = ath10k_wmi_vdev_stop(ar, ar->monitor_vdev_id);
	if (ret)
		ath10k_warn(ar, "failed to stop monitor vdev %i after start failure: %d\n",
			    ar->monitor_vdev_id, ret);

	return ret;
}

static int ath10k_monitor_vdev_stop(struct ath10k *ar)
{
	int ret = 0;

	lockdep_assert_held(&ar->conf_mutex);

	ret = ath10k_wmi_vdev_down(ar, ar->monitor_vdev_id);
	if (ret)
		ath10k_warn(ar, "failed to put down monitor vdev %i: %d\n",
			    ar->monitor_vdev_id, ret);

	reinit_completion(&ar->vdev_setup_done);

	ret = ath10k_wmi_vdev_stop(ar, ar->monitor_vdev_id);
	if (ret)
		ath10k_warn(ar, "failed to to request monitor vdev %i stop: %d\n",
			    ar->monitor_vdev_id, ret);

	ret = ath10k_vdev_setup_sync(ar);
	if (ret)
		ath10k_warn(ar, "failed to synchronize monitor vdev %i stop: %d\n",
			    ar->monitor_vdev_id, ret);

	ath10k_dbg(ar, ATH10K_DBG_MAC, "mac monitor vdev %i stopped\n",
		   ar->monitor_vdev_id);
	return ret;
}

static int ath10k_monitor_vdev_create(struct ath10k *ar)
{
	int bit, ret = 0;

	lockdep_assert_held(&ar->conf_mutex);

	if (ar->free_vdev_map == 0) {
		ath10k_warn(ar, "failed to find free vdev id for monitor vdev\n");
		return -ENOMEM;
	}

	bit = __ffs64(ar->free_vdev_map);

	ar->monitor_vdev_id = bit;

	ret = ath10k_wmi_vdev_create(ar, ar->monitor_vdev_id,
				     WMI_VDEV_TYPE_MONITOR,
				     0, ar->mac_addr);
	if (ret) {
		ath10k_warn(ar, "failed to request monitor vdev %i creation: %d\n",
			    ar->monitor_vdev_id, ret);
		return ret;
	}

	ar->free_vdev_map &= ~(1LL << ar->monitor_vdev_id);
	ath10k_dbg(ar, ATH10K_DBG_MAC, "mac monitor vdev %d created\n",
		   ar->monitor_vdev_id);

	return 0;
}

static int ath10k_monitor_vdev_delete(struct ath10k *ar)
{
	int ret = 0;

	lockdep_assert_held(&ar->conf_mutex);

	ret = ath10k_wmi_vdev_delete(ar, ar->monitor_vdev_id);
	if (ret) {
		ath10k_warn(ar, "failed to request wmi monitor vdev %i removal: %d\n",
			    ar->monitor_vdev_id, ret);
		return ret;
	}

	ar->free_vdev_map |= 1LL << ar->monitor_vdev_id;

	ath10k_dbg(ar, ATH10K_DBG_MAC, "mac monitor vdev %d deleted\n",
		   ar->monitor_vdev_id);
	return ret;
}

static int ath10k_monitor_start(struct ath10k *ar)
{
	int ret;

	lockdep_assert_held(&ar->conf_mutex);

	ret = ath10k_monitor_vdev_create(ar);
	if (ret) {
		ath10k_warn(ar, "failed to create monitor vdev: %d\n", ret);
		return ret;
	}

	ret = ath10k_monitor_vdev_start(ar, ar->monitor_vdev_id);
	if (ret) {
		ath10k_warn(ar, "failed to start monitor vdev: %d\n", ret);
		ath10k_monitor_vdev_delete(ar);
		return ret;
	}

	ar->monitor_started = true;
	ath10k_dbg(ar, ATH10K_DBG_MAC, "mac monitor started\n");

	return 0;
}

static int ath10k_monitor_stop(struct ath10k *ar)
{
	int ret;

	lockdep_assert_held(&ar->conf_mutex);

	ret = ath10k_monitor_vdev_stop(ar);
	if (ret) {
		ath10k_warn(ar, "failed to stop monitor vdev: %d\n", ret);
		return ret;
	}

	ret = ath10k_monitor_vdev_delete(ar);
	if (ret) {
		ath10k_warn(ar, "failed to delete monitor vdev: %d\n", ret);
		return ret;
	}

	ar->monitor_started = false;
	ath10k_dbg(ar, ATH10K_DBG_MAC, "mac monitor stopped\n");

	return 0;
}

static bool ath10k_mac_monitor_vdev_is_needed(struct ath10k *ar)
{
	int num_ctx;

	/* At least one chanctx is required to derive a channel to start
	 * monitor vdev on.
	 */
	num_ctx = ath10k_mac_num_chanctxs(ar);
	if (num_ctx == 0)
		return false;

	/* If there's already an existing special monitor interface then don't
	 * bother creating another monitor vdev.
	 */
	if (ar->monitor_arvif)
		return false;

	return ar->monitor ||
	       ar->filter_flags & FIF_OTHER_BSS ||
	       test_bit(ATH10K_CAC_RUNNING, &ar->dev_flags);
}

static bool ath10k_mac_monitor_vdev_is_allowed(struct ath10k *ar)
{
	int num_ctx;

	num_ctx = ath10k_mac_num_chanctxs(ar);

	/* FIXME: Current interface combinations and cfg80211/mac80211 code
	 * shouldn't allow this but make sure to prevent handling the following
	 * case anyway since multi-channel DFS hasn't been tested at all.
	 */
	if (test_bit(ATH10K_CAC_RUNNING, &ar->dev_flags) && num_ctx > 1)
		return false;

	return true;
}

static int ath10k_monitor_recalc(struct ath10k *ar)
{
	bool needed;
	bool allowed;
	int ret;

	lockdep_assert_held(&ar->conf_mutex);

	needed = ath10k_mac_monitor_vdev_is_needed(ar);
	allowed = ath10k_mac_monitor_vdev_is_allowed(ar);

	ath10k_dbg(ar, ATH10K_DBG_MAC,
		   "mac monitor recalc started? %d needed? %d allowed? %d\n",
		   ar->monitor_started, needed, allowed);

	if (WARN_ON(needed && !allowed)) {
		if (ar->monitor_started) {
			ath10k_dbg(ar, ATH10K_DBG_MAC, "mac monitor stopping disallowed monitor\n");

			ret = ath10k_monitor_stop(ar);
			if (ret)
				ath10k_warn(ar, "failed to stop disallowed monitor: %d\n",
					    ret);
				/* not serious */
		}

		return -EPERM;
	}

	if (needed == ar->monitor_started)
		return 0;

	if (needed)
		return ath10k_monitor_start(ar);
	else
		return ath10k_monitor_stop(ar);
}

static int ath10k_recalc_rtscts_prot(struct ath10k_vif *arvif)
{
	struct ath10k *ar = arvif->ar;
	u32 vdev_param, rts_cts = 0;

	lockdep_assert_held(&ar->conf_mutex);

	vdev_param = ar->wmi.vdev_param->enable_rtscts;

	rts_cts |= SM(WMI_RTSCTS_ENABLED, WMI_RTSCTS_SET);

	if (arvif->num_legacy_stations > 0)
		rts_cts |= SM(WMI_RTSCTS_ACROSS_SW_RETRIES,
			      WMI_RTSCTS_PROFILE);
	else
		rts_cts |= SM(WMI_RTSCTS_FOR_SECOND_RATESERIES,
			      WMI_RTSCTS_PROFILE);

	return ath10k_wmi_vdev_set_param(ar, arvif->vdev_id, vdev_param,
					 rts_cts);
}

static int ath10k_start_cac(struct ath10k *ar)
{
	int ret;

	lockdep_assert_held(&ar->conf_mutex);

	set_bit(ATH10K_CAC_RUNNING, &ar->dev_flags);

	ret = ath10k_monitor_recalc(ar);
	if (ret) {
		ath10k_warn(ar, "failed to start monitor (cac): %d\n", ret);
		clear_bit(ATH10K_CAC_RUNNING, &ar->dev_flags);
		return ret;
	}

	ath10k_dbg(ar, ATH10K_DBG_MAC, "mac cac start monitor vdev %d\n",
		   ar->monitor_vdev_id);

	return 0;
}

static int ath10k_stop_cac(struct ath10k *ar)
{
	lockdep_assert_held(&ar->conf_mutex);

	/* CAC is not running - do nothing */
	if (!test_bit(ATH10K_CAC_RUNNING, &ar->dev_flags))
		return 0;

	clear_bit(ATH10K_CAC_RUNNING, &ar->dev_flags);
	ath10k_monitor_stop(ar);

	ath10k_dbg(ar, ATH10K_DBG_MAC, "mac cac finished\n");

	return 0;
}

static void ath10k_mac_has_radar_iter(struct ieee80211_hw *hw,
				      struct ieee80211_chanctx_conf *conf,
				      void *data)
{
	bool *ret = data;

	if (!*ret && conf->radar_enabled)
		*ret = true;
}

static bool ath10k_mac_has_radar_enabled(struct ath10k *ar)
{
	bool has_radar = false;

	ieee80211_iter_chan_contexts_atomic(ar->hw,
					    ath10k_mac_has_radar_iter,
					    &has_radar);

	return has_radar;
}

static void ath10k_recalc_radar_detection(struct ath10k *ar)
{
	int ret;

	lockdep_assert_held(&ar->conf_mutex);

	ath10k_stop_cac(ar);

	if (!ath10k_mac_has_radar_enabled(ar))
		return;

	if (ar->num_started_vdevs > 0)
		return;

	ret = ath10k_start_cac(ar);
	if (ret) {
		/*
		 * Not possible to start CAC on current channel so starting
		 * radiation is not allowed, make this channel DFS_UNAVAILABLE
		 * by indicating that radar was detected.
		 */
		ath10k_warn(ar, "failed to start CAC: %d\n", ret);
		ieee80211_radar_detected(ar->hw);
	}
}

static int ath10k_vdev_stop(struct ath10k_vif *arvif)
{
	struct ath10k *ar = arvif->ar;
	int ret;

	lockdep_assert_held(&ar->conf_mutex);

	reinit_completion(&ar->vdev_setup_done);

	ret = ath10k_wmi_vdev_stop(ar, arvif->vdev_id);
	if (ret) {
		ath10k_warn(ar, "failed to stop WMI vdev %i: %d\n",
			    arvif->vdev_id, ret);
		return ret;
	}

	ret = ath10k_vdev_setup_sync(ar);
	if (ret) {
		ath10k_warn(ar, "failed to syncronise setup for vdev %i: %d\n",
			    arvif->vdev_id, ret);
		return ret;
	}

	WARN_ON(ar->num_started_vdevs == 0);

	if (ar->num_started_vdevs != 0) {
		ar->num_started_vdevs--;
		ath10k_recalc_radar_detection(ar);
	}

	return ret;
}

static int ath10k_vdev_start_restart(struct ath10k_vif *arvif,
				     const struct cfg80211_chan_def *chandef,
				     bool restart)
{
	struct ath10k *ar = arvif->ar;
	struct wmi_vdev_start_request_arg arg = {};
	int ret = 0;

	lockdep_assert_held(&ar->conf_mutex);

	reinit_completion(&ar->vdev_setup_done);

	arg.vdev_id = arvif->vdev_id;
	arg.dtim_period = arvif->dtim_period;
	arg.bcn_intval = arvif->beacon_interval;

	arg.channel.freq = chandef->chan->center_freq;
	arg.channel.band_center_freq1 = chandef->center_freq1;
	arg.channel.mode = chan_to_phymode(chandef);

	arg.channel.min_power = 0;
	arg.channel.max_power = chandef->chan->max_power * 2;
	arg.channel.max_reg_power = chandef->chan->max_reg_power * 2;
	arg.channel.max_antenna_gain = chandef->chan->max_antenna_gain * 2;

	if (arvif->vdev_type == WMI_VDEV_TYPE_AP) {
		arg.ssid = arvif->u.ap.ssid;
		arg.ssid_len = arvif->u.ap.ssid_len;
		arg.hidden_ssid = arvif->u.ap.hidden_ssid;

		/* For now allow DFS for AP mode */
		arg.channel.chan_radar =
			!!(chandef->chan->flags & IEEE80211_CHAN_RADAR);
	} else if (arvif->vdev_type == WMI_VDEV_TYPE_IBSS) {
		arg.ssid = arvif->vif->bss_conf.ssid;
		arg.ssid_len = arvif->vif->bss_conf.ssid_len;
	}

	ath10k_dbg(ar, ATH10K_DBG_MAC,
		   "mac vdev %d start center_freq %d phymode %s\n",
		   arg.vdev_id, arg.channel.freq,
		   ath10k_wmi_phymode_str(arg.channel.mode));

	if (restart)
		ret = ath10k_wmi_vdev_restart(ar, &arg);
	else
		ret = ath10k_wmi_vdev_start(ar, &arg);

	if (ret) {
		ath10k_warn(ar, "failed to start WMI vdev %i: %d\n",
			    arg.vdev_id, ret);
		return ret;
	}

	ret = ath10k_vdev_setup_sync(ar);
	if (ret) {
		ath10k_warn(ar,
			    "failed to synchronize setup for vdev %i restart %d: %d\n",
			    arg.vdev_id, restart, ret);
		return ret;
	}

	ar->num_started_vdevs++;
	ath10k_recalc_radar_detection(ar);

	return ret;
}

static int ath10k_vdev_start(struct ath10k_vif *arvif,
			     const struct cfg80211_chan_def *def)
{
	return ath10k_vdev_start_restart(arvif, def, false);
}

static int ath10k_vdev_restart(struct ath10k_vif *arvif,
			       const struct cfg80211_chan_def *def)
{
	return ath10k_vdev_start_restart(arvif, def, true);
}

static int ath10k_mac_setup_bcn_p2p_ie(struct ath10k_vif *arvif,
				       struct sk_buff *bcn)
{
	struct ath10k *ar = arvif->ar;
	struct ieee80211_mgmt *mgmt;
	const u8 *p2p_ie;
	int ret;

	if (arvif->vif->type != NL80211_IFTYPE_AP || !arvif->vif->p2p)
		return 0;

	mgmt = (void *)bcn->data;
	p2p_ie = cfg80211_find_vendor_ie(WLAN_OUI_WFA, WLAN_OUI_TYPE_WFA_P2P,
					 mgmt->u.beacon.variable,
					 bcn->len - (mgmt->u.beacon.variable -
						     bcn->data));
	if (!p2p_ie)
		return -ENOENT;

	ret = ath10k_wmi_p2p_go_bcn_ie(ar, arvif->vdev_id, p2p_ie);
	if (ret) {
		ath10k_warn(ar, "failed to submit p2p go bcn ie for vdev %i: %d\n",
			    arvif->vdev_id, ret);
		return ret;
	}

	return 0;
}

static int ath10k_mac_remove_vendor_ie(struct sk_buff *skb, unsigned int oui,
				       u8 oui_type, size_t ie_offset)
{
	size_t len;
	const u8 *next;
	const u8 *end;
	u8 *ie;

	if (WARN_ON(skb->len < ie_offset))
		return -EINVAL;

	ie = (u8 *)cfg80211_find_vendor_ie(oui, oui_type,
					   skb->data + ie_offset,
					   skb->len - ie_offset);
	if (!ie)
		return -ENOENT;

	len = ie[1] + 2;
	end = skb->data + skb->len;
	next = ie + len;

	if (WARN_ON(next > end))
		return -EINVAL;

	memmove(ie, next, end - next);
	skb_trim(skb, skb->len - len);

	return 0;
}

static int ath10k_mac_setup_bcn_tmpl(struct ath10k_vif *arvif)
{
	struct ath10k *ar = arvif->ar;
	struct ieee80211_hw *hw = ar->hw;
	struct ieee80211_vif *vif = arvif->vif;
	struct ieee80211_mutable_offsets offs = {};
	struct sk_buff *bcn;
	int ret;

	if (!test_bit(WMI_SERVICE_BEACON_OFFLOAD, ar->wmi.svc_map))
		return 0;

	if (arvif->vdev_type != WMI_VDEV_TYPE_AP &&
	    arvif->vdev_type != WMI_VDEV_TYPE_IBSS)
		return 0;

	bcn = ieee80211_beacon_get_template(hw, vif, &offs);
	if (!bcn) {
		ath10k_warn(ar, "failed to get beacon template from mac80211\n");
		return -EPERM;
	}

	ret = ath10k_mac_setup_bcn_p2p_ie(arvif, bcn);
	if (ret) {
		ath10k_warn(ar, "failed to setup p2p go bcn ie: %d\n", ret);
		kfree_skb(bcn);
		return ret;
	}

	/* P2P IE is inserted by firmware automatically (as configured above)
	 * so remove it from the base beacon template to avoid duplicate P2P
	 * IEs in beacon frames.
	 */
	ath10k_mac_remove_vendor_ie(bcn, WLAN_OUI_WFA, WLAN_OUI_TYPE_WFA_P2P,
				    offsetof(struct ieee80211_mgmt,
					     u.beacon.variable));

	ret = ath10k_wmi_bcn_tmpl(ar, arvif->vdev_id, offs.tim_offset, bcn, 0,
				  0, NULL, 0);
	kfree_skb(bcn);

	if (ret) {
		ath10k_warn(ar, "failed to submit beacon template command: %d\n",
			    ret);
		return ret;
	}

	return 0;
}

static int ath10k_mac_setup_prb_tmpl(struct ath10k_vif *arvif)
{
	struct ath10k *ar = arvif->ar;
	struct ieee80211_hw *hw = ar->hw;
	struct ieee80211_vif *vif = arvif->vif;
	struct sk_buff *prb;
	int ret;

	if (!test_bit(WMI_SERVICE_BEACON_OFFLOAD, ar->wmi.svc_map))
		return 0;

	if (arvif->vdev_type != WMI_VDEV_TYPE_AP)
		return 0;

	prb = ieee80211_proberesp_get(hw, vif);
	if (!prb) {
		ath10k_warn(ar, "failed to get probe resp template from mac80211\n");
		return -EPERM;
	}

	ret = ath10k_wmi_prb_tmpl(ar, arvif->vdev_id, prb);
	kfree_skb(prb);

	if (ret) {
		ath10k_warn(ar, "failed to submit probe resp template command: %d\n",
			    ret);
		return ret;
	}

	return 0;
}

static int ath10k_mac_vif_fix_hidden_ssid(struct ath10k_vif *arvif)
{
	struct ath10k *ar = arvif->ar;
	struct cfg80211_chan_def def;
	int ret;

	/* When originally vdev is started during assign_vif_chanctx() some
	 * information is missing, notably SSID. Firmware revisions with beacon
	 * offloading require the SSID to be provided during vdev (re)start to
	 * handle hidden SSID properly.
	 *
	 * Vdev restart must be done after vdev has been both started and
	 * upped. Otherwise some firmware revisions (at least 10.2) fail to
	 * deliver vdev restart response event causing timeouts during vdev
	 * syncing in ath10k.
	 *
	 * Note: The vdev down/up and template reinstallation could be skipped
	 * since only wmi-tlv firmware are known to have beacon offload and
	 * wmi-tlv doesn't seem to misbehave like 10.2 wrt vdev restart
	 * response delivery. It's probably more robust to keep it as is.
	 */
	if (!test_bit(WMI_SERVICE_BEACON_OFFLOAD, ar->wmi.svc_map))
		return 0;

	if (WARN_ON(!arvif->is_started))
		return -EINVAL;

	if (WARN_ON(!arvif->is_up))
		return -EINVAL;

	if (WARN_ON(ath10k_mac_vif_chan(arvif->vif, &def)))
		return -EINVAL;

	ret = ath10k_wmi_vdev_down(ar, arvif->vdev_id);
	if (ret) {
		ath10k_warn(ar, "failed to bring down ap vdev %i: %d\n",
			    arvif->vdev_id, ret);
		return ret;
	}

	/* Vdev down reset beacon & presp templates. Reinstall them. Otherwise
	 * firmware will crash upon vdev up.
	 */

	ret = ath10k_mac_setup_bcn_tmpl(arvif);
	if (ret) {
		ath10k_warn(ar, "failed to update beacon template: %d\n", ret);
		return ret;
	}

	ret = ath10k_mac_setup_prb_tmpl(arvif);
	if (ret) {
		ath10k_warn(ar, "failed to update presp template: %d\n", ret);
		return ret;
	}

	ret = ath10k_vdev_restart(arvif, &def);
	if (ret) {
		ath10k_warn(ar, "failed to restart ap vdev %i: %d\n",
			    arvif->vdev_id, ret);
		return ret;
	}

	ret = ath10k_wmi_vdev_up(arvif->ar, arvif->vdev_id, arvif->aid,
				 arvif->bssid);
	if (ret) {
		ath10k_warn(ar, "failed to bring up ap vdev %i: %d\n",
			    arvif->vdev_id, ret);
		return ret;
	}

	return 0;
}

static void ath10k_control_beaconing(struct ath10k_vif *arvif,
				     struct ieee80211_bss_conf *info)
{
	struct ath10k *ar = arvif->ar;
	int ret = 0;

	lockdep_assert_held(&arvif->ar->conf_mutex);

	if (!info->enable_beacon) {
		ret = ath10k_wmi_vdev_down(ar, arvif->vdev_id);
		if (ret)
			ath10k_warn(ar, "failed to down vdev_id %i: %d\n",
				    arvif->vdev_id, ret);

		arvif->is_up = false;

		spin_lock_bh(&arvif->ar->data_lock);
		ath10k_mac_vif_beacon_free(arvif);
		spin_unlock_bh(&arvif->ar->data_lock);

		return;
	}

	arvif->tx_seq_no = 0x1000;

	arvif->aid = 0;
	ether_addr_copy(arvif->bssid, info->bssid);

	ret = ath10k_wmi_vdev_up(arvif->ar, arvif->vdev_id, arvif->aid,
				 arvif->bssid);
	if (ret) {
		ath10k_warn(ar, "failed to bring up vdev %d: %i\n",
			    arvif->vdev_id, ret);
		return;
	}

	arvif->is_up = true;

	ret = ath10k_mac_vif_fix_hidden_ssid(arvif);
	if (ret) {
		ath10k_warn(ar, "failed to fix hidden ssid for vdev %i, expect trouble: %d\n",
			    arvif->vdev_id, ret);
		return;
	}

	ath10k_dbg(ar, ATH10K_DBG_MAC, "mac vdev %d up\n", arvif->vdev_id);
}

static void ath10k_control_ibss(struct ath10k_vif *arvif,
				struct ieee80211_bss_conf *info,
				const u8 self_peer[ETH_ALEN])
{
	struct ath10k *ar = arvif->ar;
	u32 vdev_param;
	int ret = 0;

	lockdep_assert_held(&arvif->ar->conf_mutex);

	if (!info->ibss_joined) {
		if (is_zero_ether_addr(arvif->bssid))
			return;

		eth_zero_addr(arvif->bssid);

		return;
	}

	vdev_param = arvif->ar->wmi.vdev_param->atim_window;
	ret = ath10k_wmi_vdev_set_param(arvif->ar, arvif->vdev_id, vdev_param,
					ATH10K_DEFAULT_ATIM);
	if (ret)
		ath10k_warn(ar, "failed to set IBSS ATIM for vdev %d: %d\n",
			    arvif->vdev_id, ret);
}

static int ath10k_mac_vif_recalc_ps_wake_threshold(struct ath10k_vif *arvif)
{
	struct ath10k *ar = arvif->ar;
	u32 param;
	u32 value;
	int ret;

	lockdep_assert_held(&arvif->ar->conf_mutex);

	if (arvif->u.sta.uapsd)
		value = WMI_STA_PS_TX_WAKE_THRESHOLD_NEVER;
	else
		value = WMI_STA_PS_TX_WAKE_THRESHOLD_ALWAYS;

	param = WMI_STA_PS_PARAM_TX_WAKE_THRESHOLD;
	ret = ath10k_wmi_set_sta_ps_param(ar, arvif->vdev_id, param, value);
	if (ret) {
		ath10k_warn(ar, "failed to submit ps wake threshold %u on vdev %i: %d\n",
			    value, arvif->vdev_id, ret);
		return ret;
	}

	return 0;
}

static int ath10k_mac_vif_recalc_ps_poll_count(struct ath10k_vif *arvif)
{
	struct ath10k *ar = arvif->ar;
	u32 param;
	u32 value;
	int ret;

	lockdep_assert_held(&arvif->ar->conf_mutex);

	if (arvif->u.sta.uapsd)
		value = WMI_STA_PS_PSPOLL_COUNT_UAPSD;
	else
		value = WMI_STA_PS_PSPOLL_COUNT_NO_MAX;

	param = WMI_STA_PS_PARAM_PSPOLL_COUNT;
	ret = ath10k_wmi_set_sta_ps_param(ar, arvif->vdev_id,
					  param, value);
	if (ret) {
		ath10k_warn(ar, "failed to submit ps poll count %u on vdev %i: %d\n",
			    value, arvif->vdev_id, ret);
		return ret;
	}

	return 0;
}

static int ath10k_mac_num_vifs_started(struct ath10k *ar)
{
	struct ath10k_vif *arvif;
	int num = 0;

	lockdep_assert_held(&ar->conf_mutex);

	list_for_each_entry(arvif, &ar->arvifs, list)
		if (arvif->is_started)
			num++;

	return num;
}

static int ath10k_mac_vif_setup_ps(struct ath10k_vif *arvif)
{
	struct ath10k *ar = arvif->ar;
	struct ieee80211_vif *vif = arvif->vif;
	struct ieee80211_conf *conf = &ar->hw->conf;
	enum wmi_sta_powersave_param param;
	enum wmi_sta_ps_mode psmode;
	int ret;
	int ps_timeout;
	bool enable_ps;

	lockdep_assert_held(&arvif->ar->conf_mutex);

	if (arvif->vif->type != NL80211_IFTYPE_STATION)
		return 0;

	enable_ps = arvif->ps;

	if (enable_ps && ath10k_mac_num_vifs_started(ar) > 1 &&
	    !test_bit(ATH10K_FW_FEATURE_MULTI_VIF_PS_SUPPORT,
		      ar->running_fw->fw_file.fw_features)) {
		ath10k_warn(ar, "refusing to enable ps on vdev %i: not supported by fw\n",
			    arvif->vdev_id);
		enable_ps = false;
	}

	if (!arvif->is_started) {
		/* mac80211 can update vif powersave state while disconnected.
		 * Firmware doesn't behave nicely and consumes more power than
		 * necessary if PS is disabled on a non-started vdev. Hence
		 * force-enable PS for non-running vdevs.
		 */
		psmode = WMI_STA_PS_MODE_ENABLED;
	} else if (enable_ps) {
		psmode = WMI_STA_PS_MODE_ENABLED;
		param = WMI_STA_PS_PARAM_INACTIVITY_TIME;

		ps_timeout = conf->dynamic_ps_timeout;
		if (ps_timeout == 0) {
			/* Firmware doesn't like 0 */
			ps_timeout = ieee80211_tu_to_usec(
				vif->bss_conf.beacon_int) / 1000;
		}

		ret = ath10k_wmi_set_sta_ps_param(ar, arvif->vdev_id, param,
						  ps_timeout);
		if (ret) {
			ath10k_warn(ar, "failed to set inactivity time for vdev %d: %i\n",
				    arvif->vdev_id, ret);
			return ret;
		}
	} else {
		psmode = WMI_STA_PS_MODE_DISABLED;
	}

	ath10k_dbg(ar, ATH10K_DBG_MAC, "mac vdev %d psmode %s\n",
		   arvif->vdev_id, psmode ? "enable" : "disable");

	ret = ath10k_wmi_set_psmode(ar, arvif->vdev_id, psmode);
	if (ret) {
		ath10k_warn(ar, "failed to set PS Mode %d for vdev %d: %d\n",
			    psmode, arvif->vdev_id, ret);
		return ret;
	}

	return 0;
}

static int ath10k_mac_vif_disable_keepalive(struct ath10k_vif *arvif)
{
	struct ath10k *ar = arvif->ar;
	struct wmi_sta_keepalive_arg arg = {};
	int ret;

	lockdep_assert_held(&arvif->ar->conf_mutex);

	if (arvif->vdev_type != WMI_VDEV_TYPE_STA)
		return 0;

	if (!test_bit(WMI_SERVICE_STA_KEEP_ALIVE, ar->wmi.svc_map))
		return 0;

	/* Some firmware revisions have a bug and ignore the `enabled` field.
	 * Instead use the interval to disable the keepalive.
	 */
	arg.vdev_id = arvif->vdev_id;
	arg.enabled = 1;
	arg.method = WMI_STA_KEEPALIVE_METHOD_NULL_FRAME;
	arg.interval = WMI_STA_KEEPALIVE_INTERVAL_DISABLE;

	ret = ath10k_wmi_sta_keepalive(ar, &arg);
	if (ret) {
		ath10k_warn(ar, "failed to submit keepalive on vdev %i: %d\n",
			    arvif->vdev_id, ret);
		return ret;
	}

	return 0;
}

static void ath10k_mac_vif_ap_csa_count_down(struct ath10k_vif *arvif)
{
	struct ath10k *ar = arvif->ar;
	struct ieee80211_vif *vif = arvif->vif;
	int ret;

	lockdep_assert_held(&arvif->ar->conf_mutex);

	if (WARN_ON(!test_bit(WMI_SERVICE_BEACON_OFFLOAD, ar->wmi.svc_map)))
		return;

	if (arvif->vdev_type != WMI_VDEV_TYPE_AP)
		return;

	if (!vif->csa_active)
		return;

	if (!arvif->is_up)
		return;

	if (!ieee80211_csa_is_complete(vif)) {
		ieee80211_csa_update_counter(vif);

		ret = ath10k_mac_setup_bcn_tmpl(arvif);
		if (ret)
			ath10k_warn(ar, "failed to update bcn tmpl during csa: %d\n",
				    ret);

		ret = ath10k_mac_setup_prb_tmpl(arvif);
		if (ret)
			ath10k_warn(ar, "failed to update prb tmpl during csa: %d\n",
				    ret);
	} else {
		ieee80211_csa_finish(vif);
	}
}

static void ath10k_mac_vif_ap_csa_work(struct work_struct *work)
{
	struct ath10k_vif *arvif = container_of(work, struct ath10k_vif,
						ap_csa_work);
	struct ath10k *ar = arvif->ar;

	mutex_lock(&ar->conf_mutex);
	ath10k_mac_vif_ap_csa_count_down(arvif);
	mutex_unlock(&ar->conf_mutex);
}

static void ath10k_mac_handle_beacon_iter(void *data, u8 *mac,
					  struct ieee80211_vif *vif)
{
	struct sk_buff *skb = data;
	struct ieee80211_mgmt *mgmt = (void *)skb->data;
	struct ath10k_vif *arvif = ath10k_vif_to_arvif(vif);

	if (vif->type != NL80211_IFTYPE_STATION)
		return;

	if (!ether_addr_equal(mgmt->bssid, vif->bss_conf.bssid))
		return;

	cancel_delayed_work(&arvif->connection_loss_work);
}

void ath10k_mac_handle_beacon(struct ath10k *ar, struct sk_buff *skb)
{
	ieee80211_iterate_active_interfaces_atomic(ar->hw,
						   IEEE80211_IFACE_ITER_NORMAL,
						   ath10k_mac_handle_beacon_iter,
						   skb);
}

static void ath10k_mac_handle_beacon_miss_iter(void *data, u8 *mac,
					       struct ieee80211_vif *vif)
{
	u32 *vdev_id = data;
	struct ath10k_vif *arvif = ath10k_vif_to_arvif(vif);
	struct ath10k *ar = arvif->ar;
	struct ieee80211_hw *hw = ar->hw;

	if (arvif->vdev_id != *vdev_id)
		return;

	if (!arvif->is_up)
		return;

	ieee80211_beacon_loss(vif);

	/* Firmware doesn't report beacon loss events repeatedly. If AP probe
	 * (done by mac80211) succeeds but beacons do not resume then it
	 * doesn't make sense to continue operation. Queue connection loss work
	 * which can be cancelled when beacon is received.
	 */
	ieee80211_queue_delayed_work(hw, &arvif->connection_loss_work,
				     ATH10K_CONNECTION_LOSS_HZ);
}

void ath10k_mac_handle_beacon_miss(struct ath10k *ar, u32 vdev_id)
{
	ieee80211_iterate_active_interfaces_atomic(ar->hw,
						   IEEE80211_IFACE_ITER_NORMAL,
						   ath10k_mac_handle_beacon_miss_iter,
						   &vdev_id);
}

static void ath10k_mac_vif_sta_connection_loss_work(struct work_struct *work)
{
	struct ath10k_vif *arvif = container_of(work, struct ath10k_vif,
						connection_loss_work.work);
	struct ieee80211_vif *vif = arvif->vif;

	if (!arvif->is_up)
		return;

	ieee80211_connection_loss(vif);
}

/**********************/
/* Station management */
/**********************/

static u32 ath10k_peer_assoc_h_listen_intval(struct ath10k *ar,
					     struct ieee80211_vif *vif)
{
	/* Some firmware revisions have unstable STA powersave when listen
	 * interval is set too high (e.g. 5). The symptoms are firmware doesn't
	 * generate NullFunc frames properly even if buffered frames have been
	 * indicated in Beacon TIM. Firmware would seldom wake up to pull
	 * buffered frames. Often pinging the device from AP would simply fail.
	 *
	 * As a workaround set it to 1.
	 */
	if (vif->type == NL80211_IFTYPE_STATION)
		return 1;

	return ar->hw->conf.listen_interval;
}

static void ath10k_peer_assoc_h_basic(struct ath10k *ar,
				      struct ieee80211_vif *vif,
				      struct ieee80211_sta *sta,
				      struct wmi_peer_assoc_complete_arg *arg)
{
	struct ath10k_vif *arvif = ath10k_vif_to_arvif(vif);
	u32 aid;

	lockdep_assert_held(&ar->conf_mutex);

	if (vif->type == NL80211_IFTYPE_STATION)
		aid = vif->bss_conf.aid;
	else
		aid = sta->aid;

	ether_addr_copy(arg->addr, sta->addr);
	arg->vdev_id = arvif->vdev_id;
	arg->peer_aid = aid;
	arg->peer_flags |= arvif->ar->wmi.peer_flags->auth;
	arg->peer_listen_intval = ath10k_peer_assoc_h_listen_intval(ar, vif);
	arg->peer_num_spatial_streams = 1;
	arg->peer_caps = vif->bss_conf.assoc_capability;
}

static void ath10k_peer_assoc_h_crypto(struct ath10k *ar,
				       struct ieee80211_vif *vif,
				       struct ieee80211_sta *sta,
				       struct wmi_peer_assoc_complete_arg *arg)
{
	struct ieee80211_bss_conf *info = &vif->bss_conf;
	struct cfg80211_chan_def def;
	struct cfg80211_bss *bss;
	const u8 *rsnie = NULL;
	const u8 *wpaie = NULL;

	lockdep_assert_held(&ar->conf_mutex);

	if (WARN_ON(ath10k_mac_vif_chan(vif, &def)))
		return;

	bss = cfg80211_get_bss(ar->hw->wiphy, def.chan, info->bssid, NULL, 0,
			       IEEE80211_BSS_TYPE_ANY, IEEE80211_PRIVACY_ANY);
	if (bss) {
		const struct cfg80211_bss_ies *ies;

		rcu_read_lock();
		rsnie = ieee80211_bss_get_ie(bss, WLAN_EID_RSN);

		ies = rcu_dereference(bss->ies);

		wpaie = cfg80211_find_vendor_ie(WLAN_OUI_MICROSOFT,
						WLAN_OUI_TYPE_MICROSOFT_WPA,
						ies->data,
						ies->len);
		rcu_read_unlock();
		cfg80211_put_bss(ar->hw->wiphy, bss);
	}

	/* FIXME: base on RSN IE/WPA IE is a correct idea? */
	if (rsnie || wpaie) {
		ath10k_dbg(ar, ATH10K_DBG_WMI, "%s: rsn ie found\n", __func__);
		arg->peer_flags |= ar->wmi.peer_flags->need_ptk_4_way;
	}

	if (wpaie) {
		ath10k_dbg(ar, ATH10K_DBG_WMI, "%s: wpa ie found\n", __func__);
		arg->peer_flags |= ar->wmi.peer_flags->need_gtk_2_way;
	}

	if (sta->mfp &&
	    test_bit(ATH10K_FW_FEATURE_MFP_SUPPORT,
		     ar->running_fw->fw_file.fw_features)) {
		arg->peer_flags |= ar->wmi.peer_flags->pmf;
	}
}

static void ath10k_peer_assoc_h_rates(struct ath10k *ar,
				      struct ieee80211_vif *vif,
				      struct ieee80211_sta *sta,
				      struct wmi_peer_assoc_complete_arg *arg)
{
	struct ath10k_vif *arvif = ath10k_vif_to_arvif(vif);
	struct wmi_rate_set_arg *rateset = &arg->peer_legacy_rates;
	struct cfg80211_chan_def def;
	const struct ieee80211_supported_band *sband;
	const struct ieee80211_rate *rates;
	enum nl80211_band band;
	u32 ratemask;
	u8 rate;
	int i;

	lockdep_assert_held(&ar->conf_mutex);

	if (WARN_ON(ath10k_mac_vif_chan(vif, &def)))
		return;

	band = def.chan->band;
	sband = ar->hw->wiphy->bands[band];
	ratemask = sta->supp_rates[band];
	ratemask &= arvif->bitrate_mask.control[band].legacy;
	rates = sband->bitrates;

	rateset->num_rates = 0;

	for (i = 0; i < 32; i++, ratemask >>= 1, rates++) {
		if (!(ratemask & 1))
			continue;

		rate = ath10k_mac_bitrate_to_rate(rates->bitrate);
		rateset->rates[rateset->num_rates] = rate;
		rateset->num_rates++;
	}
}

static bool
ath10k_peer_assoc_h_ht_masked(const u8 ht_mcs_mask[IEEE80211_HT_MCS_MASK_LEN])
{
	int nss;

	for (nss = 0; nss < IEEE80211_HT_MCS_MASK_LEN; nss++)
		if (ht_mcs_mask[nss])
			return false;

	return true;
}

static bool
ath10k_peer_assoc_h_vht_masked(const u16 vht_mcs_mask[NL80211_VHT_NSS_MAX])
{
	int nss;

	for (nss = 0; nss < NL80211_VHT_NSS_MAX; nss++)
		if (vht_mcs_mask[nss])
			return false;

	return true;
}

static void ath10k_peer_assoc_h_ht(struct ath10k *ar,
				   struct ieee80211_vif *vif,
				   struct ieee80211_sta *sta,
				   struct wmi_peer_assoc_complete_arg *arg)
{
	const struct ieee80211_sta_ht_cap *ht_cap = &sta->ht_cap;
	struct ath10k_vif *arvif = ath10k_vif_to_arvif(vif);
	struct cfg80211_chan_def def;
	enum nl80211_band band;
	const u8 *ht_mcs_mask;
	const u16 *vht_mcs_mask;
	int i, n;
	u8 max_nss;
	u32 stbc;

	lockdep_assert_held(&ar->conf_mutex);

	if (WARN_ON(ath10k_mac_vif_chan(vif, &def)))
		return;

	if (!ht_cap->ht_supported)
		return;

	band = def.chan->band;
	ht_mcs_mask = arvif->bitrate_mask.control[band].ht_mcs;
	vht_mcs_mask = arvif->bitrate_mask.control[band].vht_mcs;

	if (ath10k_peer_assoc_h_ht_masked(ht_mcs_mask) &&
	    ath10k_peer_assoc_h_vht_masked(vht_mcs_mask))
		return;

	arg->peer_flags |= ar->wmi.peer_flags->ht;
	arg->peer_max_mpdu = (1 << (IEEE80211_HT_MAX_AMPDU_FACTOR +
				    ht_cap->ampdu_factor)) - 1;

	arg->peer_mpdu_density =
		ath10k_parse_mpdudensity(ht_cap->ampdu_density);

	arg->peer_ht_caps = ht_cap->cap;
	arg->peer_rate_caps |= WMI_RC_HT_FLAG;

	if (ht_cap->cap & IEEE80211_HT_CAP_LDPC_CODING)
		arg->peer_flags |= ar->wmi.peer_flags->ldbc;

	if (sta->bandwidth >= IEEE80211_STA_RX_BW_40) {
		arg->peer_flags |= ar->wmi.peer_flags->bw40;
		arg->peer_rate_caps |= WMI_RC_CW40_FLAG;
	}

	if (arvif->bitrate_mask.control[band].gi != NL80211_TXRATE_FORCE_LGI) {
		if (ht_cap->cap & IEEE80211_HT_CAP_SGI_20)
			arg->peer_rate_caps |= WMI_RC_SGI_FLAG;

		if (ht_cap->cap & IEEE80211_HT_CAP_SGI_40)
			arg->peer_rate_caps |= WMI_RC_SGI_FLAG;
	}

	if (ht_cap->cap & IEEE80211_HT_CAP_TX_STBC) {
		arg->peer_rate_caps |= WMI_RC_TX_STBC_FLAG;
		arg->peer_flags |= ar->wmi.peer_flags->stbc;
	}

	if (ht_cap->cap & IEEE80211_HT_CAP_RX_STBC) {
		stbc = ht_cap->cap & IEEE80211_HT_CAP_RX_STBC;
		stbc = stbc >> IEEE80211_HT_CAP_RX_STBC_SHIFT;
		stbc = stbc << WMI_RC_RX_STBC_FLAG_S;
		arg->peer_rate_caps |= stbc;
		arg->peer_flags |= ar->wmi.peer_flags->stbc;
	}

	if (ht_cap->mcs.rx_mask[1] && ht_cap->mcs.rx_mask[2])
		arg->peer_rate_caps |= WMI_RC_TS_FLAG;
	else if (ht_cap->mcs.rx_mask[1])
		arg->peer_rate_caps |= WMI_RC_DS_FLAG;

	for (i = 0, n = 0, max_nss = 0; i < IEEE80211_HT_MCS_MASK_LEN * 8; i++)
		if ((ht_cap->mcs.rx_mask[i / 8] & BIT(i % 8)) &&
		    (ht_mcs_mask[i / 8] & BIT(i % 8))) {
			max_nss = (i / 8) + 1;
			arg->peer_ht_rates.rates[n++] = i;
		}

	/*
	 * This is a workaround for HT-enabled STAs which break the spec
	 * and have no HT capabilities RX mask (no HT RX MCS map).
	 *
	 * As per spec, in section 20.3.5 Modulation and coding scheme (MCS),
	 * MCS 0 through 7 are mandatory in 20MHz with 800 ns GI at all STAs.
	 *
	 * Firmware asserts if such situation occurs.
	 */
	if (n == 0) {
		arg->peer_ht_rates.num_rates = 8;
		for (i = 0; i < arg->peer_ht_rates.num_rates; i++)
			arg->peer_ht_rates.rates[i] = i;
	} else {
		arg->peer_ht_rates.num_rates = n;
		arg->peer_num_spatial_streams = min(sta->rx_nss, max_nss);
	}

	ath10k_dbg(ar, ATH10K_DBG_MAC, "mac ht peer %pM mcs cnt %d nss %d\n",
		   arg->addr,
		   arg->peer_ht_rates.num_rates,
		   arg->peer_num_spatial_streams);
}

static int ath10k_peer_assoc_qos_ap(struct ath10k *ar,
				    struct ath10k_vif *arvif,
				    struct ieee80211_sta *sta)
{
	u32 uapsd = 0;
	u32 max_sp = 0;
	int ret = 0;

	lockdep_assert_held(&ar->conf_mutex);

	if (sta->wme && sta->uapsd_queues) {
		ath10k_dbg(ar, ATH10K_DBG_MAC, "mac uapsd_queues 0x%x max_sp %d\n",
			   sta->uapsd_queues, sta->max_sp);

		if (sta->uapsd_queues & IEEE80211_WMM_IE_STA_QOSINFO_AC_VO)
			uapsd |= WMI_AP_PS_UAPSD_AC3_DELIVERY_EN |
				 WMI_AP_PS_UAPSD_AC3_TRIGGER_EN;
		if (sta->uapsd_queues & IEEE80211_WMM_IE_STA_QOSINFO_AC_VI)
			uapsd |= WMI_AP_PS_UAPSD_AC2_DELIVERY_EN |
				 WMI_AP_PS_UAPSD_AC2_TRIGGER_EN;
		if (sta->uapsd_queues & IEEE80211_WMM_IE_STA_QOSINFO_AC_BK)
			uapsd |= WMI_AP_PS_UAPSD_AC1_DELIVERY_EN |
				 WMI_AP_PS_UAPSD_AC1_TRIGGER_EN;
		if (sta->uapsd_queues & IEEE80211_WMM_IE_STA_QOSINFO_AC_BE)
			uapsd |= WMI_AP_PS_UAPSD_AC0_DELIVERY_EN |
				 WMI_AP_PS_UAPSD_AC0_TRIGGER_EN;

		if (sta->max_sp < MAX_WMI_AP_PS_PEER_PARAM_MAX_SP)
			max_sp = sta->max_sp;

		ret = ath10k_wmi_set_ap_ps_param(ar, arvif->vdev_id,
						 sta->addr,
						 WMI_AP_PS_PEER_PARAM_UAPSD,
						 uapsd);
		if (ret) {
			ath10k_warn(ar, "failed to set ap ps peer param uapsd for vdev %i: %d\n",
				    arvif->vdev_id, ret);
			return ret;
		}

		ret = ath10k_wmi_set_ap_ps_param(ar, arvif->vdev_id,
						 sta->addr,
						 WMI_AP_PS_PEER_PARAM_MAX_SP,
						 max_sp);
		if (ret) {
			ath10k_warn(ar, "failed to set ap ps peer param max sp for vdev %i: %d\n",
				    arvif->vdev_id, ret);
			return ret;
		}

		/* TODO setup this based on STA listen interval and
		   beacon interval. Currently we don't know
		   sta->listen_interval - mac80211 patch required.
		   Currently use 10 seconds */
		ret = ath10k_wmi_set_ap_ps_param(ar, arvif->vdev_id, sta->addr,
						 WMI_AP_PS_PEER_PARAM_AGEOUT_TIME,
						 10);
		if (ret) {
			ath10k_warn(ar, "failed to set ap ps peer param ageout time for vdev %i: %d\n",
				    arvif->vdev_id, ret);
			return ret;
		}
	}

	return 0;
}

static u16
ath10k_peer_assoc_h_vht_limit(u16 tx_mcs_set,
			      const u16 vht_mcs_limit[NL80211_VHT_NSS_MAX])
{
	int idx_limit;
	int nss;
	u16 mcs_map;
	u16 mcs;

	for (nss = 0; nss < NL80211_VHT_NSS_MAX; nss++) {
		mcs_map = ath10k_mac_get_max_vht_mcs_map(tx_mcs_set, nss) &
			  vht_mcs_limit[nss];

		if (mcs_map)
			idx_limit = fls(mcs_map) - 1;
		else
			idx_limit = -1;

		switch (idx_limit) {
		case 0: /* fall through */
		case 1: /* fall through */
		case 2: /* fall through */
		case 3: /* fall through */
		case 4: /* fall through */
		case 5: /* fall through */
		case 6: /* fall through */
		default:
			/* see ath10k_mac_can_set_bitrate_mask() */
			WARN_ON(1);
			/* fall through */
		case -1:
			mcs = IEEE80211_VHT_MCS_NOT_SUPPORTED;
			break;
		case 7:
			mcs = IEEE80211_VHT_MCS_SUPPORT_0_7;
			break;
		case 8:
			mcs = IEEE80211_VHT_MCS_SUPPORT_0_8;
			break;
		case 9:
			mcs = IEEE80211_VHT_MCS_SUPPORT_0_9;
			break;
		}

		tx_mcs_set &= ~(0x3 << (nss * 2));
		tx_mcs_set |= mcs << (nss * 2);
	}

	return tx_mcs_set;
}

static void ath10k_peer_assoc_h_vht(struct ath10k *ar,
				    struct ieee80211_vif *vif,
				    struct ieee80211_sta *sta,
				    struct wmi_peer_assoc_complete_arg *arg)
{
	const struct ieee80211_sta_vht_cap *vht_cap = &sta->vht_cap;
	struct ath10k_vif *arvif = ath10k_vif_to_arvif(vif);
	struct cfg80211_chan_def def;
	enum nl80211_band band;
	const u16 *vht_mcs_mask;
	u8 ampdu_factor;

	if (WARN_ON(ath10k_mac_vif_chan(vif, &def)))
		return;

	if (!vht_cap->vht_supported)
		return;

	band = def.chan->band;
	vht_mcs_mask = arvif->bitrate_mask.control[band].vht_mcs;

	if (ath10k_peer_assoc_h_vht_masked(vht_mcs_mask))
		return;

	arg->peer_flags |= ar->wmi.peer_flags->vht;

	if (def.chan->band == NL80211_BAND_2GHZ)
		arg->peer_flags |= ar->wmi.peer_flags->vht_2g;

	arg->peer_vht_caps = vht_cap->cap;

	ampdu_factor = (vht_cap->cap &
			IEEE80211_VHT_CAP_MAX_A_MPDU_LENGTH_EXPONENT_MASK) >>
		       IEEE80211_VHT_CAP_MAX_A_MPDU_LENGTH_EXPONENT_SHIFT;

	/* Workaround: Some Netgear/Linksys 11ac APs set Rx A-MPDU factor to
	 * zero in VHT IE. Using it would result in degraded throughput.
	 * arg->peer_max_mpdu at this point contains HT max_mpdu so keep
	 * it if VHT max_mpdu is smaller. */
	arg->peer_max_mpdu = max(arg->peer_max_mpdu,
				 (1U << (IEEE80211_HT_MAX_AMPDU_FACTOR +
					ampdu_factor)) - 1);

	if (sta->bandwidth == IEEE80211_STA_RX_BW_80)
		arg->peer_flags |= ar->wmi.peer_flags->bw80;

	arg->peer_vht_rates.rx_max_rate =
		__le16_to_cpu(vht_cap->vht_mcs.rx_highest);
	arg->peer_vht_rates.rx_mcs_set =
		__le16_to_cpu(vht_cap->vht_mcs.rx_mcs_map);
	arg->peer_vht_rates.tx_max_rate =
		__le16_to_cpu(vht_cap->vht_mcs.tx_highest);
	arg->peer_vht_rates.tx_mcs_set = ath10k_peer_assoc_h_vht_limit(
		__le16_to_cpu(vht_cap->vht_mcs.tx_mcs_map), vht_mcs_mask);

	ath10k_dbg(ar, ATH10K_DBG_MAC, "mac vht peer %pM max_mpdu %d flags 0x%x\n",
		   sta->addr, arg->peer_max_mpdu, arg->peer_flags);
}

static void ath10k_peer_assoc_h_qos(struct ath10k *ar,
				    struct ieee80211_vif *vif,
				    struct ieee80211_sta *sta,
				    struct wmi_peer_assoc_complete_arg *arg)
{
	struct ath10k_vif *arvif = ath10k_vif_to_arvif(vif);

	switch (arvif->vdev_type) {
	case WMI_VDEV_TYPE_AP:
		if (sta->wme)
			arg->peer_flags |= arvif->ar->wmi.peer_flags->qos;

		if (sta->wme && sta->uapsd_queues) {
			arg->peer_flags |= arvif->ar->wmi.peer_flags->apsd;
			arg->peer_rate_caps |= WMI_RC_UAPSD_FLAG;
		}
		break;
	case WMI_VDEV_TYPE_STA:
		if (vif->bss_conf.qos)
			arg->peer_flags |= arvif->ar->wmi.peer_flags->qos;
		break;
	case WMI_VDEV_TYPE_IBSS:
		if (sta->wme)
			arg->peer_flags |= arvif->ar->wmi.peer_flags->qos;
		break;
	default:
		break;
	}

	ath10k_dbg(ar, ATH10K_DBG_MAC, "mac peer %pM qos %d\n",
		   sta->addr, !!(arg->peer_flags &
		   arvif->ar->wmi.peer_flags->qos));
}

static bool ath10k_mac_sta_has_ofdm_only(struct ieee80211_sta *sta)
{
	return sta->supp_rates[NL80211_BAND_2GHZ] >>
	       ATH10K_MAC_FIRST_OFDM_RATE_IDX;
}

static void ath10k_peer_assoc_h_phymode(struct ath10k *ar,
					struct ieee80211_vif *vif,
					struct ieee80211_sta *sta,
					struct wmi_peer_assoc_complete_arg *arg)
{
	struct ath10k_vif *arvif = ath10k_vif_to_arvif(vif);
	struct cfg80211_chan_def def;
	enum nl80211_band band;
	const u8 *ht_mcs_mask;
	const u16 *vht_mcs_mask;
	enum wmi_phy_mode phymode = MODE_UNKNOWN;

	if (WARN_ON(ath10k_mac_vif_chan(vif, &def)))
		return;

	band = def.chan->band;
	ht_mcs_mask = arvif->bitrate_mask.control[band].ht_mcs;
	vht_mcs_mask = arvif->bitrate_mask.control[band].vht_mcs;

	switch (band) {
	case NL80211_BAND_2GHZ:
		if (sta->vht_cap.vht_supported &&
		    !ath10k_peer_assoc_h_vht_masked(vht_mcs_mask)) {
			if (sta->bandwidth == IEEE80211_STA_RX_BW_40)
				phymode = MODE_11AC_VHT40;
			else
				phymode = MODE_11AC_VHT20;
		} else if (sta->ht_cap.ht_supported &&
			   !ath10k_peer_assoc_h_ht_masked(ht_mcs_mask)) {
			if (sta->bandwidth == IEEE80211_STA_RX_BW_40)
				phymode = MODE_11NG_HT40;
			else
				phymode = MODE_11NG_HT20;
		} else if (ath10k_mac_sta_has_ofdm_only(sta)) {
			phymode = MODE_11G;
		} else {
			phymode = MODE_11B;
		}

		break;
	case NL80211_BAND_5GHZ:
		/*
		 * Check VHT first.
		 */
		if (sta->vht_cap.vht_supported &&
		    !ath10k_peer_assoc_h_vht_masked(vht_mcs_mask)) {
			if (sta->bandwidth == IEEE80211_STA_RX_BW_80)
				phymode = MODE_11AC_VHT80;
			else if (sta->bandwidth == IEEE80211_STA_RX_BW_40)
				phymode = MODE_11AC_VHT40;
			else if (sta->bandwidth == IEEE80211_STA_RX_BW_20)
				phymode = MODE_11AC_VHT20;
		} else if (sta->ht_cap.ht_supported &&
			   !ath10k_peer_assoc_h_ht_masked(ht_mcs_mask)) {
			if (sta->bandwidth >= IEEE80211_STA_RX_BW_40)
				phymode = MODE_11NA_HT40;
			else
				phymode = MODE_11NA_HT20;
		} else {
			phymode = MODE_11A;
		}

		break;
	default:
		break;
	}

	ath10k_dbg(ar, ATH10K_DBG_MAC, "mac peer %pM phymode %s\n",
		   sta->addr, ath10k_wmi_phymode_str(phymode));

	arg->peer_phymode = phymode;
	WARN_ON(phymode == MODE_UNKNOWN);
}

static int ath10k_peer_assoc_prepare(struct ath10k *ar,
				     struct ieee80211_vif *vif,
				     struct ieee80211_sta *sta,
				     struct wmi_peer_assoc_complete_arg *arg)
{
	lockdep_assert_held(&ar->conf_mutex);

	memset(arg, 0, sizeof(*arg));

	ath10k_peer_assoc_h_basic(ar, vif, sta, arg);
	ath10k_peer_assoc_h_crypto(ar, vif, sta, arg);
	ath10k_peer_assoc_h_rates(ar, vif, sta, arg);
	ath10k_peer_assoc_h_ht(ar, vif, sta, arg);
	ath10k_peer_assoc_h_vht(ar, vif, sta, arg);
	ath10k_peer_assoc_h_qos(ar, vif, sta, arg);
	ath10k_peer_assoc_h_phymode(ar, vif, sta, arg);

	return 0;
}

static const u32 ath10k_smps_map[] = {
	[WLAN_HT_CAP_SM_PS_STATIC] = WMI_PEER_SMPS_STATIC,
	[WLAN_HT_CAP_SM_PS_DYNAMIC] = WMI_PEER_SMPS_DYNAMIC,
	[WLAN_HT_CAP_SM_PS_INVALID] = WMI_PEER_SMPS_PS_NONE,
	[WLAN_HT_CAP_SM_PS_DISABLED] = WMI_PEER_SMPS_PS_NONE,
};

static int ath10k_setup_peer_smps(struct ath10k *ar, struct ath10k_vif *arvif,
				  const u8 *addr,
				  const struct ieee80211_sta_ht_cap *ht_cap)
{
	int smps;

	if (!ht_cap->ht_supported)
		return 0;

	smps = ht_cap->cap & IEEE80211_HT_CAP_SM_PS;
	smps >>= IEEE80211_HT_CAP_SM_PS_SHIFT;

	if (smps >= ARRAY_SIZE(ath10k_smps_map))
		return -EINVAL;

	return ath10k_wmi_peer_set_param(ar, arvif->vdev_id, addr,
					 WMI_PEER_SMPS_STATE,
					 ath10k_smps_map[smps]);
}

static int ath10k_mac_vif_recalc_txbf(struct ath10k *ar,
				      struct ieee80211_vif *vif,
				      struct ieee80211_sta_vht_cap vht_cap)
{
	struct ath10k_vif *arvif = ath10k_vif_to_arvif(vif);
	int ret;
	u32 param;
	u32 value;

	if (ath10k_wmi_get_txbf_conf_scheme(ar) != WMI_TXBF_CONF_AFTER_ASSOC)
		return 0;

	if (!(ar->vht_cap_info &
	      (IEEE80211_VHT_CAP_SU_BEAMFORMEE_CAPABLE |
	       IEEE80211_VHT_CAP_MU_BEAMFORMEE_CAPABLE |
	       IEEE80211_VHT_CAP_SU_BEAMFORMER_CAPABLE |
	       IEEE80211_VHT_CAP_MU_BEAMFORMER_CAPABLE)))
		return 0;

	param = ar->wmi.vdev_param->txbf;
	value = 0;

	if (WARN_ON(param == WMI_VDEV_PARAM_UNSUPPORTED))
		return 0;

	/* The following logic is correct. If a remote STA advertises support
	 * for being a beamformer then we should enable us being a beamformee.
	 */

	if (ar->vht_cap_info &
	    (IEEE80211_VHT_CAP_SU_BEAMFORMEE_CAPABLE |
	     IEEE80211_VHT_CAP_MU_BEAMFORMEE_CAPABLE)) {
		if (vht_cap.cap & IEEE80211_VHT_CAP_SU_BEAMFORMER_CAPABLE)
			value |= WMI_VDEV_PARAM_TXBF_SU_TX_BFEE;

		if (vht_cap.cap & IEEE80211_VHT_CAP_MU_BEAMFORMER_CAPABLE)
			value |= WMI_VDEV_PARAM_TXBF_MU_TX_BFEE;
	}

	if (ar->vht_cap_info &
	    (IEEE80211_VHT_CAP_SU_BEAMFORMER_CAPABLE |
	     IEEE80211_VHT_CAP_MU_BEAMFORMER_CAPABLE)) {
		if (vht_cap.cap & IEEE80211_VHT_CAP_SU_BEAMFORMEE_CAPABLE)
			value |= WMI_VDEV_PARAM_TXBF_SU_TX_BFER;

		if (vht_cap.cap & IEEE80211_VHT_CAP_MU_BEAMFORMEE_CAPABLE)
			value |= WMI_VDEV_PARAM_TXBF_MU_TX_BFER;
	}

	if (value & WMI_VDEV_PARAM_TXBF_MU_TX_BFEE)
		value |= WMI_VDEV_PARAM_TXBF_SU_TX_BFEE;

	if (value & WMI_VDEV_PARAM_TXBF_MU_TX_BFER)
		value |= WMI_VDEV_PARAM_TXBF_SU_TX_BFER;

	ret = ath10k_wmi_vdev_set_param(ar, arvif->vdev_id, param, value);
	if (ret) {
		ath10k_warn(ar, "failed to submit vdev param txbf 0x%x: %d\n",
			    value, ret);
		return ret;
	}

	return 0;
}

/* can be called only in mac80211 callbacks due to `key_count` usage */
static void ath10k_bss_assoc(struct ieee80211_hw *hw,
			     struct ieee80211_vif *vif,
			     struct ieee80211_bss_conf *bss_conf)
{
	struct ath10k *ar = hw->priv;
	struct ath10k_vif *arvif = ath10k_vif_to_arvif(vif);
	struct ieee80211_sta_ht_cap ht_cap;
	struct ieee80211_sta_vht_cap vht_cap;
	struct wmi_peer_assoc_complete_arg peer_arg;
	struct ieee80211_sta *ap_sta;
	int ret;

	lockdep_assert_held(&ar->conf_mutex);

	ath10k_dbg(ar, ATH10K_DBG_MAC, "mac vdev %i assoc bssid %pM aid %d\n",
		   arvif->vdev_id, arvif->bssid, arvif->aid);

	rcu_read_lock();

	ap_sta = ieee80211_find_sta(vif, bss_conf->bssid);
	if (!ap_sta) {
		ath10k_warn(ar, "failed to find station entry for bss %pM vdev %i\n",
			    bss_conf->bssid, arvif->vdev_id);
		rcu_read_unlock();
		return;
	}

	/* ap_sta must be accessed only within rcu section which must be left
	 * before calling ath10k_setup_peer_smps() which might sleep. */
	ht_cap = ap_sta->ht_cap;
	vht_cap = ap_sta->vht_cap;

	ret = ath10k_peer_assoc_prepare(ar, vif, ap_sta, &peer_arg);
	if (ret) {
		ath10k_warn(ar, "failed to prepare peer assoc for %pM vdev %i: %d\n",
			    bss_conf->bssid, arvif->vdev_id, ret);
		rcu_read_unlock();
		return;
	}

	rcu_read_unlock();

	ret = ath10k_wmi_peer_assoc(ar, &peer_arg);
	if (ret) {
		ath10k_warn(ar, "failed to run peer assoc for %pM vdev %i: %d\n",
			    bss_conf->bssid, arvif->vdev_id, ret);
		return;
	}

	ret = ath10k_setup_peer_smps(ar, arvif, bss_conf->bssid, &ht_cap);
	if (ret) {
		ath10k_warn(ar, "failed to setup peer SMPS for vdev %i: %d\n",
			    arvif->vdev_id, ret);
		return;
	}

	ret = ath10k_mac_vif_recalc_txbf(ar, vif, vht_cap);
	if (ret) {
		ath10k_warn(ar, "failed to recalc txbf for vdev %i on bss %pM: %d\n",
			    arvif->vdev_id, bss_conf->bssid, ret);
		return;
	}

	ath10k_dbg(ar, ATH10K_DBG_MAC,
		   "mac vdev %d up (associated) bssid %pM aid %d\n",
		   arvif->vdev_id, bss_conf->bssid, bss_conf->aid);

	WARN_ON(arvif->is_up);

	arvif->aid = bss_conf->aid;
	ether_addr_copy(arvif->bssid, bss_conf->bssid);

	ret = ath10k_wmi_vdev_up(ar, arvif->vdev_id, arvif->aid, arvif->bssid);
	if (ret) {
		ath10k_warn(ar, "failed to set vdev %d up: %d\n",
			    arvif->vdev_id, ret);
		return;
	}

	arvif->is_up = true;

	/* Workaround: Some firmware revisions (tested with qca6174
	 * WLAN.RM.2.0-00073) have buggy powersave state machine and must be
	 * poked with peer param command.
	 */
	ret = ath10k_wmi_peer_set_param(ar, arvif->vdev_id, arvif->bssid,
					WMI_PEER_DUMMY_VAR, 1);
	if (ret) {
		ath10k_warn(ar, "failed to poke peer %pM param for ps workaround on vdev %i: %d\n",
			    arvif->bssid, arvif->vdev_id, ret);
		return;
	}
}

static void ath10k_bss_disassoc(struct ieee80211_hw *hw,
				struct ieee80211_vif *vif)
{
	struct ath10k *ar = hw->priv;
	struct ath10k_vif *arvif = ath10k_vif_to_arvif(vif);
	struct ieee80211_sta_vht_cap vht_cap = {};
	int ret;

	lockdep_assert_held(&ar->conf_mutex);

	ath10k_dbg(ar, ATH10K_DBG_MAC, "mac vdev %i disassoc bssid %pM\n",
		   arvif->vdev_id, arvif->bssid);

	ret = ath10k_wmi_vdev_down(ar, arvif->vdev_id);
	if (ret)
		ath10k_warn(ar, "faield to down vdev %i: %d\n",
			    arvif->vdev_id, ret);

	arvif->def_wep_key_idx = -1;

	ret = ath10k_mac_vif_recalc_txbf(ar, vif, vht_cap);
	if (ret) {
		ath10k_warn(ar, "failed to recalc txbf for vdev %i: %d\n",
			    arvif->vdev_id, ret);
		return;
	}

	arvif->is_up = false;

	cancel_delayed_work_sync(&arvif->connection_loss_work);
}

static int ath10k_station_assoc(struct ath10k *ar,
				struct ieee80211_vif *vif,
				struct ieee80211_sta *sta,
				bool reassoc)
{
	struct ath10k_vif *arvif = ath10k_vif_to_arvif(vif);
	struct wmi_peer_assoc_complete_arg peer_arg;
	int ret = 0;

	lockdep_assert_held(&ar->conf_mutex);

	ret = ath10k_peer_assoc_prepare(ar, vif, sta, &peer_arg);
	if (ret) {
		ath10k_warn(ar, "failed to prepare WMI peer assoc for %pM vdev %i: %i\n",
			    sta->addr, arvif->vdev_id, ret);
		return ret;
	}

	ret = ath10k_wmi_peer_assoc(ar, &peer_arg);
	if (ret) {
		ath10k_warn(ar, "failed to run peer assoc for STA %pM vdev %i: %d\n",
			    sta->addr, arvif->vdev_id, ret);
		return ret;
	}

	/* Re-assoc is run only to update supported rates for given station. It
	 * doesn't make much sense to reconfigure the peer completely.
	 */
	if (!reassoc) {
		ret = ath10k_setup_peer_smps(ar, arvif, sta->addr,
					     &sta->ht_cap);
		if (ret) {
			ath10k_warn(ar, "failed to setup peer SMPS for vdev %d: %d\n",
				    arvif->vdev_id, ret);
			return ret;
		}

		ret = ath10k_peer_assoc_qos_ap(ar, arvif, sta);
		if (ret) {
			ath10k_warn(ar, "failed to set qos params for STA %pM for vdev %i: %d\n",
				    sta->addr, arvif->vdev_id, ret);
			return ret;
		}

		if (!sta->wme) {
			arvif->num_legacy_stations++;
			ret  = ath10k_recalc_rtscts_prot(arvif);
			if (ret) {
				ath10k_warn(ar, "failed to recalculate rts/cts prot for vdev %d: %d\n",
					    arvif->vdev_id, ret);
				return ret;
			}
		}

		/* Plumb cached keys only for static WEP */
		if (arvif->def_wep_key_idx != -1) {
			ret = ath10k_install_peer_wep_keys(arvif, sta->addr);
			if (ret) {
				ath10k_warn(ar, "failed to install peer wep keys for vdev %i: %d\n",
					    arvif->vdev_id, ret);
				return ret;
			}
		}
	}

	return ret;
}

static int ath10k_station_disassoc(struct ath10k *ar,
				   struct ieee80211_vif *vif,
				   struct ieee80211_sta *sta)
{
	struct ath10k_vif *arvif = ath10k_vif_to_arvif(vif);
	int ret = 0;

	lockdep_assert_held(&ar->conf_mutex);

	if (!sta->wme) {
		arvif->num_legacy_stations--;
		ret = ath10k_recalc_rtscts_prot(arvif);
		if (ret) {
			ath10k_warn(ar, "failed to recalculate rts/cts prot for vdev %d: %d\n",
				    arvif->vdev_id, ret);
			return ret;
		}
	}

	ret = ath10k_clear_peer_keys(arvif, sta->addr);
	if (ret) {
		ath10k_warn(ar, "failed to clear all peer wep keys for vdev %i: %d\n",
			    arvif->vdev_id, ret);
		return ret;
	}

	return ret;
}

/**************/
/* Regulatory */
/**************/

static int ath10k_update_channel_list(struct ath10k *ar)
{
	struct ieee80211_hw *hw = ar->hw;
	struct ieee80211_supported_band **bands;
	enum nl80211_band band;
	struct ieee80211_channel *channel;
	struct wmi_scan_chan_list_arg arg = {0};
	struct wmi_channel_arg *ch;
	bool passive;
	int len;
	int ret;
	int i;

	lockdep_assert_held(&ar->conf_mutex);

	bands = hw->wiphy->bands;
	for (band = 0; band < NUM_NL80211_BANDS; band++) {
		if (!bands[band])
			continue;

		for (i = 0; i < bands[band]->n_channels; i++) {
			if (bands[band]->channels[i].flags &
			    IEEE80211_CHAN_DISABLED)
				continue;

			arg.n_channels++;
		}
	}

	len = sizeof(struct wmi_channel_arg) * arg.n_channels;
	arg.channels = kzalloc(len, GFP_KERNEL);
	if (!arg.channels)
		return -ENOMEM;

	ch = arg.channels;
	for (band = 0; band < NUM_NL80211_BANDS; band++) {
		if (!bands[band])
			continue;

		for (i = 0; i < bands[band]->n_channels; i++) {
			channel = &bands[band]->channels[i];

			if (channel->flags & IEEE80211_CHAN_DISABLED)
				continue;

			ch->allow_ht   = true;

			/* FIXME: when should we really allow VHT? */
			ch->allow_vht = true;

			ch->allow_ibss =
				!(channel->flags & IEEE80211_CHAN_NO_IR);

			ch->ht40plus =
				!(channel->flags & IEEE80211_CHAN_NO_HT40PLUS);

			ch->chan_radar =
				!!(channel->flags & IEEE80211_CHAN_RADAR);

			passive = channel->flags & IEEE80211_CHAN_NO_IR;
			ch->passive = passive;

			ch->freq = channel->center_freq;
			ch->band_center_freq1 = channel->center_freq;
			ch->min_power = 0;
			ch->max_power = channel->max_power * 2;
			ch->max_reg_power = channel->max_reg_power * 2;
			ch->max_antenna_gain = channel->max_antenna_gain * 2;
			ch->reg_class_id = 0; /* FIXME */

			/* FIXME: why use only legacy modes, why not any
			 * HT/VHT modes? Would that even make any
			 * difference? */
			if (channel->band == NL80211_BAND_2GHZ)
				ch->mode = MODE_11G;
			else
				ch->mode = MODE_11A;

			if (WARN_ON_ONCE(ch->mode == MODE_UNKNOWN))
				continue;

			ath10k_dbg(ar, ATH10K_DBG_WMI,
				   "mac channel [%zd/%d] freq %d maxpower %d regpower %d antenna %d mode %d\n",
				    ch - arg.channels, arg.n_channels,
				   ch->freq, ch->max_power, ch->max_reg_power,
				   ch->max_antenna_gain, ch->mode);

			ch++;
		}
	}

	ret = ath10k_wmi_scan_chan_list(ar, &arg);
	kfree(arg.channels);

	return ret;
}

static enum wmi_dfs_region
ath10k_mac_get_dfs_region(enum nl80211_dfs_regions dfs_region)
{
	switch (dfs_region) {
	case NL80211_DFS_UNSET:
		return WMI_UNINIT_DFS_DOMAIN;
	case NL80211_DFS_FCC:
		return WMI_FCC_DFS_DOMAIN;
	case NL80211_DFS_ETSI:
		return WMI_ETSI_DFS_DOMAIN;
	case NL80211_DFS_JP:
		return WMI_MKK4_DFS_DOMAIN;
	}
	return WMI_UNINIT_DFS_DOMAIN;
}

static void ath10k_regd_update(struct ath10k *ar)
{
	struct reg_dmn_pair_mapping *regpair;
	int ret;
	enum wmi_dfs_region wmi_dfs_reg;
	enum nl80211_dfs_regions nl_dfs_reg;

	lockdep_assert_held(&ar->conf_mutex);

	ret = ath10k_update_channel_list(ar);
	if (ret)
		ath10k_warn(ar, "failed to update channel list: %d\n", ret);

	regpair = ar->ath_common.regulatory.regpair;

	if (config_enabled(CONFIG_ATH10K_DFS_CERTIFIED) && ar->dfs_detector) {
		nl_dfs_reg = ar->dfs_detector->region;
		wmi_dfs_reg = ath10k_mac_get_dfs_region(nl_dfs_reg);
	} else {
		wmi_dfs_reg = WMI_UNINIT_DFS_DOMAIN;
	}

	/* Target allows setting up per-band regdomain but ath_common provides
	 * a combined one only */
	ret = ath10k_wmi_pdev_set_regdomain(ar,
					    regpair->reg_domain,
					    regpair->reg_domain, /* 2ghz */
					    regpair->reg_domain, /* 5ghz */
					    regpair->reg_2ghz_ctl,
					    regpair->reg_5ghz_ctl,
					    wmi_dfs_reg);
	if (ret)
		ath10k_warn(ar, "failed to set pdev regdomain: %d\n", ret);
}

static void ath10k_reg_notifier(struct wiphy *wiphy,
				struct regulatory_request *request)
{
	struct ieee80211_hw *hw = wiphy_to_ieee80211_hw(wiphy);
	struct ath10k *ar = hw->priv;
	bool result;

	ath_reg_notifier_apply(wiphy, request, &ar->ath_common.regulatory);

	if (config_enabled(CONFIG_ATH10K_DFS_CERTIFIED) && ar->dfs_detector) {
		ath10k_dbg(ar, ATH10K_DBG_REGULATORY, "dfs region 0x%x\n",
			   request->dfs_region);
		result = ar->dfs_detector->set_dfs_domain(ar->dfs_detector,
							  request->dfs_region);
		if (!result)
			ath10k_warn(ar, "DFS region 0x%X not supported, will trigger radar for every pulse\n",
				    request->dfs_region);
	}

	mutex_lock(&ar->conf_mutex);
	if (ar->state == ATH10K_STATE_ON)
		ath10k_regd_update(ar);
	mutex_unlock(&ar->conf_mutex);
}

/***************/
/* TX handlers */
/***************/

enum ath10k_mac_tx_path {
	ATH10K_MAC_TX_HTT,
	ATH10K_MAC_TX_HTT_MGMT,
	ATH10K_MAC_TX_WMI_MGMT,
	ATH10K_MAC_TX_UNKNOWN,
};

void ath10k_mac_tx_lock(struct ath10k *ar, int reason)
{
	lockdep_assert_held(&ar->htt.tx_lock);

	WARN_ON(reason >= ATH10K_TX_PAUSE_MAX);
	ar->tx_paused |= BIT(reason);
	ieee80211_stop_queues(ar->hw);
}

static void ath10k_mac_tx_unlock_iter(void *data, u8 *mac,
				      struct ieee80211_vif *vif)
{
	struct ath10k *ar = data;
	struct ath10k_vif *arvif = ath10k_vif_to_arvif(vif);

	if (arvif->tx_paused)
		return;

	ieee80211_wake_queue(ar->hw, arvif->vdev_id);
}

void ath10k_mac_tx_unlock(struct ath10k *ar, int reason)
{
	lockdep_assert_held(&ar->htt.tx_lock);

	WARN_ON(reason >= ATH10K_TX_PAUSE_MAX);
	ar->tx_paused &= ~BIT(reason);

	if (ar->tx_paused)
		return;

	ieee80211_iterate_active_interfaces_atomic(ar->hw,
						   IEEE80211_IFACE_ITER_RESUME_ALL,
						   ath10k_mac_tx_unlock_iter,
						   ar);

	ieee80211_wake_queue(ar->hw, ar->hw->offchannel_tx_hw_queue);
}

void ath10k_mac_vif_tx_lock(struct ath10k_vif *arvif, int reason)
{
	struct ath10k *ar = arvif->ar;

	lockdep_assert_held(&ar->htt.tx_lock);

	WARN_ON(reason >= BITS_PER_LONG);
	arvif->tx_paused |= BIT(reason);
	ieee80211_stop_queue(ar->hw, arvif->vdev_id);
}

void ath10k_mac_vif_tx_unlock(struct ath10k_vif *arvif, int reason)
{
	struct ath10k *ar = arvif->ar;

	lockdep_assert_held(&ar->htt.tx_lock);

	WARN_ON(reason >= BITS_PER_LONG);
	arvif->tx_paused &= ~BIT(reason);

	if (ar->tx_paused)
		return;

	if (arvif->tx_paused)
		return;

	ieee80211_wake_queue(ar->hw, arvif->vdev_id);
}

static void ath10k_mac_vif_handle_tx_pause(struct ath10k_vif *arvif,
					   enum wmi_tlv_tx_pause_id pause_id,
					   enum wmi_tlv_tx_pause_action action)
{
	struct ath10k *ar = arvif->ar;

	lockdep_assert_held(&ar->htt.tx_lock);

	switch (action) {
	case WMI_TLV_TX_PAUSE_ACTION_STOP:
		ath10k_mac_vif_tx_lock(arvif, pause_id);
		break;
	case WMI_TLV_TX_PAUSE_ACTION_WAKE:
		ath10k_mac_vif_tx_unlock(arvif, pause_id);
		break;
	default:
		ath10k_warn(ar, "received unknown tx pause action %d on vdev %i, ignoring\n",
			    action, arvif->vdev_id);
		break;
	}
}

struct ath10k_mac_tx_pause {
	u32 vdev_id;
	enum wmi_tlv_tx_pause_id pause_id;
	enum wmi_tlv_tx_pause_action action;
};

static void ath10k_mac_handle_tx_pause_iter(void *data, u8 *mac,
					    struct ieee80211_vif *vif)
{
	struct ath10k_vif *arvif = ath10k_vif_to_arvif(vif);
	struct ath10k_mac_tx_pause *arg = data;

	if (arvif->vdev_id != arg->vdev_id)
		return;

	ath10k_mac_vif_handle_tx_pause(arvif, arg->pause_id, arg->action);
}

void ath10k_mac_handle_tx_pause_vdev(struct ath10k *ar, u32 vdev_id,
				     enum wmi_tlv_tx_pause_id pause_id,
				     enum wmi_tlv_tx_pause_action action)
{
	struct ath10k_mac_tx_pause arg = {
		.vdev_id = vdev_id,
		.pause_id = pause_id,
		.action = action,
	};

	spin_lock_bh(&ar->htt.tx_lock);
	ieee80211_iterate_active_interfaces_atomic(ar->hw,
						   IEEE80211_IFACE_ITER_RESUME_ALL,
						   ath10k_mac_handle_tx_pause_iter,
						   &arg);
	spin_unlock_bh(&ar->htt.tx_lock);
}

static enum ath10k_hw_txrx_mode
ath10k_mac_tx_h_get_txmode(struct ath10k *ar,
			   struct ieee80211_vif *vif,
			   struct ieee80211_sta *sta,
			   struct sk_buff *skb)
{
	const struct ieee80211_hdr *hdr = (void *)skb->data;
	__le16 fc = hdr->frame_control;

	if (!vif || vif->type == NL80211_IFTYPE_MONITOR)
		return ATH10K_HW_TXRX_RAW;

	if (ieee80211_is_mgmt(fc))
		return ATH10K_HW_TXRX_MGMT;

	/* Workaround:
	 *
	 * NullFunc frames are mostly used to ping if a client or AP are still
	 * reachable and responsive. This implies tx status reports must be
	 * accurate - otherwise either mac80211 or userspace (e.g. hostapd) can
	 * come to a conclusion that the other end disappeared and tear down
	 * BSS connection or it can never disconnect from BSS/client (which is
	 * the case).
	 *
	 * Firmware with HTT older than 3.0 delivers incorrect tx status for
	 * NullFunc frames to driver. However there's a HTT Mgmt Tx command
	 * which seems to deliver correct tx reports for NullFunc frames. The
	 * downside of using it is it ignores client powersave state so it can
	 * end up disconnecting sleeping clients in AP mode. It should fix STA
	 * mode though because AP don't sleep.
	 */
	if (ar->htt.target_version_major < 3 &&
	    (ieee80211_is_nullfunc(fc) || ieee80211_is_qos_nullfunc(fc)) &&
	    !test_bit(ATH10K_FW_FEATURE_HAS_WMI_MGMT_TX,
		      ar->running_fw->fw_file.fw_features))
		return ATH10K_HW_TXRX_MGMT;

	/* Workaround:
	 *
	 * Some wmi-tlv firmwares for qca6174 have broken Tx key selection for
	 * NativeWifi txmode - it selects AP key instead of peer key. It seems
	 * to work with Ethernet txmode so use it.
	 *
	 * FIXME: Check if raw mode works with TDLS.
	 */
	if (ieee80211_is_data_present(fc) && sta && sta->tdls)
		return ATH10K_HW_TXRX_ETHERNET;

	if (test_bit(ATH10K_FLAG_RAW_MODE, &ar->dev_flags))
		return ATH10K_HW_TXRX_RAW;

	return ATH10K_HW_TXRX_NATIVE_WIFI;
}

static bool ath10k_tx_h_use_hwcrypto(struct ieee80211_vif *vif,
				     struct sk_buff *skb)
{
	const struct ieee80211_tx_info *info = IEEE80211_SKB_CB(skb);
	const struct ieee80211_hdr *hdr = (void *)skb->data;
	const u32 mask = IEEE80211_TX_INTFL_DONT_ENCRYPT |
			 IEEE80211_TX_CTL_INJECTED;

	if (!ieee80211_has_protected(hdr->frame_control))
		return false;

	if ((info->flags & mask) == mask)
		return false;

	if (vif)
		return !ath10k_vif_to_arvif(vif)->nohwcrypt;

	return true;
}

/* HTT Tx uses Native Wifi tx mode which expects 802.11 frames without QoS
 * Control in the header.
 */
static void ath10k_tx_h_nwifi(struct ieee80211_hw *hw, struct sk_buff *skb)
{
	struct ieee80211_hdr *hdr = (void *)skb->data;
	struct ath10k_skb_cb *cb = ATH10K_SKB_CB(skb);
	u8 *qos_ctl;

	if (!ieee80211_is_data_qos(hdr->frame_control))
		return;

	qos_ctl = ieee80211_get_qos_ctl(hdr);
	memmove(skb->data + IEEE80211_QOS_CTL_LEN,
		skb->data, (void *)qos_ctl - (void *)skb->data);
	skb_pull(skb, IEEE80211_QOS_CTL_LEN);

	/* Some firmware revisions don't handle sending QoS NullFunc well.
	 * These frames are mainly used for CQM purposes so it doesn't really
	 * matter whether QoS NullFunc or NullFunc are sent.
	 */
	hdr = (void *)skb->data;
	if (ieee80211_is_qos_nullfunc(hdr->frame_control))
		cb->flags &= ~ATH10K_SKB_F_QOS;

	hdr->frame_control &= ~__cpu_to_le16(IEEE80211_STYPE_QOS_DATA);
}

static void ath10k_tx_h_8023(struct sk_buff *skb)
{
	struct ieee80211_hdr *hdr;
	struct rfc1042_hdr *rfc1042;
	struct ethhdr *eth;
	size_t hdrlen;
	u8 da[ETH_ALEN];
	u8 sa[ETH_ALEN];
	__be16 type;

	hdr = (void *)skb->data;
	hdrlen = ieee80211_hdrlen(hdr->frame_control);
	rfc1042 = (void *)skb->data + hdrlen;

	ether_addr_copy(da, ieee80211_get_DA(hdr));
	ether_addr_copy(sa, ieee80211_get_SA(hdr));
	type = rfc1042->snap_type;

	skb_pull(skb, hdrlen + sizeof(*rfc1042));
	skb_push(skb, sizeof(*eth));

	eth = (void *)skb->data;
	ether_addr_copy(eth->h_dest, da);
	ether_addr_copy(eth->h_source, sa);
	eth->h_proto = type;
}

static void ath10k_tx_h_add_p2p_noa_ie(struct ath10k *ar,
				       struct ieee80211_vif *vif,
				       struct sk_buff *skb)
{
	struct ieee80211_hdr *hdr = (struct ieee80211_hdr *)skb->data;
	struct ath10k_vif *arvif = ath10k_vif_to_arvif(vif);

	/* This is case only for P2P_GO */
	if (vif->type != NL80211_IFTYPE_AP || !vif->p2p)
		return;

	if (unlikely(ieee80211_is_probe_resp(hdr->frame_control))) {
		spin_lock_bh(&ar->data_lock);
		if (arvif->u.ap.noa_data)
			if (!pskb_expand_head(skb, 0, arvif->u.ap.noa_len,
					      GFP_ATOMIC))
				memcpy(skb_put(skb, arvif->u.ap.noa_len),
				       arvif->u.ap.noa_data,
				       arvif->u.ap.noa_len);
		spin_unlock_bh(&ar->data_lock);
	}
}

static void ath10k_mac_tx_h_fill_cb(struct ath10k *ar,
				    struct ieee80211_vif *vif,
				    struct ieee80211_txq *txq,
				    struct sk_buff *skb)
{
	struct ieee80211_hdr *hdr = (void *)skb->data;
	struct ath10k_skb_cb *cb = ATH10K_SKB_CB(skb);

	cb->flags = 0;
	if (!ath10k_tx_h_use_hwcrypto(vif, skb))
		cb->flags |= ATH10K_SKB_F_NO_HWCRYPT;

	if (ieee80211_is_mgmt(hdr->frame_control))
		cb->flags |= ATH10K_SKB_F_MGMT;

	if (ieee80211_is_data_qos(hdr->frame_control))
		cb->flags |= ATH10K_SKB_F_QOS;

	cb->vif = vif;
	cb->txq = txq;
}

bool ath10k_mac_tx_frm_has_freq(struct ath10k *ar)
{
	/* FIXME: Not really sure since when the behaviour changed. At some
	 * point new firmware stopped requiring creation of peer entries for
	 * offchannel tx (and actually creating them causes issues with wmi-htc
	 * tx credit replenishment and reliability). Assuming it's at least 3.4
	 * because that's when the `freq` was introduced to TX_FRM HTT command.
	 */
	return (ar->htt.target_version_major >= 3 &&
		ar->htt.target_version_minor >= 4 &&
		ar->running_fw->fw_file.htt_op_version == ATH10K_FW_HTT_OP_VERSION_TLV);
}

static int ath10k_mac_tx_wmi_mgmt(struct ath10k *ar, struct sk_buff *skb)
{
	struct sk_buff_head *q = &ar->wmi_mgmt_tx_queue;
	int ret = 0;

	spin_lock_bh(&ar->data_lock);

	if (skb_queue_len(q) == ATH10K_MAX_NUM_MGMT_PENDING) {
		ath10k_warn(ar, "wmi mgmt tx queue is full\n");
		ret = -ENOSPC;
		goto unlock;
	}

	__skb_queue_tail(q, skb);
	ieee80211_queue_work(ar->hw, &ar->wmi_mgmt_tx_work);

unlock:
	spin_unlock_bh(&ar->data_lock);

	return ret;
}

static enum ath10k_mac_tx_path
ath10k_mac_tx_h_get_txpath(struct ath10k *ar,
			   struct sk_buff *skb,
			   enum ath10k_hw_txrx_mode txmode)
{
	switch (txmode) {
	case ATH10K_HW_TXRX_RAW:
	case ATH10K_HW_TXRX_NATIVE_WIFI:
	case ATH10K_HW_TXRX_ETHERNET:
		return ATH10K_MAC_TX_HTT;
	case ATH10K_HW_TXRX_MGMT:
		if (test_bit(ATH10K_FW_FEATURE_HAS_WMI_MGMT_TX,
			     ar->running_fw->fw_file.fw_features))
			return ATH10K_MAC_TX_WMI_MGMT;
		else if (ar->htt.target_version_major >= 3)
			return ATH10K_MAC_TX_HTT;
		else
			return ATH10K_MAC_TX_HTT_MGMT;
	}

	return ATH10K_MAC_TX_UNKNOWN;
}

static int ath10k_mac_tx_submit(struct ath10k *ar,
				enum ath10k_hw_txrx_mode txmode,
				enum ath10k_mac_tx_path txpath,
				struct sk_buff *skb)
{
	struct ath10k_htt *htt = &ar->htt;
	int ret = -EINVAL;

	switch (txpath) {
	case ATH10K_MAC_TX_HTT:
		ret = ath10k_htt_tx(htt, txmode, skb);
		break;
	case ATH10K_MAC_TX_HTT_MGMT:
		ret = ath10k_htt_mgmt_tx(htt, skb);
		break;
	case ATH10K_MAC_TX_WMI_MGMT:
		ret = ath10k_mac_tx_wmi_mgmt(ar, skb);
		break;
	case ATH10K_MAC_TX_UNKNOWN:
		WARN_ON_ONCE(1);
		ret = -EINVAL;
		break;
	}

	if (ret) {
		ath10k_warn(ar, "failed to transmit packet, dropping: %d\n",
			    ret);
		ieee80211_free_txskb(ar->hw, skb);
	}

	return ret;
}

/* This function consumes the sk_buff regardless of return value as far as
 * caller is concerned so no freeing is necessary afterwards.
 */
static int ath10k_mac_tx(struct ath10k *ar,
			 struct ieee80211_vif *vif,
			 struct ieee80211_sta *sta,
			 enum ath10k_hw_txrx_mode txmode,
			 enum ath10k_mac_tx_path txpath,
			 struct sk_buff *skb)
{
	struct ieee80211_hw *hw = ar->hw;
	struct ieee80211_tx_info *info = IEEE80211_SKB_CB(skb);
	int ret;

	/* We should disable CCK RATE due to P2P */
	if (info->flags & IEEE80211_TX_CTL_NO_CCK_RATE)
		ath10k_dbg(ar, ATH10K_DBG_MAC, "IEEE80211_TX_CTL_NO_CCK_RATE\n");

	switch (txmode) {
	case ATH10K_HW_TXRX_MGMT:
	case ATH10K_HW_TXRX_NATIVE_WIFI:
		ath10k_tx_h_nwifi(hw, skb);
		ath10k_tx_h_add_p2p_noa_ie(ar, vif, skb);
		ath10k_tx_h_seq_no(vif, skb);
		break;
	case ATH10K_HW_TXRX_ETHERNET:
		ath10k_tx_h_8023(skb);
		break;
	case ATH10K_HW_TXRX_RAW:
		if (!test_bit(ATH10K_FLAG_RAW_MODE, &ar->dev_flags)) {
			WARN_ON_ONCE(1);
			ieee80211_free_txskb(hw, skb);
			return -ENOTSUPP;
		}
	}

	if (info->flags & IEEE80211_TX_CTL_TX_OFFCHAN) {
		if (!ath10k_mac_tx_frm_has_freq(ar)) {
			ath10k_dbg(ar, ATH10K_DBG_MAC, "queued offchannel skb %p\n",
				   skb);

			skb_queue_tail(&ar->offchan_tx_queue, skb);
			ieee80211_queue_work(hw, &ar->offchan_tx_work);
			return 0;
		}
	}

	ret = ath10k_mac_tx_submit(ar, txmode, txpath, skb);
	if (ret) {
		ath10k_warn(ar, "failed to submit frame: %d\n", ret);
		return ret;
	}

	return 0;
}

void ath10k_offchan_tx_purge(struct ath10k *ar)
{
	struct sk_buff *skb;

	for (;;) {
		skb = skb_dequeue(&ar->offchan_tx_queue);
		if (!skb)
			break;

		ieee80211_free_txskb(ar->hw, skb);
	}
}

void ath10k_offchan_tx_work(struct work_struct *work)
{
	struct ath10k *ar = container_of(work, struct ath10k, offchan_tx_work);
	struct ath10k_peer *peer;
	struct ath10k_vif *arvif;
	enum ath10k_hw_txrx_mode txmode;
	enum ath10k_mac_tx_path txpath;
	struct ieee80211_hdr *hdr;
	struct ieee80211_vif *vif;
	struct ieee80211_sta *sta;
	struct sk_buff *skb;
	const u8 *peer_addr;
	int vdev_id;
	int ret;
	unsigned long time_left;
	bool tmp_peer_created = false;

	/* FW requirement: We must create a peer before FW will send out
	 * an offchannel frame. Otherwise the frame will be stuck and
	 * never transmitted. We delete the peer upon tx completion.
	 * It is unlikely that a peer for offchannel tx will already be
	 * present. However it may be in some rare cases so account for that.
	 * Otherwise we might remove a legitimate peer and break stuff. */

	for (;;) {
		skb = skb_dequeue(&ar->offchan_tx_queue);
		if (!skb)
			break;

		mutex_lock(&ar->conf_mutex);

		ath10k_dbg(ar, ATH10K_DBG_MAC, "mac offchannel skb %p\n",
			   skb);

		hdr = (struct ieee80211_hdr *)skb->data;
		peer_addr = ieee80211_get_DA(hdr);

		spin_lock_bh(&ar->data_lock);
		vdev_id = ar->scan.vdev_id;
		peer = ath10k_peer_find(ar, vdev_id, peer_addr);
		spin_unlock_bh(&ar->data_lock);

		if (peer)
			/* FIXME: should this use ath10k_warn()? */
			ath10k_dbg(ar, ATH10K_DBG_MAC, "peer %pM on vdev %d already present\n",
				   peer_addr, vdev_id);

		if (!peer) {
			ret = ath10k_peer_create(ar, NULL, NULL, vdev_id,
						 peer_addr,
						 WMI_PEER_TYPE_DEFAULT);
			if (ret)
				ath10k_warn(ar, "failed to create peer %pM on vdev %d: %d\n",
					    peer_addr, vdev_id, ret);
			tmp_peer_created = (ret == 0);
		}

		spin_lock_bh(&ar->data_lock);
		reinit_completion(&ar->offchan_tx_completed);
		ar->offchan_tx_skb = skb;
		spin_unlock_bh(&ar->data_lock);

		/* It's safe to access vif and sta - conf_mutex guarantees that
		 * sta_state() and remove_interface() are locked exclusively
		 * out wrt to this offchannel worker.
		 */
		arvif = ath10k_get_arvif(ar, vdev_id);
		if (arvif) {
			vif = arvif->vif;
			sta = ieee80211_find_sta(vif, peer_addr);
		} else {
			vif = NULL;
			sta = NULL;
		}

		txmode = ath10k_mac_tx_h_get_txmode(ar, vif, sta, skb);
		txpath = ath10k_mac_tx_h_get_txpath(ar, skb, txmode);

		ret = ath10k_mac_tx(ar, vif, sta, txmode, txpath, skb);
		if (ret) {
			ath10k_warn(ar, "failed to transmit offchannel frame: %d\n",
				    ret);
			/* not serious */
		}

		time_left =
		wait_for_completion_timeout(&ar->offchan_tx_completed, 3 * HZ);
		if (time_left == 0)
			ath10k_warn(ar, "timed out waiting for offchannel skb %p\n",
				    skb);

		if (!peer && tmp_peer_created) {
			ret = ath10k_peer_delete(ar, vdev_id, peer_addr);
			if (ret)
				ath10k_warn(ar, "failed to delete peer %pM on vdev %d: %d\n",
					    peer_addr, vdev_id, ret);
		}

		mutex_unlock(&ar->conf_mutex);
	}
}

void ath10k_mgmt_over_wmi_tx_purge(struct ath10k *ar)
{
	struct sk_buff *skb;

	for (;;) {
		skb = skb_dequeue(&ar->wmi_mgmt_tx_queue);
		if (!skb)
			break;

		ieee80211_free_txskb(ar->hw, skb);
	}
}

void ath10k_mgmt_over_wmi_tx_work(struct work_struct *work)
{
	struct ath10k *ar = container_of(work, struct ath10k, wmi_mgmt_tx_work);
	struct sk_buff *skb;
	int ret;

	for (;;) {
		skb = skb_dequeue(&ar->wmi_mgmt_tx_queue);
		if (!skb)
			break;

		ret = ath10k_wmi_mgmt_tx(ar, skb);
		if (ret) {
			ath10k_warn(ar, "failed to transmit management frame via WMI: %d\n",
				    ret);
			ieee80211_free_txskb(ar->hw, skb);
		}
	}
}

static void ath10k_mac_txq_init(struct ieee80211_txq *txq)
{
	struct ath10k_txq *artxq = (void *)txq->drv_priv;

	if (!txq)
		return;

	INIT_LIST_HEAD(&artxq->list);
}

static void ath10k_mac_txq_unref(struct ath10k *ar, struct ieee80211_txq *txq)
{
	struct ath10k_txq *artxq = (void *)txq->drv_priv;
	struct ath10k_skb_cb *cb;
	struct sk_buff *msdu;
	int msdu_id;

	if (!txq)
		return;

	spin_lock_bh(&ar->txqs_lock);
	if (!list_empty(&artxq->list))
		list_del_init(&artxq->list);
	spin_unlock_bh(&ar->txqs_lock);

	spin_lock_bh(&ar->htt.tx_lock);
	idr_for_each_entry(&ar->htt.pending_tx, msdu, msdu_id) {
		cb = ATH10K_SKB_CB(msdu);
		if (cb->txq == txq)
			cb->txq = NULL;
	}
	spin_unlock_bh(&ar->htt.tx_lock);
}

struct ieee80211_txq *ath10k_mac_txq_lookup(struct ath10k *ar,
					    u16 peer_id,
					    u8 tid)
{
	struct ath10k_peer *peer;

	lockdep_assert_held(&ar->data_lock);

	peer = ar->peer_map[peer_id];
	if (!peer)
		return NULL;

	if (peer->sta)
		return peer->sta->txq[tid];
	else if (peer->vif)
		return peer->vif->txq;
	else
		return NULL;
}

static bool ath10k_mac_tx_can_push(struct ieee80211_hw *hw,
				   struct ieee80211_txq *txq)
{
	struct ath10k *ar = hw->priv;
	struct ath10k_txq *artxq = (void *)txq->drv_priv;

	/* No need to get locks */

	if (ar->htt.tx_q_state.mode == HTT_TX_MODE_SWITCH_PUSH)
		return true;

	if (ar->htt.num_pending_tx < ar->htt.tx_q_state.num_push_allowed)
		return true;

	if (artxq->num_fw_queued < artxq->num_push_allowed)
		return true;

	return false;
}

int ath10k_mac_tx_push_txq(struct ieee80211_hw *hw,
			   struct ieee80211_txq *txq)
{
	struct ath10k *ar = hw->priv;
	struct ath10k_htt *htt = &ar->htt;
	struct ath10k_txq *artxq = (void *)txq->drv_priv;
	struct ieee80211_vif *vif = txq->vif;
	struct ieee80211_sta *sta = txq->sta;
	enum ath10k_hw_txrx_mode txmode;
	enum ath10k_mac_tx_path txpath;
	struct sk_buff *skb;
	size_t skb_len;
	int ret;

	spin_lock_bh(&ar->htt.tx_lock);
	ret = ath10k_htt_tx_inc_pending(htt);
	spin_unlock_bh(&ar->htt.tx_lock);

	if (ret)
		return ret;

	skb = ieee80211_tx_dequeue(hw, txq);
	if (!skb) {
		spin_lock_bh(&ar->htt.tx_lock);
		ath10k_htt_tx_dec_pending(htt);
		spin_unlock_bh(&ar->htt.tx_lock);

		return -ENOENT;
	}

	ath10k_mac_tx_h_fill_cb(ar, vif, txq, skb);

	skb_len = skb->len;
	txmode = ath10k_mac_tx_h_get_txmode(ar, vif, sta, skb);
	txpath = ath10k_mac_tx_h_get_txpath(ar, skb, txmode);

	ret = ath10k_mac_tx(ar, vif, sta, txmode, txpath, skb);
	if (unlikely(ret)) {
		ath10k_warn(ar, "failed to push frame: %d\n", ret);

		spin_lock_bh(&ar->htt.tx_lock);
		ath10k_htt_tx_dec_pending(htt);
		spin_unlock_bh(&ar->htt.tx_lock);

		return ret;
	}

	spin_lock_bh(&ar->htt.tx_lock);
	artxq->num_fw_queued++;
	spin_unlock_bh(&ar->htt.tx_lock);

	return skb_len;
}

void ath10k_mac_tx_push_pending(struct ath10k *ar)
{
	struct ieee80211_hw *hw = ar->hw;
	struct ieee80211_txq *txq;
	struct ath10k_txq *artxq;
	struct ath10k_txq *last;
	int ret;
	int max;

	spin_lock_bh(&ar->txqs_lock);
	rcu_read_lock();

	last = list_last_entry(&ar->txqs, struct ath10k_txq, list);
	while (!list_empty(&ar->txqs)) {
		artxq = list_first_entry(&ar->txqs, struct ath10k_txq, list);
		txq = container_of((void *)artxq, struct ieee80211_txq,
				   drv_priv);

		/* Prevent aggressive sta/tid taking over tx queue */
		max = 16;
		ret = 0;
		while (ath10k_mac_tx_can_push(hw, txq) && max--) {
			ret = ath10k_mac_tx_push_txq(hw, txq);
			if (ret < 0)
				break;
		}

		list_del_init(&artxq->list);
		if (ret != -ENOENT)
			list_add_tail(&artxq->list, &ar->txqs);

		ath10k_htt_tx_txq_update(hw, txq);

		if (artxq == last || (ret < 0 && ret != -ENOENT))
			break;
	}

	rcu_read_unlock();
	spin_unlock_bh(&ar->txqs_lock);
}

/************/
/* Scanning */
/************/

void __ath10k_scan_finish(struct ath10k *ar)
{
	lockdep_assert_held(&ar->data_lock);

	switch (ar->scan.state) {
	case ATH10K_SCAN_IDLE:
		break;
	case ATH10K_SCAN_RUNNING:
	case ATH10K_SCAN_ABORTING:
		if (!ar->scan.is_roc)
			ieee80211_scan_completed(ar->hw,
						 (ar->scan.state ==
						  ATH10K_SCAN_ABORTING));
		else if (ar->scan.roc_notify)
			ieee80211_remain_on_channel_expired(ar->hw);
		/* fall through */
	case ATH10K_SCAN_STARTING:
		ar->scan.state = ATH10K_SCAN_IDLE;
		ar->scan_channel = NULL;
		ar->scan.roc_freq = 0;
		ath10k_offchan_tx_purge(ar);
		cancel_delayed_work(&ar->scan.timeout);
		complete_all(&ar->scan.completed);
		break;
	}
}

void ath10k_scan_finish(struct ath10k *ar)
{
	spin_lock_bh(&ar->data_lock);
	__ath10k_scan_finish(ar);
	spin_unlock_bh(&ar->data_lock);
}

static int ath10k_scan_stop(struct ath10k *ar)
{
	struct wmi_stop_scan_arg arg = {
		.req_id = 1, /* FIXME */
		.req_type = WMI_SCAN_STOP_ONE,
		.u.scan_id = ATH10K_SCAN_ID,
	};
	int ret;

	lockdep_assert_held(&ar->conf_mutex);

	ret = ath10k_wmi_stop_scan(ar, &arg);
	if (ret) {
		ath10k_warn(ar, "failed to stop wmi scan: %d\n", ret);
		goto out;
	}

	ret = wait_for_completion_timeout(&ar->scan.completed, 3 * HZ);
	if (ret == 0) {
		ath10k_warn(ar, "failed to receive scan abortion completion: timed out\n");
		ret = -ETIMEDOUT;
	} else if (ret > 0) {
		ret = 0;
	}

out:
	/* Scan state should be updated upon scan completion but in case
	 * firmware fails to deliver the event (for whatever reason) it is
	 * desired to clean up scan state anyway. Firmware may have just
	 * dropped the scan completion event delivery due to transport pipe
	 * being overflown with data and/or it can recover on its own before
	 * next scan request is submitted.
	 */
	spin_lock_bh(&ar->data_lock);
	if (ar->scan.state != ATH10K_SCAN_IDLE)
		__ath10k_scan_finish(ar);
	spin_unlock_bh(&ar->data_lock);

	return ret;
}

static void ath10k_scan_abort(struct ath10k *ar)
{
	int ret;

	lockdep_assert_held(&ar->conf_mutex);

	spin_lock_bh(&ar->data_lock);

	switch (ar->scan.state) {
	case ATH10K_SCAN_IDLE:
		/* This can happen if timeout worker kicked in and called
		 * abortion while scan completion was being processed.
		 */
		break;
	case ATH10K_SCAN_STARTING:
	case ATH10K_SCAN_ABORTING:
		ath10k_warn(ar, "refusing scan abortion due to invalid scan state: %s (%d)\n",
			    ath10k_scan_state_str(ar->scan.state),
			    ar->scan.state);
		break;
	case ATH10K_SCAN_RUNNING:
		ar->scan.state = ATH10K_SCAN_ABORTING;
		spin_unlock_bh(&ar->data_lock);

		ret = ath10k_scan_stop(ar);
		if (ret)
			ath10k_warn(ar, "failed to abort scan: %d\n", ret);

		spin_lock_bh(&ar->data_lock);
		break;
	}

	spin_unlock_bh(&ar->data_lock);
}

void ath10k_scan_timeout_work(struct work_struct *work)
{
	struct ath10k *ar = container_of(work, struct ath10k,
					 scan.timeout.work);

	mutex_lock(&ar->conf_mutex);
	ath10k_scan_abort(ar);
	mutex_unlock(&ar->conf_mutex);
}

static int ath10k_start_scan(struct ath10k *ar,
			     const struct wmi_start_scan_arg *arg)
{
	int ret;

	lockdep_assert_held(&ar->conf_mutex);

	ret = ath10k_wmi_start_scan(ar, arg);
	if (ret)
		return ret;

	ret = wait_for_completion_timeout(&ar->scan.started, 1 * HZ);
	if (ret == 0) {
		ret = ath10k_scan_stop(ar);
		if (ret)
			ath10k_warn(ar, "failed to stop scan: %d\n", ret);

		return -ETIMEDOUT;
	}

	/* If we failed to start the scan, return error code at
	 * this point.  This is probably due to some issue in the
	 * firmware, but no need to wedge the driver due to that...
	 */
	spin_lock_bh(&ar->data_lock);
	if (ar->scan.state == ATH10K_SCAN_IDLE) {
		spin_unlock_bh(&ar->data_lock);
		return -EINVAL;
	}
	spin_unlock_bh(&ar->data_lock);

	return 0;
}

/**********************/
/* mac80211 callbacks */
/**********************/

static void ath10k_mac_op_tx(struct ieee80211_hw *hw,
			     struct ieee80211_tx_control *control,
			     struct sk_buff *skb)
{
	struct ath10k *ar = hw->priv;
	struct ath10k_htt *htt = &ar->htt;
	struct ieee80211_tx_info *info = IEEE80211_SKB_CB(skb);
	struct ieee80211_vif *vif = info->control.vif;
	struct ieee80211_sta *sta = control->sta;
	struct ieee80211_txq *txq = NULL;
	struct ieee80211_hdr *hdr = (void *)skb->data;
	enum ath10k_hw_txrx_mode txmode;
	enum ath10k_mac_tx_path txpath;
	bool is_htt;
	bool is_mgmt;
	bool is_presp;
	int ret;

	ath10k_mac_tx_h_fill_cb(ar, vif, txq, skb);

	txmode = ath10k_mac_tx_h_get_txmode(ar, vif, sta, skb);
	txpath = ath10k_mac_tx_h_get_txpath(ar, skb, txmode);
	is_htt = (txpath == ATH10K_MAC_TX_HTT ||
		  txpath == ATH10K_MAC_TX_HTT_MGMT);
	is_mgmt = (txpath == ATH10K_MAC_TX_HTT_MGMT);

	if (is_htt) {
		spin_lock_bh(&ar->htt.tx_lock);
		is_presp = ieee80211_is_probe_resp(hdr->frame_control);

		ret = ath10k_htt_tx_inc_pending(htt);
		if (ret) {
			ath10k_warn(ar, "failed to increase tx pending count: %d, dropping\n",
				    ret);
			spin_unlock_bh(&ar->htt.tx_lock);
			ieee80211_free_txskb(ar->hw, skb);
			return;
		}

		ret = ath10k_htt_tx_mgmt_inc_pending(htt, is_mgmt, is_presp);
		if (ret) {
			ath10k_dbg(ar, ATH10K_DBG_MAC, "failed to increase tx mgmt pending count: %d, dropping\n",
				   ret);
			ath10k_htt_tx_dec_pending(htt);
			spin_unlock_bh(&ar->htt.tx_lock);
			ieee80211_free_txskb(ar->hw, skb);
			return;
		}
		spin_unlock_bh(&ar->htt.tx_lock);
	}

	ret = ath10k_mac_tx(ar, vif, sta, txmode, txpath, skb);
	if (ret) {
		ath10k_warn(ar, "failed to transmit frame: %d\n", ret);
		if (is_htt) {
			spin_lock_bh(&ar->htt.tx_lock);
			ath10k_htt_tx_dec_pending(htt);
			if (is_mgmt)
				ath10k_htt_tx_mgmt_dec_pending(htt);
			spin_unlock_bh(&ar->htt.tx_lock);
		}
		return;
	}
}

static void ath10k_mac_op_wake_tx_queue(struct ieee80211_hw *hw,
					struct ieee80211_txq *txq)
{
	struct ath10k *ar = hw->priv;
	struct ath10k_txq *artxq = (void *)txq->drv_priv;

	spin_lock_bh(&ar->txqs_lock);
	if (list_empty(&artxq->list))
		list_add_tail(&artxq->list, &ar->txqs);
	spin_unlock_bh(&ar->txqs_lock);

	if (ath10k_mac_tx_can_push(hw, txq))
		tasklet_schedule(&ar->htt.txrx_compl_task);

	ath10k_htt_tx_txq_update(hw, txq);
}

/* Must not be called with conf_mutex held as workers can use that also. */
void ath10k_drain_tx(struct ath10k *ar)
{
	/* make sure rcu-protected mac80211 tx path itself is drained */
	synchronize_net();

	ath10k_offchan_tx_purge(ar);
	ath10k_mgmt_over_wmi_tx_purge(ar);

	cancel_work_sync(&ar->offchan_tx_work);
	cancel_work_sync(&ar->wmi_mgmt_tx_work);
}

void ath10k_halt(struct ath10k *ar)
{
	struct ath10k_vif *arvif;

	lockdep_assert_held(&ar->conf_mutex);

	clear_bit(ATH10K_CAC_RUNNING, &ar->dev_flags);
	ar->filter_flags = 0;
	ar->monitor = false;
	ar->monitor_arvif = NULL;

	if (ar->monitor_started)
		ath10k_monitor_stop(ar);

	ar->monitor_started = false;
	ar->tx_paused = 0;

	ath10k_scan_finish(ar);
	ath10k_peer_cleanup_all(ar);
	ath10k_core_stop(ar);
	ath10k_hif_power_down(ar);

	spin_lock_bh(&ar->data_lock);
	list_for_each_entry(arvif, &ar->arvifs, list)
		ath10k_mac_vif_beacon_cleanup(arvif);
	spin_unlock_bh(&ar->data_lock);
}

static int ath10k_get_antenna(struct ieee80211_hw *hw, u32 *tx_ant, u32 *rx_ant)
{
	struct ath10k *ar = hw->priv;

	mutex_lock(&ar->conf_mutex);

	*tx_ant = ar->cfg_tx_chainmask;
	*rx_ant = ar->cfg_rx_chainmask;

	mutex_unlock(&ar->conf_mutex);

	return 0;
}

static void ath10k_check_chain_mask(struct ath10k *ar, u32 cm, const char *dbg)
{
	/* It is not clear that allowing gaps in chainmask
	 * is helpful.  Probably it will not do what user
	 * is hoping for, so warn in that case.
	 */
	if (cm == 15 || cm == 7 || cm == 3 || cm == 1 || cm == 0)
		return;

	ath10k_warn(ar, "mac %s antenna chainmask may be invalid: 0x%x.  Suggested values: 15, 7, 3, 1 or 0.\n",
		    dbg, cm);
}

static int ath10k_mac_get_vht_cap_bf_sts(struct ath10k *ar)
{
	int nsts = ar->vht_cap_info;

	nsts &= IEEE80211_VHT_CAP_BEAMFORMEE_STS_MASK;
	nsts >>= IEEE80211_VHT_CAP_BEAMFORMEE_STS_SHIFT;

	/* If firmware does not deliver to host number of space-time
	 * streams supported, assume it support up to 4 BF STS and return
	 * the value for VHT CAP: nsts-1)
	 */
	if (nsts == 0)
		return 3;

	return nsts;
}

static int ath10k_mac_get_vht_cap_bf_sound_dim(struct ath10k *ar)
{
	int sound_dim = ar->vht_cap_info;

	sound_dim &= IEEE80211_VHT_CAP_SOUNDING_DIMENSIONS_MASK;
	sound_dim >>= IEEE80211_VHT_CAP_SOUNDING_DIMENSIONS_SHIFT;

	/* If the sounding dimension is not advertised by the firmware,
	 * let's use a default value of 1
	 */
	if (sound_dim == 0)
		return 1;

	return sound_dim;
}

static struct ieee80211_sta_vht_cap ath10k_create_vht_cap(struct ath10k *ar)
{
	struct ieee80211_sta_vht_cap vht_cap = {0};
	u16 mcs_map;
	u32 val;
	int i;

	vht_cap.vht_supported = 1;
	vht_cap.cap = ar->vht_cap_info;

	if (ar->vht_cap_info & (IEEE80211_VHT_CAP_SU_BEAMFORMEE_CAPABLE |
				IEEE80211_VHT_CAP_MU_BEAMFORMEE_CAPABLE)) {
		val = ath10k_mac_get_vht_cap_bf_sts(ar);
		val <<= IEEE80211_VHT_CAP_BEAMFORMEE_STS_SHIFT;
		val &= IEEE80211_VHT_CAP_BEAMFORMEE_STS_MASK;

		vht_cap.cap |= val;
	}

	if (ar->vht_cap_info & (IEEE80211_VHT_CAP_SU_BEAMFORMER_CAPABLE |
				IEEE80211_VHT_CAP_MU_BEAMFORMER_CAPABLE)) {
		val = ath10k_mac_get_vht_cap_bf_sound_dim(ar);
		val <<= IEEE80211_VHT_CAP_SOUNDING_DIMENSIONS_SHIFT;
		val &= IEEE80211_VHT_CAP_SOUNDING_DIMENSIONS_MASK;

		vht_cap.cap |= val;
	}

	mcs_map = 0;
	for (i = 0; i < 8; i++) {
		if ((i < ar->num_rf_chains) && (ar->cfg_tx_chainmask & BIT(i)))
			mcs_map |= IEEE80211_VHT_MCS_SUPPORT_0_9 << (i * 2);
		else
			mcs_map |= IEEE80211_VHT_MCS_NOT_SUPPORTED << (i * 2);
	}

	vht_cap.vht_mcs.rx_mcs_map = cpu_to_le16(mcs_map);
	vht_cap.vht_mcs.tx_mcs_map = cpu_to_le16(mcs_map);

	return vht_cap;
}

static struct ieee80211_sta_ht_cap ath10k_get_ht_cap(struct ath10k *ar)
{
	int i;
	struct ieee80211_sta_ht_cap ht_cap = {0};

	if (!(ar->ht_cap_info & WMI_HT_CAP_ENABLED))
		return ht_cap;

	ht_cap.ht_supported = 1;
	ht_cap.ampdu_factor = IEEE80211_HT_MAX_AMPDU_64K;
	ht_cap.ampdu_density = IEEE80211_HT_MPDU_DENSITY_8;
	ht_cap.cap |= IEEE80211_HT_CAP_SUP_WIDTH_20_40;
	ht_cap.cap |= IEEE80211_HT_CAP_DSSSCCK40;
	ht_cap.cap |=
		WLAN_HT_CAP_SM_PS_DISABLED << IEEE80211_HT_CAP_SM_PS_SHIFT;

	if (ar->ht_cap_info & WMI_HT_CAP_HT20_SGI)
		ht_cap.cap |= IEEE80211_HT_CAP_SGI_20;

	if (ar->ht_cap_info & WMI_HT_CAP_HT40_SGI)
		ht_cap.cap |= IEEE80211_HT_CAP_SGI_40;

	if (ar->ht_cap_info & WMI_HT_CAP_DYNAMIC_SMPS) {
		u32 smps;

		smps   = WLAN_HT_CAP_SM_PS_DYNAMIC;
		smps <<= IEEE80211_HT_CAP_SM_PS_SHIFT;

		ht_cap.cap |= smps;
	}

	if (ar->ht_cap_info & WMI_HT_CAP_TX_STBC)
		ht_cap.cap |= IEEE80211_HT_CAP_TX_STBC;

	if (ar->ht_cap_info & WMI_HT_CAP_RX_STBC) {
		u32 stbc;

		stbc   = ar->ht_cap_info;
		stbc  &= WMI_HT_CAP_RX_STBC;
		stbc >>= WMI_HT_CAP_RX_STBC_MASK_SHIFT;
		stbc <<= IEEE80211_HT_CAP_RX_STBC_SHIFT;
		stbc  &= IEEE80211_HT_CAP_RX_STBC;

		ht_cap.cap |= stbc;
	}

	if (ar->ht_cap_info & WMI_HT_CAP_LDPC)
		ht_cap.cap |= IEEE80211_HT_CAP_LDPC_CODING;

	if (ar->ht_cap_info & WMI_HT_CAP_L_SIG_TXOP_PROT)
		ht_cap.cap |= IEEE80211_HT_CAP_LSIG_TXOP_PROT;

	/* max AMSDU is implicitly taken from vht_cap_info */
	if (ar->vht_cap_info & WMI_VHT_CAP_MAX_MPDU_LEN_MASK)
		ht_cap.cap |= IEEE80211_HT_CAP_MAX_AMSDU;

	for (i = 0; i < ar->num_rf_chains; i++) {
		if (ar->cfg_rx_chainmask & BIT(i))
			ht_cap.mcs.rx_mask[i] = 0xFF;
	}

	ht_cap.mcs.tx_params |= IEEE80211_HT_MCS_TX_DEFINED;

	return ht_cap;
}

static void ath10k_mac_setup_ht_vht_cap(struct ath10k *ar)
{
	struct ieee80211_supported_band *band;
	struct ieee80211_sta_vht_cap vht_cap;
	struct ieee80211_sta_ht_cap ht_cap;

	ht_cap = ath10k_get_ht_cap(ar);
	vht_cap = ath10k_create_vht_cap(ar);

	if (ar->phy_capability & WHAL_WLAN_11G_CAPABILITY) {
		band = &ar->mac.sbands[NL80211_BAND_2GHZ];
		band->ht_cap = ht_cap;

		/* Enable the VHT support at 2.4 GHz */
		band->vht_cap = vht_cap;
	}
	if (ar->phy_capability & WHAL_WLAN_11A_CAPABILITY) {
		band = &ar->mac.sbands[NL80211_BAND_5GHZ];
		band->ht_cap = ht_cap;
		band->vht_cap = vht_cap;
	}
}

static int __ath10k_set_antenna(struct ath10k *ar, u32 tx_ant, u32 rx_ant)
{
	int ret;

	lockdep_assert_held(&ar->conf_mutex);

	ath10k_check_chain_mask(ar, tx_ant, "tx");
	ath10k_check_chain_mask(ar, rx_ant, "rx");

	ar->cfg_tx_chainmask = tx_ant;
	ar->cfg_rx_chainmask = rx_ant;

	if ((ar->state != ATH10K_STATE_ON) &&
	    (ar->state != ATH10K_STATE_RESTARTED))
		return 0;

	ret = ath10k_wmi_pdev_set_param(ar, ar->wmi.pdev_param->tx_chain_mask,
					tx_ant);
	if (ret) {
		ath10k_warn(ar, "failed to set tx-chainmask: %d, req 0x%x\n",
			    ret, tx_ant);
		return ret;
	}

	ret = ath10k_wmi_pdev_set_param(ar, ar->wmi.pdev_param->rx_chain_mask,
					rx_ant);
	if (ret) {
		ath10k_warn(ar, "failed to set rx-chainmask: %d, req 0x%x\n",
			    ret, rx_ant);
		return ret;
	}

	/* Reload HT/VHT capability */
	ath10k_mac_setup_ht_vht_cap(ar);

	return 0;
}

static int ath10k_set_antenna(struct ieee80211_hw *hw, u32 tx_ant, u32 rx_ant)
{
	struct ath10k *ar = hw->priv;
	int ret;

	mutex_lock(&ar->conf_mutex);
	ret = __ath10k_set_antenna(ar, tx_ant, rx_ant);
	mutex_unlock(&ar->conf_mutex);
	return ret;
}

static int ath10k_start(struct ieee80211_hw *hw)
{
	struct ath10k *ar = hw->priv;
	u32 param;
	int ret = 0;

	/*
	 * This makes sense only when restarting hw. It is harmless to call
	 * uncoditionally. This is necessary to make sure no HTT/WMI tx
	 * commands will be submitted while restarting.
	 */
	ath10k_drain_tx(ar);

	mutex_lock(&ar->conf_mutex);

	switch (ar->state) {
	case ATH10K_STATE_OFF:
		ar->state = ATH10K_STATE_ON;
		break;
	case ATH10K_STATE_RESTARTING:
		ath10k_halt(ar);
		ar->state = ATH10K_STATE_RESTARTED;
		break;
	case ATH10K_STATE_ON:
	case ATH10K_STATE_RESTARTED:
	case ATH10K_STATE_WEDGED:
		WARN_ON(1);
		ret = -EINVAL;
		goto err;
	case ATH10K_STATE_UTF:
		ret = -EBUSY;
		goto err;
	}

	ret = ath10k_hif_power_up(ar);
	if (ret) {
		ath10k_err(ar, "Could not init hif: %d\n", ret);
		goto err_off;
	}

	ret = ath10k_core_start(ar, ATH10K_FIRMWARE_MODE_NORMAL,
				&ar->normal_mode_fw);
	if (ret) {
		ath10k_err(ar, "Could not init core: %d\n", ret);
		goto err_power_down;
	}

	param = ar->wmi.pdev_param->pmf_qos;
	ret = ath10k_wmi_pdev_set_param(ar, param, 1);
	if (ret) {
		ath10k_warn(ar, "failed to enable PMF QOS: %d\n", ret);
		goto err_core_stop;
	}

	param = ar->wmi.pdev_param->dynamic_bw;
	ret = ath10k_wmi_pdev_set_param(ar, param, 1);
	if (ret) {
		ath10k_warn(ar, "failed to enable dynamic BW: %d\n", ret);
		goto err_core_stop;
	}

	if (test_bit(WMI_SERVICE_ADAPTIVE_OCS, ar->wmi.svc_map)) {
		ret = ath10k_wmi_adaptive_qcs(ar, true);
		if (ret) {
			ath10k_warn(ar, "failed to enable adaptive qcs: %d\n",
				    ret);
			goto err_core_stop;
		}
	}

	if (test_bit(WMI_SERVICE_BURST, ar->wmi.svc_map)) {
		param = ar->wmi.pdev_param->burst_enable;
		ret = ath10k_wmi_pdev_set_param(ar, param, 0);
		if (ret) {
			ath10k_warn(ar, "failed to disable burst: %d\n", ret);
			goto err_core_stop;
		}
	}

	__ath10k_set_antenna(ar, ar->cfg_tx_chainmask, ar->cfg_rx_chainmask);

	/*
	 * By default FW set ARP frames ac to voice (6). In that case ARP
	 * exchange is not working properly for UAPSD enabled AP. ARP requests
	 * which arrives with access category 0 are processed by network stack
	 * and send back with access category 0, but FW changes access category
	 * to 6. Set ARP frames access category to best effort (0) solves
	 * this problem.
	 */

	param = ar->wmi.pdev_param->arp_ac_override;
	ret = ath10k_wmi_pdev_set_param(ar, param, 0);
	if (ret) {
		ath10k_warn(ar, "failed to set arp ac override parameter: %d\n",
			    ret);
		goto err_core_stop;
	}

	if (test_bit(ATH10K_FW_FEATURE_SUPPORTS_ADAPTIVE_CCA,
		     ar->running_fw->fw_file.fw_features)) {
		ret = ath10k_wmi_pdev_enable_adaptive_cca(ar, 1,
							  WMI_CCA_DETECT_LEVEL_AUTO,
							  WMI_CCA_DETECT_MARGIN_AUTO);
		if (ret) {
			ath10k_warn(ar, "failed to enable adaptive cca: %d\n",
				    ret);
			goto err_core_stop;
		}
	}

	param = ar->wmi.pdev_param->ani_enable;
	ret = ath10k_wmi_pdev_set_param(ar, param, 1);
	if (ret) {
		ath10k_warn(ar, "failed to enable ani by default: %d\n",
			    ret);
		goto err_core_stop;
	}

	ar->ani_enabled = true;

<<<<<<< HEAD
	if (test_bit(WMI_SERVICE_PEER_STATS, ar->wmi.svc_map)) {
=======
	if (ath10k_peer_stats_enabled(ar)) {
>>>>>>> ed596a4a
		param = ar->wmi.pdev_param->peer_stats_update_period;
		ret = ath10k_wmi_pdev_set_param(ar, param,
						PEER_DEFAULT_STATS_UPDATE_PERIOD);
		if (ret) {
			ath10k_warn(ar,
				    "failed to set peer stats period : %d\n",
				    ret);
			goto err_core_stop;
		}
	}

	ar->num_started_vdevs = 0;
	ath10k_regd_update(ar);

	ath10k_spectral_start(ar);
	ath10k_thermal_set_throttling(ar);

	mutex_unlock(&ar->conf_mutex);
	return 0;

err_core_stop:
	ath10k_core_stop(ar);

err_power_down:
	ath10k_hif_power_down(ar);

err_off:
	ar->state = ATH10K_STATE_OFF;

err:
	mutex_unlock(&ar->conf_mutex);
	return ret;
}

static void ath10k_stop(struct ieee80211_hw *hw)
{
	struct ath10k *ar = hw->priv;

	ath10k_drain_tx(ar);

	mutex_lock(&ar->conf_mutex);
	if (ar->state != ATH10K_STATE_OFF) {
		ath10k_halt(ar);
		ar->state = ATH10K_STATE_OFF;
	}
	mutex_unlock(&ar->conf_mutex);

	cancel_delayed_work_sync(&ar->scan.timeout);
	cancel_work_sync(&ar->restart_work);
}

static int ath10k_config_ps(struct ath10k *ar)
{
	struct ath10k_vif *arvif;
	int ret = 0;

	lockdep_assert_held(&ar->conf_mutex);

	list_for_each_entry(arvif, &ar->arvifs, list) {
		ret = ath10k_mac_vif_setup_ps(arvif);
		if (ret) {
			ath10k_warn(ar, "failed to setup powersave: %d\n", ret);
			break;
		}
	}

	return ret;
}

static int ath10k_mac_txpower_setup(struct ath10k *ar, int txpower)
{
	int ret;
	u32 param;

	lockdep_assert_held(&ar->conf_mutex);

	ath10k_dbg(ar, ATH10K_DBG_MAC, "mac txpower %d\n", txpower);

	param = ar->wmi.pdev_param->txpower_limit2g;
	ret = ath10k_wmi_pdev_set_param(ar, param, txpower * 2);
	if (ret) {
		ath10k_warn(ar, "failed to set 2g txpower %d: %d\n",
			    txpower, ret);
		return ret;
	}

	param = ar->wmi.pdev_param->txpower_limit5g;
	ret = ath10k_wmi_pdev_set_param(ar, param, txpower * 2);
	if (ret) {
		ath10k_warn(ar, "failed to set 5g txpower %d: %d\n",
			    txpower, ret);
		return ret;
	}

	return 0;
}

static int ath10k_mac_txpower_recalc(struct ath10k *ar)
{
	struct ath10k_vif *arvif;
	int ret, txpower = -1;

	lockdep_assert_held(&ar->conf_mutex);

	list_for_each_entry(arvif, &ar->arvifs, list) {
		WARN_ON(arvif->txpower < 0);

		if (txpower == -1)
			txpower = arvif->txpower;
		else
			txpower = min(txpower, arvif->txpower);
	}

	if (WARN_ON(txpower == -1))
		return -EINVAL;

	ret = ath10k_mac_txpower_setup(ar, txpower);
	if (ret) {
		ath10k_warn(ar, "failed to setup tx power %d: %d\n",
			    txpower, ret);
		return ret;
	}

	return 0;
}

static int ath10k_config(struct ieee80211_hw *hw, u32 changed)
{
	struct ath10k *ar = hw->priv;
	struct ieee80211_conf *conf = &hw->conf;
	int ret = 0;

	mutex_lock(&ar->conf_mutex);

	if (changed & IEEE80211_CONF_CHANGE_PS)
		ath10k_config_ps(ar);

	if (changed & IEEE80211_CONF_CHANGE_MONITOR) {
		ar->monitor = conf->flags & IEEE80211_CONF_MONITOR;
		ret = ath10k_monitor_recalc(ar);
		if (ret)
			ath10k_warn(ar, "failed to recalc monitor: %d\n", ret);
	}

	mutex_unlock(&ar->conf_mutex);
	return ret;
}

static u32 get_nss_from_chainmask(u16 chain_mask)
{
	if ((chain_mask & 0xf) == 0xf)
		return 4;
	else if ((chain_mask & 0x7) == 0x7)
		return 3;
	else if ((chain_mask & 0x3) == 0x3)
		return 2;
	return 1;
}

static int ath10k_mac_set_txbf_conf(struct ath10k_vif *arvif)
{
	u32 value = 0;
	struct ath10k *ar = arvif->ar;
	int nsts;
	int sound_dim;

	if (ath10k_wmi_get_txbf_conf_scheme(ar) != WMI_TXBF_CONF_BEFORE_ASSOC)
		return 0;

	nsts = ath10k_mac_get_vht_cap_bf_sts(ar);
	if (ar->vht_cap_info & (IEEE80211_VHT_CAP_SU_BEAMFORMEE_CAPABLE |
				IEEE80211_VHT_CAP_MU_BEAMFORMEE_CAPABLE))
		value |= SM(nsts, WMI_TXBF_STS_CAP_OFFSET);

	sound_dim = ath10k_mac_get_vht_cap_bf_sound_dim(ar);
	if (ar->vht_cap_info & (IEEE80211_VHT_CAP_SU_BEAMFORMER_CAPABLE |
				IEEE80211_VHT_CAP_MU_BEAMFORMER_CAPABLE))
		value |= SM(sound_dim, WMI_BF_SOUND_DIM_OFFSET);

	if (!value)
		return 0;

	if (ar->vht_cap_info & IEEE80211_VHT_CAP_SU_BEAMFORMER_CAPABLE)
		value |= WMI_VDEV_PARAM_TXBF_SU_TX_BFER;

	if (ar->vht_cap_info & IEEE80211_VHT_CAP_MU_BEAMFORMER_CAPABLE)
		value |= (WMI_VDEV_PARAM_TXBF_MU_TX_BFER |
			  WMI_VDEV_PARAM_TXBF_SU_TX_BFER);

	if (ar->vht_cap_info & IEEE80211_VHT_CAP_SU_BEAMFORMEE_CAPABLE)
		value |= WMI_VDEV_PARAM_TXBF_SU_TX_BFEE;

	if (ar->vht_cap_info & IEEE80211_VHT_CAP_MU_BEAMFORMEE_CAPABLE)
		value |= (WMI_VDEV_PARAM_TXBF_MU_TX_BFEE |
			  WMI_VDEV_PARAM_TXBF_SU_TX_BFEE);

	return ath10k_wmi_vdev_set_param(ar, arvif->vdev_id,
					 ar->wmi.vdev_param->txbf, value);
}

/*
 * TODO:
 * Figure out how to handle WMI_VDEV_SUBTYPE_P2P_DEVICE,
 * because we will send mgmt frames without CCK. This requirement
 * for P2P_FIND/GO_NEG should be handled by checking CCK flag
 * in the TX packet.
 */
static int ath10k_add_interface(struct ieee80211_hw *hw,
				struct ieee80211_vif *vif)
{
	struct ath10k *ar = hw->priv;
	struct ath10k_vif *arvif = ath10k_vif_to_arvif(vif);
	struct ath10k_peer *peer;
	enum wmi_sta_powersave_param param;
	int ret = 0;
	u32 value;
	int bit;
	int i;
	u32 vdev_param;

	vif->driver_flags |= IEEE80211_VIF_SUPPORTS_UAPSD;

	mutex_lock(&ar->conf_mutex);

	memset(arvif, 0, sizeof(*arvif));
	ath10k_mac_txq_init(vif->txq);

	arvif->ar = ar;
	arvif->vif = vif;

	INIT_LIST_HEAD(&arvif->list);
	INIT_WORK(&arvif->ap_csa_work, ath10k_mac_vif_ap_csa_work);
	INIT_DELAYED_WORK(&arvif->connection_loss_work,
			  ath10k_mac_vif_sta_connection_loss_work);

	for (i = 0; i < ARRAY_SIZE(arvif->bitrate_mask.control); i++) {
		arvif->bitrate_mask.control[i].legacy = 0xffffffff;
		memset(arvif->bitrate_mask.control[i].ht_mcs, 0xff,
		       sizeof(arvif->bitrate_mask.control[i].ht_mcs));
		memset(arvif->bitrate_mask.control[i].vht_mcs, 0xff,
		       sizeof(arvif->bitrate_mask.control[i].vht_mcs));
	}

	if (ar->num_peers >= ar->max_num_peers) {
		ath10k_warn(ar, "refusing vdev creation due to insufficient peer entry resources in firmware\n");
		ret = -ENOBUFS;
		goto err;
	}

	if (ar->free_vdev_map == 0) {
		ath10k_warn(ar, "Free vdev map is empty, no more interfaces allowed.\n");
		ret = -EBUSY;
		goto err;
	}
	bit = __ffs64(ar->free_vdev_map);

	ath10k_dbg(ar, ATH10K_DBG_MAC, "mac create vdev %i map %llx\n",
		   bit, ar->free_vdev_map);

	arvif->vdev_id = bit;
	arvif->vdev_subtype =
		ath10k_wmi_get_vdev_subtype(ar, WMI_VDEV_SUBTYPE_NONE);

	switch (vif->type) {
	case NL80211_IFTYPE_P2P_DEVICE:
		arvif->vdev_type = WMI_VDEV_TYPE_STA;
		arvif->vdev_subtype = ath10k_wmi_get_vdev_subtype
					(ar, WMI_VDEV_SUBTYPE_P2P_DEVICE);
		break;
	case NL80211_IFTYPE_UNSPECIFIED:
	case NL80211_IFTYPE_STATION:
		arvif->vdev_type = WMI_VDEV_TYPE_STA;
		if (vif->p2p)
			arvif->vdev_subtype = ath10k_wmi_get_vdev_subtype
					(ar, WMI_VDEV_SUBTYPE_P2P_CLIENT);
		break;
	case NL80211_IFTYPE_ADHOC:
		arvif->vdev_type = WMI_VDEV_TYPE_IBSS;
		break;
	case NL80211_IFTYPE_MESH_POINT:
		if (test_bit(WMI_SERVICE_MESH_11S, ar->wmi.svc_map)) {
			arvif->vdev_subtype = ath10k_wmi_get_vdev_subtype
						(ar, WMI_VDEV_SUBTYPE_MESH_11S);
		} else if (!test_bit(ATH10K_FLAG_RAW_MODE, &ar->dev_flags)) {
			ret = -EINVAL;
			ath10k_warn(ar, "must load driver with rawmode=1 to add mesh interfaces\n");
			goto err;
		}
		arvif->vdev_type = WMI_VDEV_TYPE_AP;
		break;
	case NL80211_IFTYPE_AP:
		arvif->vdev_type = WMI_VDEV_TYPE_AP;

		if (vif->p2p)
			arvif->vdev_subtype = ath10k_wmi_get_vdev_subtype
						(ar, WMI_VDEV_SUBTYPE_P2P_GO);
		break;
	case NL80211_IFTYPE_MONITOR:
		arvif->vdev_type = WMI_VDEV_TYPE_MONITOR;
		break;
	default:
		WARN_ON(1);
		break;
	}

	/* Using vdev_id as queue number will make it very easy to do per-vif
	 * tx queue locking. This shouldn't wrap due to interface combinations
	 * but do a modulo for correctness sake and prevent using offchannel tx
	 * queues for regular vif tx.
	 */
	vif->cab_queue = arvif->vdev_id % (IEEE80211_MAX_QUEUES - 1);
	for (i = 0; i < ARRAY_SIZE(vif->hw_queue); i++)
		vif->hw_queue[i] = arvif->vdev_id % (IEEE80211_MAX_QUEUES - 1);

	/* Some firmware revisions don't wait for beacon tx completion before
	 * sending another SWBA event. This could lead to hardware using old
	 * (freed) beacon data in some cases, e.g. tx credit starvation
	 * combined with missed TBTT. This is very very rare.
	 *
	 * On non-IOMMU-enabled hosts this could be a possible security issue
	 * because hw could beacon some random data on the air.  On
	 * IOMMU-enabled hosts DMAR faults would occur in most cases and target
	 * device would crash.
	 *
	 * Since there are no beacon tx completions (implicit nor explicit)
	 * propagated to host the only workaround for this is to allocate a
	 * DMA-coherent buffer for a lifetime of a vif and use it for all
	 * beacon tx commands. Worst case for this approach is some beacons may
	 * become corrupted, e.g. have garbled IEs or out-of-date TIM bitmap.
	 */
	if (vif->type == NL80211_IFTYPE_ADHOC ||
	    vif->type == NL80211_IFTYPE_MESH_POINT ||
	    vif->type == NL80211_IFTYPE_AP) {
		arvif->beacon_buf = dma_zalloc_coherent(ar->dev,
							IEEE80211_MAX_FRAME_LEN,
							&arvif->beacon_paddr,
							GFP_ATOMIC);
		if (!arvif->beacon_buf) {
			ret = -ENOMEM;
			ath10k_warn(ar, "failed to allocate beacon buffer: %d\n",
				    ret);
			goto err;
		}
	}
	if (test_bit(ATH10K_FLAG_HW_CRYPTO_DISABLED, &ar->dev_flags))
		arvif->nohwcrypt = true;

	if (arvif->nohwcrypt &&
	    !test_bit(ATH10K_FLAG_RAW_MODE, &ar->dev_flags)) {
		ath10k_warn(ar, "cryptmode module param needed for sw crypto\n");
		goto err;
	}

	ath10k_dbg(ar, ATH10K_DBG_MAC, "mac vdev create %d (add interface) type %d subtype %d bcnmode %s\n",
		   arvif->vdev_id, arvif->vdev_type, arvif->vdev_subtype,
		   arvif->beacon_buf ? "single-buf" : "per-skb");

	ret = ath10k_wmi_vdev_create(ar, arvif->vdev_id, arvif->vdev_type,
				     arvif->vdev_subtype, vif->addr);
	if (ret) {
		ath10k_warn(ar, "failed to create WMI vdev %i: %d\n",
			    arvif->vdev_id, ret);
		goto err;
	}

	ar->free_vdev_map &= ~(1LL << arvif->vdev_id);
	list_add(&arvif->list, &ar->arvifs);

	/* It makes no sense to have firmware do keepalives. mac80211 already
	 * takes care of this with idle connection polling.
	 */
	ret = ath10k_mac_vif_disable_keepalive(arvif);
	if (ret) {
		ath10k_warn(ar, "failed to disable keepalive on vdev %i: %d\n",
			    arvif->vdev_id, ret);
		goto err_vdev_delete;
	}

	arvif->def_wep_key_idx = -1;

	vdev_param = ar->wmi.vdev_param->tx_encap_type;
	ret = ath10k_wmi_vdev_set_param(ar, arvif->vdev_id, vdev_param,
					ATH10K_HW_TXRX_NATIVE_WIFI);
	/* 10.X firmware does not support this VDEV parameter. Do not warn */
	if (ret && ret != -EOPNOTSUPP) {
		ath10k_warn(ar, "failed to set vdev %i TX encapsulation: %d\n",
			    arvif->vdev_id, ret);
		goto err_vdev_delete;
	}

	/* Configuring number of spatial stream for monitor interface is causing
	 * target assert in qca9888 and qca6174.
	 */
	if (ar->cfg_tx_chainmask && (vif->type != NL80211_IFTYPE_MONITOR)) {
		u16 nss = get_nss_from_chainmask(ar->cfg_tx_chainmask);

		vdev_param = ar->wmi.vdev_param->nss;
		ret = ath10k_wmi_vdev_set_param(ar, arvif->vdev_id, vdev_param,
						nss);
		if (ret) {
			ath10k_warn(ar, "failed to set vdev %i chainmask 0x%x, nss %i: %d\n",
				    arvif->vdev_id, ar->cfg_tx_chainmask, nss,
				    ret);
			goto err_vdev_delete;
		}
	}

	if (arvif->vdev_type == WMI_VDEV_TYPE_AP ||
	    arvif->vdev_type == WMI_VDEV_TYPE_IBSS) {
		ret = ath10k_peer_create(ar, vif, NULL, arvif->vdev_id,
					 vif->addr, WMI_PEER_TYPE_DEFAULT);
		if (ret) {
			ath10k_warn(ar, "failed to create vdev %i peer for AP/IBSS: %d\n",
				    arvif->vdev_id, ret);
			goto err_vdev_delete;
		}

		spin_lock_bh(&ar->data_lock);

		peer = ath10k_peer_find(ar, arvif->vdev_id, vif->addr);
		if (!peer) {
			ath10k_warn(ar, "failed to lookup peer %pM on vdev %i\n",
				    vif->addr, arvif->vdev_id);
			spin_unlock_bh(&ar->data_lock);
			ret = -ENOENT;
			goto err_peer_delete;
		}

		arvif->peer_id = find_first_bit(peer->peer_ids,
						ATH10K_MAX_NUM_PEER_IDS);

		spin_unlock_bh(&ar->data_lock);
	} else {
		arvif->peer_id = HTT_INVALID_PEERID;
	}

	if (arvif->vdev_type == WMI_VDEV_TYPE_AP) {
		ret = ath10k_mac_set_kickout(arvif);
		if (ret) {
			ath10k_warn(ar, "failed to set vdev %i kickout parameters: %d\n",
				    arvif->vdev_id, ret);
			goto err_peer_delete;
		}
	}

	if (arvif->vdev_type == WMI_VDEV_TYPE_STA) {
		param = WMI_STA_PS_PARAM_RX_WAKE_POLICY;
		value = WMI_STA_PS_RX_WAKE_POLICY_WAKE;
		ret = ath10k_wmi_set_sta_ps_param(ar, arvif->vdev_id,
						  param, value);
		if (ret) {
			ath10k_warn(ar, "failed to set vdev %i RX wake policy: %d\n",
				    arvif->vdev_id, ret);
			goto err_peer_delete;
		}

		ret = ath10k_mac_vif_recalc_ps_wake_threshold(arvif);
		if (ret) {
			ath10k_warn(ar, "failed to recalc ps wake threshold on vdev %i: %d\n",
				    arvif->vdev_id, ret);
			goto err_peer_delete;
		}

		ret = ath10k_mac_vif_recalc_ps_poll_count(arvif);
		if (ret) {
			ath10k_warn(ar, "failed to recalc ps poll count on vdev %i: %d\n",
				    arvif->vdev_id, ret);
			goto err_peer_delete;
		}
	}

	ret = ath10k_mac_set_txbf_conf(arvif);
	if (ret) {
		ath10k_warn(ar, "failed to set txbf for vdev %d: %d\n",
			    arvif->vdev_id, ret);
		goto err_peer_delete;
	}

	ret = ath10k_mac_set_rts(arvif, ar->hw->wiphy->rts_threshold);
	if (ret) {
		ath10k_warn(ar, "failed to set rts threshold for vdev %d: %d\n",
			    arvif->vdev_id, ret);
		goto err_peer_delete;
	}

	arvif->txpower = vif->bss_conf.txpower;
	ret = ath10k_mac_txpower_recalc(ar);
	if (ret) {
		ath10k_warn(ar, "failed to recalc tx power: %d\n", ret);
		goto err_peer_delete;
	}

	if (vif->type == NL80211_IFTYPE_MONITOR) {
		ar->monitor_arvif = arvif;
		ret = ath10k_monitor_recalc(ar);
		if (ret) {
			ath10k_warn(ar, "failed to recalc monitor: %d\n", ret);
			goto err_peer_delete;
		}
	}

	spin_lock_bh(&ar->htt.tx_lock);
	if (!ar->tx_paused)
		ieee80211_wake_queue(ar->hw, arvif->vdev_id);
	spin_unlock_bh(&ar->htt.tx_lock);

	mutex_unlock(&ar->conf_mutex);
	return 0;

err_peer_delete:
	if (arvif->vdev_type == WMI_VDEV_TYPE_AP ||
	    arvif->vdev_type == WMI_VDEV_TYPE_IBSS)
		ath10k_wmi_peer_delete(ar, arvif->vdev_id, vif->addr);

err_vdev_delete:
	ath10k_wmi_vdev_delete(ar, arvif->vdev_id);
	ar->free_vdev_map |= 1LL << arvif->vdev_id;
	list_del(&arvif->list);

err:
	if (arvif->beacon_buf) {
		dma_free_coherent(ar->dev, IEEE80211_MAX_FRAME_LEN,
				  arvif->beacon_buf, arvif->beacon_paddr);
		arvif->beacon_buf = NULL;
	}

	mutex_unlock(&ar->conf_mutex);

	return ret;
}

static void ath10k_mac_vif_tx_unlock_all(struct ath10k_vif *arvif)
{
	int i;

	for (i = 0; i < BITS_PER_LONG; i++)
		ath10k_mac_vif_tx_unlock(arvif, i);
}

static void ath10k_remove_interface(struct ieee80211_hw *hw,
				    struct ieee80211_vif *vif)
{
	struct ath10k *ar = hw->priv;
	struct ath10k_vif *arvif = ath10k_vif_to_arvif(vif);
	struct ath10k_peer *peer;
	int ret;
	int i;

	cancel_work_sync(&arvif->ap_csa_work);
	cancel_delayed_work_sync(&arvif->connection_loss_work);

	mutex_lock(&ar->conf_mutex);

	spin_lock_bh(&ar->data_lock);
	ath10k_mac_vif_beacon_cleanup(arvif);
	spin_unlock_bh(&ar->data_lock);

	ret = ath10k_spectral_vif_stop(arvif);
	if (ret)
		ath10k_warn(ar, "failed to stop spectral for vdev %i: %d\n",
			    arvif->vdev_id, ret);

	ar->free_vdev_map |= 1LL << arvif->vdev_id;
	list_del(&arvif->list);

	if (arvif->vdev_type == WMI_VDEV_TYPE_AP ||
	    arvif->vdev_type == WMI_VDEV_TYPE_IBSS) {
		ret = ath10k_wmi_peer_delete(arvif->ar, arvif->vdev_id,
					     vif->addr);
		if (ret)
			ath10k_warn(ar, "failed to submit AP/IBSS self-peer removal on vdev %i: %d\n",
				    arvif->vdev_id, ret);

		kfree(arvif->u.ap.noa_data);
	}

	ath10k_dbg(ar, ATH10K_DBG_MAC, "mac vdev %i delete (remove interface)\n",
		   arvif->vdev_id);

	ret = ath10k_wmi_vdev_delete(ar, arvif->vdev_id);
	if (ret)
		ath10k_warn(ar, "failed to delete WMI vdev %i: %d\n",
			    arvif->vdev_id, ret);

	/* Some firmware revisions don't notify host about self-peer removal
	 * until after associated vdev is deleted.
	 */
	if (arvif->vdev_type == WMI_VDEV_TYPE_AP ||
	    arvif->vdev_type == WMI_VDEV_TYPE_IBSS) {
		ret = ath10k_wait_for_peer_deleted(ar, arvif->vdev_id,
						   vif->addr);
		if (ret)
			ath10k_warn(ar, "failed to remove AP self-peer on vdev %i: %d\n",
				    arvif->vdev_id, ret);

		spin_lock_bh(&ar->data_lock);
		ar->num_peers--;
		spin_unlock_bh(&ar->data_lock);
	}

	spin_lock_bh(&ar->data_lock);
	for (i = 0; i < ARRAY_SIZE(ar->peer_map); i++) {
		peer = ar->peer_map[i];
		if (!peer)
			continue;

		if (peer->vif == vif) {
			ath10k_warn(ar, "found vif peer %pM entry on vdev %i after it was supposedly removed\n",
				    vif->addr, arvif->vdev_id);
			peer->vif = NULL;
		}
	}
	spin_unlock_bh(&ar->data_lock);

	ath10k_peer_cleanup(ar, arvif->vdev_id);
	ath10k_mac_txq_unref(ar, vif->txq);

	if (vif->type == NL80211_IFTYPE_MONITOR) {
		ar->monitor_arvif = NULL;
		ret = ath10k_monitor_recalc(ar);
		if (ret)
			ath10k_warn(ar, "failed to recalc monitor: %d\n", ret);
	}

	spin_lock_bh(&ar->htt.tx_lock);
	ath10k_mac_vif_tx_unlock_all(arvif);
	spin_unlock_bh(&ar->htt.tx_lock);

	ath10k_mac_txq_unref(ar, vif->txq);

	mutex_unlock(&ar->conf_mutex);
}

/*
 * FIXME: Has to be verified.
 */
#define SUPPORTED_FILTERS			\
	(FIF_ALLMULTI |				\
	FIF_CONTROL |				\
	FIF_PSPOLL |				\
	FIF_OTHER_BSS |				\
	FIF_BCN_PRBRESP_PROMISC |		\
	FIF_PROBE_REQ |				\
	FIF_FCSFAIL)

static void ath10k_configure_filter(struct ieee80211_hw *hw,
				    unsigned int changed_flags,
				    unsigned int *total_flags,
				    u64 multicast)
{
	struct ath10k *ar = hw->priv;
	int ret;

	mutex_lock(&ar->conf_mutex);

	changed_flags &= SUPPORTED_FILTERS;
	*total_flags &= SUPPORTED_FILTERS;
	ar->filter_flags = *total_flags;

	ret = ath10k_monitor_recalc(ar);
	if (ret)
		ath10k_warn(ar, "failed to recalc montior: %d\n", ret);

	mutex_unlock(&ar->conf_mutex);
}

static void ath10k_bss_info_changed(struct ieee80211_hw *hw,
				    struct ieee80211_vif *vif,
				    struct ieee80211_bss_conf *info,
				    u32 changed)
{
	struct ath10k *ar = hw->priv;
	struct ath10k_vif *arvif = ath10k_vif_to_arvif(vif);
	int ret = 0;
	u32 vdev_param, pdev_param, slottime, preamble;

	mutex_lock(&ar->conf_mutex);

	if (changed & BSS_CHANGED_IBSS)
		ath10k_control_ibss(arvif, info, vif->addr);

	if (changed & BSS_CHANGED_BEACON_INT) {
		arvif->beacon_interval = info->beacon_int;
		vdev_param = ar->wmi.vdev_param->beacon_interval;
		ret = ath10k_wmi_vdev_set_param(ar, arvif->vdev_id, vdev_param,
						arvif->beacon_interval);
		ath10k_dbg(ar, ATH10K_DBG_MAC,
			   "mac vdev %d beacon_interval %d\n",
			   arvif->vdev_id, arvif->beacon_interval);

		if (ret)
			ath10k_warn(ar, "failed to set beacon interval for vdev %d: %i\n",
				    arvif->vdev_id, ret);
	}

	if (changed & BSS_CHANGED_BEACON) {
		ath10k_dbg(ar, ATH10K_DBG_MAC,
			   "vdev %d set beacon tx mode to staggered\n",
			   arvif->vdev_id);

		pdev_param = ar->wmi.pdev_param->beacon_tx_mode;
		ret = ath10k_wmi_pdev_set_param(ar, pdev_param,
						WMI_BEACON_STAGGERED_MODE);
		if (ret)
			ath10k_warn(ar, "failed to set beacon mode for vdev %d: %i\n",
				    arvif->vdev_id, ret);

		ret = ath10k_mac_setup_bcn_tmpl(arvif);
		if (ret)
			ath10k_warn(ar, "failed to update beacon template: %d\n",
				    ret);

		if (ieee80211_vif_is_mesh(vif)) {
			/* mesh doesn't use SSID but firmware needs it */
			strncpy(arvif->u.ap.ssid, "mesh",
				sizeof(arvif->u.ap.ssid));
			arvif->u.ap.ssid_len = 4;
		}
	}

	if (changed & BSS_CHANGED_AP_PROBE_RESP) {
		ret = ath10k_mac_setup_prb_tmpl(arvif);
		if (ret)
			ath10k_warn(ar, "failed to setup probe resp template on vdev %i: %d\n",
				    arvif->vdev_id, ret);
	}

	if (changed & (BSS_CHANGED_BEACON_INFO | BSS_CHANGED_BEACON)) {
		arvif->dtim_period = info->dtim_period;

		ath10k_dbg(ar, ATH10K_DBG_MAC,
			   "mac vdev %d dtim_period %d\n",
			   arvif->vdev_id, arvif->dtim_period);

		vdev_param = ar->wmi.vdev_param->dtim_period;
		ret = ath10k_wmi_vdev_set_param(ar, arvif->vdev_id, vdev_param,
						arvif->dtim_period);
		if (ret)
			ath10k_warn(ar, "failed to set dtim period for vdev %d: %i\n",
				    arvif->vdev_id, ret);
	}

	if (changed & BSS_CHANGED_SSID &&
	    vif->type == NL80211_IFTYPE_AP) {
		arvif->u.ap.ssid_len = info->ssid_len;
		if (info->ssid_len)
			memcpy(arvif->u.ap.ssid, info->ssid, info->ssid_len);
		arvif->u.ap.hidden_ssid = info->hidden_ssid;
	}

	if (changed & BSS_CHANGED_BSSID && !is_zero_ether_addr(info->bssid))
		ether_addr_copy(arvif->bssid, info->bssid);

	if (changed & BSS_CHANGED_BEACON_ENABLED)
		ath10k_control_beaconing(arvif, info);

	if (changed & BSS_CHANGED_ERP_CTS_PROT) {
		arvif->use_cts_prot = info->use_cts_prot;
		ath10k_dbg(ar, ATH10K_DBG_MAC, "mac vdev %d cts_prot %d\n",
			   arvif->vdev_id, info->use_cts_prot);

		ret = ath10k_recalc_rtscts_prot(arvif);
		if (ret)
			ath10k_warn(ar, "failed to recalculate rts/cts prot for vdev %d: %d\n",
				    arvif->vdev_id, ret);

		vdev_param = ar->wmi.vdev_param->protection_mode;
		ret = ath10k_wmi_vdev_set_param(ar, arvif->vdev_id, vdev_param,
						info->use_cts_prot ? 1 : 0);
		if (ret)
			ath10k_warn(ar, "failed to set protection mode %d on vdev %i: %d\n",
				    info->use_cts_prot, arvif->vdev_id, ret);
	}

	if (changed & BSS_CHANGED_ERP_SLOT) {
		if (info->use_short_slot)
			slottime = WMI_VDEV_SLOT_TIME_SHORT; /* 9us */

		else
			slottime = WMI_VDEV_SLOT_TIME_LONG; /* 20us */

		ath10k_dbg(ar, ATH10K_DBG_MAC, "mac vdev %d slot_time %d\n",
			   arvif->vdev_id, slottime);

		vdev_param = ar->wmi.vdev_param->slot_time;
		ret = ath10k_wmi_vdev_set_param(ar, arvif->vdev_id, vdev_param,
						slottime);
		if (ret)
			ath10k_warn(ar, "failed to set erp slot for vdev %d: %i\n",
				    arvif->vdev_id, ret);
	}

	if (changed & BSS_CHANGED_ERP_PREAMBLE) {
		if (info->use_short_preamble)
			preamble = WMI_VDEV_PREAMBLE_SHORT;
		else
			preamble = WMI_VDEV_PREAMBLE_LONG;

		ath10k_dbg(ar, ATH10K_DBG_MAC,
			   "mac vdev %d preamble %dn",
			   arvif->vdev_id, preamble);

		vdev_param = ar->wmi.vdev_param->preamble;
		ret = ath10k_wmi_vdev_set_param(ar, arvif->vdev_id, vdev_param,
						preamble);
		if (ret)
			ath10k_warn(ar, "failed to set preamble for vdev %d: %i\n",
				    arvif->vdev_id, ret);
	}

	if (changed & BSS_CHANGED_ASSOC) {
		if (info->assoc) {
			/* Workaround: Make sure monitor vdev is not running
			 * when associating to prevent some firmware revisions
			 * (e.g. 10.1 and 10.2) from crashing.
			 */
			if (ar->monitor_started)
				ath10k_monitor_stop(ar);
			ath10k_bss_assoc(hw, vif, info);
			ath10k_monitor_recalc(ar);
		} else {
			ath10k_bss_disassoc(hw, vif);
		}
	}

	if (changed & BSS_CHANGED_TXPOWER) {
		ath10k_dbg(ar, ATH10K_DBG_MAC, "mac vdev_id %i txpower %d\n",
			   arvif->vdev_id, info->txpower);

		arvif->txpower = info->txpower;
		ret = ath10k_mac_txpower_recalc(ar);
		if (ret)
			ath10k_warn(ar, "failed to recalc tx power: %d\n", ret);
	}

	if (changed & BSS_CHANGED_PS) {
		arvif->ps = vif->bss_conf.ps;

		ret = ath10k_config_ps(ar);
		if (ret)
			ath10k_warn(ar, "failed to setup ps on vdev %i: %d\n",
				    arvif->vdev_id, ret);
	}

	mutex_unlock(&ar->conf_mutex);
}

static int ath10k_hw_scan(struct ieee80211_hw *hw,
			  struct ieee80211_vif *vif,
			  struct ieee80211_scan_request *hw_req)
{
	struct ath10k *ar = hw->priv;
	struct ath10k_vif *arvif = ath10k_vif_to_arvif(vif);
	struct cfg80211_scan_request *req = &hw_req->req;
	struct wmi_start_scan_arg arg;
	int ret = 0;
	int i;

	mutex_lock(&ar->conf_mutex);

	spin_lock_bh(&ar->data_lock);
	switch (ar->scan.state) {
	case ATH10K_SCAN_IDLE:
		reinit_completion(&ar->scan.started);
		reinit_completion(&ar->scan.completed);
		ar->scan.state = ATH10K_SCAN_STARTING;
		ar->scan.is_roc = false;
		ar->scan.vdev_id = arvif->vdev_id;
		ret = 0;
		break;
	case ATH10K_SCAN_STARTING:
	case ATH10K_SCAN_RUNNING:
	case ATH10K_SCAN_ABORTING:
		ret = -EBUSY;
		break;
	}
	spin_unlock_bh(&ar->data_lock);

	if (ret)
		goto exit;

	memset(&arg, 0, sizeof(arg));
	ath10k_wmi_start_scan_init(ar, &arg);
	arg.vdev_id = arvif->vdev_id;
	arg.scan_id = ATH10K_SCAN_ID;

	if (req->ie_len) {
		arg.ie_len = req->ie_len;
		memcpy(arg.ie, req->ie, arg.ie_len);
	}

	if (req->n_ssids) {
		arg.n_ssids = req->n_ssids;
		for (i = 0; i < arg.n_ssids; i++) {
			arg.ssids[i].len  = req->ssids[i].ssid_len;
			arg.ssids[i].ssid = req->ssids[i].ssid;
		}
	} else {
		arg.scan_ctrl_flags |= WMI_SCAN_FLAG_PASSIVE;
	}

	if (req->n_channels) {
		arg.n_channels = req->n_channels;
		for (i = 0; i < arg.n_channels; i++)
			arg.channels[i] = req->channels[i]->center_freq;
	}

	ret = ath10k_start_scan(ar, &arg);
	if (ret) {
		ath10k_warn(ar, "failed to start hw scan: %d\n", ret);
		spin_lock_bh(&ar->data_lock);
		ar->scan.state = ATH10K_SCAN_IDLE;
		spin_unlock_bh(&ar->data_lock);
	}

	/* Add a 200ms margin to account for event/command processing */
	ieee80211_queue_delayed_work(ar->hw, &ar->scan.timeout,
				     msecs_to_jiffies(arg.max_scan_time +
						      200));

exit:
	mutex_unlock(&ar->conf_mutex);
	return ret;
}

static void ath10k_cancel_hw_scan(struct ieee80211_hw *hw,
				  struct ieee80211_vif *vif)
{
	struct ath10k *ar = hw->priv;

	mutex_lock(&ar->conf_mutex);
	ath10k_scan_abort(ar);
	mutex_unlock(&ar->conf_mutex);

	cancel_delayed_work_sync(&ar->scan.timeout);
}

static void ath10k_set_key_h_def_keyidx(struct ath10k *ar,
					struct ath10k_vif *arvif,
					enum set_key_cmd cmd,
					struct ieee80211_key_conf *key)
{
	u32 vdev_param = arvif->ar->wmi.vdev_param->def_keyid;
	int ret;

	/* 10.1 firmware branch requires default key index to be set to group
	 * key index after installing it. Otherwise FW/HW Txes corrupted
	 * frames with multi-vif APs. This is not required for main firmware
	 * branch (e.g. 636).
	 *
	 * This is also needed for 636 fw for IBSS-RSN to work more reliably.
	 *
	 * FIXME: It remains unknown if this is required for multi-vif STA
	 * interfaces on 10.1.
	 */

	if (arvif->vdev_type != WMI_VDEV_TYPE_AP &&
	    arvif->vdev_type != WMI_VDEV_TYPE_IBSS)
		return;

	if (key->cipher == WLAN_CIPHER_SUITE_WEP40)
		return;

	if (key->cipher == WLAN_CIPHER_SUITE_WEP104)
		return;

	if (key->flags & IEEE80211_KEY_FLAG_PAIRWISE)
		return;

	if (cmd != SET_KEY)
		return;

	ret = ath10k_wmi_vdev_set_param(ar, arvif->vdev_id, vdev_param,
					key->keyidx);
	if (ret)
		ath10k_warn(ar, "failed to set vdev %i group key as default key: %d\n",
			    arvif->vdev_id, ret);
}

static int ath10k_set_key(struct ieee80211_hw *hw, enum set_key_cmd cmd,
			  struct ieee80211_vif *vif, struct ieee80211_sta *sta,
			  struct ieee80211_key_conf *key)
{
	struct ath10k *ar = hw->priv;
	struct ath10k_vif *arvif = ath10k_vif_to_arvif(vif);
	struct ath10k_peer *peer;
	const u8 *peer_addr;
	bool is_wep = key->cipher == WLAN_CIPHER_SUITE_WEP40 ||
		      key->cipher == WLAN_CIPHER_SUITE_WEP104;
	int ret = 0;
	int ret2;
	u32 flags = 0;
	u32 flags2;

	/* this one needs to be done in software */
	if (key->cipher == WLAN_CIPHER_SUITE_AES_CMAC)
		return 1;

	if (arvif->nohwcrypt)
		return 1;

	if (key->keyidx > WMI_MAX_KEY_INDEX)
		return -ENOSPC;

	mutex_lock(&ar->conf_mutex);

	if (sta)
		peer_addr = sta->addr;
	else if (arvif->vdev_type == WMI_VDEV_TYPE_STA)
		peer_addr = vif->bss_conf.bssid;
	else
		peer_addr = vif->addr;

	key->hw_key_idx = key->keyidx;

	if (is_wep) {
		if (cmd == SET_KEY)
			arvif->wep_keys[key->keyidx] = key;
		else
			arvif->wep_keys[key->keyidx] = NULL;
	}

	/* the peer should not disappear in mid-way (unless FW goes awry) since
	 * we already hold conf_mutex. we just make sure its there now. */
	spin_lock_bh(&ar->data_lock);
	peer = ath10k_peer_find(ar, arvif->vdev_id, peer_addr);
	spin_unlock_bh(&ar->data_lock);

	if (!peer) {
		if (cmd == SET_KEY) {
			ath10k_warn(ar, "failed to install key for non-existent peer %pM\n",
				    peer_addr);
			ret = -EOPNOTSUPP;
			goto exit;
		} else {
			/* if the peer doesn't exist there is no key to disable
			 * anymore */
			goto exit;
		}
	}

	if (key->flags & IEEE80211_KEY_FLAG_PAIRWISE)
		flags |= WMI_KEY_PAIRWISE;
	else
		flags |= WMI_KEY_GROUP;

	if (is_wep) {
		if (cmd == DISABLE_KEY)
			ath10k_clear_vdev_key(arvif, key);

		/* When WEP keys are uploaded it's possible that there are
		 * stations associated already (e.g. when merging) without any
		 * keys. Static WEP needs an explicit per-peer key upload.
		 */
		if (vif->type == NL80211_IFTYPE_ADHOC &&
		    cmd == SET_KEY)
			ath10k_mac_vif_update_wep_key(arvif, key);

		/* 802.1x never sets the def_wep_key_idx so each set_key()
		 * call changes default tx key.
		 *
		 * Static WEP sets def_wep_key_idx via .set_default_unicast_key
		 * after first set_key().
		 */
		if (cmd == SET_KEY && arvif->def_wep_key_idx == -1)
			flags |= WMI_KEY_TX_USAGE;
	}

	ret = ath10k_install_key(arvif, key, cmd, peer_addr, flags);
	if (ret) {
		WARN_ON(ret > 0);
		ath10k_warn(ar, "failed to install key for vdev %i peer %pM: %d\n",
			    arvif->vdev_id, peer_addr, ret);
		goto exit;
	}

	/* mac80211 sets static WEP keys as groupwise while firmware requires
	 * them to be installed twice as both pairwise and groupwise.
	 */
	if (is_wep && !sta && vif->type == NL80211_IFTYPE_STATION) {
		flags2 = flags;
		flags2 &= ~WMI_KEY_GROUP;
		flags2 |= WMI_KEY_PAIRWISE;

		ret = ath10k_install_key(arvif, key, cmd, peer_addr, flags2);
		if (ret) {
			WARN_ON(ret > 0);
			ath10k_warn(ar, "failed to install (ucast) key for vdev %i peer %pM: %d\n",
				    arvif->vdev_id, peer_addr, ret);
			ret2 = ath10k_install_key(arvif, key, DISABLE_KEY,
						  peer_addr, flags);
			if (ret2) {
				WARN_ON(ret2 > 0);
				ath10k_warn(ar, "failed to disable (mcast) key for vdev %i peer %pM: %d\n",
					    arvif->vdev_id, peer_addr, ret2);
			}
			goto exit;
		}
	}

	ath10k_set_key_h_def_keyidx(ar, arvif, cmd, key);

	spin_lock_bh(&ar->data_lock);
	peer = ath10k_peer_find(ar, arvif->vdev_id, peer_addr);
	if (peer && cmd == SET_KEY)
		peer->keys[key->keyidx] = key;
	else if (peer && cmd == DISABLE_KEY)
		peer->keys[key->keyidx] = NULL;
	else if (peer == NULL)
		/* impossible unless FW goes crazy */
		ath10k_warn(ar, "Peer %pM disappeared!\n", peer_addr);
	spin_unlock_bh(&ar->data_lock);

exit:
	mutex_unlock(&ar->conf_mutex);
	return ret;
}

static void ath10k_set_default_unicast_key(struct ieee80211_hw *hw,
					   struct ieee80211_vif *vif,
					   int keyidx)
{
	struct ath10k *ar = hw->priv;
	struct ath10k_vif *arvif = ath10k_vif_to_arvif(vif);
	int ret;

	mutex_lock(&arvif->ar->conf_mutex);

	if (arvif->ar->state != ATH10K_STATE_ON)
		goto unlock;

	ath10k_dbg(ar, ATH10K_DBG_MAC, "mac vdev %d set keyidx %d\n",
		   arvif->vdev_id, keyidx);

	ret = ath10k_wmi_vdev_set_param(arvif->ar,
					arvif->vdev_id,
					arvif->ar->wmi.vdev_param->def_keyid,
					keyidx);

	if (ret) {
		ath10k_warn(ar, "failed to update wep key index for vdev %d: %d\n",
			    arvif->vdev_id,
			    ret);
		goto unlock;
	}

	arvif->def_wep_key_idx = keyidx;

unlock:
	mutex_unlock(&arvif->ar->conf_mutex);
}

static void ath10k_sta_rc_update_wk(struct work_struct *wk)
{
	struct ath10k *ar;
	struct ath10k_vif *arvif;
	struct ath10k_sta *arsta;
	struct ieee80211_sta *sta;
	struct cfg80211_chan_def def;
	enum nl80211_band band;
	const u8 *ht_mcs_mask;
	const u16 *vht_mcs_mask;
	u32 changed, bw, nss, smps;
	int err;

	arsta = container_of(wk, struct ath10k_sta, update_wk);
	sta = container_of((void *)arsta, struct ieee80211_sta, drv_priv);
	arvif = arsta->arvif;
	ar = arvif->ar;

	if (WARN_ON(ath10k_mac_vif_chan(arvif->vif, &def)))
		return;

	band = def.chan->band;
	ht_mcs_mask = arvif->bitrate_mask.control[band].ht_mcs;
	vht_mcs_mask = arvif->bitrate_mask.control[band].vht_mcs;

	spin_lock_bh(&ar->data_lock);

	changed = arsta->changed;
	arsta->changed = 0;

	bw = arsta->bw;
	nss = arsta->nss;
	smps = arsta->smps;

	spin_unlock_bh(&ar->data_lock);

	mutex_lock(&ar->conf_mutex);

	nss = max_t(u32, 1, nss);
	nss = min(nss, max(ath10k_mac_max_ht_nss(ht_mcs_mask),
			   ath10k_mac_max_vht_nss(vht_mcs_mask)));

	if (changed & IEEE80211_RC_BW_CHANGED) {
		ath10k_dbg(ar, ATH10K_DBG_MAC, "mac update sta %pM peer bw %d\n",
			   sta->addr, bw);

		err = ath10k_wmi_peer_set_param(ar, arvif->vdev_id, sta->addr,
						WMI_PEER_CHAN_WIDTH, bw);
		if (err)
			ath10k_warn(ar, "failed to update STA %pM peer bw %d: %d\n",
				    sta->addr, bw, err);
	}

	if (changed & IEEE80211_RC_NSS_CHANGED) {
		ath10k_dbg(ar, ATH10K_DBG_MAC, "mac update sta %pM nss %d\n",
			   sta->addr, nss);

		err = ath10k_wmi_peer_set_param(ar, arvif->vdev_id, sta->addr,
						WMI_PEER_NSS, nss);
		if (err)
			ath10k_warn(ar, "failed to update STA %pM nss %d: %d\n",
				    sta->addr, nss, err);
	}

	if (changed & IEEE80211_RC_SMPS_CHANGED) {
		ath10k_dbg(ar, ATH10K_DBG_MAC, "mac update sta %pM smps %d\n",
			   sta->addr, smps);

		err = ath10k_wmi_peer_set_param(ar, arvif->vdev_id, sta->addr,
						WMI_PEER_SMPS_STATE, smps);
		if (err)
			ath10k_warn(ar, "failed to update STA %pM smps %d: %d\n",
				    sta->addr, smps, err);
	}

	if (changed & IEEE80211_RC_SUPP_RATES_CHANGED ||
	    changed & IEEE80211_RC_NSS_CHANGED) {
		ath10k_dbg(ar, ATH10K_DBG_MAC, "mac update sta %pM supp rates/nss\n",
			   sta->addr);

		err = ath10k_station_assoc(ar, arvif->vif, sta, true);
		if (err)
			ath10k_warn(ar, "failed to reassociate station: %pM\n",
				    sta->addr);
	}

	mutex_unlock(&ar->conf_mutex);
}

static int ath10k_mac_inc_num_stations(struct ath10k_vif *arvif,
				       struct ieee80211_sta *sta)
{
	struct ath10k *ar = arvif->ar;

	lockdep_assert_held(&ar->conf_mutex);

	if (arvif->vdev_type == WMI_VDEV_TYPE_STA && !sta->tdls)
		return 0;

	if (ar->num_stations >= ar->max_num_stations)
		return -ENOBUFS;

	ar->num_stations++;

	return 0;
}

static void ath10k_mac_dec_num_stations(struct ath10k_vif *arvif,
					struct ieee80211_sta *sta)
{
	struct ath10k *ar = arvif->ar;

	lockdep_assert_held(&ar->conf_mutex);

	if (arvif->vdev_type == WMI_VDEV_TYPE_STA && !sta->tdls)
		return;

	ar->num_stations--;
}

struct ath10k_mac_tdls_iter_data {
	u32 num_tdls_stations;
	struct ieee80211_vif *curr_vif;
};

static void ath10k_mac_tdls_vif_stations_count_iter(void *data,
						    struct ieee80211_sta *sta)
{
	struct ath10k_mac_tdls_iter_data *iter_data = data;
	struct ath10k_sta *arsta = (struct ath10k_sta *)sta->drv_priv;
	struct ieee80211_vif *sta_vif = arsta->arvif->vif;

	if (sta->tdls && sta_vif == iter_data->curr_vif)
		iter_data->num_tdls_stations++;
}

static int ath10k_mac_tdls_vif_stations_count(struct ieee80211_hw *hw,
					      struct ieee80211_vif *vif)
{
	struct ath10k_mac_tdls_iter_data data = {};

	data.curr_vif = vif;

	ieee80211_iterate_stations_atomic(hw,
					  ath10k_mac_tdls_vif_stations_count_iter,
					  &data);
	return data.num_tdls_stations;
}

static void ath10k_mac_tdls_vifs_count_iter(void *data, u8 *mac,
					    struct ieee80211_vif *vif)
{
	struct ath10k_vif *arvif = ath10k_vif_to_arvif(vif);
	int *num_tdls_vifs = data;

	if (vif->type != NL80211_IFTYPE_STATION)
		return;

	if (ath10k_mac_tdls_vif_stations_count(arvif->ar->hw, vif) > 0)
		(*num_tdls_vifs)++;
}

static int ath10k_mac_tdls_vifs_count(struct ieee80211_hw *hw)
{
	int num_tdls_vifs = 0;

	ieee80211_iterate_active_interfaces_atomic(hw,
						   IEEE80211_IFACE_ITER_NORMAL,
						   ath10k_mac_tdls_vifs_count_iter,
						   &num_tdls_vifs);
	return num_tdls_vifs;
}

static int ath10k_sta_state(struct ieee80211_hw *hw,
			    struct ieee80211_vif *vif,
			    struct ieee80211_sta *sta,
			    enum ieee80211_sta_state old_state,
			    enum ieee80211_sta_state new_state)
{
	struct ath10k *ar = hw->priv;
	struct ath10k_vif *arvif = ath10k_vif_to_arvif(vif);
	struct ath10k_sta *arsta = (struct ath10k_sta *)sta->drv_priv;
	struct ath10k_peer *peer;
	int ret = 0;
	int i;

	if (old_state == IEEE80211_STA_NOTEXIST &&
	    new_state == IEEE80211_STA_NONE) {
		memset(arsta, 0, sizeof(*arsta));
		arsta->arvif = arvif;
		INIT_WORK(&arsta->update_wk, ath10k_sta_rc_update_wk);

		for (i = 0; i < ARRAY_SIZE(sta->txq); i++)
			ath10k_mac_txq_init(sta->txq[i]);
	}

	/* cancel must be done outside the mutex to avoid deadlock */
	if ((old_state == IEEE80211_STA_NONE &&
	     new_state == IEEE80211_STA_NOTEXIST))
		cancel_work_sync(&arsta->update_wk);

	mutex_lock(&ar->conf_mutex);

	if (old_state == IEEE80211_STA_NOTEXIST &&
	    new_state == IEEE80211_STA_NONE) {
		/*
		 * New station addition.
		 */
		enum wmi_peer_type peer_type = WMI_PEER_TYPE_DEFAULT;
		u32 num_tdls_stations;
		u32 num_tdls_vifs;

		ath10k_dbg(ar, ATH10K_DBG_MAC,
			   "mac vdev %d peer create %pM (new sta) sta %d / %d peer %d / %d\n",
			   arvif->vdev_id, sta->addr,
			   ar->num_stations + 1, ar->max_num_stations,
			   ar->num_peers + 1, ar->max_num_peers);

		ret = ath10k_mac_inc_num_stations(arvif, sta);
		if (ret) {
			ath10k_warn(ar, "refusing to associate station: too many connected already (%d)\n",
				    ar->max_num_stations);
			goto exit;
		}

		if (sta->tdls)
			peer_type = WMI_PEER_TYPE_TDLS;

		ret = ath10k_peer_create(ar, vif, sta, arvif->vdev_id,
					 sta->addr, peer_type);
		if (ret) {
			ath10k_warn(ar, "failed to add peer %pM for vdev %d when adding a new sta: %i\n",
				    sta->addr, arvif->vdev_id, ret);
			ath10k_mac_dec_num_stations(arvif, sta);
			goto exit;
		}

		spin_lock_bh(&ar->data_lock);

		peer = ath10k_peer_find(ar, arvif->vdev_id, sta->addr);
		if (!peer) {
			ath10k_warn(ar, "failed to lookup peer %pM on vdev %i\n",
				    vif->addr, arvif->vdev_id);
			spin_unlock_bh(&ar->data_lock);
			ath10k_peer_delete(ar, arvif->vdev_id, sta->addr);
			ath10k_mac_dec_num_stations(arvif, sta);
			ret = -ENOENT;
			goto exit;
		}

		arsta->peer_id = find_first_bit(peer->peer_ids,
						ATH10K_MAX_NUM_PEER_IDS);

		spin_unlock_bh(&ar->data_lock);

		if (!sta->tdls)
			goto exit;

		num_tdls_stations = ath10k_mac_tdls_vif_stations_count(hw, vif);
		num_tdls_vifs = ath10k_mac_tdls_vifs_count(hw);

		if (num_tdls_vifs >= ar->max_num_tdls_vdevs &&
		    num_tdls_stations == 0) {
			ath10k_warn(ar, "vdev %i exceeded maximum number of tdls vdevs %i\n",
				    arvif->vdev_id, ar->max_num_tdls_vdevs);
			ath10k_peer_delete(ar, arvif->vdev_id, sta->addr);
			ath10k_mac_dec_num_stations(arvif, sta);
			ret = -ENOBUFS;
			goto exit;
		}

		if (num_tdls_stations == 0) {
			/* This is the first tdls peer in current vif */
			enum wmi_tdls_state state = WMI_TDLS_ENABLE_ACTIVE;

			ret = ath10k_wmi_update_fw_tdls_state(ar, arvif->vdev_id,
							      state);
			if (ret) {
				ath10k_warn(ar, "failed to update fw tdls state on vdev %i: %i\n",
					    arvif->vdev_id, ret);
				ath10k_peer_delete(ar, arvif->vdev_id,
						   sta->addr);
				ath10k_mac_dec_num_stations(arvif, sta);
				goto exit;
			}
		}

		ret = ath10k_mac_tdls_peer_update(ar, arvif->vdev_id, sta,
						  WMI_TDLS_PEER_STATE_PEERING);
		if (ret) {
			ath10k_warn(ar,
				    "failed to update tdls peer %pM for vdev %d when adding a new sta: %i\n",
				    sta->addr, arvif->vdev_id, ret);
			ath10k_peer_delete(ar, arvif->vdev_id, sta->addr);
			ath10k_mac_dec_num_stations(arvif, sta);

			if (num_tdls_stations != 0)
				goto exit;
			ath10k_wmi_update_fw_tdls_state(ar, arvif->vdev_id,
							WMI_TDLS_DISABLE);
		}
	} else if ((old_state == IEEE80211_STA_NONE &&
		    new_state == IEEE80211_STA_NOTEXIST)) {
		/*
		 * Existing station deletion.
		 */
		ath10k_dbg(ar, ATH10K_DBG_MAC,
			   "mac vdev %d peer delete %pM (sta gone)\n",
			   arvif->vdev_id, sta->addr);

		ret = ath10k_peer_delete(ar, arvif->vdev_id, sta->addr);
		if (ret)
			ath10k_warn(ar, "failed to delete peer %pM for vdev %d: %i\n",
				    sta->addr, arvif->vdev_id, ret);

		ath10k_mac_dec_num_stations(arvif, sta);

		spin_lock_bh(&ar->data_lock);
		for (i = 0; i < ARRAY_SIZE(ar->peer_map); i++) {
			peer = ar->peer_map[i];
			if (!peer)
				continue;

			if (peer->sta == sta) {
				ath10k_warn(ar, "found sta peer %pM entry on vdev %i after it was supposedly removed\n",
					    sta->addr, arvif->vdev_id);
				peer->sta = NULL;
			}
		}
		spin_unlock_bh(&ar->data_lock);

		for (i = 0; i < ARRAY_SIZE(sta->txq); i++)
			ath10k_mac_txq_unref(ar, sta->txq[i]);

		if (!sta->tdls)
			goto exit;

		if (ath10k_mac_tdls_vif_stations_count(hw, vif))
			goto exit;

		/* This was the last tdls peer in current vif */
		ret = ath10k_wmi_update_fw_tdls_state(ar, arvif->vdev_id,
						      WMI_TDLS_DISABLE);
		if (ret) {
			ath10k_warn(ar, "failed to update fw tdls state on vdev %i: %i\n",
				    arvif->vdev_id, ret);
		}
	} else if (old_state == IEEE80211_STA_AUTH &&
		   new_state == IEEE80211_STA_ASSOC &&
		   (vif->type == NL80211_IFTYPE_AP ||
		    vif->type == NL80211_IFTYPE_MESH_POINT ||
		    vif->type == NL80211_IFTYPE_ADHOC)) {
		/*
		 * New association.
		 */
		ath10k_dbg(ar, ATH10K_DBG_MAC, "mac sta %pM associated\n",
			   sta->addr);

		ret = ath10k_station_assoc(ar, vif, sta, false);
		if (ret)
			ath10k_warn(ar, "failed to associate station %pM for vdev %i: %i\n",
				    sta->addr, arvif->vdev_id, ret);
	} else if (old_state == IEEE80211_STA_ASSOC &&
		   new_state == IEEE80211_STA_AUTHORIZED &&
		   sta->tdls) {
		/*
		 * Tdls station authorized.
		 */
		ath10k_dbg(ar, ATH10K_DBG_MAC, "mac tdls sta %pM authorized\n",
			   sta->addr);

		ret = ath10k_station_assoc(ar, vif, sta, false);
		if (ret) {
			ath10k_warn(ar, "failed to associate tdls station %pM for vdev %i: %i\n",
				    sta->addr, arvif->vdev_id, ret);
			goto exit;
		}

		ret = ath10k_mac_tdls_peer_update(ar, arvif->vdev_id, sta,
						  WMI_TDLS_PEER_STATE_CONNECTED);
		if (ret)
			ath10k_warn(ar, "failed to update tdls peer %pM for vdev %i: %i\n",
				    sta->addr, arvif->vdev_id, ret);
	} else if (old_state == IEEE80211_STA_ASSOC &&
		    new_state == IEEE80211_STA_AUTH &&
		    (vif->type == NL80211_IFTYPE_AP ||
		     vif->type == NL80211_IFTYPE_MESH_POINT ||
		     vif->type == NL80211_IFTYPE_ADHOC)) {
		/*
		 * Disassociation.
		 */
		ath10k_dbg(ar, ATH10K_DBG_MAC, "mac sta %pM disassociated\n",
			   sta->addr);

		ret = ath10k_station_disassoc(ar, vif, sta);
		if (ret)
			ath10k_warn(ar, "failed to disassociate station: %pM vdev %i: %i\n",
				    sta->addr, arvif->vdev_id, ret);
	}
exit:
	mutex_unlock(&ar->conf_mutex);
	return ret;
}

static int ath10k_conf_tx_uapsd(struct ath10k *ar, struct ieee80211_vif *vif,
				u16 ac, bool enable)
{
	struct ath10k_vif *arvif = ath10k_vif_to_arvif(vif);
	struct wmi_sta_uapsd_auto_trig_arg arg = {};
	u32 prio = 0, acc = 0;
	u32 value = 0;
	int ret = 0;

	lockdep_assert_held(&ar->conf_mutex);

	if (arvif->vdev_type != WMI_VDEV_TYPE_STA)
		return 0;

	switch (ac) {
	case IEEE80211_AC_VO:
		value = WMI_STA_PS_UAPSD_AC3_DELIVERY_EN |
			WMI_STA_PS_UAPSD_AC3_TRIGGER_EN;
		prio = 7;
		acc = 3;
		break;
	case IEEE80211_AC_VI:
		value = WMI_STA_PS_UAPSD_AC2_DELIVERY_EN |
			WMI_STA_PS_UAPSD_AC2_TRIGGER_EN;
		prio = 5;
		acc = 2;
		break;
	case IEEE80211_AC_BE:
		value = WMI_STA_PS_UAPSD_AC1_DELIVERY_EN |
			WMI_STA_PS_UAPSD_AC1_TRIGGER_EN;
		prio = 2;
		acc = 1;
		break;
	case IEEE80211_AC_BK:
		value = WMI_STA_PS_UAPSD_AC0_DELIVERY_EN |
			WMI_STA_PS_UAPSD_AC0_TRIGGER_EN;
		prio = 0;
		acc = 0;
		break;
	}

	if (enable)
		arvif->u.sta.uapsd |= value;
	else
		arvif->u.sta.uapsd &= ~value;

	ret = ath10k_wmi_set_sta_ps_param(ar, arvif->vdev_id,
					  WMI_STA_PS_PARAM_UAPSD,
					  arvif->u.sta.uapsd);
	if (ret) {
		ath10k_warn(ar, "failed to set uapsd params: %d\n", ret);
		goto exit;
	}

	if (arvif->u.sta.uapsd)
		value = WMI_STA_PS_RX_WAKE_POLICY_POLL_UAPSD;
	else
		value = WMI_STA_PS_RX_WAKE_POLICY_WAKE;

	ret = ath10k_wmi_set_sta_ps_param(ar, arvif->vdev_id,
					  WMI_STA_PS_PARAM_RX_WAKE_POLICY,
					  value);
	if (ret)
		ath10k_warn(ar, "failed to set rx wake param: %d\n", ret);

	ret = ath10k_mac_vif_recalc_ps_wake_threshold(arvif);
	if (ret) {
		ath10k_warn(ar, "failed to recalc ps wake threshold on vdev %i: %d\n",
			    arvif->vdev_id, ret);
		return ret;
	}

	ret = ath10k_mac_vif_recalc_ps_poll_count(arvif);
	if (ret) {
		ath10k_warn(ar, "failed to recalc ps poll count on vdev %i: %d\n",
			    arvif->vdev_id, ret);
		return ret;
	}

	if (test_bit(WMI_SERVICE_STA_UAPSD_BASIC_AUTO_TRIG, ar->wmi.svc_map) ||
	    test_bit(WMI_SERVICE_STA_UAPSD_VAR_AUTO_TRIG, ar->wmi.svc_map)) {
		/* Only userspace can make an educated decision when to send
		 * trigger frame. The following effectively disables u-UAPSD
		 * autotrigger in firmware (which is enabled by default
		 * provided the autotrigger service is available).
		 */

		arg.wmm_ac = acc;
		arg.user_priority = prio;
		arg.service_interval = 0;
		arg.suspend_interval = WMI_STA_UAPSD_MAX_INTERVAL_MSEC;
		arg.delay_interval = WMI_STA_UAPSD_MAX_INTERVAL_MSEC;

		ret = ath10k_wmi_vdev_sta_uapsd(ar, arvif->vdev_id,
						arvif->bssid, &arg, 1);
		if (ret) {
			ath10k_warn(ar, "failed to set uapsd auto trigger %d\n",
				    ret);
			return ret;
		}
	}

exit:
	return ret;
}

static int ath10k_conf_tx(struct ieee80211_hw *hw,
			  struct ieee80211_vif *vif, u16 ac,
			  const struct ieee80211_tx_queue_params *params)
{
	struct ath10k *ar = hw->priv;
	struct ath10k_vif *arvif = ath10k_vif_to_arvif(vif);
	struct wmi_wmm_params_arg *p = NULL;
	int ret;

	mutex_lock(&ar->conf_mutex);

	switch (ac) {
	case IEEE80211_AC_VO:
		p = &arvif->wmm_params.ac_vo;
		break;
	case IEEE80211_AC_VI:
		p = &arvif->wmm_params.ac_vi;
		break;
	case IEEE80211_AC_BE:
		p = &arvif->wmm_params.ac_be;
		break;
	case IEEE80211_AC_BK:
		p = &arvif->wmm_params.ac_bk;
		break;
	}

	if (WARN_ON(!p)) {
		ret = -EINVAL;
		goto exit;
	}

	p->cwmin = params->cw_min;
	p->cwmax = params->cw_max;
	p->aifs = params->aifs;

	/*
	 * The channel time duration programmed in the HW is in absolute
	 * microseconds, while mac80211 gives the txop in units of
	 * 32 microseconds.
	 */
	p->txop = params->txop * 32;

	if (ar->wmi.ops->gen_vdev_wmm_conf) {
		ret = ath10k_wmi_vdev_wmm_conf(ar, arvif->vdev_id,
					       &arvif->wmm_params);
		if (ret) {
			ath10k_warn(ar, "failed to set vdev wmm params on vdev %i: %d\n",
				    arvif->vdev_id, ret);
			goto exit;
		}
	} else {
		/* This won't work well with multi-interface cases but it's
		 * better than nothing.
		 */
		ret = ath10k_wmi_pdev_set_wmm_params(ar, &arvif->wmm_params);
		if (ret) {
			ath10k_warn(ar, "failed to set wmm params: %d\n", ret);
			goto exit;
		}
	}

	ret = ath10k_conf_tx_uapsd(ar, vif, ac, params->uapsd);
	if (ret)
		ath10k_warn(ar, "failed to set sta uapsd: %d\n", ret);

exit:
	mutex_unlock(&ar->conf_mutex);
	return ret;
}

#define ATH10K_ROC_TIMEOUT_HZ (2 * HZ)

static int ath10k_remain_on_channel(struct ieee80211_hw *hw,
				    struct ieee80211_vif *vif,
				    struct ieee80211_channel *chan,
				    int duration,
				    enum ieee80211_roc_type type)
{
	struct ath10k *ar = hw->priv;
	struct ath10k_vif *arvif = ath10k_vif_to_arvif(vif);
	struct wmi_start_scan_arg arg;
	int ret = 0;
	u32 scan_time_msec;

	mutex_lock(&ar->conf_mutex);

	spin_lock_bh(&ar->data_lock);
	switch (ar->scan.state) {
	case ATH10K_SCAN_IDLE:
		reinit_completion(&ar->scan.started);
		reinit_completion(&ar->scan.completed);
		reinit_completion(&ar->scan.on_channel);
		ar->scan.state = ATH10K_SCAN_STARTING;
		ar->scan.is_roc = true;
		ar->scan.vdev_id = arvif->vdev_id;
		ar->scan.roc_freq = chan->center_freq;
		ar->scan.roc_notify = true;
		ret = 0;
		break;
	case ATH10K_SCAN_STARTING:
	case ATH10K_SCAN_RUNNING:
	case ATH10K_SCAN_ABORTING:
		ret = -EBUSY;
		break;
	}
	spin_unlock_bh(&ar->data_lock);

	if (ret)
		goto exit;

	scan_time_msec = ar->hw->wiphy->max_remain_on_channel_duration * 2;

	memset(&arg, 0, sizeof(arg));
	ath10k_wmi_start_scan_init(ar, &arg);
	arg.vdev_id = arvif->vdev_id;
	arg.scan_id = ATH10K_SCAN_ID;
	arg.n_channels = 1;
	arg.channels[0] = chan->center_freq;
	arg.dwell_time_active = scan_time_msec;
	arg.dwell_time_passive = scan_time_msec;
	arg.max_scan_time = scan_time_msec;
	arg.scan_ctrl_flags |= WMI_SCAN_FLAG_PASSIVE;
	arg.scan_ctrl_flags |= WMI_SCAN_FILTER_PROBE_REQ;
	arg.burst_duration_ms = duration;

	ret = ath10k_start_scan(ar, &arg);
	if (ret) {
		ath10k_warn(ar, "failed to start roc scan: %d\n", ret);
		spin_lock_bh(&ar->data_lock);
		ar->scan.state = ATH10K_SCAN_IDLE;
		spin_unlock_bh(&ar->data_lock);
		goto exit;
	}

	ret = wait_for_completion_timeout(&ar->scan.on_channel, 3 * HZ);
	if (ret == 0) {
		ath10k_warn(ar, "failed to switch to channel for roc scan\n");

		ret = ath10k_scan_stop(ar);
		if (ret)
			ath10k_warn(ar, "failed to stop scan: %d\n", ret);

		ret = -ETIMEDOUT;
		goto exit;
	}

	ieee80211_queue_delayed_work(ar->hw, &ar->scan.timeout,
				     msecs_to_jiffies(duration));

	ret = 0;
exit:
	mutex_unlock(&ar->conf_mutex);
	return ret;
}

static int ath10k_cancel_remain_on_channel(struct ieee80211_hw *hw)
{
	struct ath10k *ar = hw->priv;

	mutex_lock(&ar->conf_mutex);

	spin_lock_bh(&ar->data_lock);
	ar->scan.roc_notify = false;
	spin_unlock_bh(&ar->data_lock);

	ath10k_scan_abort(ar);

	mutex_unlock(&ar->conf_mutex);

	cancel_delayed_work_sync(&ar->scan.timeout);

	return 0;
}

/*
 * Both RTS and Fragmentation threshold are interface-specific
 * in ath10k, but device-specific in mac80211.
 */

static int ath10k_set_rts_threshold(struct ieee80211_hw *hw, u32 value)
{
	struct ath10k *ar = hw->priv;
	struct ath10k_vif *arvif;
	int ret = 0;

	mutex_lock(&ar->conf_mutex);
	list_for_each_entry(arvif, &ar->arvifs, list) {
		ath10k_dbg(ar, ATH10K_DBG_MAC, "mac vdev %d rts threshold %d\n",
			   arvif->vdev_id, value);

		ret = ath10k_mac_set_rts(arvif, value);
		if (ret) {
			ath10k_warn(ar, "failed to set rts threshold for vdev %d: %d\n",
				    arvif->vdev_id, ret);
			break;
		}
	}
	mutex_unlock(&ar->conf_mutex);

	return ret;
}

static int ath10k_mac_op_set_frag_threshold(struct ieee80211_hw *hw, u32 value)
{
	/* Even though there's a WMI enum for fragmentation threshold no known
	 * firmware actually implements it. Moreover it is not possible to rely
	 * frame fragmentation to mac80211 because firmware clears the "more
	 * fragments" bit in frame control making it impossible for remote
	 * devices to reassemble frames.
	 *
	 * Hence implement a dummy callback just to say fragmentation isn't
	 * supported. This effectively prevents mac80211 from doing frame
	 * fragmentation in software.
	 */
	return -EOPNOTSUPP;
}

static void ath10k_flush(struct ieee80211_hw *hw, struct ieee80211_vif *vif,
			 u32 queues, bool drop)
{
	struct ath10k *ar = hw->priv;
	bool skip;
	long time_left;

	/* mac80211 doesn't care if we really xmit queued frames or not
	 * we'll collect those frames either way if we stop/delete vdevs */
	if (drop)
		return;

	mutex_lock(&ar->conf_mutex);

	if (ar->state == ATH10K_STATE_WEDGED)
		goto skip;

	time_left = wait_event_timeout(ar->htt.empty_tx_wq, ({
			bool empty;

			spin_lock_bh(&ar->htt.tx_lock);
			empty = (ar->htt.num_pending_tx == 0);
			spin_unlock_bh(&ar->htt.tx_lock);

			skip = (ar->state == ATH10K_STATE_WEDGED) ||
			       test_bit(ATH10K_FLAG_CRASH_FLUSH,
					&ar->dev_flags);

			(empty || skip);
		}), ATH10K_FLUSH_TIMEOUT_HZ);

	if (time_left == 0 || skip)
		ath10k_warn(ar, "failed to flush transmit queue (skip %i ar-state %i): %ld\n",
			    skip, ar->state, time_left);

skip:
	mutex_unlock(&ar->conf_mutex);
}

/* TODO: Implement this function properly
 * For now it is needed to reply to Probe Requests in IBSS mode.
 * Propably we need this information from FW.
 */
static int ath10k_tx_last_beacon(struct ieee80211_hw *hw)
{
	return 1;
}

static void ath10k_reconfig_complete(struct ieee80211_hw *hw,
				     enum ieee80211_reconfig_type reconfig_type)
{
	struct ath10k *ar = hw->priv;

	if (reconfig_type != IEEE80211_RECONFIG_TYPE_RESTART)
		return;

	mutex_lock(&ar->conf_mutex);

	/* If device failed to restart it will be in a different state, e.g.
	 * ATH10K_STATE_WEDGED */
	if (ar->state == ATH10K_STATE_RESTARTED) {
		ath10k_info(ar, "device successfully recovered\n");
		ar->state = ATH10K_STATE_ON;
		ieee80211_wake_queues(ar->hw);
	}

	mutex_unlock(&ar->conf_mutex);
}

static int ath10k_get_survey(struct ieee80211_hw *hw, int idx,
			     struct survey_info *survey)
{
	struct ath10k *ar = hw->priv;
	struct ieee80211_supported_band *sband;
	struct survey_info *ar_survey = &ar->survey[idx];
	int ret = 0;

	mutex_lock(&ar->conf_mutex);

	sband = hw->wiphy->bands[NL80211_BAND_2GHZ];
	if (sband && idx >= sband->n_channels) {
		idx -= sband->n_channels;
		sband = NULL;
	}

	if (!sband)
		sband = hw->wiphy->bands[NL80211_BAND_5GHZ];

	if (!sband || idx >= sband->n_channels) {
		ret = -ENOENT;
		goto exit;
	}

	spin_lock_bh(&ar->data_lock);
	memcpy(survey, ar_survey, sizeof(*survey));
	spin_unlock_bh(&ar->data_lock);

	survey->channel = &sband->channels[idx];

	if (ar->rx_channel == survey->channel)
		survey->filled |= SURVEY_INFO_IN_USE;

exit:
	mutex_unlock(&ar->conf_mutex);
	return ret;
}

static bool
ath10k_mac_bitrate_mask_has_single_rate(struct ath10k *ar,
					enum nl80211_band band,
					const struct cfg80211_bitrate_mask *mask)
{
	int num_rates = 0;
	int i;

	num_rates += hweight32(mask->control[band].legacy);

	for (i = 0; i < ARRAY_SIZE(mask->control[band].ht_mcs); i++)
		num_rates += hweight8(mask->control[band].ht_mcs[i]);

	for (i = 0; i < ARRAY_SIZE(mask->control[band].vht_mcs); i++)
		num_rates += hweight16(mask->control[band].vht_mcs[i]);

	return num_rates == 1;
}

static bool
ath10k_mac_bitrate_mask_get_single_nss(struct ath10k *ar,
				       enum nl80211_band band,
				       const struct cfg80211_bitrate_mask *mask,
				       int *nss)
{
	struct ieee80211_supported_band *sband = &ar->mac.sbands[band];
	u16 vht_mcs_map = le16_to_cpu(sband->vht_cap.vht_mcs.tx_mcs_map);
	u8 ht_nss_mask = 0;
	u8 vht_nss_mask = 0;
	int i;

	if (mask->control[band].legacy)
		return false;

	for (i = 0; i < ARRAY_SIZE(mask->control[band].ht_mcs); i++) {
		if (mask->control[band].ht_mcs[i] == 0)
			continue;
		else if (mask->control[band].ht_mcs[i] ==
			 sband->ht_cap.mcs.rx_mask[i])
			ht_nss_mask |= BIT(i);
		else
			return false;
	}

	for (i = 0; i < ARRAY_SIZE(mask->control[band].vht_mcs); i++) {
		if (mask->control[band].vht_mcs[i] == 0)
			continue;
		else if (mask->control[band].vht_mcs[i] ==
			 ath10k_mac_get_max_vht_mcs_map(vht_mcs_map, i))
			vht_nss_mask |= BIT(i);
		else
			return false;
	}

	if (ht_nss_mask != vht_nss_mask)
		return false;

	if (ht_nss_mask == 0)
		return false;

	if (BIT(fls(ht_nss_mask)) - 1 != ht_nss_mask)
		return false;

	*nss = fls(ht_nss_mask);

	return true;
}

static int
ath10k_mac_bitrate_mask_get_single_rate(struct ath10k *ar,
					enum nl80211_band band,
					const struct cfg80211_bitrate_mask *mask,
					u8 *rate, u8 *nss)
{
	struct ieee80211_supported_band *sband = &ar->mac.sbands[band];
	int rate_idx;
	int i;
	u16 bitrate;
	u8 preamble;
	u8 hw_rate;

	if (hweight32(mask->control[band].legacy) == 1) {
		rate_idx = ffs(mask->control[band].legacy) - 1;

		hw_rate = sband->bitrates[rate_idx].hw_value;
		bitrate = sband->bitrates[rate_idx].bitrate;

		if (ath10k_mac_bitrate_is_cck(bitrate))
			preamble = WMI_RATE_PREAMBLE_CCK;
		else
			preamble = WMI_RATE_PREAMBLE_OFDM;

		*nss = 1;
		*rate = preamble << 6 |
			(*nss - 1) << 4 |
			hw_rate << 0;

		return 0;
	}

	for (i = 0; i < ARRAY_SIZE(mask->control[band].ht_mcs); i++) {
		if (hweight8(mask->control[band].ht_mcs[i]) == 1) {
			*nss = i + 1;
			*rate = WMI_RATE_PREAMBLE_HT << 6 |
				(*nss - 1) << 4 |
				(ffs(mask->control[band].ht_mcs[i]) - 1);

			return 0;
		}
	}

	for (i = 0; i < ARRAY_SIZE(mask->control[band].vht_mcs); i++) {
		if (hweight16(mask->control[band].vht_mcs[i]) == 1) {
			*nss = i + 1;
			*rate = WMI_RATE_PREAMBLE_VHT << 6 |
				(*nss - 1) << 4 |
				(ffs(mask->control[band].vht_mcs[i]) - 1);

			return 0;
		}
	}

	return -EINVAL;
}

static int ath10k_mac_set_fixed_rate_params(struct ath10k_vif *arvif,
					    u8 rate, u8 nss, u8 sgi, u8 ldpc)
{
	struct ath10k *ar = arvif->ar;
	u32 vdev_param;
	int ret;

	lockdep_assert_held(&ar->conf_mutex);

	ath10k_dbg(ar, ATH10K_DBG_MAC, "mac set fixed rate params vdev %i rate 0x%02hhx nss %hhu sgi %hhu\n",
		   arvif->vdev_id, rate, nss, sgi);

	vdev_param = ar->wmi.vdev_param->fixed_rate;
	ret = ath10k_wmi_vdev_set_param(ar, arvif->vdev_id, vdev_param, rate);
	if (ret) {
		ath10k_warn(ar, "failed to set fixed rate param 0x%02x: %d\n",
			    rate, ret);
		return ret;
	}

	vdev_param = ar->wmi.vdev_param->nss;
	ret = ath10k_wmi_vdev_set_param(ar, arvif->vdev_id, vdev_param, nss);
	if (ret) {
		ath10k_warn(ar, "failed to set nss param %d: %d\n", nss, ret);
		return ret;
	}

	vdev_param = ar->wmi.vdev_param->sgi;
	ret = ath10k_wmi_vdev_set_param(ar, arvif->vdev_id, vdev_param, sgi);
	if (ret) {
		ath10k_warn(ar, "failed to set sgi param %d: %d\n", sgi, ret);
		return ret;
	}

	vdev_param = ar->wmi.vdev_param->ldpc;
	ret = ath10k_wmi_vdev_set_param(ar, arvif->vdev_id, vdev_param, ldpc);
	if (ret) {
		ath10k_warn(ar, "failed to set ldpc param %d: %d\n", ldpc, ret);
		return ret;
	}

	return 0;
}

static bool
ath10k_mac_can_set_bitrate_mask(struct ath10k *ar,
				enum nl80211_band band,
				const struct cfg80211_bitrate_mask *mask)
{
	int i;
	u16 vht_mcs;

	/* Due to firmware limitation in WMI_PEER_ASSOC_CMDID it is impossible
	 * to express all VHT MCS rate masks. Effectively only the following
	 * ranges can be used: none, 0-7, 0-8 and 0-9.
	 */
	for (i = 0; i < NL80211_VHT_NSS_MAX; i++) {
		vht_mcs = mask->control[band].vht_mcs[i];

		switch (vht_mcs) {
		case 0:
		case BIT(8) - 1:
		case BIT(9) - 1:
		case BIT(10) - 1:
			break;
		default:
			ath10k_warn(ar, "refusing bitrate mask with missing 0-7 VHT MCS rates\n");
			return false;
		}
	}

	return true;
}

static void ath10k_mac_set_bitrate_mask_iter(void *data,
					     struct ieee80211_sta *sta)
{
	struct ath10k_vif *arvif = data;
	struct ath10k_sta *arsta = (struct ath10k_sta *)sta->drv_priv;
	struct ath10k *ar = arvif->ar;

	if (arsta->arvif != arvif)
		return;

	spin_lock_bh(&ar->data_lock);
	arsta->changed |= IEEE80211_RC_SUPP_RATES_CHANGED;
	spin_unlock_bh(&ar->data_lock);

	ieee80211_queue_work(ar->hw, &arsta->update_wk);
}

static int ath10k_mac_op_set_bitrate_mask(struct ieee80211_hw *hw,
					  struct ieee80211_vif *vif,
					  const struct cfg80211_bitrate_mask *mask)
{
	struct ath10k_vif *arvif = ath10k_vif_to_arvif(vif);
	struct cfg80211_chan_def def;
	struct ath10k *ar = arvif->ar;
	enum nl80211_band band;
	const u8 *ht_mcs_mask;
	const u16 *vht_mcs_mask;
	u8 rate;
	u8 nss;
	u8 sgi;
	u8 ldpc;
	int single_nss;
	int ret;

	if (ath10k_mac_vif_chan(vif, &def))
		return -EPERM;

	band = def.chan->band;
	ht_mcs_mask = mask->control[band].ht_mcs;
	vht_mcs_mask = mask->control[band].vht_mcs;
	ldpc = !!(ar->ht_cap_info & WMI_HT_CAP_LDPC);

	sgi = mask->control[band].gi;
	if (sgi == NL80211_TXRATE_FORCE_LGI)
		return -EINVAL;

	if (ath10k_mac_bitrate_mask_has_single_rate(ar, band, mask)) {
		ret = ath10k_mac_bitrate_mask_get_single_rate(ar, band, mask,
							      &rate, &nss);
		if (ret) {
			ath10k_warn(ar, "failed to get single rate for vdev %i: %d\n",
				    arvif->vdev_id, ret);
			return ret;
		}
	} else if (ath10k_mac_bitrate_mask_get_single_nss(ar, band, mask,
							  &single_nss)) {
		rate = WMI_FIXED_RATE_NONE;
		nss = single_nss;
	} else {
		rate = WMI_FIXED_RATE_NONE;
		nss = min(ar->num_rf_chains,
			  max(ath10k_mac_max_ht_nss(ht_mcs_mask),
			      ath10k_mac_max_vht_nss(vht_mcs_mask)));

		if (!ath10k_mac_can_set_bitrate_mask(ar, band, mask))
			return -EINVAL;

		mutex_lock(&ar->conf_mutex);

		arvif->bitrate_mask = *mask;
		ieee80211_iterate_stations_atomic(ar->hw,
						  ath10k_mac_set_bitrate_mask_iter,
						  arvif);

		mutex_unlock(&ar->conf_mutex);
	}

	mutex_lock(&ar->conf_mutex);

	ret = ath10k_mac_set_fixed_rate_params(arvif, rate, nss, sgi, ldpc);
	if (ret) {
		ath10k_warn(ar, "failed to set fixed rate params on vdev %i: %d\n",
			    arvif->vdev_id, ret);
		goto exit;
	}

exit:
	mutex_unlock(&ar->conf_mutex);

	return ret;
}

static void ath10k_sta_rc_update(struct ieee80211_hw *hw,
				 struct ieee80211_vif *vif,
				 struct ieee80211_sta *sta,
				 u32 changed)
{
	struct ath10k *ar = hw->priv;
	struct ath10k_sta *arsta = (struct ath10k_sta *)sta->drv_priv;
	u32 bw, smps;

	spin_lock_bh(&ar->data_lock);

	ath10k_dbg(ar, ATH10K_DBG_MAC,
		   "mac sta rc update for %pM changed %08x bw %d nss %d smps %d\n",
		   sta->addr, changed, sta->bandwidth, sta->rx_nss,
		   sta->smps_mode);

	if (changed & IEEE80211_RC_BW_CHANGED) {
		bw = WMI_PEER_CHWIDTH_20MHZ;

		switch (sta->bandwidth) {
		case IEEE80211_STA_RX_BW_20:
			bw = WMI_PEER_CHWIDTH_20MHZ;
			break;
		case IEEE80211_STA_RX_BW_40:
			bw = WMI_PEER_CHWIDTH_40MHZ;
			break;
		case IEEE80211_STA_RX_BW_80:
			bw = WMI_PEER_CHWIDTH_80MHZ;
			break;
		case IEEE80211_STA_RX_BW_160:
			ath10k_warn(ar, "Invalid bandwidth %d in rc update for %pM\n",
				    sta->bandwidth, sta->addr);
			bw = WMI_PEER_CHWIDTH_20MHZ;
			break;
		}

		arsta->bw = bw;
	}

	if (changed & IEEE80211_RC_NSS_CHANGED)
		arsta->nss = sta->rx_nss;

	if (changed & IEEE80211_RC_SMPS_CHANGED) {
		smps = WMI_PEER_SMPS_PS_NONE;

		switch (sta->smps_mode) {
		case IEEE80211_SMPS_AUTOMATIC:
		case IEEE80211_SMPS_OFF:
			smps = WMI_PEER_SMPS_PS_NONE;
			break;
		case IEEE80211_SMPS_STATIC:
			smps = WMI_PEER_SMPS_STATIC;
			break;
		case IEEE80211_SMPS_DYNAMIC:
			smps = WMI_PEER_SMPS_DYNAMIC;
			break;
		case IEEE80211_SMPS_NUM_MODES:
			ath10k_warn(ar, "Invalid smps %d in sta rc update for %pM\n",
				    sta->smps_mode, sta->addr);
			smps = WMI_PEER_SMPS_PS_NONE;
			break;
		}

		arsta->smps = smps;
	}

	arsta->changed |= changed;

	spin_unlock_bh(&ar->data_lock);

	ieee80211_queue_work(hw, &arsta->update_wk);
}

static u64 ath10k_get_tsf(struct ieee80211_hw *hw, struct ieee80211_vif *vif)
{
	/*
	 * FIXME: Return 0 for time being. Need to figure out whether FW
	 * has the API to fetch 64-bit local TSF
	 */

	return 0;
}

static void ath10k_set_tsf(struct ieee80211_hw *hw, struct ieee80211_vif *vif,
			   u64 tsf)
{
	struct ath10k *ar = hw->priv;
	struct ath10k_vif *arvif = ath10k_vif_to_arvif(vif);
	u32 tsf_offset, vdev_param = ar->wmi.vdev_param->set_tsf;
	int ret;

	/* Workaround:
	 *
	 * Given tsf argument is entire TSF value, but firmware accepts
	 * only TSF offset to current TSF.
	 *
	 * get_tsf function is used to get offset value, however since
	 * ath10k_get_tsf is not implemented properly, it will return 0 always.
	 * Luckily all the caller functions to set_tsf, as of now, also rely on
	 * get_tsf function to get entire tsf value such get_tsf() + tsf_delta,
	 * final tsf offset value to firmware will be arithmetically correct.
	 */
	tsf_offset = tsf - ath10k_get_tsf(hw, vif);
	ret = ath10k_wmi_vdev_set_param(ar, arvif->vdev_id,
					vdev_param, tsf_offset);
	if (ret && ret != -EOPNOTSUPP)
		ath10k_warn(ar, "failed to set tsf offset: %d\n", ret);
}

static int ath10k_ampdu_action(struct ieee80211_hw *hw,
			       struct ieee80211_vif *vif,
			       struct ieee80211_ampdu_params *params)
{
	struct ath10k *ar = hw->priv;
	struct ath10k_vif *arvif = ath10k_vif_to_arvif(vif);
	struct ieee80211_sta *sta = params->sta;
	enum ieee80211_ampdu_mlme_action action = params->action;
	u16 tid = params->tid;

	ath10k_dbg(ar, ATH10K_DBG_MAC, "mac ampdu vdev_id %i sta %pM tid %hu action %d\n",
		   arvif->vdev_id, sta->addr, tid, action);

	switch (action) {
	case IEEE80211_AMPDU_RX_START:
	case IEEE80211_AMPDU_RX_STOP:
		/* HTT AddBa/DelBa events trigger mac80211 Rx BA session
		 * creation/removal. Do we need to verify this?
		 */
		return 0;
	case IEEE80211_AMPDU_TX_START:
	case IEEE80211_AMPDU_TX_STOP_CONT:
	case IEEE80211_AMPDU_TX_STOP_FLUSH:
	case IEEE80211_AMPDU_TX_STOP_FLUSH_CONT:
	case IEEE80211_AMPDU_TX_OPERATIONAL:
		/* Firmware offloads Tx aggregation entirely so deny mac80211
		 * Tx aggregation requests.
		 */
		return -EOPNOTSUPP;
	}

	return -EINVAL;
}

static void
ath10k_mac_update_rx_channel(struct ath10k *ar,
			     struct ieee80211_chanctx_conf *ctx,
			     struct ieee80211_vif_chanctx_switch *vifs,
			     int n_vifs)
{
	struct cfg80211_chan_def *def = NULL;

	/* Both locks are required because ar->rx_channel is modified. This
	 * allows readers to hold either lock.
	 */
	lockdep_assert_held(&ar->conf_mutex);
	lockdep_assert_held(&ar->data_lock);

	WARN_ON(ctx && vifs);
	WARN_ON(vifs && n_vifs != 1);

	/* FIXME: Sort of an optimization and a workaround. Peers and vifs are
	 * on a linked list now. Doing a lookup peer -> vif -> chanctx for each
	 * ppdu on Rx may reduce performance on low-end systems. It should be
	 * possible to make tables/hashmaps to speed the lookup up (be vary of
	 * cpu data cache lines though regarding sizes) but to keep the initial
	 * implementation simple and less intrusive fallback to the slow lookup
	 * only for multi-channel cases. Single-channel cases will remain to
	 * use the old channel derival and thus performance should not be
	 * affected much.
	 */
	rcu_read_lock();
	if (!ctx && ath10k_mac_num_chanctxs(ar) == 1) {
		ieee80211_iter_chan_contexts_atomic(ar->hw,
						    ath10k_mac_get_any_chandef_iter,
						    &def);

		if (vifs)
			def = &vifs[0].new_ctx->def;

		ar->rx_channel = def->chan;
	} else if ((ctx && ath10k_mac_num_chanctxs(ar) == 0) ||
		   (ctx && (ar->state == ATH10K_STATE_RESTARTED))) {
		/* During driver restart due to firmware assert, since mac80211
		 * already has valid channel context for given radio, channel
		 * context iteration return num_chanctx > 0. So fix rx_channel
		 * when restart is in progress.
		 */
		ar->rx_channel = ctx->def.chan;
	} else {
		ar->rx_channel = NULL;
	}
	rcu_read_unlock();
}

static void
ath10k_mac_update_vif_chan(struct ath10k *ar,
			   struct ieee80211_vif_chanctx_switch *vifs,
			   int n_vifs)
{
	struct ath10k_vif *arvif;
	int ret;
	int i;

	lockdep_assert_held(&ar->conf_mutex);

	/* First stop monitor interface. Some FW versions crash if there's a
	 * lone monitor interface.
	 */
	if (ar->monitor_started)
		ath10k_monitor_stop(ar);

	for (i = 0; i < n_vifs; i++) {
		arvif = ath10k_vif_to_arvif(vifs[i].vif);

		ath10k_dbg(ar, ATH10K_DBG_MAC,
			   "mac chanctx switch vdev_id %i freq %hu->%hu width %d->%d\n",
			   arvif->vdev_id,
			   vifs[i].old_ctx->def.chan->center_freq,
			   vifs[i].new_ctx->def.chan->center_freq,
			   vifs[i].old_ctx->def.width,
			   vifs[i].new_ctx->def.width);

		if (WARN_ON(!arvif->is_started))
			continue;

		if (WARN_ON(!arvif->is_up))
			continue;

		ret = ath10k_wmi_vdev_down(ar, arvif->vdev_id);
		if (ret) {
			ath10k_warn(ar, "failed to down vdev %d: %d\n",
				    arvif->vdev_id, ret);
			continue;
		}
	}

	/* All relevant vdevs are downed and associated channel resources
	 * should be available for the channel switch now.
	 */

	spin_lock_bh(&ar->data_lock);
	ath10k_mac_update_rx_channel(ar, NULL, vifs, n_vifs);
	spin_unlock_bh(&ar->data_lock);

	for (i = 0; i < n_vifs; i++) {
		arvif = ath10k_vif_to_arvif(vifs[i].vif);

		if (WARN_ON(!arvif->is_started))
			continue;

		if (WARN_ON(!arvif->is_up))
			continue;

		ret = ath10k_mac_setup_bcn_tmpl(arvif);
		if (ret)
			ath10k_warn(ar, "failed to update bcn tmpl during csa: %d\n",
				    ret);

		ret = ath10k_mac_setup_prb_tmpl(arvif);
		if (ret)
			ath10k_warn(ar, "failed to update prb tmpl during csa: %d\n",
				    ret);

		ret = ath10k_vdev_restart(arvif, &vifs[i].new_ctx->def);
		if (ret) {
			ath10k_warn(ar, "failed to restart vdev %d: %d\n",
				    arvif->vdev_id, ret);
			continue;
		}

		ret = ath10k_wmi_vdev_up(arvif->ar, arvif->vdev_id, arvif->aid,
					 arvif->bssid);
		if (ret) {
			ath10k_warn(ar, "failed to bring vdev up %d: %d\n",
				    arvif->vdev_id, ret);
			continue;
		}
	}

	ath10k_monitor_recalc(ar);
}

static int
ath10k_mac_op_add_chanctx(struct ieee80211_hw *hw,
			  struct ieee80211_chanctx_conf *ctx)
{
	struct ath10k *ar = hw->priv;

	ath10k_dbg(ar, ATH10K_DBG_MAC,
		   "mac chanctx add freq %hu width %d ptr %p\n",
		   ctx->def.chan->center_freq, ctx->def.width, ctx);

	mutex_lock(&ar->conf_mutex);

	spin_lock_bh(&ar->data_lock);
	ath10k_mac_update_rx_channel(ar, ctx, NULL, 0);
	spin_unlock_bh(&ar->data_lock);

	ath10k_recalc_radar_detection(ar);
	ath10k_monitor_recalc(ar);

	mutex_unlock(&ar->conf_mutex);

	return 0;
}

static void
ath10k_mac_op_remove_chanctx(struct ieee80211_hw *hw,
			     struct ieee80211_chanctx_conf *ctx)
{
	struct ath10k *ar = hw->priv;

	ath10k_dbg(ar, ATH10K_DBG_MAC,
		   "mac chanctx remove freq %hu width %d ptr %p\n",
		   ctx->def.chan->center_freq, ctx->def.width, ctx);

	mutex_lock(&ar->conf_mutex);

	spin_lock_bh(&ar->data_lock);
	ath10k_mac_update_rx_channel(ar, NULL, NULL, 0);
	spin_unlock_bh(&ar->data_lock);

	ath10k_recalc_radar_detection(ar);
	ath10k_monitor_recalc(ar);

	mutex_unlock(&ar->conf_mutex);
}

struct ath10k_mac_change_chanctx_arg {
	struct ieee80211_chanctx_conf *ctx;
	struct ieee80211_vif_chanctx_switch *vifs;
	int n_vifs;
	int next_vif;
};

static void
ath10k_mac_change_chanctx_cnt_iter(void *data, u8 *mac,
				   struct ieee80211_vif *vif)
{
	struct ath10k_mac_change_chanctx_arg *arg = data;

	if (rcu_access_pointer(vif->chanctx_conf) != arg->ctx)
		return;

	arg->n_vifs++;
}

static void
ath10k_mac_change_chanctx_fill_iter(void *data, u8 *mac,
				    struct ieee80211_vif *vif)
{
	struct ath10k_mac_change_chanctx_arg *arg = data;
	struct ieee80211_chanctx_conf *ctx;

	ctx = rcu_access_pointer(vif->chanctx_conf);
	if (ctx != arg->ctx)
		return;

	if (WARN_ON(arg->next_vif == arg->n_vifs))
		return;

	arg->vifs[arg->next_vif].vif = vif;
	arg->vifs[arg->next_vif].old_ctx = ctx;
	arg->vifs[arg->next_vif].new_ctx = ctx;
	arg->next_vif++;
}

static void
ath10k_mac_op_change_chanctx(struct ieee80211_hw *hw,
			     struct ieee80211_chanctx_conf *ctx,
			     u32 changed)
{
	struct ath10k *ar = hw->priv;
	struct ath10k_mac_change_chanctx_arg arg = { .ctx = ctx };

	mutex_lock(&ar->conf_mutex);

	ath10k_dbg(ar, ATH10K_DBG_MAC,
		   "mac chanctx change freq %hu width %d ptr %p changed %x\n",
		   ctx->def.chan->center_freq, ctx->def.width, ctx, changed);

	/* This shouldn't really happen because channel switching should use
	 * switch_vif_chanctx().
	 */
	if (WARN_ON(changed & IEEE80211_CHANCTX_CHANGE_CHANNEL))
		goto unlock;

	if (changed & IEEE80211_CHANCTX_CHANGE_WIDTH) {
		ieee80211_iterate_active_interfaces_atomic(
					hw,
					IEEE80211_IFACE_ITER_NORMAL,
					ath10k_mac_change_chanctx_cnt_iter,
					&arg);
		if (arg.n_vifs == 0)
			goto radar;

		arg.vifs = kcalloc(arg.n_vifs, sizeof(arg.vifs[0]),
				   GFP_KERNEL);
		if (!arg.vifs)
			goto radar;

		ieee80211_iterate_active_interfaces_atomic(
					hw,
					IEEE80211_IFACE_ITER_NORMAL,
					ath10k_mac_change_chanctx_fill_iter,
					&arg);
		ath10k_mac_update_vif_chan(ar, arg.vifs, arg.n_vifs);
		kfree(arg.vifs);
	}

radar:
	ath10k_recalc_radar_detection(ar);

	/* FIXME: How to configure Rx chains properly? */

	/* No other actions are actually necessary. Firmware maintains channel
	 * definitions per vdev internally and there's no host-side channel
	 * context abstraction to configure, e.g. channel width.
	 */

unlock:
	mutex_unlock(&ar->conf_mutex);
}

static int
ath10k_mac_op_assign_vif_chanctx(struct ieee80211_hw *hw,
				 struct ieee80211_vif *vif,
				 struct ieee80211_chanctx_conf *ctx)
{
	struct ath10k *ar = hw->priv;
	struct ath10k_vif *arvif = (void *)vif->drv_priv;
	int ret;

	mutex_lock(&ar->conf_mutex);

	ath10k_dbg(ar, ATH10K_DBG_MAC,
		   "mac chanctx assign ptr %p vdev_id %i\n",
		   ctx, arvif->vdev_id);

	if (WARN_ON(arvif->is_started)) {
		mutex_unlock(&ar->conf_mutex);
		return -EBUSY;
	}

	ret = ath10k_vdev_start(arvif, &ctx->def);
	if (ret) {
		ath10k_warn(ar, "failed to start vdev %i addr %pM on freq %d: %d\n",
			    arvif->vdev_id, vif->addr,
			    ctx->def.chan->center_freq, ret);
		goto err;
	}

	arvif->is_started = true;

	ret = ath10k_mac_vif_setup_ps(arvif);
	if (ret) {
		ath10k_warn(ar, "failed to update vdev %i ps: %d\n",
			    arvif->vdev_id, ret);
		goto err_stop;
	}

	if (vif->type == NL80211_IFTYPE_MONITOR) {
		ret = ath10k_wmi_vdev_up(ar, arvif->vdev_id, 0, vif->addr);
		if (ret) {
			ath10k_warn(ar, "failed to up monitor vdev %i: %d\n",
				    arvif->vdev_id, ret);
			goto err_stop;
		}

		arvif->is_up = true;
	}

	mutex_unlock(&ar->conf_mutex);
	return 0;

err_stop:
	ath10k_vdev_stop(arvif);
	arvif->is_started = false;
	ath10k_mac_vif_setup_ps(arvif);

err:
	mutex_unlock(&ar->conf_mutex);
	return ret;
}

static void
ath10k_mac_op_unassign_vif_chanctx(struct ieee80211_hw *hw,
				   struct ieee80211_vif *vif,
				   struct ieee80211_chanctx_conf *ctx)
{
	struct ath10k *ar = hw->priv;
	struct ath10k_vif *arvif = (void *)vif->drv_priv;
	int ret;

	mutex_lock(&ar->conf_mutex);

	ath10k_dbg(ar, ATH10K_DBG_MAC,
		   "mac chanctx unassign ptr %p vdev_id %i\n",
		   ctx, arvif->vdev_id);

	WARN_ON(!arvif->is_started);

	if (vif->type == NL80211_IFTYPE_MONITOR) {
		WARN_ON(!arvif->is_up);

		ret = ath10k_wmi_vdev_down(ar, arvif->vdev_id);
		if (ret)
			ath10k_warn(ar, "failed to down monitor vdev %i: %d\n",
				    arvif->vdev_id, ret);

		arvif->is_up = false;
	}

	ret = ath10k_vdev_stop(arvif);
	if (ret)
		ath10k_warn(ar, "failed to stop vdev %i: %d\n",
			    arvif->vdev_id, ret);

	arvif->is_started = false;

	mutex_unlock(&ar->conf_mutex);
}

static int
ath10k_mac_op_switch_vif_chanctx(struct ieee80211_hw *hw,
				 struct ieee80211_vif_chanctx_switch *vifs,
				 int n_vifs,
				 enum ieee80211_chanctx_switch_mode mode)
{
	struct ath10k *ar = hw->priv;

	mutex_lock(&ar->conf_mutex);

	ath10k_dbg(ar, ATH10K_DBG_MAC,
		   "mac chanctx switch n_vifs %d mode %d\n",
		   n_vifs, mode);
	ath10k_mac_update_vif_chan(ar, vifs, n_vifs);

	mutex_unlock(&ar->conf_mutex);
	return 0;
}

static const struct ieee80211_ops ath10k_ops = {
	.tx				= ath10k_mac_op_tx,
	.wake_tx_queue			= ath10k_mac_op_wake_tx_queue,
	.start				= ath10k_start,
	.stop				= ath10k_stop,
	.config				= ath10k_config,
	.add_interface			= ath10k_add_interface,
	.remove_interface		= ath10k_remove_interface,
	.configure_filter		= ath10k_configure_filter,
	.bss_info_changed		= ath10k_bss_info_changed,
	.hw_scan			= ath10k_hw_scan,
	.cancel_hw_scan			= ath10k_cancel_hw_scan,
	.set_key			= ath10k_set_key,
	.set_default_unicast_key        = ath10k_set_default_unicast_key,
	.sta_state			= ath10k_sta_state,
	.conf_tx			= ath10k_conf_tx,
	.remain_on_channel		= ath10k_remain_on_channel,
	.cancel_remain_on_channel	= ath10k_cancel_remain_on_channel,
	.set_rts_threshold		= ath10k_set_rts_threshold,
	.set_frag_threshold		= ath10k_mac_op_set_frag_threshold,
	.flush				= ath10k_flush,
	.tx_last_beacon			= ath10k_tx_last_beacon,
	.set_antenna			= ath10k_set_antenna,
	.get_antenna			= ath10k_get_antenna,
	.reconfig_complete		= ath10k_reconfig_complete,
	.get_survey			= ath10k_get_survey,
	.set_bitrate_mask		= ath10k_mac_op_set_bitrate_mask,
	.sta_rc_update			= ath10k_sta_rc_update,
	.get_tsf			= ath10k_get_tsf,
	.set_tsf			= ath10k_set_tsf,
	.ampdu_action			= ath10k_ampdu_action,
	.get_et_sset_count		= ath10k_debug_get_et_sset_count,
	.get_et_stats			= ath10k_debug_get_et_stats,
	.get_et_strings			= ath10k_debug_get_et_strings,
	.add_chanctx			= ath10k_mac_op_add_chanctx,
	.remove_chanctx			= ath10k_mac_op_remove_chanctx,
	.change_chanctx			= ath10k_mac_op_change_chanctx,
	.assign_vif_chanctx		= ath10k_mac_op_assign_vif_chanctx,
	.unassign_vif_chanctx		= ath10k_mac_op_unassign_vif_chanctx,
	.switch_vif_chanctx		= ath10k_mac_op_switch_vif_chanctx,

	CFG80211_TESTMODE_CMD(ath10k_tm_cmd)

#ifdef CONFIG_PM
	.suspend			= ath10k_wow_op_suspend,
	.resume				= ath10k_wow_op_resume,
#endif
#ifdef CONFIG_MAC80211_DEBUGFS
	.sta_add_debugfs		= ath10k_sta_add_debugfs,
#endif
};

#define CHAN2G(_channel, _freq, _flags) { \
	.band			= NL80211_BAND_2GHZ, \
	.hw_value		= (_channel), \
	.center_freq		= (_freq), \
	.flags			= (_flags), \
	.max_antenna_gain	= 0, \
	.max_power		= 30, \
}

#define CHAN5G(_channel, _freq, _flags) { \
	.band			= NL80211_BAND_5GHZ, \
	.hw_value		= (_channel), \
	.center_freq		= (_freq), \
	.flags			= (_flags), \
	.max_antenna_gain	= 0, \
	.max_power		= 30, \
}

static const struct ieee80211_channel ath10k_2ghz_channels[] = {
	CHAN2G(1, 2412, 0),
	CHAN2G(2, 2417, 0),
	CHAN2G(3, 2422, 0),
	CHAN2G(4, 2427, 0),
	CHAN2G(5, 2432, 0),
	CHAN2G(6, 2437, 0),
	CHAN2G(7, 2442, 0),
	CHAN2G(8, 2447, 0),
	CHAN2G(9, 2452, 0),
	CHAN2G(10, 2457, 0),
	CHAN2G(11, 2462, 0),
	CHAN2G(12, 2467, 0),
	CHAN2G(13, 2472, 0),
	CHAN2G(14, 2484, 0),
};

static const struct ieee80211_channel ath10k_5ghz_channels[] = {
	CHAN5G(36, 5180, 0),
	CHAN5G(40, 5200, 0),
	CHAN5G(44, 5220, 0),
	CHAN5G(48, 5240, 0),
	CHAN5G(52, 5260, 0),
	CHAN5G(56, 5280, 0),
	CHAN5G(60, 5300, 0),
	CHAN5G(64, 5320, 0),
	CHAN5G(100, 5500, 0),
	CHAN5G(104, 5520, 0),
	CHAN5G(108, 5540, 0),
	CHAN5G(112, 5560, 0),
	CHAN5G(116, 5580, 0),
	CHAN5G(120, 5600, 0),
	CHAN5G(124, 5620, 0),
	CHAN5G(128, 5640, 0),
	CHAN5G(132, 5660, 0),
	CHAN5G(136, 5680, 0),
	CHAN5G(140, 5700, 0),
	CHAN5G(144, 5720, 0),
	CHAN5G(149, 5745, 0),
	CHAN5G(153, 5765, 0),
	CHAN5G(157, 5785, 0),
	CHAN5G(161, 5805, 0),
	CHAN5G(165, 5825, 0),
};

struct ath10k *ath10k_mac_create(size_t priv_size)
{
	struct ieee80211_hw *hw;
	struct ath10k *ar;

	hw = ieee80211_alloc_hw(sizeof(struct ath10k) + priv_size, &ath10k_ops);
	if (!hw)
		return NULL;

	ar = hw->priv;
	ar->hw = hw;

	return ar;
}

void ath10k_mac_destroy(struct ath10k *ar)
{
	ieee80211_free_hw(ar->hw);
}

static const struct ieee80211_iface_limit ath10k_if_limits[] = {
	{
		.max	= 8,
		.types	= BIT(NL80211_IFTYPE_STATION)
			| BIT(NL80211_IFTYPE_P2P_CLIENT)
	},
	{
		.max	= 3,
		.types	= BIT(NL80211_IFTYPE_P2P_GO)
	},
	{
		.max	= 1,
		.types	= BIT(NL80211_IFTYPE_P2P_DEVICE)
	},
	{
		.max	= 7,
		.types	= BIT(NL80211_IFTYPE_AP)
#ifdef CONFIG_MAC80211_MESH
			| BIT(NL80211_IFTYPE_MESH_POINT)
#endif
	},
};

static const struct ieee80211_iface_limit ath10k_10x_if_limits[] = {
	{
		.max	= 8,
		.types	= BIT(NL80211_IFTYPE_AP)
#ifdef CONFIG_MAC80211_MESH
			| BIT(NL80211_IFTYPE_MESH_POINT)
#endif
	},
	{
		.max	= 1,
		.types	= BIT(NL80211_IFTYPE_STATION)
	},
};

static const struct ieee80211_iface_combination ath10k_if_comb[] = {
	{
		.limits = ath10k_if_limits,
		.n_limits = ARRAY_SIZE(ath10k_if_limits),
		.max_interfaces = 8,
		.num_different_channels = 1,
		.beacon_int_infra_match = true,
	},
};

static const struct ieee80211_iface_combination ath10k_10x_if_comb[] = {
	{
		.limits = ath10k_10x_if_limits,
		.n_limits = ARRAY_SIZE(ath10k_10x_if_limits),
		.max_interfaces = 8,
		.num_different_channels = 1,
		.beacon_int_infra_match = true,
#ifdef CONFIG_ATH10K_DFS_CERTIFIED
		.radar_detect_widths =	BIT(NL80211_CHAN_WIDTH_20_NOHT) |
					BIT(NL80211_CHAN_WIDTH_20) |
					BIT(NL80211_CHAN_WIDTH_40) |
					BIT(NL80211_CHAN_WIDTH_80),
#endif
	},
};

static const struct ieee80211_iface_limit ath10k_tlv_if_limit[] = {
	{
		.max = 2,
		.types = BIT(NL80211_IFTYPE_STATION),
	},
	{
		.max = 2,
		.types = BIT(NL80211_IFTYPE_AP) |
#ifdef CONFIG_MAC80211_MESH
			 BIT(NL80211_IFTYPE_MESH_POINT) |
#endif
			 BIT(NL80211_IFTYPE_P2P_CLIENT) |
			 BIT(NL80211_IFTYPE_P2P_GO),
	},
	{
		.max = 1,
		.types = BIT(NL80211_IFTYPE_P2P_DEVICE),
	},
};

static const struct ieee80211_iface_limit ath10k_tlv_qcs_if_limit[] = {
	{
		.max = 2,
		.types = BIT(NL80211_IFTYPE_STATION),
	},
	{
		.max = 2,
		.types = BIT(NL80211_IFTYPE_P2P_CLIENT),
	},
	{
		.max = 1,
		.types = BIT(NL80211_IFTYPE_AP) |
#ifdef CONFIG_MAC80211_MESH
			 BIT(NL80211_IFTYPE_MESH_POINT) |
#endif
			 BIT(NL80211_IFTYPE_P2P_GO),
	},
	{
		.max = 1,
		.types = BIT(NL80211_IFTYPE_P2P_DEVICE),
	},
};

static const struct ieee80211_iface_limit ath10k_tlv_if_limit_ibss[] = {
	{
		.max = 1,
		.types = BIT(NL80211_IFTYPE_STATION),
	},
	{
		.max = 1,
		.types = BIT(NL80211_IFTYPE_ADHOC),
	},
};

/* FIXME: This is not thouroughly tested. These combinations may over- or
 * underestimate hw/fw capabilities.
 */
static struct ieee80211_iface_combination ath10k_tlv_if_comb[] = {
	{
		.limits = ath10k_tlv_if_limit,
		.num_different_channels = 1,
		.max_interfaces = 4,
		.n_limits = ARRAY_SIZE(ath10k_tlv_if_limit),
	},
	{
		.limits = ath10k_tlv_if_limit_ibss,
		.num_different_channels = 1,
		.max_interfaces = 2,
		.n_limits = ARRAY_SIZE(ath10k_tlv_if_limit_ibss),
	},
};

static struct ieee80211_iface_combination ath10k_tlv_qcs_if_comb[] = {
	{
		.limits = ath10k_tlv_if_limit,
		.num_different_channels = 1,
		.max_interfaces = 4,
		.n_limits = ARRAY_SIZE(ath10k_tlv_if_limit),
	},
	{
		.limits = ath10k_tlv_qcs_if_limit,
		.num_different_channels = 2,
		.max_interfaces = 4,
		.n_limits = ARRAY_SIZE(ath10k_tlv_qcs_if_limit),
	},
	{
		.limits = ath10k_tlv_if_limit_ibss,
		.num_different_channels = 1,
		.max_interfaces = 2,
		.n_limits = ARRAY_SIZE(ath10k_tlv_if_limit_ibss),
	},
};

static const struct ieee80211_iface_limit ath10k_10_4_if_limits[] = {
	{
		.max = 1,
		.types = BIT(NL80211_IFTYPE_STATION),
	},
	{
		.max	= 16,
		.types	= BIT(NL80211_IFTYPE_AP)
#ifdef CONFIG_MAC80211_MESH
			| BIT(NL80211_IFTYPE_MESH_POINT)
#endif
	},
};

static const struct ieee80211_iface_combination ath10k_10_4_if_comb[] = {
	{
		.limits = ath10k_10_4_if_limits,
		.n_limits = ARRAY_SIZE(ath10k_10_4_if_limits),
		.max_interfaces = 16,
		.num_different_channels = 1,
		.beacon_int_infra_match = true,
#ifdef CONFIG_ATH10K_DFS_CERTIFIED
		.radar_detect_widths =	BIT(NL80211_CHAN_WIDTH_20_NOHT) |
					BIT(NL80211_CHAN_WIDTH_20) |
					BIT(NL80211_CHAN_WIDTH_40) |
					BIT(NL80211_CHAN_WIDTH_80),
#endif
	},
};

static void ath10k_get_arvif_iter(void *data, u8 *mac,
				  struct ieee80211_vif *vif)
{
	struct ath10k_vif_iter *arvif_iter = data;
	struct ath10k_vif *arvif = ath10k_vif_to_arvif(vif);

	if (arvif->vdev_id == arvif_iter->vdev_id)
		arvif_iter->arvif = arvif;
}

struct ath10k_vif *ath10k_get_arvif(struct ath10k *ar, u32 vdev_id)
{
	struct ath10k_vif_iter arvif_iter;
	u32 flags;

	memset(&arvif_iter, 0, sizeof(struct ath10k_vif_iter));
	arvif_iter.vdev_id = vdev_id;

	flags = IEEE80211_IFACE_ITER_RESUME_ALL;
	ieee80211_iterate_active_interfaces_atomic(ar->hw,
						   flags,
						   ath10k_get_arvif_iter,
						   &arvif_iter);
	if (!arvif_iter.arvif) {
		ath10k_warn(ar, "No VIF found for vdev %d\n", vdev_id);
		return NULL;
	}

	return arvif_iter.arvif;
}

int ath10k_mac_register(struct ath10k *ar)
{
	static const u32 cipher_suites[] = {
		WLAN_CIPHER_SUITE_WEP40,
		WLAN_CIPHER_SUITE_WEP104,
		WLAN_CIPHER_SUITE_TKIP,
		WLAN_CIPHER_SUITE_CCMP,
		WLAN_CIPHER_SUITE_AES_CMAC,
	};
	struct ieee80211_supported_band *band;
	void *channels;
	int ret;

	SET_IEEE80211_PERM_ADDR(ar->hw, ar->mac_addr);

	SET_IEEE80211_DEV(ar->hw, ar->dev);

	BUILD_BUG_ON((ARRAY_SIZE(ath10k_2ghz_channels) +
		      ARRAY_SIZE(ath10k_5ghz_channels)) !=
		     ATH10K_NUM_CHANS);

	if (ar->phy_capability & WHAL_WLAN_11G_CAPABILITY) {
		channels = kmemdup(ath10k_2ghz_channels,
				   sizeof(ath10k_2ghz_channels),
				   GFP_KERNEL);
		if (!channels) {
			ret = -ENOMEM;
			goto err_free;
		}

		band = &ar->mac.sbands[NL80211_BAND_2GHZ];
		band->n_channels = ARRAY_SIZE(ath10k_2ghz_channels);
		band->channels = channels;
		band->n_bitrates = ath10k_g_rates_size;
		band->bitrates = ath10k_g_rates;

		ar->hw->wiphy->bands[NL80211_BAND_2GHZ] = band;
	}

	if (ar->phy_capability & WHAL_WLAN_11A_CAPABILITY) {
		channels = kmemdup(ath10k_5ghz_channels,
				   sizeof(ath10k_5ghz_channels),
				   GFP_KERNEL);
		if (!channels) {
			ret = -ENOMEM;
			goto err_free;
		}

		band = &ar->mac.sbands[NL80211_BAND_5GHZ];
		band->n_channels = ARRAY_SIZE(ath10k_5ghz_channels);
		band->channels = channels;
		band->n_bitrates = ath10k_a_rates_size;
		band->bitrates = ath10k_a_rates;
		ar->hw->wiphy->bands[NL80211_BAND_5GHZ] = band;
	}

	ath10k_mac_setup_ht_vht_cap(ar);

	ar->hw->wiphy->interface_modes =
		BIT(NL80211_IFTYPE_STATION) |
		BIT(NL80211_IFTYPE_AP) |
		BIT(NL80211_IFTYPE_MESH_POINT);

	ar->hw->wiphy->available_antennas_rx = ar->cfg_rx_chainmask;
	ar->hw->wiphy->available_antennas_tx = ar->cfg_tx_chainmask;

	if (!test_bit(ATH10K_FW_FEATURE_NO_P2P, ar->normal_mode_fw.fw_file.fw_features))
		ar->hw->wiphy->interface_modes |=
			BIT(NL80211_IFTYPE_P2P_DEVICE) |
			BIT(NL80211_IFTYPE_P2P_CLIENT) |
			BIT(NL80211_IFTYPE_P2P_GO);

	ieee80211_hw_set(ar->hw, SIGNAL_DBM);
	ieee80211_hw_set(ar->hw, SUPPORTS_PS);
	ieee80211_hw_set(ar->hw, SUPPORTS_DYNAMIC_PS);
	ieee80211_hw_set(ar->hw, MFP_CAPABLE);
	ieee80211_hw_set(ar->hw, REPORTS_TX_ACK_STATUS);
	ieee80211_hw_set(ar->hw, HAS_RATE_CONTROL);
	ieee80211_hw_set(ar->hw, AP_LINK_PS);
	ieee80211_hw_set(ar->hw, SPECTRUM_MGMT);
	ieee80211_hw_set(ar->hw, SUPPORT_FAST_XMIT);
	ieee80211_hw_set(ar->hw, CONNECTION_MONITOR);
	ieee80211_hw_set(ar->hw, SUPPORTS_PER_STA_GTK);
	ieee80211_hw_set(ar->hw, WANT_MONITOR_VIF);
	ieee80211_hw_set(ar->hw, CHANCTX_STA_CSA);
	ieee80211_hw_set(ar->hw, QUEUE_CONTROL);

	if (!test_bit(ATH10K_FLAG_RAW_MODE, &ar->dev_flags))
		ieee80211_hw_set(ar->hw, SW_CRYPTO_CONTROL);

	ar->hw->wiphy->features |= NL80211_FEATURE_STATIC_SMPS;
	ar->hw->wiphy->flags |= WIPHY_FLAG_IBSS_RSN;

	if (ar->ht_cap_info & WMI_HT_CAP_DYNAMIC_SMPS)
		ar->hw->wiphy->features |= NL80211_FEATURE_DYNAMIC_SMPS;

	if (ar->ht_cap_info & WMI_HT_CAP_ENABLED) {
		ieee80211_hw_set(ar->hw, AMPDU_AGGREGATION);
		ieee80211_hw_set(ar->hw, TX_AMPDU_SETUP_IN_HW);
	}

	ar->hw->wiphy->max_scan_ssids = WLAN_SCAN_PARAMS_MAX_SSID;
	ar->hw->wiphy->max_scan_ie_len = WLAN_SCAN_PARAMS_MAX_IE_LEN;

	ar->hw->vif_data_size = sizeof(struct ath10k_vif);
	ar->hw->sta_data_size = sizeof(struct ath10k_sta);
	ar->hw->txq_data_size = sizeof(struct ath10k_txq);

	ar->hw->max_listen_interval = ATH10K_MAX_HW_LISTEN_INTERVAL;

	if (test_bit(WMI_SERVICE_BEACON_OFFLOAD, ar->wmi.svc_map)) {
		ar->hw->wiphy->flags |= WIPHY_FLAG_AP_PROBE_RESP_OFFLOAD;

		/* Firmware delivers WPS/P2P Probe Requests frames to driver so
		 * that userspace (e.g. wpa_supplicant/hostapd) can generate
		 * correct Probe Responses. This is more of a hack advert..
		 */
		ar->hw->wiphy->probe_resp_offload |=
			NL80211_PROBE_RESP_OFFLOAD_SUPPORT_WPS |
			NL80211_PROBE_RESP_OFFLOAD_SUPPORT_WPS2 |
			NL80211_PROBE_RESP_OFFLOAD_SUPPORT_P2P;
	}

	if (test_bit(WMI_SERVICE_TDLS, ar->wmi.svc_map))
		ar->hw->wiphy->flags |= WIPHY_FLAG_SUPPORTS_TDLS;

	ar->hw->wiphy->flags |= WIPHY_FLAG_HAS_REMAIN_ON_CHANNEL;
	ar->hw->wiphy->flags |= WIPHY_FLAG_HAS_CHANNEL_SWITCH;
	ar->hw->wiphy->max_remain_on_channel_duration = 5000;

	ar->hw->wiphy->flags |= WIPHY_FLAG_AP_UAPSD;
	ar->hw->wiphy->features |= NL80211_FEATURE_AP_MODE_CHAN_WIDTH_CHANGE |
				   NL80211_FEATURE_AP_SCAN;

	ar->hw->wiphy->max_ap_assoc_sta = ar->max_num_stations;

	ret = ath10k_wow_init(ar);
	if (ret) {
		ath10k_warn(ar, "failed to init wow: %d\n", ret);
		goto err_free;
	}

	wiphy_ext_feature_set(ar->hw->wiphy, NL80211_EXT_FEATURE_VHT_IBSS);

	/*
	 * on LL hardware queues are managed entirely by the FW
	 * so we only advertise to mac we can do the queues thing
	 */
	ar->hw->queues = IEEE80211_MAX_QUEUES;

	/* vdev_ids are used as hw queue numbers. Make sure offchan tx queue is
	 * something that vdev_ids can't reach so that we don't stop the queue
	 * accidentally.
	 */
	ar->hw->offchannel_tx_hw_queue = IEEE80211_MAX_QUEUES - 1;

	switch (ar->running_fw->fw_file.wmi_op_version) {
	case ATH10K_FW_WMI_OP_VERSION_MAIN:
		ar->hw->wiphy->iface_combinations = ath10k_if_comb;
		ar->hw->wiphy->n_iface_combinations =
			ARRAY_SIZE(ath10k_if_comb);
		ar->hw->wiphy->interface_modes |= BIT(NL80211_IFTYPE_ADHOC);
		break;
	case ATH10K_FW_WMI_OP_VERSION_TLV:
		if (test_bit(WMI_SERVICE_ADAPTIVE_OCS, ar->wmi.svc_map)) {
			ar->hw->wiphy->iface_combinations =
				ath10k_tlv_qcs_if_comb;
			ar->hw->wiphy->n_iface_combinations =
				ARRAY_SIZE(ath10k_tlv_qcs_if_comb);
		} else {
			ar->hw->wiphy->iface_combinations = ath10k_tlv_if_comb;
			ar->hw->wiphy->n_iface_combinations =
				ARRAY_SIZE(ath10k_tlv_if_comb);
		}
		ar->hw->wiphy->interface_modes |= BIT(NL80211_IFTYPE_ADHOC);
		break;
	case ATH10K_FW_WMI_OP_VERSION_10_1:
	case ATH10K_FW_WMI_OP_VERSION_10_2:
	case ATH10K_FW_WMI_OP_VERSION_10_2_4:
		ar->hw->wiphy->iface_combinations = ath10k_10x_if_comb;
		ar->hw->wiphy->n_iface_combinations =
			ARRAY_SIZE(ath10k_10x_if_comb);
		break;
	case ATH10K_FW_WMI_OP_VERSION_10_4:
		ar->hw->wiphy->iface_combinations = ath10k_10_4_if_comb;
		ar->hw->wiphy->n_iface_combinations =
			ARRAY_SIZE(ath10k_10_4_if_comb);
		break;
	case ATH10K_FW_WMI_OP_VERSION_UNSET:
	case ATH10K_FW_WMI_OP_VERSION_MAX:
		WARN_ON(1);
		ret = -EINVAL;
		goto err_free;
	}

	if (!test_bit(ATH10K_FLAG_RAW_MODE, &ar->dev_flags))
		ar->hw->netdev_features = NETIF_F_HW_CSUM;

	if (config_enabled(CONFIG_ATH10K_DFS_CERTIFIED)) {
		/* Init ath dfs pattern detector */
		ar->ath_common.debug_mask = ATH_DBG_DFS;
		ar->dfs_detector = dfs_pattern_detector_init(&ar->ath_common,
							     NL80211_DFS_UNSET);

		if (!ar->dfs_detector)
			ath10k_warn(ar, "failed to initialise DFS pattern detector\n");
	}

	ret = ath_regd_init(&ar->ath_common.regulatory, ar->hw->wiphy,
			    ath10k_reg_notifier);
	if (ret) {
		ath10k_err(ar, "failed to initialise regulatory: %i\n", ret);
		goto err_dfs_detector_exit;
	}

	ar->hw->wiphy->cipher_suites = cipher_suites;
	ar->hw->wiphy->n_cipher_suites = ARRAY_SIZE(cipher_suites);

	ret = ieee80211_register_hw(ar->hw);
	if (ret) {
		ath10k_err(ar, "failed to register ieee80211: %d\n", ret);
		goto err_dfs_detector_exit;
	}

	if (!ath_is_world_regd(&ar->ath_common.regulatory)) {
		ret = regulatory_hint(ar->hw->wiphy,
				      ar->ath_common.regulatory.alpha2);
		if (ret)
			goto err_unregister;
	}

	return 0;

err_unregister:
	ieee80211_unregister_hw(ar->hw);

err_dfs_detector_exit:
	if (config_enabled(CONFIG_ATH10K_DFS_CERTIFIED) && ar->dfs_detector)
		ar->dfs_detector->exit(ar->dfs_detector);

err_free:
	kfree(ar->mac.sbands[NL80211_BAND_2GHZ].channels);
	kfree(ar->mac.sbands[NL80211_BAND_5GHZ].channels);

	SET_IEEE80211_DEV(ar->hw, NULL);
	return ret;
}

void ath10k_mac_unregister(struct ath10k *ar)
{
	ieee80211_unregister_hw(ar->hw);

	if (config_enabled(CONFIG_ATH10K_DFS_CERTIFIED) && ar->dfs_detector)
		ar->dfs_detector->exit(ar->dfs_detector);

	kfree(ar->mac.sbands[NL80211_BAND_2GHZ].channels);
	kfree(ar->mac.sbands[NL80211_BAND_5GHZ].channels);

	SET_IEEE80211_DEV(ar->hw, NULL);
}<|MERGE_RESOLUTION|>--- conflicted
+++ resolved
@@ -4458,11 +4458,7 @@
 
 	ar->ani_enabled = true;
 
-<<<<<<< HEAD
-	if (test_bit(WMI_SERVICE_PEER_STATS, ar->wmi.svc_map)) {
-=======
 	if (ath10k_peer_stats_enabled(ar)) {
->>>>>>> ed596a4a
 		param = ar->wmi.pdev_param->peer_stats_update_period;
 		ret = ath10k_wmi_pdev_set_param(ar, param,
 						PEER_DEFAULT_STATS_UPDATE_PERIOD);
