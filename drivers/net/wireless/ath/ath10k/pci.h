--- conflicted
+++ resolved
@@ -161,15 +161,12 @@
 	int (*get_num_banks)(struct ath10k *ar);
 };
 
-<<<<<<< HEAD
-=======
 enum ath10k_pci_irq_mode {
 	ATH10K_PCI_IRQ_AUTO = 0,
 	ATH10K_PCI_IRQ_LEGACY = 1,
 	ATH10K_PCI_IRQ_MSI = 2,
 };
 
->>>>>>> ed596a4a
 struct ath10k_pci {
 	struct pci_dev *pdev;
 	struct device *dev;
