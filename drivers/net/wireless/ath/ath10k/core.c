--- conflicted
+++ resolved
@@ -151,18 +151,10 @@
 		.channel_counters_freq_hz = 150000,
 		.max_probe_resp_desc_thres = 24,
 		.hw_4addr_pad = ATH10K_HW_4ADDR_PAD_BEFORE,
-<<<<<<< HEAD
-		.num_msdu_desc = 1424,
-		.qcache_active_peers = 50,
-		.tx_chain_mask = 0xf,
-		.rx_chain_mask = 0xf,
-		.max_spatial_stream = 4,
-=======
 		.tx_chain_mask = 0xf,
 		.rx_chain_mask = 0xf,
 		.max_spatial_stream = 4,
 		.cal_data_len = 12064,
->>>>>>> ed596a4a
 		.fw = {
 			.dir = QCA99X0_HW_2_0_FW_DIR,
 			.board = QCA99X0_HW_2_0_BOARD_DATA_FILE,
@@ -215,24 +207,12 @@
 		.channel_counters_freq_hz = 125000,
 		.max_probe_resp_desc_thres = 24,
 		.hw_4addr_pad = ATH10K_HW_4ADDR_PAD_BEFORE,
-<<<<<<< HEAD
-		.num_msdu_desc = 2500,
-		.qcache_active_peers = 35,
-		.tx_chain_mask = 0x3,
-		.rx_chain_mask = 0x3,
-		.max_spatial_stream = 2,
-		.fw = {
-			.dir = QCA4019_HW_1_0_FW_DIR,
-			.fw = QCA4019_HW_1_0_FW_FILE,
-			.otp = QCA4019_HW_1_0_OTP_FILE,
-=======
 		.tx_chain_mask = 0x3,
 		.rx_chain_mask = 0x3,
 		.max_spatial_stream = 2,
 		.cal_data_len = 12064,
 		.fw = {
 			.dir = QCA4019_HW_1_0_FW_DIR,
->>>>>>> ed596a4a
 			.board = QCA4019_HW_1_0_BOARD_DATA_FILE,
 			.board_size = QCA4019_BOARD_DATA_SZ,
 			.board_ext_size = QCA4019_BOARD_EXT_DATA_SZ,
@@ -1540,11 +1520,7 @@
 	case ATH10K_FW_WMI_OP_VERSION_10_1:
 	case ATH10K_FW_WMI_OP_VERSION_10_2:
 	case ATH10K_FW_WMI_OP_VERSION_10_2_4:
-<<<<<<< HEAD
-		if (test_bit(WMI_SERVICE_PEER_STATS, ar->wmi.svc_map)) {
-=======
 		if (ath10k_peer_stats_enabled(ar)) {
->>>>>>> ed596a4a
 			ar->max_num_peers = TARGET_10X_TX_STATS_NUM_PEERS;
 			ar->max_num_stations = TARGET_10X_TX_STATS_NUM_STATIONS;
 		} else {
@@ -1573,11 +1549,6 @@
 		ar->num_active_peers = TARGET_10_4_ACTIVE_PEERS;
 		ar->max_num_vdevs = TARGET_10_4_NUM_VDEVS;
 		ar->num_tids = TARGET_10_4_TGT_NUM_TIDS;
-<<<<<<< HEAD
-		ar->htt.max_num_pending_tx = ar->hw_params.num_msdu_desc;
-		ar->fw_stats_req_mask = WMI_STAT_PEER;
-		ar->max_spatial_stream = ar->hw_params.max_spatial_stream;
-=======
 		ar->fw_stats_req_mask = WMI_10_4_STAT_PEER |
 					WMI_10_4_STAT_PEER_EXTD;
 		ar->max_spatial_stream = ar->hw_params.max_spatial_stream;
@@ -1587,7 +1558,6 @@
 			ar->htt.max_num_pending_tx = TARGET_10_4_NUM_MSDU_DESC_PFC;
 		else
 			ar->htt.max_num_pending_tx = TARGET_10_4_NUM_MSDU_DESC;
->>>>>>> ed596a4a
 		break;
 	case ATH10K_FW_WMI_OP_VERSION_UNSET:
 	case ATH10K_FW_WMI_OP_VERSION_MAX:
