/*
 * Copyright (c) 2005-2011 Atheros Communications Inc.
 * Copyright (c) 2011-2013 Qualcomm Atheros, Inc.
 *
 * Permission to use, copy, modify, and/or distribute this software for any
 * purpose with or without fee is hereby granted, provided that the above
 * copyright notice and this permission notice appear in all copies.
 *
 * THE SOFTWARE IS PROVIDED "AS IS" AND THE AUTHOR DISCLAIMS ALL WARRANTIES
 * WITH REGARD TO THIS SOFTWARE INCLUDING ALL IMPLIED WARRANTIES OF
 * MERCHANTABILITY AND FITNESS. IN NO EVENT SHALL THE AUTHOR BE LIABLE FOR
 * ANY SPECIAL, DIRECT, INDIRECT, OR CONSEQUENTIAL DAMAGES OR ANY DAMAGES
 * WHATSOEVER RESULTING FROM LOSS OF USE, DATA OR PROFITS, WHETHER IN AN
 * ACTION OF CONTRACT, NEGLIGENCE OR OTHER TORTIOUS ACTION, ARISING OUT OF
 * OR IN CONNECTION WITH THE USE OR PERFORMANCE OF THIS SOFTWARE.
 */

#if !defined(_TRACE_H_) || defined(TRACE_HEADER_MULTI_READ)

#include <linux/tracepoint.h>
#include "core.h"
<<<<<<< HEAD
=======

#if !defined(_TRACE_H_)
static inline u32 ath10k_frm_hdr_len(const void *buf)
{
	const struct ieee80211_hdr *hdr = buf;

	return ieee80211_hdrlen(hdr->frame_control);
}
#endif
>>>>>>> e529fea9

#define _TRACE_H_

/* create empty functions when tracing is disabled */
#if !defined(CONFIG_ATH10K_TRACING)
#undef TRACE_EVENT
#define TRACE_EVENT(name, proto, ...) \
static inline void trace_ ## name(proto) {}
#undef DECLARE_EVENT_CLASS
#define DECLARE_EVENT_CLASS(...)
#undef DEFINE_EVENT
#define DEFINE_EVENT(evt_class, name, proto, ...) \
static inline void trace_ ## name(proto) {}
#endif /* !CONFIG_ATH10K_TRACING || __CHECKER__ */

#undef TRACE_SYSTEM
#define TRACE_SYSTEM ath10k

#define ATH10K_MSG_MAX 200

DECLARE_EVENT_CLASS(ath10k_log_event,
	TP_PROTO(struct ath10k *ar, struct va_format *vaf),
	TP_ARGS(ar, vaf),
	TP_STRUCT__entry(
		__string(device, dev_name(ar->dev))
		__string(driver, dev_driver_string(ar->dev))
		__dynamic_array(char, msg, ATH10K_MSG_MAX)
	),
	TP_fast_assign(
		__assign_str(device, dev_name(ar->dev));
		__assign_str(driver, dev_driver_string(ar->dev));
		WARN_ON_ONCE(vsnprintf(__get_dynamic_array(msg),
				       ATH10K_MSG_MAX,
				       vaf->fmt,
				       *vaf->va) >= ATH10K_MSG_MAX);
	),
	TP_printk(
		"%s %s %s",
		__get_str(driver),
		__get_str(device),
		__get_str(msg)
	)
);

DEFINE_EVENT(ath10k_log_event, ath10k_log_err,
	     TP_PROTO(struct ath10k *ar, struct va_format *vaf),
	     TP_ARGS(ar, vaf)
);

DEFINE_EVENT(ath10k_log_event, ath10k_log_warn,
	     TP_PROTO(struct ath10k *ar, struct va_format *vaf),
	     TP_ARGS(ar, vaf)
);

DEFINE_EVENT(ath10k_log_event, ath10k_log_info,
	     TP_PROTO(struct ath10k *ar, struct va_format *vaf),
	     TP_ARGS(ar, vaf)
);

TRACE_EVENT(ath10k_log_dbg,
	TP_PROTO(struct ath10k *ar, unsigned int level, struct va_format *vaf),
	TP_ARGS(ar, level, vaf),
	TP_STRUCT__entry(
		__string(device, dev_name(ar->dev))
		__string(driver, dev_driver_string(ar->dev))
		__field(unsigned int, level)
		__dynamic_array(char, msg, ATH10K_MSG_MAX)
	),
	TP_fast_assign(
		__assign_str(device, dev_name(ar->dev));
		__assign_str(driver, dev_driver_string(ar->dev));
		__entry->level = level;
		WARN_ON_ONCE(vsnprintf(__get_dynamic_array(msg),
				       ATH10K_MSG_MAX,
				       vaf->fmt,
				       *vaf->va) >= ATH10K_MSG_MAX);
	),
	TP_printk(
		"%s %s %s",
		__get_str(driver),
		__get_str(device),
		__get_str(msg)
	)
);

TRACE_EVENT(ath10k_log_dbg_dump,
	TP_PROTO(struct ath10k *ar, const char *msg, const char *prefix,
		 const void *buf, size_t buf_len),

	TP_ARGS(ar, msg, prefix, buf, buf_len),

	TP_STRUCT__entry(
		__string(device, dev_name(ar->dev))
		__string(driver, dev_driver_string(ar->dev))
		__string(msg, msg)
		__string(prefix, prefix)
		__field(size_t, buf_len)
		__dynamic_array(u8, buf, buf_len)
	),

	TP_fast_assign(
		__assign_str(device, dev_name(ar->dev));
		__assign_str(driver, dev_driver_string(ar->dev));
		__assign_str(msg, msg);
		__assign_str(prefix, prefix);
		__entry->buf_len = buf_len;
		memcpy(__get_dynamic_array(buf), buf, buf_len);
	),

	TP_printk(
		"%s %s %s/%s\n",
		__get_str(driver),
		__get_str(device),
		__get_str(prefix),
		__get_str(msg)
	)
);

TRACE_EVENT(ath10k_wmi_cmd,
<<<<<<< HEAD
	TP_PROTO(struct ath10k *ar, int id, void *buf, size_t buf_len, int ret),
=======
	TP_PROTO(struct ath10k *ar, int id, const void *buf, size_t buf_len,
		 int ret),
>>>>>>> e529fea9

	TP_ARGS(ar, id, buf, buf_len, ret),

	TP_STRUCT__entry(
		__string(device, dev_name(ar->dev))
		__string(driver, dev_driver_string(ar->dev))
		__field(unsigned int, id)
		__field(size_t, buf_len)
		__dynamic_array(u8, buf, buf_len)
		__field(int, ret)
	),

	TP_fast_assign(
		__assign_str(device, dev_name(ar->dev));
		__assign_str(driver, dev_driver_string(ar->dev));
		__entry->id = id;
		__entry->buf_len = buf_len;
		__entry->ret = ret;
		memcpy(__get_dynamic_array(buf), buf, buf_len);
	),

	TP_printk(
		"%s %s id %d len %zu ret %d",
		__get_str(driver),
		__get_str(device),
		__entry->id,
		__entry->buf_len,
		__entry->ret
	)
);

TRACE_EVENT(ath10k_wmi_event,
<<<<<<< HEAD
	TP_PROTO(struct ath10k *ar, int id, void *buf, size_t buf_len),
=======
	TP_PROTO(struct ath10k *ar, int id, const void *buf, size_t buf_len),
>>>>>>> e529fea9

	TP_ARGS(ar, id, buf, buf_len),

	TP_STRUCT__entry(
		__string(device, dev_name(ar->dev))
		__string(driver, dev_driver_string(ar->dev))
		__field(unsigned int, id)
		__field(size_t, buf_len)
		__dynamic_array(u8, buf, buf_len)
	),

	TP_fast_assign(
		__assign_str(device, dev_name(ar->dev));
		__assign_str(driver, dev_driver_string(ar->dev));
		__entry->id = id;
		__entry->buf_len = buf_len;
		memcpy(__get_dynamic_array(buf), buf, buf_len);
	),

	TP_printk(
		"%s %s id %d len %zu",
		__get_str(driver),
		__get_str(device),
		__entry->id,
		__entry->buf_len
	)
);

TRACE_EVENT(ath10k_htt_stats,
<<<<<<< HEAD
	TP_PROTO(struct ath10k *ar, void *buf, size_t buf_len),
=======
	TP_PROTO(struct ath10k *ar, const void *buf, size_t buf_len),
>>>>>>> e529fea9

	TP_ARGS(ar, buf, buf_len),

	TP_STRUCT__entry(
		__string(device, dev_name(ar->dev))
		__string(driver, dev_driver_string(ar->dev))
		__field(size_t, buf_len)
		__dynamic_array(u8, buf, buf_len)
	),

	TP_fast_assign(
		__assign_str(device, dev_name(ar->dev));
		__assign_str(driver, dev_driver_string(ar->dev));
		__entry->buf_len = buf_len;
		memcpy(__get_dynamic_array(buf), buf, buf_len);
	),

	TP_printk(
		"%s %s len %zu",
		__get_str(driver),
		__get_str(device),
		__entry->buf_len
	)
);

TRACE_EVENT(ath10k_wmi_dbglog,
<<<<<<< HEAD
	TP_PROTO(struct ath10k *ar, void *buf, size_t buf_len),
=======
	TP_PROTO(struct ath10k *ar, const void *buf, size_t buf_len),
>>>>>>> e529fea9

	TP_ARGS(ar, buf, buf_len),

	TP_STRUCT__entry(
		__string(device, dev_name(ar->dev))
		__string(driver, dev_driver_string(ar->dev))
		__field(size_t, buf_len)
		__dynamic_array(u8, buf, buf_len)
	),

	TP_fast_assign(
		__assign_str(device, dev_name(ar->dev));
		__assign_str(driver, dev_driver_string(ar->dev));
		__entry->buf_len = buf_len;
		memcpy(__get_dynamic_array(buf), buf, buf_len);
	),

	TP_printk(
		"%s %s len %zu",
		__get_str(driver),
		__get_str(device),
		__entry->buf_len
	)
);

TRACE_EVENT(ath10k_htt_pktlog,
	    TP_PROTO(struct ath10k *ar, const void *buf, u16 buf_len),

	TP_ARGS(ar, buf, buf_len),

	TP_STRUCT__entry(
		__string(device, dev_name(ar->dev))
		__string(driver, dev_driver_string(ar->dev))
		__field(u16, buf_len)
		__dynamic_array(u8, pktlog, buf_len)
	),

	TP_fast_assign(
		__assign_str(device, dev_name(ar->dev));
		__assign_str(driver, dev_driver_string(ar->dev));
		__entry->buf_len = buf_len;
		memcpy(__get_dynamic_array(pktlog), buf, buf_len);
	),

	TP_printk(
		"%s %s size %hu",
		__get_str(driver),
		__get_str(device),
		__entry->buf_len
	 )
);

TRACE_EVENT(ath10k_htt_tx,
	    TP_PROTO(struct ath10k *ar, u16 msdu_id, u16 msdu_len,
		     u8 vdev_id, u8 tid),

	TP_ARGS(ar, msdu_id, msdu_len, vdev_id, tid),

	TP_STRUCT__entry(
		__string(device, dev_name(ar->dev))
		__string(driver, dev_driver_string(ar->dev))
		__field(u16, msdu_id)
		__field(u16, msdu_len)
		__field(u8, vdev_id)
		__field(u8, tid)
	),

	TP_fast_assign(
		__assign_str(device, dev_name(ar->dev));
		__assign_str(driver, dev_driver_string(ar->dev));
		__entry->msdu_id = msdu_id;
		__entry->msdu_len = msdu_len;
		__entry->vdev_id = vdev_id;
		__entry->tid = tid;
	),

	TP_printk(
		"%s %s msdu_id %d msdu_len %d vdev_id %d tid %d",
		__get_str(driver),
		__get_str(device),
		__entry->msdu_id,
		__entry->msdu_len,
		__entry->vdev_id,
		__entry->tid
	 )
);

TRACE_EVENT(ath10k_txrx_tx_unref,
	    TP_PROTO(struct ath10k *ar, u16 msdu_id),

	TP_ARGS(ar, msdu_id),

	TP_STRUCT__entry(
		__string(device, dev_name(ar->dev))
		__string(driver, dev_driver_string(ar->dev))
		__field(u16, msdu_id)
	),

	TP_fast_assign(
		__assign_str(device, dev_name(ar->dev));
		__assign_str(driver, dev_driver_string(ar->dev));
		__entry->msdu_id = msdu_id;
	),

	TP_printk(
		"%s %s msdu_id %d",
		__get_str(driver),
		__get_str(device),
		__entry->msdu_id
	 )
);

DECLARE_EVENT_CLASS(ath10k_hdr_event,
		    TP_PROTO(struct ath10k *ar, const void *data, size_t len),

	TP_ARGS(ar, data, len),

	TP_STRUCT__entry(
		__string(device, dev_name(ar->dev))
		__string(driver, dev_driver_string(ar->dev))
		__field(size_t, len)
		__dynamic_array(u8, data, ath10k_frm_hdr_len(data))
	),

	TP_fast_assign(
		__assign_str(device, dev_name(ar->dev));
		__assign_str(driver, dev_driver_string(ar->dev));
		__entry->len = ath10k_frm_hdr_len(data);
		memcpy(__get_dynamic_array(data), data, __entry->len);
	),

	TP_printk(
		"%s %s len %zu\n",
		__get_str(driver),
		__get_str(device),
		__entry->len
	)
);

DECLARE_EVENT_CLASS(ath10k_payload_event,
		    TP_PROTO(struct ath10k *ar, const void *data, size_t len),

	TP_ARGS(ar, data, len),

	TP_STRUCT__entry(
		__string(device, dev_name(ar->dev))
		__string(driver, dev_driver_string(ar->dev))
		__field(size_t, len)
		__dynamic_array(u8, payload, (len - ath10k_frm_hdr_len(data)))
	),

	TP_fast_assign(
		__assign_str(device, dev_name(ar->dev));
		__assign_str(driver, dev_driver_string(ar->dev));
		__entry->len = len - ath10k_frm_hdr_len(data);
		memcpy(__get_dynamic_array(payload),
		       data + ath10k_frm_hdr_len(data), __entry->len);
	),

	TP_printk(
		"%s %s len %zu\n",
		__get_str(driver),
		__get_str(device),
		__entry->len
	)
);

DEFINE_EVENT(ath10k_hdr_event, ath10k_tx_hdr,
	     TP_PROTO(struct ath10k *ar, const void *data, size_t len),
	     TP_ARGS(ar, data, len)
);

DEFINE_EVENT(ath10k_payload_event, ath10k_tx_payload,
	     TP_PROTO(struct ath10k *ar, const void *data, size_t len),
	     TP_ARGS(ar, data, len)
);

DEFINE_EVENT(ath10k_hdr_event, ath10k_rx_hdr,
	     TP_PROTO(struct ath10k *ar, const void *data, size_t len),
	     TP_ARGS(ar, data, len)
);

DEFINE_EVENT(ath10k_payload_event, ath10k_rx_payload,
	     TP_PROTO(struct ath10k *ar, const void *data, size_t len),
	     TP_ARGS(ar, data, len)
);

TRACE_EVENT(ath10k_htt_rx_desc,
	    TP_PROTO(struct ath10k *ar, const void *data, size_t len),

	TP_ARGS(ar, data, len),

	TP_STRUCT__entry(
		__string(device, dev_name(ar->dev))
		__string(driver, dev_driver_string(ar->dev))
		__field(u16, len)
		__dynamic_array(u8, rxdesc, len)
	),

	TP_fast_assign(
		__assign_str(device, dev_name(ar->dev));
		__assign_str(driver, dev_driver_string(ar->dev));
		__entry->len = len;
		memcpy(__get_dynamic_array(rxdesc), data, len);
	),

	TP_printk(
		"%s %s rxdesc len %d",
		__get_str(driver),
		__get_str(device),
		__entry->len
	 )
);

#endif /* _TRACE_H_ || TRACE_HEADER_MULTI_READ*/

/* we don't want to use include/trace/events */
#undef TRACE_INCLUDE_PATH
#define TRACE_INCLUDE_PATH .
#undef TRACE_INCLUDE_FILE
#define TRACE_INCLUDE_FILE trace

/* This part must be outside protection */
#include <trace/define_trace.h><|MERGE_RESOLUTION|>--- conflicted
+++ resolved
@@ -19,8 +19,6 @@
 
 #include <linux/tracepoint.h>
 #include "core.h"
-<<<<<<< HEAD
-=======
 
 #if !defined(_TRACE_H_)
 static inline u32 ath10k_frm_hdr_len(const void *buf)
@@ -30,7 +28,6 @@
 	return ieee80211_hdrlen(hdr->frame_control);
 }
 #endif
->>>>>>> e529fea9
 
 #define _TRACE_H_
 
@@ -150,12 +147,8 @@
 );
 
 TRACE_EVENT(ath10k_wmi_cmd,
-<<<<<<< HEAD
-	TP_PROTO(struct ath10k *ar, int id, void *buf, size_t buf_len, int ret),
-=======
 	TP_PROTO(struct ath10k *ar, int id, const void *buf, size_t buf_len,
 		 int ret),
->>>>>>> e529fea9
 
 	TP_ARGS(ar, id, buf, buf_len, ret),
 
@@ -188,11 +181,7 @@
 );
 
 TRACE_EVENT(ath10k_wmi_event,
-<<<<<<< HEAD
-	TP_PROTO(struct ath10k *ar, int id, void *buf, size_t buf_len),
-=======
 	TP_PROTO(struct ath10k *ar, int id, const void *buf, size_t buf_len),
->>>>>>> e529fea9
 
 	TP_ARGS(ar, id, buf, buf_len),
 
@@ -222,11 +211,7 @@
 );
 
 TRACE_EVENT(ath10k_htt_stats,
-<<<<<<< HEAD
-	TP_PROTO(struct ath10k *ar, void *buf, size_t buf_len),
-=======
 	TP_PROTO(struct ath10k *ar, const void *buf, size_t buf_len),
->>>>>>> e529fea9
 
 	TP_ARGS(ar, buf, buf_len),
 
@@ -253,11 +238,7 @@
 );
 
 TRACE_EVENT(ath10k_wmi_dbglog,
-<<<<<<< HEAD
-	TP_PROTO(struct ath10k *ar, void *buf, size_t buf_len),
-=======
 	TP_PROTO(struct ath10k *ar, const void *buf, size_t buf_len),
->>>>>>> e529fea9
 
 	TP_ARGS(ar, buf, buf_len),
 
