/*
 * Copyright (c) 2013 Eugene Krasnikov <k.eugene.e@gmail.com>
 *
 * Permission to use, copy, modify, and/or distribute this software for any
 * purpose with or without fee is hereby granted, provided that the above
 * copyright notice and this permission notice appear in all copies.
 *
 * THE SOFTWARE IS PROVIDED "AS IS" AND THE AUTHOR DISCLAIMS ALL WARRANTIES
 * WITH REGARD TO THIS SOFTWARE INCLUDING ALL IMPLIED WARRANTIES OF
 * MERCHANTABILITY AND FITNESS. IN NO EVENT SHALL THE AUTHOR BE LIABLE FOR ANY
 * SPECIAL, DIRECT, INDIRECT, OR CONSEQUENTIAL DAMAGES OR ANY DAMAGES
 * WHATSOEVER RESULTING FROM LOSS OF USE, DATA OR PROFITS, WHETHER IN AN ACTION
 * OF CONTRACT, NEGLIGENCE OR OTHER TORTIOUS ACTION, ARISING OUT OF OR IN
 * CONNECTION WITH THE USE OR PERFORMANCE OF THIS SOFTWARE.
 */

#define pr_fmt(fmt) KBUILD_MODNAME ": " fmt

#include <linux/module.h>
#include <linux/firmware.h>
#include <linux/platform_device.h>
#include "wcn36xx.h"

unsigned int wcn36xx_dbg_mask;
module_param_named(debug_mask, wcn36xx_dbg_mask, uint, 0644);
MODULE_PARM_DESC(debug_mask, "Debugging mask");

#define CHAN2G(_freq, _idx) { \
	.band = NL80211_BAND_2GHZ, \
	.center_freq = (_freq), \
	.hw_value = (_idx), \
	.max_power = 25, \
}

#define CHAN5G(_freq, _idx) { \
	.band = NL80211_BAND_5GHZ, \
	.center_freq = (_freq), \
	.hw_value = (_idx), \
	.max_power = 25, \
}

/* The wcn firmware expects channel values to matching
 * their mnemonic values. So use these for .hw_value. */
static struct ieee80211_channel wcn_2ghz_channels[] = {
	CHAN2G(2412, 1), /* Channel 1 */
	CHAN2G(2417, 2), /* Channel 2 */
	CHAN2G(2422, 3), /* Channel 3 */
	CHAN2G(2427, 4), /* Channel 4 */
	CHAN2G(2432, 5), /* Channel 5 */
	CHAN2G(2437, 6), /* Channel 6 */
	CHAN2G(2442, 7), /* Channel 7 */
	CHAN2G(2447, 8), /* Channel 8 */
	CHAN2G(2452, 9), /* Channel 9 */
	CHAN2G(2457, 10), /* Channel 10 */
	CHAN2G(2462, 11), /* Channel 11 */
	CHAN2G(2467, 12), /* Channel 12 */
	CHAN2G(2472, 13), /* Channel 13 */
	CHAN2G(2484, 14)  /* Channel 14 */

};

static struct ieee80211_channel wcn_5ghz_channels[] = {
	CHAN5G(5180, 36),
	CHAN5G(5200, 40),
	CHAN5G(5220, 44),
	CHAN5G(5240, 48),
	CHAN5G(5260, 52),
	CHAN5G(5280, 56),
	CHAN5G(5300, 60),
	CHAN5G(5320, 64),
	CHAN5G(5500, 100),
	CHAN5G(5520, 104),
	CHAN5G(5540, 108),
	CHAN5G(5560, 112),
	CHAN5G(5580, 116),
	CHAN5G(5600, 120),
	CHAN5G(5620, 124),
	CHAN5G(5640, 128),
	CHAN5G(5660, 132),
	CHAN5G(5700, 140),
	CHAN5G(5745, 149),
	CHAN5G(5765, 153),
	CHAN5G(5785, 157),
	CHAN5G(5805, 161),
	CHAN5G(5825, 165)
};

#define RATE(_bitrate, _hw_rate, _flags) { \
	.bitrate        = (_bitrate),                   \
	.flags          = (_flags),                     \
	.hw_value       = (_hw_rate),                   \
	.hw_value_short = (_hw_rate)  \
}

static struct ieee80211_rate wcn_2ghz_rates[] = {
	RATE(10, HW_RATE_INDEX_1MBPS, 0),
	RATE(20, HW_RATE_INDEX_2MBPS, IEEE80211_RATE_SHORT_PREAMBLE),
	RATE(55, HW_RATE_INDEX_5_5MBPS, IEEE80211_RATE_SHORT_PREAMBLE),
	RATE(110, HW_RATE_INDEX_11MBPS, IEEE80211_RATE_SHORT_PREAMBLE),
	RATE(60, HW_RATE_INDEX_6MBPS, 0),
	RATE(90, HW_RATE_INDEX_9MBPS, 0),
	RATE(120, HW_RATE_INDEX_12MBPS, 0),
	RATE(180, HW_RATE_INDEX_18MBPS, 0),
	RATE(240, HW_RATE_INDEX_24MBPS, 0),
	RATE(360, HW_RATE_INDEX_36MBPS, 0),
	RATE(480, HW_RATE_INDEX_48MBPS, 0),
	RATE(540, HW_RATE_INDEX_54MBPS, 0)
};

static struct ieee80211_rate wcn_5ghz_rates[] = {
	RATE(60, HW_RATE_INDEX_6MBPS, 0),
	RATE(90, HW_RATE_INDEX_9MBPS, 0),
	RATE(120, HW_RATE_INDEX_12MBPS, 0),
	RATE(180, HW_RATE_INDEX_18MBPS, 0),
	RATE(240, HW_RATE_INDEX_24MBPS, 0),
	RATE(360, HW_RATE_INDEX_36MBPS, 0),
	RATE(480, HW_RATE_INDEX_48MBPS, 0),
	RATE(540, HW_RATE_INDEX_54MBPS, 0)
};

static struct ieee80211_supported_band wcn_band_2ghz = {
	.channels	= wcn_2ghz_channels,
	.n_channels	= ARRAY_SIZE(wcn_2ghz_channels),
	.bitrates	= wcn_2ghz_rates,
	.n_bitrates	= ARRAY_SIZE(wcn_2ghz_rates),
	.ht_cap		= {
		.cap =	IEEE80211_HT_CAP_GRN_FLD |
			IEEE80211_HT_CAP_SGI_20 |
			IEEE80211_HT_CAP_DSSSCCK40 |
			IEEE80211_HT_CAP_LSIG_TXOP_PROT,
		.ht_supported = true,
		.ampdu_factor = IEEE80211_HT_MAX_AMPDU_64K,
		.ampdu_density = IEEE80211_HT_MPDU_DENSITY_16,
		.mcs = {
			.rx_mask = { 0xff, 0, 0, 0, 0, 0, 0, 0, 0, 0, },
			.rx_highest = cpu_to_le16(72),
			.tx_params = IEEE80211_HT_MCS_TX_DEFINED,
		}
	}
};

static struct ieee80211_supported_band wcn_band_5ghz = {
	.channels	= wcn_5ghz_channels,
	.n_channels	= ARRAY_SIZE(wcn_5ghz_channels),
	.bitrates	= wcn_5ghz_rates,
	.n_bitrates	= ARRAY_SIZE(wcn_5ghz_rates),
	.ht_cap		= {
		.cap =	IEEE80211_HT_CAP_GRN_FLD |
			IEEE80211_HT_CAP_SGI_20 |
			IEEE80211_HT_CAP_DSSSCCK40 |
			IEEE80211_HT_CAP_LSIG_TXOP_PROT |
			IEEE80211_HT_CAP_SGI_40 |
			IEEE80211_HT_CAP_SUP_WIDTH_20_40,
		.ht_supported = true,
		.ampdu_factor = IEEE80211_HT_MAX_AMPDU_64K,
		.ampdu_density = IEEE80211_HT_MPDU_DENSITY_16,
		.mcs = {
			.rx_mask = { 0xff, 0, 0, 0, 0, 0, 0, 0, 0, 0, },
			.rx_highest = cpu_to_le16(72),
			.tx_params = IEEE80211_HT_MCS_TX_DEFINED,
		}
	}
};

#ifdef CONFIG_PM

static const struct wiphy_wowlan_support wowlan_support = {
	.flags = WIPHY_WOWLAN_ANY
};

#endif

static inline u8 get_sta_index(struct ieee80211_vif *vif,
			       struct wcn36xx_sta *sta_priv)
{
	return NL80211_IFTYPE_STATION == vif->type ?
	       sta_priv->bss_sta_index :
	       sta_priv->sta_index;
}

static const char * const wcn36xx_caps_names[] = {
	"MCC",				/* 0 */
	"P2P",				/* 1 */
	"DOT11AC",			/* 2 */
	"SLM_SESSIONIZATION",		/* 3 */
	"DOT11AC_OPMODE",		/* 4 */
	"SAP32STA",			/* 5 */
	"TDLS",				/* 6 */
	"P2P_GO_NOA_DECOUPLE_INIT_SCAN",/* 7 */
	"WLANACTIVE_OFFLOAD",		/* 8 */
	"BEACON_OFFLOAD",		/* 9 */
	"SCAN_OFFLOAD",			/* 10 */
	"ROAM_OFFLOAD",			/* 11 */
	"BCN_MISS_OFFLOAD",		/* 12 */
	"STA_POWERSAVE",		/* 13 */
	"STA_ADVANCED_PWRSAVE",		/* 14 */
	"AP_UAPSD",			/* 15 */
	"AP_DFS",			/* 16 */
	"BLOCKACK",			/* 17 */
	"PHY_ERR",			/* 18 */
	"BCN_FILTER",			/* 19 */
	"RTT",				/* 20 */
	"RATECTRL",			/* 21 */
	"WOW",				/* 22 */
	"WLAN_ROAM_SCAN_OFFLOAD",	/* 23 */
	"SPECULATIVE_PS_POLL",		/* 24 */
	"SCAN_SCH",			/* 25 */
	"IBSS_HEARTBEAT_OFFLOAD",	/* 26 */
	"WLAN_SCAN_OFFLOAD",		/* 27 */
	"WLAN_PERIODIC_TX_PTRN",	/* 28 */
	"ADVANCE_TDLS",			/* 29 */
	"BATCH_SCAN",			/* 30 */
	"FW_IN_TX_PATH",		/* 31 */
	"EXTENDED_NSOFFLOAD_SLOT",	/* 32 */
	"CH_SWITCH_V1",			/* 33 */
	"HT40_OBSS_SCAN",		/* 34 */
	"UPDATE_CHANNEL_LIST",		/* 35 */
	"WLAN_MCADDR_FLT",		/* 36 */
	"WLAN_CH144",			/* 37 */
	"NAN",				/* 38 */
	"TDLS_SCAN_COEXISTENCE",	/* 39 */
	"LINK_LAYER_STATS_MEAS",	/* 40 */
	"MU_MIMO",			/* 41 */
	"EXTENDED_SCAN",		/* 42 */
	"DYNAMIC_WMM_PS",		/* 43 */
	"MAC_SPOOFED_SCAN",		/* 44 */
	"BMU_ERROR_GENERIC_RECOVERY",	/* 45 */
	"DISA",				/* 46 */
	"FW_STATS",			/* 47 */
	"WPS_PRBRSP_TMPL",		/* 48 */
	"BCN_IE_FLT_DELTA",		/* 49 */
	"TDLS_OFF_CHANNEL",		/* 51 */
	"RTT3",				/* 52 */
	"MGMT_FRAME_LOGGING",		/* 53 */
	"ENHANCED_TXBD_COMPLETION",	/* 54 */
	"LOGGING_ENHANCEMENT",		/* 55 */
	"EXT_SCAN_ENHANCED",		/* 56 */
	"MEMORY_DUMP_SUPPORTED",	/* 57 */
	"PER_PKT_STATS_SUPPORTED",	/* 58 */
	"EXT_LL_STAT",			/* 60 */
	"WIFI_CONFIG",			/* 61 */
	"ANTENNA_DIVERSITY_SELECTION",	/* 62 */
};

static const char *wcn36xx_get_cap_name(enum place_holder_in_cap_bitmap x)
{
	if (x >= ARRAY_SIZE(wcn36xx_caps_names))
		return "UNKNOWN";
	return wcn36xx_caps_names[x];
}

static void wcn36xx_feat_caps_info(struct wcn36xx *wcn)
{
	int i;

	for (i = 0; i < MAX_FEATURE_SUPPORTED; i++) {
		if (get_feat_caps(wcn->fw_feat_caps, i))
			wcn36xx_info("FW Cap %s\n", wcn36xx_get_cap_name(i));
	}
}

static void wcn36xx_detect_chip_version(struct wcn36xx *wcn)
{
	if (get_feat_caps(wcn->fw_feat_caps, DOT11AC)) {
		wcn36xx_info("Chip is 3680\n");
		wcn->chip_version = WCN36XX_CHIP_3680;
	} else {
		wcn36xx_info("Chip is 3660\n");
		wcn->chip_version = WCN36XX_CHIP_3660;
	}
}

static int wcn36xx_start(struct ieee80211_hw *hw)
{
	struct wcn36xx *wcn = hw->priv;
	int ret;

	wcn36xx_dbg(WCN36XX_DBG_MAC, "mac start\n");

	/* SMD initialization */
	ret = wcn36xx_smd_open(wcn);
	if (ret) {
		wcn36xx_err("Failed to open smd channel: %d\n", ret);
		goto out_err;
	}

	/* Allocate memory pools for Mgmt BD headers and Data BD headers */
	ret = wcn36xx_dxe_allocate_mem_pools(wcn);
	if (ret) {
		wcn36xx_err("Failed to alloc DXE mempool: %d\n", ret);
		goto out_smd_close;
	}

	ret = wcn36xx_dxe_alloc_ctl_blks(wcn);
	if (ret) {
		wcn36xx_err("Failed to alloc DXE ctl blocks: %d\n", ret);
		goto out_free_dxe_pool;
	}

	wcn->hal_buf = kmalloc(WCN36XX_HAL_BUF_SIZE, GFP_KERNEL);
	if (!wcn->hal_buf) {
		wcn36xx_err("Failed to allocate smd buf\n");
		ret = -ENOMEM;
		goto out_free_dxe_ctl;
	}

	ret = wcn36xx_smd_load_nv(wcn);
	if (ret) {
		wcn36xx_err("Failed to push NV to chip\n");
		goto out_free_smd_buf;
	}

	ret = wcn36xx_smd_start(wcn);
	if (ret) {
		wcn36xx_err("Failed to start chip\n");
		goto out_free_smd_buf;
	}

	if (!wcn36xx_is_fw_version(wcn, 1, 2, 2, 24)) {
		ret = wcn36xx_smd_feature_caps_exchange(wcn);
		if (ret)
			wcn36xx_warn("Exchange feature caps failed\n");
		else
			wcn36xx_feat_caps_info(wcn);
	}

	wcn36xx_detect_chip_version(wcn);
	wcn36xx_smd_update_cfg(wcn, WCN36XX_HAL_CFG_ENABLE_MC_ADDR_LIST, 1);

	/* DMA channel initialization */
	ret = wcn36xx_dxe_init(wcn);
	if (ret) {
		wcn36xx_err("DXE init failed\n");
		goto out_smd_stop;
	}

	wcn36xx_debugfs_init(wcn);

	INIT_LIST_HEAD(&wcn->vif_list);
	spin_lock_init(&wcn->dxe_lock);

	return 0;

out_smd_stop:
	wcn36xx_smd_stop(wcn);
out_free_smd_buf:
	kfree(wcn->hal_buf);
out_free_dxe_pool:
	wcn36xx_dxe_free_mem_pools(wcn);
out_free_dxe_ctl:
	wcn36xx_dxe_free_ctl_blks(wcn);
out_smd_close:
	wcn36xx_smd_close(wcn);
out_err:
	return ret;
}

static void wcn36xx_stop(struct ieee80211_hw *hw)
{
	struct wcn36xx *wcn = hw->priv;

	wcn36xx_dbg(WCN36XX_DBG_MAC, "mac stop\n");

	wcn36xx_debugfs_exit(wcn);
	wcn36xx_smd_stop(wcn);
	wcn36xx_dxe_deinit(wcn);
	wcn36xx_smd_close(wcn);

	wcn36xx_dxe_free_mem_pools(wcn);
	wcn36xx_dxe_free_ctl_blks(wcn);

	kfree(wcn->hal_buf);
}

static int wcn36xx_config(struct ieee80211_hw *hw, u32 changed)
{
	struct wcn36xx *wcn = hw->priv;
	struct ieee80211_vif *vif = NULL;
	struct wcn36xx_vif *tmp;

	wcn36xx_dbg(WCN36XX_DBG_MAC, "mac config changed 0x%08x\n", changed);

	if (changed & IEEE80211_CONF_CHANGE_CHANNEL) {
		int ch = WCN36XX_HW_CHANNEL(wcn);
		wcn36xx_dbg(WCN36XX_DBG_MAC, "wcn36xx_config channel switch=%d\n",
			    ch);
		list_for_each_entry(tmp, &wcn->vif_list, list) {
			vif = wcn36xx_priv_to_vif(tmp);
			wcn36xx_smd_switch_channel(wcn, vif, ch);
		}
	}

	return 0;
}

static void wcn36xx_configure_filter(struct ieee80211_hw *hw,
				     unsigned int changed,
				     unsigned int *total, u64 multicast)
{
	struct wcn36xx_hal_rcv_flt_mc_addr_list_type *fp;
	struct wcn36xx *wcn = hw->priv;
	struct wcn36xx_vif *tmp;
	struct ieee80211_vif *vif = NULL;

	wcn36xx_dbg(WCN36XX_DBG_MAC, "mac configure filter\n");

	*total &= FIF_ALLMULTI;

	fp = (void *)(unsigned long)multicast;
	list_for_each_entry(tmp, &wcn->vif_list, list) {
		vif = wcn36xx_priv_to_vif(tmp);

		/* FW handles MC filtering only when connected as STA */
		if (*total & FIF_ALLMULTI)
			wcn36xx_smd_set_mc_list(wcn, vif, NULL);
		else if (NL80211_IFTYPE_STATION == vif->type && tmp->sta_assoc)
			wcn36xx_smd_set_mc_list(wcn, vif, fp);
	}
	kfree(fp);
}

static u64 wcn36xx_prepare_multicast(struct ieee80211_hw *hw,
				     struct netdev_hw_addr_list *mc_list)
{
	struct wcn36xx_hal_rcv_flt_mc_addr_list_type *fp;
	struct netdev_hw_addr *ha;

	wcn36xx_dbg(WCN36XX_DBG_MAC, "mac prepare multicast list\n");
	fp = kzalloc(sizeof(*fp), GFP_ATOMIC);
	if (!fp) {
		wcn36xx_err("Out of memory setting filters.\n");
		return 0;
	}

	fp->mc_addr_count = 0;
	/* update multicast filtering parameters */
	if (netdev_hw_addr_list_count(mc_list) <=
	    WCN36XX_HAL_MAX_NUM_MULTICAST_ADDRESS) {
		netdev_hw_addr_list_for_each(ha, mc_list) {
			memcpy(fp->mc_addr[fp->mc_addr_count],
					ha->addr, ETH_ALEN);
			fp->mc_addr_count++;
		}
	}

	return (u64)(unsigned long)fp;
}

static void wcn36xx_tx(struct ieee80211_hw *hw,
		       struct ieee80211_tx_control *control,
		       struct sk_buff *skb)
{
	struct wcn36xx *wcn = hw->priv;
	struct wcn36xx_sta *sta_priv = NULL;

	if (control->sta)
		sta_priv = wcn36xx_sta_to_priv(control->sta);

	if (wcn36xx_start_tx(wcn, sta_priv, skb))
		ieee80211_free_txskb(wcn->hw, skb);
}

static int wcn36xx_set_key(struct ieee80211_hw *hw, enum set_key_cmd cmd,
			   struct ieee80211_vif *vif,
			   struct ieee80211_sta *sta,
			   struct ieee80211_key_conf *key_conf)
{
	struct wcn36xx *wcn = hw->priv;
	struct wcn36xx_vif *vif_priv = wcn36xx_vif_to_priv(vif);
	struct wcn36xx_sta *sta_priv = wcn36xx_sta_to_priv(sta);
	int ret = 0;
	u8 key[WLAN_MAX_KEY_LEN];

	wcn36xx_dbg(WCN36XX_DBG_MAC, "mac80211 set key\n");
	wcn36xx_dbg(WCN36XX_DBG_MAC, "Key: cmd=0x%x algo:0x%x, id:%d, len:%d flags 0x%x\n",
		    cmd, key_conf->cipher, key_conf->keyidx,
		    key_conf->keylen, key_conf->flags);
	wcn36xx_dbg_dump(WCN36XX_DBG_MAC, "KEY: ",
			 key_conf->key,
			 key_conf->keylen);

	switch (key_conf->cipher) {
	case WLAN_CIPHER_SUITE_WEP40:
		vif_priv->encrypt_type = WCN36XX_HAL_ED_WEP40;
		break;
	case WLAN_CIPHER_SUITE_WEP104:
		vif_priv->encrypt_type = WCN36XX_HAL_ED_WEP40;
		break;
	case WLAN_CIPHER_SUITE_CCMP:
		vif_priv->encrypt_type = WCN36XX_HAL_ED_CCMP;
		break;
	case WLAN_CIPHER_SUITE_TKIP:
		vif_priv->encrypt_type = WCN36XX_HAL_ED_TKIP;
		break;
	default:
		wcn36xx_err("Unsupported key type 0x%x\n",
			      key_conf->cipher);
		ret = -EOPNOTSUPP;
		goto out;
	}

	switch (cmd) {
	case SET_KEY:
		if (WCN36XX_HAL_ED_TKIP == vif_priv->encrypt_type) {
			/*
			 * Supplicant is sending key in the wrong order:
			 * Temporal Key (16 b) - TX MIC (8 b) - RX MIC (8 b)
			 * but HW expects it to be in the order as described in
			 * IEEE 802.11 spec (see chapter 11.7) like this:
			 * Temporal Key (16 b) - RX MIC (8 b) - TX MIC (8 b)
			 */
			memcpy(key, key_conf->key, 16);
			memcpy(key + 16, key_conf->key + 24, 8);
			memcpy(key + 24, key_conf->key + 16, 8);
		} else {
			memcpy(key, key_conf->key, key_conf->keylen);
		}

		if (IEEE80211_KEY_FLAG_PAIRWISE & key_conf->flags) {
			sta_priv->is_data_encrypted = true;
			/* Reconfigure bss with encrypt_type */
			if (NL80211_IFTYPE_STATION == vif->type)
				wcn36xx_smd_config_bss(wcn,
						       vif,
						       sta,
						       sta->addr,
						       true);

			wcn36xx_smd_set_stakey(wcn,
				vif_priv->encrypt_type,
				key_conf->keyidx,
				key_conf->keylen,
				key,
				get_sta_index(vif, sta_priv));
		} else {
			wcn36xx_smd_set_bsskey(wcn,
				vif_priv->encrypt_type,
				key_conf->keyidx,
				key_conf->keylen,
				key);
			if ((WLAN_CIPHER_SUITE_WEP40 == key_conf->cipher) ||
			    (WLAN_CIPHER_SUITE_WEP104 == key_conf->cipher)) {
				sta_priv->is_data_encrypted = true;
				wcn36xx_smd_set_stakey(wcn,
					vif_priv->encrypt_type,
					key_conf->keyidx,
					key_conf->keylen,
					key,
					get_sta_index(vif, sta_priv));
			}
		}
		break;
	case DISABLE_KEY:
		if (!(IEEE80211_KEY_FLAG_PAIRWISE & key_conf->flags)) {
			vif_priv->encrypt_type = WCN36XX_HAL_ED_NONE;
			wcn36xx_smd_remove_bsskey(wcn,
				vif_priv->encrypt_type,
				key_conf->keyidx);
		} else {
			sta_priv->is_data_encrypted = false;
			/* do not remove key if disassociated */
			if (sta_priv->aid)
				wcn36xx_smd_remove_stakey(wcn,
					vif_priv->encrypt_type,
					key_conf->keyidx,
					get_sta_index(vif, sta_priv));
		}
		break;
	default:
		wcn36xx_err("Unsupported key cmd 0x%x\n", cmd);
		ret = -EOPNOTSUPP;
		goto out;
	}

out:
	return ret;
}

static void wcn36xx_sw_scan_start(struct ieee80211_hw *hw,
				  struct ieee80211_vif *vif,
				  const u8 *mac_addr)
{
	struct wcn36xx *wcn = hw->priv;

	wcn36xx_smd_init_scan(wcn, HAL_SYS_MODE_SCAN);
	wcn36xx_smd_start_scan(wcn);
}

static void wcn36xx_sw_scan_complete(struct ieee80211_hw *hw,
				     struct ieee80211_vif *vif)
{
	struct wcn36xx *wcn = hw->priv;

	wcn36xx_smd_end_scan(wcn);
	wcn36xx_smd_finish_scan(wcn, HAL_SYS_MODE_SCAN);
}

static void wcn36xx_update_allowed_rates(struct ieee80211_sta *sta,
					 enum nl80211_band band)
{
	int i, size;
	u16 *rates_table;
	struct wcn36xx_sta *sta_priv = wcn36xx_sta_to_priv(sta);
	u32 rates = sta->supp_rates[band];

	memset(&sta_priv->supported_rates, 0,
		sizeof(sta_priv->supported_rates));
	sta_priv->supported_rates.op_rate_mode = STA_11n;

	size = ARRAY_SIZE(sta_priv->supported_rates.dsss_rates);
	rates_table = sta_priv->supported_rates.dsss_rates;
	if (band == NL80211_BAND_2GHZ) {
		for (i = 0; i < size; i++) {
			if (rates & 0x01) {
				rates_table[i] = wcn_2ghz_rates[i].hw_value;
				rates = rates >> 1;
			}
		}
	}

	size = ARRAY_SIZE(sta_priv->supported_rates.ofdm_rates);
	rates_table = sta_priv->supported_rates.ofdm_rates;
	for (i = 0; i < size; i++) {
		if (rates & 0x01) {
			rates_table[i] = wcn_5ghz_rates[i].hw_value;
			rates = rates >> 1;
		}
	}

	if (sta->ht_cap.ht_supported) {
		BUILD_BUG_ON(sizeof(sta->ht_cap.mcs.rx_mask) >
			sizeof(sta_priv->supported_rates.supported_mcs_set));
		memcpy(sta_priv->supported_rates.supported_mcs_set,
		       sta->ht_cap.mcs.rx_mask,
		       sizeof(sta->ht_cap.mcs.rx_mask));
	}
}
void wcn36xx_set_default_rates(struct wcn36xx_hal_supported_rates *rates)
{
	u16 ofdm_rates[WCN36XX_HAL_NUM_OFDM_RATES] = {
		HW_RATE_INDEX_6MBPS,
		HW_RATE_INDEX_9MBPS,
		HW_RATE_INDEX_12MBPS,
		HW_RATE_INDEX_18MBPS,
		HW_RATE_INDEX_24MBPS,
		HW_RATE_INDEX_36MBPS,
		HW_RATE_INDEX_48MBPS,
		HW_RATE_INDEX_54MBPS
	};
	u16 dsss_rates[WCN36XX_HAL_NUM_DSSS_RATES] = {
		HW_RATE_INDEX_1MBPS,
		HW_RATE_INDEX_2MBPS,
		HW_RATE_INDEX_5_5MBPS,
		HW_RATE_INDEX_11MBPS
	};

	rates->op_rate_mode = STA_11n;
	memcpy(rates->dsss_rates, dsss_rates,
		sizeof(*dsss_rates) * WCN36XX_HAL_NUM_DSSS_RATES);
	memcpy(rates->ofdm_rates, ofdm_rates,
		sizeof(*ofdm_rates) * WCN36XX_HAL_NUM_OFDM_RATES);
	rates->supported_mcs_set[0] = 0xFF;
}
static void wcn36xx_bss_info_changed(struct ieee80211_hw *hw,
				     struct ieee80211_vif *vif,
				     struct ieee80211_bss_conf *bss_conf,
				     u32 changed)
{
	struct wcn36xx *wcn = hw->priv;
	struct sk_buff *skb = NULL;
	u16 tim_off, tim_len;
	enum wcn36xx_hal_link_state link_state;
	struct wcn36xx_vif *vif_priv = wcn36xx_vif_to_priv(vif);

	wcn36xx_dbg(WCN36XX_DBG_MAC, "mac bss info changed vif %p changed 0x%08x\n",
		    vif, changed);

	if (changed & BSS_CHANGED_BEACON_INFO) {
		wcn36xx_dbg(WCN36XX_DBG_MAC,
			    "mac bss changed dtim period %d\n",
			    bss_conf->dtim_period);

		vif_priv->dtim_period = bss_conf->dtim_period;
	}

	if (changed & BSS_CHANGED_PS) {
		wcn36xx_dbg(WCN36XX_DBG_MAC,
			    "mac bss PS set %d\n",
			    bss_conf->ps);
		if (bss_conf->ps) {
			wcn36xx_pmc_enter_bmps_state(wcn, vif);
		} else {
			wcn36xx_pmc_exit_bmps_state(wcn, vif);
		}
	}

	if (changed & BSS_CHANGED_BSSID) {
		wcn36xx_dbg(WCN36XX_DBG_MAC, "mac bss changed_bssid %pM\n",
			    bss_conf->bssid);

		if (!is_zero_ether_addr(bss_conf->bssid)) {
			vif_priv->is_joining = true;
			vif_priv->bss_index = WCN36XX_HAL_BSS_INVALID_IDX;
			wcn36xx_smd_join(wcn, bss_conf->bssid,
					 vif->addr, WCN36XX_HW_CHANNEL(wcn));
			wcn36xx_smd_config_bss(wcn, vif, NULL,
					       bss_conf->bssid, false);
		} else {
			vif_priv->is_joining = false;
			wcn36xx_smd_delete_bss(wcn, vif);
			vif_priv->encrypt_type = WCN36XX_HAL_ED_NONE;
		}
	}

	if (changed & BSS_CHANGED_SSID) {
		wcn36xx_dbg(WCN36XX_DBG_MAC,
			    "mac bss changed ssid\n");
		wcn36xx_dbg_dump(WCN36XX_DBG_MAC, "ssid ",
				 bss_conf->ssid, bss_conf->ssid_len);

		vif_priv->ssid.length = bss_conf->ssid_len;
		memcpy(&vif_priv->ssid.ssid,
		       bss_conf->ssid,
		       bss_conf->ssid_len);
	}

	if (changed & BSS_CHANGED_ASSOC) {
		vif_priv->is_joining = false;
		if (bss_conf->assoc) {
			struct ieee80211_sta *sta;
			struct wcn36xx_sta *sta_priv;

			wcn36xx_dbg(WCN36XX_DBG_MAC,
				    "mac assoc bss %pM vif %pM AID=%d\n",
				     bss_conf->bssid,
				     vif->addr,
				     bss_conf->aid);

			vif_priv->sta_assoc = true;
			rcu_read_lock();
			sta = ieee80211_find_sta(vif, bss_conf->bssid);
			if (!sta) {
				wcn36xx_err("sta %pM is not found\n",
					      bss_conf->bssid);
				rcu_read_unlock();
				goto out;
			}
			sta_priv = wcn36xx_sta_to_priv(sta);

			wcn36xx_update_allowed_rates(sta, WCN36XX_BAND(wcn));

			wcn36xx_smd_set_link_st(wcn, bss_conf->bssid,
				vif->addr,
				WCN36XX_HAL_LINK_POSTASSOC_STATE);
			wcn36xx_smd_config_bss(wcn, vif, sta,
					       bss_conf->bssid,
					       true);
			sta_priv->aid = bss_conf->aid;
			/*
			 * config_sta must be called from  because this is the
			 * place where AID is available.
			 */
			wcn36xx_smd_config_sta(wcn, vif, sta);
			rcu_read_unlock();
		} else {
			wcn36xx_dbg(WCN36XX_DBG_MAC,
				    "disassociated bss %pM vif %pM AID=%d\n",
				    bss_conf->bssid,
				    vif->addr,
				    bss_conf->aid);
			vif_priv->sta_assoc = false;
			wcn36xx_smd_set_link_st(wcn,
						bss_conf->bssid,
						vif->addr,
						WCN36XX_HAL_LINK_IDLE_STATE);
		}
	}

	if (changed & BSS_CHANGED_AP_PROBE_RESP) {
		wcn36xx_dbg(WCN36XX_DBG_MAC, "mac bss changed ap probe resp\n");
		skb = ieee80211_proberesp_get(hw, vif);
		if (!skb) {
			wcn36xx_err("failed to alloc probereq skb\n");
			goto out;
		}

		wcn36xx_smd_update_proberesp_tmpl(wcn, vif, skb);
		dev_kfree_skb(skb);
	}

	if (changed & BSS_CHANGED_BEACON_ENABLED ||
	    changed & BSS_CHANGED_BEACON) {
		wcn36xx_dbg(WCN36XX_DBG_MAC,
			    "mac bss changed beacon enabled %d\n",
			    bss_conf->enable_beacon);

		if (bss_conf->enable_beacon) {
			vif_priv->dtim_period = bss_conf->dtim_period;
			vif_priv->bss_index = WCN36XX_HAL_BSS_INVALID_IDX;
			wcn36xx_smd_config_bss(wcn, vif, NULL,
					       vif->addr, false);
			skb = ieee80211_beacon_get_tim(hw, vif, &tim_off,
						       &tim_len);
			if (!skb) {
				wcn36xx_err("failed to alloc beacon skb\n");
				goto out;
			}
			wcn36xx_smd_send_beacon(wcn, vif, skb, tim_off, 0);
			dev_kfree_skb(skb);

			if (vif->type == NL80211_IFTYPE_ADHOC ||
			    vif->type == NL80211_IFTYPE_MESH_POINT)
				link_state = WCN36XX_HAL_LINK_IBSS_STATE;
			else
				link_state = WCN36XX_HAL_LINK_AP_STATE;

			wcn36xx_smd_set_link_st(wcn, vif->addr, vif->addr,
						link_state);
		} else {
			wcn36xx_smd_delete_bss(wcn, vif);
			wcn36xx_smd_set_link_st(wcn, vif->addr, vif->addr,
						WCN36XX_HAL_LINK_IDLE_STATE);
		}
	}
out:
	return;
}

/* this is required when using IEEE80211_HW_HAS_RATE_CONTROL */
static int wcn36xx_set_rts_threshold(struct ieee80211_hw *hw, u32 value)
{
	struct wcn36xx *wcn = hw->priv;
	wcn36xx_dbg(WCN36XX_DBG_MAC, "mac set RTS threshold %d\n", value);

	wcn36xx_smd_update_cfg(wcn, WCN36XX_HAL_CFG_RTS_THRESHOLD, value);
	return 0;
}

static void wcn36xx_remove_interface(struct ieee80211_hw *hw,
				     struct ieee80211_vif *vif)
{
	struct wcn36xx *wcn = hw->priv;
	struct wcn36xx_vif *vif_priv = wcn36xx_vif_to_priv(vif);
	wcn36xx_dbg(WCN36XX_DBG_MAC, "mac remove interface vif %p\n", vif);

	list_del(&vif_priv->list);
	wcn36xx_smd_delete_sta_self(wcn, vif->addr);
}

static int wcn36xx_add_interface(struct ieee80211_hw *hw,
				 struct ieee80211_vif *vif)
{
	struct wcn36xx *wcn = hw->priv;
	struct wcn36xx_vif *vif_priv = wcn36xx_vif_to_priv(vif);

	wcn36xx_dbg(WCN36XX_DBG_MAC, "mac add interface vif %p type %d\n",
		    vif, vif->type);

	if (!(NL80211_IFTYPE_STATION == vif->type ||
	      NL80211_IFTYPE_AP == vif->type ||
	      NL80211_IFTYPE_ADHOC == vif->type ||
	      NL80211_IFTYPE_MESH_POINT == vif->type)) {
		wcn36xx_warn("Unsupported interface type requested: %d\n",
			     vif->type);
		return -EOPNOTSUPP;
	}

	list_add(&vif_priv->list, &wcn->vif_list);
	wcn36xx_smd_add_sta_self(wcn, vif);

	return 0;
}

static int wcn36xx_sta_add(struct ieee80211_hw *hw, struct ieee80211_vif *vif,
			   struct ieee80211_sta *sta)
{
	struct wcn36xx *wcn = hw->priv;
	struct wcn36xx_vif *vif_priv = wcn36xx_vif_to_priv(vif);
	struct wcn36xx_sta *sta_priv = wcn36xx_sta_to_priv(sta);
	wcn36xx_dbg(WCN36XX_DBG_MAC, "mac sta add vif %p sta %pM\n",
		    vif, sta->addr);

	spin_lock_init(&sta_priv->ampdu_lock);
	sta_priv->vif = vif_priv;
	/*
	 * For STA mode HW will be configured on BSS_CHANGED_ASSOC because
	 * at this stage AID is not available yet.
	 */
	if (NL80211_IFTYPE_STATION != vif->type) {
		wcn36xx_update_allowed_rates(sta, WCN36XX_BAND(wcn));
		sta_priv->aid = sta->aid;
		wcn36xx_smd_config_sta(wcn, vif, sta);
	}
	return 0;
}

static int wcn36xx_sta_remove(struct ieee80211_hw *hw,
			      struct ieee80211_vif *vif,
			      struct ieee80211_sta *sta)
{
	struct wcn36xx *wcn = hw->priv;
	struct wcn36xx_sta *sta_priv = wcn36xx_sta_to_priv(sta);

	wcn36xx_dbg(WCN36XX_DBG_MAC, "mac sta remove vif %p sta %pM index %d\n",
		    vif, sta->addr, sta_priv->sta_index);

	wcn36xx_smd_delete_sta(wcn, sta_priv->sta_index);
	sta_priv->vif = NULL;
	return 0;
}

#ifdef CONFIG_PM

static int wcn36xx_suspend(struct ieee80211_hw *hw, struct cfg80211_wowlan *wow)
{
	struct wcn36xx *wcn = hw->priv;

	wcn36xx_dbg(WCN36XX_DBG_MAC, "mac suspend\n");

	flush_workqueue(wcn->hal_ind_wq);
	wcn36xx_smd_set_power_params(wcn, true);
	return 0;
}

static int wcn36xx_resume(struct ieee80211_hw *hw)
{
	struct wcn36xx *wcn = hw->priv;

	wcn36xx_dbg(WCN36XX_DBG_MAC, "mac resume\n");

	flush_workqueue(wcn->hal_ind_wq);
	wcn36xx_smd_set_power_params(wcn, false);
	return 0;
}

#endif

static int wcn36xx_ampdu_action(struct ieee80211_hw *hw,
		    struct ieee80211_vif *vif,
		    struct ieee80211_ampdu_params *params)
{
	struct wcn36xx *wcn = hw->priv;
<<<<<<< HEAD
	struct wcn36xx_sta *sta_priv = NULL;
=======
	struct wcn36xx_sta *sta_priv = wcn36xx_sta_to_priv(params->sta);
>>>>>>> ed596a4a
	struct ieee80211_sta *sta = params->sta;
	enum ieee80211_ampdu_mlme_action action = params->action;
	u16 tid = params->tid;
	u16 *ssn = &params->ssn;

	wcn36xx_dbg(WCN36XX_DBG_MAC, "mac ampdu action action %d tid %d\n",
		    action, tid);

	switch (action) {
	case IEEE80211_AMPDU_RX_START:
		sta_priv->tid = tid;
		wcn36xx_smd_add_ba_session(wcn, sta, tid, ssn, 0,
			get_sta_index(vif, sta_priv));
		wcn36xx_smd_add_ba(wcn);
		wcn36xx_smd_trigger_ba(wcn, get_sta_index(vif, sta_priv));
		break;
	case IEEE80211_AMPDU_RX_STOP:
		wcn36xx_smd_del_ba(wcn, tid, get_sta_index(vif, sta_priv));
		break;
	case IEEE80211_AMPDU_TX_START:
		spin_lock_bh(&sta_priv->ampdu_lock);
		sta_priv->ampdu_state[tid] = WCN36XX_AMPDU_START;
		spin_unlock_bh(&sta_priv->ampdu_lock);

		ieee80211_start_tx_ba_cb_irqsafe(vif, sta->addr, tid);
		break;
	case IEEE80211_AMPDU_TX_OPERATIONAL:
		spin_lock_bh(&sta_priv->ampdu_lock);
		sta_priv->ampdu_state[tid] = WCN36XX_AMPDU_OPERATIONAL;
		spin_unlock_bh(&sta_priv->ampdu_lock);

		wcn36xx_smd_add_ba_session(wcn, sta, tid, ssn, 1,
			get_sta_index(vif, sta_priv));
		break;
	case IEEE80211_AMPDU_TX_STOP_FLUSH:
	case IEEE80211_AMPDU_TX_STOP_FLUSH_CONT:
	case IEEE80211_AMPDU_TX_STOP_CONT:
		spin_lock_bh(&sta_priv->ampdu_lock);
		sta_priv->ampdu_state[tid] = WCN36XX_AMPDU_NONE;
		spin_unlock_bh(&sta_priv->ampdu_lock);

		ieee80211_stop_tx_ba_cb_irqsafe(vif, sta->addr, tid);
		break;
	default:
		wcn36xx_err("Unknown AMPDU action\n");
	}

	return 0;
}

static const struct ieee80211_ops wcn36xx_ops = {
	.start			= wcn36xx_start,
	.stop			= wcn36xx_stop,
	.add_interface		= wcn36xx_add_interface,
	.remove_interface	= wcn36xx_remove_interface,
#ifdef CONFIG_PM
	.suspend		= wcn36xx_suspend,
	.resume			= wcn36xx_resume,
#endif
	.config			= wcn36xx_config,
	.prepare_multicast	= wcn36xx_prepare_multicast,
	.configure_filter       = wcn36xx_configure_filter,
	.tx			= wcn36xx_tx,
	.set_key		= wcn36xx_set_key,
	.sw_scan_start		= wcn36xx_sw_scan_start,
	.sw_scan_complete	= wcn36xx_sw_scan_complete,
	.bss_info_changed	= wcn36xx_bss_info_changed,
	.set_rts_threshold	= wcn36xx_set_rts_threshold,
	.sta_add		= wcn36xx_sta_add,
	.sta_remove		= wcn36xx_sta_remove,
	.ampdu_action		= wcn36xx_ampdu_action,
};

static int wcn36xx_init_ieee80211(struct wcn36xx *wcn)
{
	int ret = 0;

	static const u32 cipher_suites[] = {
		WLAN_CIPHER_SUITE_WEP40,
		WLAN_CIPHER_SUITE_WEP104,
		WLAN_CIPHER_SUITE_TKIP,
		WLAN_CIPHER_SUITE_CCMP,
	};

	ieee80211_hw_set(wcn->hw, TIMING_BEACON_ONLY);
	ieee80211_hw_set(wcn->hw, AMPDU_AGGREGATION);
	ieee80211_hw_set(wcn->hw, CONNECTION_MONITOR);
	ieee80211_hw_set(wcn->hw, SUPPORTS_PS);
	ieee80211_hw_set(wcn->hw, SIGNAL_DBM);
	ieee80211_hw_set(wcn->hw, HAS_RATE_CONTROL);

	wcn->hw->wiphy->interface_modes = BIT(NL80211_IFTYPE_STATION) |
		BIT(NL80211_IFTYPE_AP) |
		BIT(NL80211_IFTYPE_ADHOC) |
		BIT(NL80211_IFTYPE_MESH_POINT);

	wcn->hw->wiphy->bands[NL80211_BAND_2GHZ] = &wcn_band_2ghz;
	wcn->hw->wiphy->bands[NL80211_BAND_5GHZ] = &wcn_band_5ghz;

	wcn->hw->wiphy->cipher_suites = cipher_suites;
	wcn->hw->wiphy->n_cipher_suites = ARRAY_SIZE(cipher_suites);

	wcn->hw->wiphy->flags |= WIPHY_FLAG_AP_PROBE_RESP_OFFLOAD;

#ifdef CONFIG_PM
	wcn->hw->wiphy->wowlan = &wowlan_support;
#endif

	wcn->hw->max_listen_interval = 200;

	wcn->hw->queues = 4;

	SET_IEEE80211_DEV(wcn->hw, wcn->dev);

	wcn->hw->sta_data_size = sizeof(struct wcn36xx_sta);
	wcn->hw->vif_data_size = sizeof(struct wcn36xx_vif);

	return ret;
}

static int wcn36xx_platform_get_resources(struct wcn36xx *wcn,
					  struct platform_device *pdev)
{
	struct resource *res;
	/* Set TX IRQ */
	res = platform_get_resource_byname(pdev, IORESOURCE_IRQ,
					   "wcnss_wlantx_irq");
	if (!res) {
		wcn36xx_err("failed to get tx_irq\n");
		return -ENOENT;
	}
	wcn->tx_irq = res->start;

	/* Set RX IRQ */
	res = platform_get_resource_byname(pdev, IORESOURCE_IRQ,
					   "wcnss_wlanrx_irq");
	if (!res) {
		wcn36xx_err("failed to get rx_irq\n");
		return -ENOENT;
	}
	wcn->rx_irq = res->start;

	/* Map the memory */
	res = platform_get_resource_byname(pdev, IORESOURCE_MEM,
						 "wcnss_mmio");
	if (!res) {
		wcn36xx_err("failed to get mmio\n");
		return -ENOENT;
	}
	wcn->mmio = ioremap(res->start, resource_size(res));
	if (!wcn->mmio) {
		wcn36xx_err("failed to map io memory\n");
		return -ENOMEM;
	}
	return 0;
}

static int wcn36xx_probe(struct platform_device *pdev)
{
	struct ieee80211_hw *hw;
	struct wcn36xx *wcn;
	int ret;
	u8 addr[ETH_ALEN];

	wcn36xx_dbg(WCN36XX_DBG_MAC, "platform probe\n");

	hw = ieee80211_alloc_hw(sizeof(struct wcn36xx), &wcn36xx_ops);
	if (!hw) {
		wcn36xx_err("failed to alloc hw\n");
		ret = -ENOMEM;
		goto out_err;
	}
	platform_set_drvdata(pdev, hw);
	wcn = hw->priv;
	wcn->hw = hw;
	wcn->dev = &pdev->dev;
	wcn->ctrl_ops = pdev->dev.platform_data;

	mutex_init(&wcn->hal_mutex);

	if (!wcn->ctrl_ops->get_hw_mac(addr)) {
		wcn36xx_info("mac address: %pM\n", addr);
		SET_IEEE80211_PERM_ADDR(wcn->hw, addr);
	}

	ret = wcn36xx_platform_get_resources(wcn, pdev);
	if (ret)
		goto out_wq;

	wcn36xx_init_ieee80211(wcn);
	ret = ieee80211_register_hw(wcn->hw);
	if (ret)
		goto out_unmap;

	return 0;

out_unmap:
	iounmap(wcn->mmio);
out_wq:
	ieee80211_free_hw(hw);
out_err:
	return ret;
}
static int wcn36xx_remove(struct platform_device *pdev)
{
	struct ieee80211_hw *hw = platform_get_drvdata(pdev);
	struct wcn36xx *wcn = hw->priv;
	wcn36xx_dbg(WCN36XX_DBG_MAC, "platform remove\n");

	release_firmware(wcn->nv);
	mutex_destroy(&wcn->hal_mutex);

	ieee80211_unregister_hw(hw);
	iounmap(wcn->mmio);
	ieee80211_free_hw(hw);

	return 0;
}
static const struct platform_device_id wcn36xx_platform_id_table[] = {
	{
		.name = "wcn36xx",
		.driver_data = 0
	},
	{}
};
MODULE_DEVICE_TABLE(platform, wcn36xx_platform_id_table);

static struct platform_driver wcn36xx_driver = {
	.probe      = wcn36xx_probe,
	.remove     = wcn36xx_remove,
	.driver         = {
		.name   = "wcn36xx",
	},
	.id_table    = wcn36xx_platform_id_table,
};

static int __init wcn36xx_init(void)
{
	platform_driver_register(&wcn36xx_driver);
	return 0;
}
module_init(wcn36xx_init);

static void __exit wcn36xx_exit(void)
{
	platform_driver_unregister(&wcn36xx_driver);
}
module_exit(wcn36xx_exit);

MODULE_LICENSE("Dual BSD/GPL");
MODULE_AUTHOR("Eugene Krasnikov k.eugene.e@gmail.com");
MODULE_FIRMWARE(WLAN_NV_FILE);<|MERGE_RESOLUTION|>--- conflicted
+++ resolved
@@ -940,11 +940,7 @@
 		    struct ieee80211_ampdu_params *params)
 {
 	struct wcn36xx *wcn = hw->priv;
-<<<<<<< HEAD
-	struct wcn36xx_sta *sta_priv = NULL;
-=======
 	struct wcn36xx_sta *sta_priv = wcn36xx_sta_to_priv(params->sta);
->>>>>>> ed596a4a
 	struct ieee80211_sta *sta = params->sta;
 	enum ieee80211_ampdu_mlme_action action = params->action;
 	u16 tid = params->tid;
