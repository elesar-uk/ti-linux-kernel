/******************************************************************************
 *
 * Copyright(c) 2003 - 2010 Intel Corporation. All rights reserved.
 *
 * This program is free software; you can redistribute it and/or modify it
 * under the terms of version 2 of the GNU General Public License as
 * published by the Free Software Foundation.
 *
 * This program is distributed in the hope that it will be useful, but WITHOUT
 * ANY WARRANTY; without even the implied warranty of MERCHANTABILITY or
 * FITNESS FOR A PARTICULAR PURPOSE.  See the GNU General Public License for
 * more details.
 *
 * You should have received a copy of the GNU General Public License along with
 * this program; if not, write to the Free Software Foundation, Inc.,
 * 51 Franklin Street, Fifth Floor, Boston, MA 02110, USA
 *
 * The full GNU General Public License is included in this distribution in the
 * file called LICENSE.
 *
 * Contact Information:
 *  Intel Linux Wireless <ilw@linux.intel.com>
 * Intel Corporation, 5200 N.E. Elam Young Parkway, Hillsboro, OR 97124-6497
 *
 *****************************************************************************/

#include <linux/kernel.h>
#include <linux/module.h>
#include <linux/init.h>
#include <linux/pci.h>
#include <linux/dma-mapping.h>
#include <linux/delay.h>
#include <linux/sched.h>
#include <linux/skbuff.h>
#include <linux/netdevice.h>
#include <linux/wireless.h>
#include <net/mac80211.h>
#include <linux/etherdevice.h>
#include <asm/unaligned.h>

#include "iwl-eeprom.h"
#include "iwl-dev.h"
#include "iwl-core.h"
#include "iwl-io.h"
#include "iwl-helpers.h"
#include "iwl-calib.h"
#include "iwl-sta.h"
#include "iwl-agn-led.h"

static int iwl4965_send_tx_power(struct iwl_priv *priv);
static int iwl4965_hw_get_temperature(struct iwl_priv *priv);

/* Highest firmware API version supported */
#define IWL4965_UCODE_API_MAX 2

/* Lowest firmware API version supported */
#define IWL4965_UCODE_API_MIN 2

#define IWL4965_FW_PRE "iwlwifi-4965-"
#define _IWL4965_MODULE_FIRMWARE(api) IWL4965_FW_PRE #api ".ucode"
#define IWL4965_MODULE_FIRMWARE(api) _IWL4965_MODULE_FIRMWARE(api)


/* module parameters */
static struct iwl_mod_params iwl4965_mod_params = {
	.amsdu_size_8K = 1,
	.restart_fw = 1,
	/* the rest are 0 by default */
};

/* check contents of special bootstrap uCode SRAM */
static int iwl4965_verify_bsm(struct iwl_priv *priv)
{
	__le32 *image = priv->ucode_boot.v_addr;
	u32 len = priv->ucode_boot.len;
	u32 reg;
	u32 val;

	IWL_DEBUG_INFO(priv, "Begin verify bsm\n");

	/* verify BSM SRAM contents */
	val = iwl_read_prph(priv, BSM_WR_DWCOUNT_REG);
	for (reg = BSM_SRAM_LOWER_BOUND;
	     reg < BSM_SRAM_LOWER_BOUND + len;
	     reg += sizeof(u32), image++) {
		val = iwl_read_prph(priv, reg);
		if (val != le32_to_cpu(*image)) {
			IWL_ERR(priv, "BSM uCode verification failed at "
				  "addr 0x%08X+%u (of %u), is 0x%x, s/b 0x%x\n",
				  BSM_SRAM_LOWER_BOUND,
				  reg - BSM_SRAM_LOWER_BOUND, len,
				  val, le32_to_cpu(*image));
			return -EIO;
		}
	}

	IWL_DEBUG_INFO(priv, "BSM bootstrap uCode image OK\n");

	return 0;
}

/**
 * iwl4965_load_bsm - Load bootstrap instructions
 *
 * BSM operation:
 *
 * The Bootstrap State Machine (BSM) stores a short bootstrap uCode program
 * in special SRAM that does not power down during RFKILL.  When powering back
 * up after power-saving sleeps (or during initial uCode load), the BSM loads
 * the bootstrap program into the on-board processor, and starts it.
 *
 * The bootstrap program loads (via DMA) instructions and data for a new
 * program from host DRAM locations indicated by the host driver in the
 * BSM_DRAM_* registers.  Once the new program is loaded, it starts
 * automatically.
 *
 * When initializing the NIC, the host driver points the BSM to the
 * "initialize" uCode image.  This uCode sets up some internal data, then
 * notifies host via "initialize alive" that it is complete.
 *
 * The host then replaces the BSM_DRAM_* pointer values to point to the
 * normal runtime uCode instructions and a backup uCode data cache buffer
 * (filled initially with starting data values for the on-board processor),
 * then triggers the "initialize" uCode to load and launch the runtime uCode,
 * which begins normal operation.
 *
 * When doing a power-save shutdown, runtime uCode saves data SRAM into
 * the backup data cache in DRAM before SRAM is powered down.
 *
 * When powering back up, the BSM loads the bootstrap program.  This reloads
 * the runtime uCode instructions and the backup data cache into SRAM,
 * and re-launches the runtime uCode from where it left off.
 */
static int iwl4965_load_bsm(struct iwl_priv *priv)
{
	__le32 *image = priv->ucode_boot.v_addr;
	u32 len = priv->ucode_boot.len;
	dma_addr_t pinst;
	dma_addr_t pdata;
	u32 inst_len;
	u32 data_len;
	int i;
	u32 done;
	u32 reg_offset;
	int ret;

	IWL_DEBUG_INFO(priv, "Begin load bsm\n");

	priv->ucode_type = UCODE_RT;

	/* make sure bootstrap program is no larger than BSM's SRAM size */
	if (len > IWL49_MAX_BSM_SIZE)
		return -EINVAL;

	/* Tell bootstrap uCode where to find the "Initialize" uCode
	 *   in host DRAM ... host DRAM physical address bits 35:4 for 4965.
	 * NOTE:  iwl_init_alive_start() will replace these values,
	 *        after the "initialize" uCode has run, to point to
	 *        runtime/protocol instructions and backup data cache.
	 */
	pinst = priv->ucode_init.p_addr >> 4;
	pdata = priv->ucode_init_data.p_addr >> 4;
	inst_len = priv->ucode_init.len;
	data_len = priv->ucode_init_data.len;

	iwl_write_prph(priv, BSM_DRAM_INST_PTR_REG, pinst);
	iwl_write_prph(priv, BSM_DRAM_DATA_PTR_REG, pdata);
	iwl_write_prph(priv, BSM_DRAM_INST_BYTECOUNT_REG, inst_len);
	iwl_write_prph(priv, BSM_DRAM_DATA_BYTECOUNT_REG, data_len);

	/* Fill BSM memory with bootstrap instructions */
	for (reg_offset = BSM_SRAM_LOWER_BOUND;
	     reg_offset < BSM_SRAM_LOWER_BOUND + len;
	     reg_offset += sizeof(u32), image++)
		_iwl_write_prph(priv, reg_offset, le32_to_cpu(*image));

	ret = iwl4965_verify_bsm(priv);
	if (ret)
		return ret;

	/* Tell BSM to copy from BSM SRAM into instruction SRAM, when asked */
	iwl_write_prph(priv, BSM_WR_MEM_SRC_REG, 0x0);
	iwl_write_prph(priv, BSM_WR_MEM_DST_REG, IWL49_RTC_INST_LOWER_BOUND);
	iwl_write_prph(priv, BSM_WR_DWCOUNT_REG, len / sizeof(u32));

	/* Load bootstrap code into instruction SRAM now,
	 *   to prepare to load "initialize" uCode */
	iwl_write_prph(priv, BSM_WR_CTRL_REG, BSM_WR_CTRL_REG_BIT_START);

	/* Wait for load of bootstrap uCode to finish */
	for (i = 0; i < 100; i++) {
		done = iwl_read_prph(priv, BSM_WR_CTRL_REG);
		if (!(done & BSM_WR_CTRL_REG_BIT_START))
			break;
		udelay(10);
	}
	if (i < 100)
		IWL_DEBUG_INFO(priv, "BSM write complete, poll %d iterations\n", i);
	else {
		IWL_ERR(priv, "BSM write did not complete!\n");
		return -EIO;
	}

	/* Enable future boot loads whenever power management unit triggers it
	 *   (e.g. when powering back up after power-save shutdown) */
	iwl_write_prph(priv, BSM_WR_CTRL_REG, BSM_WR_CTRL_REG_BIT_START_EN);


	return 0;
}

/**
 * iwl4965_set_ucode_ptrs - Set uCode address location
 *
 * Tell initialization uCode where to find runtime uCode.
 *
 * BSM registers initially contain pointers to initialization uCode.
 * We need to replace them to load runtime uCode inst and data,
 * and to save runtime data when powering down.
 */
static int iwl4965_set_ucode_ptrs(struct iwl_priv *priv)
{
	dma_addr_t pinst;
	dma_addr_t pdata;
	int ret = 0;

	/* bits 35:4 for 4965 */
	pinst = priv->ucode_code.p_addr >> 4;
	pdata = priv->ucode_data_backup.p_addr >> 4;

	/* Tell bootstrap uCode where to find image to load */
	iwl_write_prph(priv, BSM_DRAM_INST_PTR_REG, pinst);
	iwl_write_prph(priv, BSM_DRAM_DATA_PTR_REG, pdata);
	iwl_write_prph(priv, BSM_DRAM_DATA_BYTECOUNT_REG,
				 priv->ucode_data.len);

	/* Inst byte count must be last to set up, bit 31 signals uCode
	 *   that all new ptr/size info is in place */
	iwl_write_prph(priv, BSM_DRAM_INST_BYTECOUNT_REG,
				 priv->ucode_code.len | BSM_DRAM_INST_LOAD);
	IWL_DEBUG_INFO(priv, "Runtime uCode pointers are set.\n");

	return ret;
}

/**
 * iwl4965_init_alive_start - Called after REPLY_ALIVE notification received
 *
 * Called after REPLY_ALIVE notification received from "initialize" uCode.
 *
 * The 4965 "initialize" ALIVE reply contains calibration data for:
 *   Voltage, temperature, and MIMO tx gain correction, now stored in priv
 *   (3945 does not contain this data).
 *
 * Tell "initialize" uCode to go ahead and load the runtime uCode.
*/
static void iwl4965_init_alive_start(struct iwl_priv *priv)
{
	/* Check alive response for "valid" sign from uCode */
	if (priv->card_alive_init.is_valid != UCODE_VALID_OK) {
		/* We had an error bringing up the hardware, so take it
		 * all the way back down so we can try again */
		IWL_DEBUG_INFO(priv, "Initialize Alive failed.\n");
		goto restart;
	}

	/* Bootstrap uCode has loaded initialize uCode ... verify inst image.
	 * This is a paranoid check, because we would not have gotten the
	 * "initialize" alive if code weren't properly loaded.  */
	if (iwl_verify_ucode(priv)) {
		/* Runtime instruction load was bad;
		 * take it all the way back down so we can try again */
		IWL_DEBUG_INFO(priv, "Bad \"initialize\" uCode load.\n");
		goto restart;
	}

	/* Calculate temperature */
	priv->temperature = iwl4965_hw_get_temperature(priv);

	/* Send pointers to protocol/runtime uCode image ... init code will
	 * load and launch runtime uCode, which will send us another "Alive"
	 * notification. */
	IWL_DEBUG_INFO(priv, "Initialization Alive received.\n");
	if (iwl4965_set_ucode_ptrs(priv)) {
		/* Runtime instruction load won't happen;
		 * take it all the way back down so we can try again */
		IWL_DEBUG_INFO(priv, "Couldn't set up uCode pointers.\n");
		goto restart;
	}
	return;

restart:
	queue_work(priv->workqueue, &priv->restart);
}

static bool is_ht40_channel(__le32 rxon_flags)
{
	int chan_mod = le32_to_cpu(rxon_flags & RXON_FLG_CHANNEL_MODE_MSK)
				    >> RXON_FLG_CHANNEL_MODE_POS;
	return ((chan_mod == CHANNEL_MODE_PURE_40) ||
		  (chan_mod == CHANNEL_MODE_MIXED));
}

/*
 * EEPROM handlers
 */
static u16 iwl4965_eeprom_calib_version(struct iwl_priv *priv)
{
	return iwl_eeprom_query16(priv, EEPROM_4965_CALIB_VERSION_OFFSET);
}

/*
 * Activate/Deactivate Tx DMA/FIFO channels according tx fifos mask
 * must be called under priv->lock and mac access
 */
static void iwl4965_txq_set_sched(struct iwl_priv *priv, u32 mask)
{
	iwl_write_prph(priv, IWL49_SCD_TXFACT, mask);
}

static void iwl4965_nic_config(struct iwl_priv *priv)
{
	unsigned long flags;
	u16 radio_cfg;

	spin_lock_irqsave(&priv->lock, flags);

	radio_cfg = iwl_eeprom_query16(priv, EEPROM_RADIO_CONFIG);

	/* write radio config values to register */
	if (EEPROM_RF_CFG_TYPE_MSK(radio_cfg) == EEPROM_4965_RF_CFG_TYPE_MAX)
		iwl_set_bit(priv, CSR_HW_IF_CONFIG_REG,
			    EEPROM_RF_CFG_TYPE_MSK(radio_cfg) |
			    EEPROM_RF_CFG_STEP_MSK(radio_cfg) |
			    EEPROM_RF_CFG_DASH_MSK(radio_cfg));

	/* set CSR_HW_CONFIG_REG for uCode use */
	iwl_set_bit(priv, CSR_HW_IF_CONFIG_REG,
		    CSR_HW_IF_CONFIG_REG_BIT_RADIO_SI |
		    CSR_HW_IF_CONFIG_REG_BIT_MAC_SI);

	priv->calib_info = (struct iwl_eeprom_calib_info *)
		iwl_eeprom_query_addr(priv, EEPROM_4965_CALIB_TXPOWER_OFFSET);

	spin_unlock_irqrestore(&priv->lock, flags);
}

/* Reset differential Rx gains in NIC to prepare for chain noise calibration.
 * Called after every association, but this runs only once!
 *  ... once chain noise is calibrated the first time, it's good forever.  */
static void iwl4965_chain_noise_reset(struct iwl_priv *priv)
{
	struct iwl_chain_noise_data *data = &(priv->chain_noise_data);

	if ((data->state == IWL_CHAIN_NOISE_ALIVE) && iwl_is_associated(priv)) {
		struct iwl_calib_diff_gain_cmd cmd;

		memset(&cmd, 0, sizeof(cmd));
		cmd.hdr.op_code = IWL_PHY_CALIBRATE_DIFF_GAIN_CMD;
		cmd.diff_gain_a = 0;
		cmd.diff_gain_b = 0;
		cmd.diff_gain_c = 0;
		if (iwl_send_cmd_pdu(priv, REPLY_PHY_CALIBRATION_CMD,
				 sizeof(cmd), &cmd))
			IWL_ERR(priv,
				"Could not send REPLY_PHY_CALIBRATION_CMD\n");
		data->state = IWL_CHAIN_NOISE_ACCUMULATE;
		IWL_DEBUG_CALIB(priv, "Run chain_noise_calibrate\n");
	}
}

static void iwl4965_gain_computation(struct iwl_priv *priv,
		u32 *average_noise,
		u16 min_average_noise_antenna_i,
		u32 min_average_noise,
		u8 default_chain)
{
	int i, ret;
	struct iwl_chain_noise_data *data = &priv->chain_noise_data;

	data->delta_gain_code[min_average_noise_antenna_i] = 0;

	for (i = default_chain; i < NUM_RX_CHAINS; i++) {
		s32 delta_g = 0;

		if (!(data->disconn_array[i]) &&
		    (data->delta_gain_code[i] ==
			     CHAIN_NOISE_DELTA_GAIN_INIT_VAL)) {
			delta_g = average_noise[i] - min_average_noise;
			data->delta_gain_code[i] = (u8)((delta_g * 10) / 15);
			data->delta_gain_code[i] =
				min(data->delta_gain_code[i],
				(u8) CHAIN_NOISE_MAX_DELTA_GAIN_CODE);

			data->delta_gain_code[i] =
				(data->delta_gain_code[i] | (1 << 2));
		} else {
			data->delta_gain_code[i] = 0;
		}
	}
	IWL_DEBUG_CALIB(priv, "delta_gain_codes: a %d b %d c %d\n",
		     data->delta_gain_code[0],
		     data->delta_gain_code[1],
		     data->delta_gain_code[2]);

	/* Differential gain gets sent to uCode only once */
	if (!data->radio_write) {
		struct iwl_calib_diff_gain_cmd cmd;
		data->radio_write = 1;

		memset(&cmd, 0, sizeof(cmd));
		cmd.hdr.op_code = IWL_PHY_CALIBRATE_DIFF_GAIN_CMD;
		cmd.diff_gain_a = data->delta_gain_code[0];
		cmd.diff_gain_b = data->delta_gain_code[1];
		cmd.diff_gain_c = data->delta_gain_code[2];
		ret = iwl_send_cmd_pdu(priv, REPLY_PHY_CALIBRATION_CMD,
				      sizeof(cmd), &cmd);
		if (ret)
			IWL_DEBUG_CALIB(priv, "fail sending cmd "
				     "REPLY_PHY_CALIBRATION_CMD \n");

		/* TODO we might want recalculate
		 * rx_chain in rxon cmd */

		/* Mark so we run this algo only once! */
		data->state = IWL_CHAIN_NOISE_CALIBRATED;
	}
	data->chain_noise_a = 0;
	data->chain_noise_b = 0;
	data->chain_noise_c = 0;
	data->chain_signal_a = 0;
	data->chain_signal_b = 0;
	data->chain_signal_c = 0;
	data->beacon_count = 0;
}

static void iwl4965_bg_txpower_work(struct work_struct *work)
{
	struct iwl_priv *priv = container_of(work, struct iwl_priv,
			txpower_work);

	/* If a scan happened to start before we got here
	 * then just return; the statistics notification will
	 * kick off another scheduled work to compensate for
	 * any temperature delta we missed here. */
	if (test_bit(STATUS_EXIT_PENDING, &priv->status) ||
	    test_bit(STATUS_SCANNING, &priv->status))
		return;

	mutex_lock(&priv->mutex);

	/* Regardless of if we are associated, we must reconfigure the
	 * TX power since frames can be sent on non-radar channels while
	 * not associated */
	iwl4965_send_tx_power(priv);

	/* Update last_temperature to keep is_calib_needed from running
	 * when it isn't needed... */
	priv->last_temperature = priv->temperature;

	mutex_unlock(&priv->mutex);
}

/*
 * Acquire priv->lock before calling this function !
 */
static void iwl4965_set_wr_ptrs(struct iwl_priv *priv, int txq_id, u32 index)
{
	iwl_write_direct32(priv, HBUS_TARG_WRPTR,
			     (index & 0xff) | (txq_id << 8));
	iwl_write_prph(priv, IWL49_SCD_QUEUE_RDPTR(txq_id), index);
}

/**
 * iwl4965_tx_queue_set_status - (optionally) start Tx/Cmd queue
 * @tx_fifo_id: Tx DMA/FIFO channel (range 0-7) that the queue will feed
 * @scd_retry: (1) Indicates queue will be used in aggregation mode
 *
 * NOTE:  Acquire priv->lock before calling this function !
 */
static void iwl4965_tx_queue_set_status(struct iwl_priv *priv,
					struct iwl_tx_queue *txq,
					int tx_fifo_id, int scd_retry)
{
	int txq_id = txq->q.id;

	/* Find out whether to activate Tx queue */
	int active = test_bit(txq_id, &priv->txq_ctx_active_msk) ? 1 : 0;

	/* Set up and activate */
	iwl_write_prph(priv, IWL49_SCD_QUEUE_STATUS_BITS(txq_id),
			 (active << IWL49_SCD_QUEUE_STTS_REG_POS_ACTIVE) |
			 (tx_fifo_id << IWL49_SCD_QUEUE_STTS_REG_POS_TXF) |
			 (scd_retry << IWL49_SCD_QUEUE_STTS_REG_POS_WSL) |
			 (scd_retry << IWL49_SCD_QUEUE_STTS_REG_POS_SCD_ACK) |
			 IWL49_SCD_QUEUE_STTS_REG_MSK);

	txq->sched_retry = scd_retry;

	IWL_DEBUG_INFO(priv, "%s %s Queue %d on AC %d\n",
		       active ? "Activate" : "Deactivate",
		       scd_retry ? "BA" : "AC", txq_id, tx_fifo_id);
}

static const u16 default_queue_to_tx_fifo[] = {
	IWL_TX_FIFO_AC3,
	IWL_TX_FIFO_AC2,
	IWL_TX_FIFO_AC1,
	IWL_TX_FIFO_AC0,
	IWL49_CMD_FIFO_NUM,
	IWL_TX_FIFO_HCCA_1,
	IWL_TX_FIFO_HCCA_2
};

static int iwl4965_alive_notify(struct iwl_priv *priv)
{
	u32 a;
	unsigned long flags;
	int i, chan;
	u32 reg_val;

	spin_lock_irqsave(&priv->lock, flags);

	/* Clear 4965's internal Tx Scheduler data base */
	priv->scd_base_addr = iwl_read_prph(priv, IWL49_SCD_SRAM_BASE_ADDR);
	a = priv->scd_base_addr + IWL49_SCD_CONTEXT_DATA_OFFSET;
	for (; a < priv->scd_base_addr + IWL49_SCD_TX_STTS_BITMAP_OFFSET; a += 4)
		iwl_write_targ_mem(priv, a, 0);
	for (; a < priv->scd_base_addr + IWL49_SCD_TRANSLATE_TBL_OFFSET; a += 4)
		iwl_write_targ_mem(priv, a, 0);
	for (; a < priv->scd_base_addr +
	       IWL49_SCD_TRANSLATE_TBL_OFFSET_QUEUE(priv->hw_params.max_txq_num); a += 4)
		iwl_write_targ_mem(priv, a, 0);

	/* Tel 4965 where to find Tx byte count tables */
	iwl_write_prph(priv, IWL49_SCD_DRAM_BASE_ADDR,
			priv->scd_bc_tbls.dma >> 10);

	/* Enable DMA channel */
	for (chan = 0; chan < FH49_TCSR_CHNL_NUM ; chan++)
		iwl_write_direct32(priv, FH_TCSR_CHNL_TX_CONFIG_REG(chan),
				FH_TCSR_TX_CONFIG_REG_VAL_DMA_CHNL_ENABLE |
				FH_TCSR_TX_CONFIG_REG_VAL_DMA_CREDIT_ENABLE);

	/* Update FH chicken bits */
	reg_val = iwl_read_direct32(priv, FH_TX_CHICKEN_BITS_REG);
	iwl_write_direct32(priv, FH_TX_CHICKEN_BITS_REG,
			   reg_val | FH_TX_CHICKEN_BITS_SCD_AUTO_RETRY_EN);

	/* Disable chain mode for all queues */
	iwl_write_prph(priv, IWL49_SCD_QUEUECHAIN_SEL, 0);

	/* Initialize each Tx queue (including the command queue) */
	for (i = 0; i < priv->hw_params.max_txq_num; i++) {

		/* TFD circular buffer read/write indexes */
		iwl_write_prph(priv, IWL49_SCD_QUEUE_RDPTR(i), 0);
		iwl_write_direct32(priv, HBUS_TARG_WRPTR, 0 | (i << 8));

		/* Max Tx Window size for Scheduler-ACK mode */
		iwl_write_targ_mem(priv, priv->scd_base_addr +
				IWL49_SCD_CONTEXT_QUEUE_OFFSET(i),
				(SCD_WIN_SIZE <<
				IWL49_SCD_QUEUE_CTX_REG1_WIN_SIZE_POS) &
				IWL49_SCD_QUEUE_CTX_REG1_WIN_SIZE_MSK);

		/* Frame limit */
		iwl_write_targ_mem(priv, priv->scd_base_addr +
				IWL49_SCD_CONTEXT_QUEUE_OFFSET(i) +
				sizeof(u32),
				(SCD_FRAME_LIMIT <<
				IWL49_SCD_QUEUE_CTX_REG2_FRAME_LIMIT_POS) &
				IWL49_SCD_QUEUE_CTX_REG2_FRAME_LIMIT_MSK);

	}
	iwl_write_prph(priv, IWL49_SCD_INTERRUPT_MASK,
				 (1 << priv->hw_params.max_txq_num) - 1);

	/* Activate all Tx DMA/FIFO channels */
	priv->cfg->ops->lib->txq_set_sched(priv, IWL_MASK(0, 6));

	iwl4965_set_wr_ptrs(priv, IWL_CMD_QUEUE_NUM, 0);

	/* make sure all queue are not stopped */
	memset(&priv->queue_stopped[0], 0, sizeof(priv->queue_stopped));
	for (i = 0; i < 4; i++)
		atomic_set(&priv->queue_stop_count[i], 0);

	/* reset to 0 to enable all the queue first */
	priv->txq_ctx_active_msk = 0;
	/* Map each Tx/cmd queue to its corresponding fifo */
	for (i = 0; i < ARRAY_SIZE(default_queue_to_tx_fifo); i++) {
		int ac = default_queue_to_tx_fifo[i];
		iwl_txq_ctx_activate(priv, i);
		iwl4965_tx_queue_set_status(priv, &priv->txq[i], ac, 0);
	}

	spin_unlock_irqrestore(&priv->lock, flags);

	return 0;
}

static struct iwl_sensitivity_ranges iwl4965_sensitivity = {
	.min_nrg_cck = 97,
	.max_nrg_cck = 0, /* not used, set to 0 */

	.auto_corr_min_ofdm = 85,
	.auto_corr_min_ofdm_mrc = 170,
	.auto_corr_min_ofdm_x1 = 105,
	.auto_corr_min_ofdm_mrc_x1 = 220,

	.auto_corr_max_ofdm = 120,
	.auto_corr_max_ofdm_mrc = 210,
	.auto_corr_max_ofdm_x1 = 140,
	.auto_corr_max_ofdm_mrc_x1 = 270,

	.auto_corr_min_cck = 125,
	.auto_corr_max_cck = 200,
	.auto_corr_min_cck_mrc = 200,
	.auto_corr_max_cck_mrc = 400,

	.nrg_th_cck = 100,
	.nrg_th_ofdm = 100,

	.barker_corr_th_min = 190,
	.barker_corr_th_min_mrc = 390,
	.nrg_th_cca = 62,
};

static void iwl4965_set_ct_threshold(struct iwl_priv *priv)
{
	/* want Kelvin */
	priv->hw_params.ct_kill_threshold =
		CELSIUS_TO_KELVIN(CT_KILL_THRESHOLD_LEGACY);
}

/**
 * iwl4965_hw_set_hw_params
 *
 * Called when initializing driver
 */
static int iwl4965_hw_set_hw_params(struct iwl_priv *priv)
{
	if (priv->cfg->mod_params->num_of_queues >= IWL_MIN_NUM_QUEUES &&
	    priv->cfg->mod_params->num_of_queues <= IWL49_NUM_QUEUES)
		priv->cfg->num_of_queues =
			priv->cfg->mod_params->num_of_queues;

	priv->hw_params.max_txq_num = priv->cfg->num_of_queues;
	priv->hw_params.dma_chnl_num = FH49_TCSR_CHNL_NUM;
	priv->hw_params.scd_bc_tbls_size =
			priv->cfg->num_of_queues *
			sizeof(struct iwl4965_scd_bc_tbl);
	priv->hw_params.tfd_size = sizeof(struct iwl_tfd);
	priv->hw_params.max_stations = IWL4965_STATION_COUNT;
	priv->hw_params.bcast_sta_id = IWL4965_BROADCAST_ID;
	priv->hw_params.max_data_size = IWL49_RTC_DATA_SIZE;
	priv->hw_params.max_inst_size = IWL49_RTC_INST_SIZE;
	priv->hw_params.max_bsm_size = BSM_SRAM_SIZE;
	priv->hw_params.ht40_channel = BIT(IEEE80211_BAND_5GHZ);

	priv->hw_params.rx_wrt_ptr_reg = FH_RSCSR_CHNL0_WPTR;

	priv->hw_params.tx_chains_num = num_of_ant(priv->cfg->valid_tx_ant);
	priv->hw_params.rx_chains_num = num_of_ant(priv->cfg->valid_rx_ant);
	priv->hw_params.valid_tx_ant = priv->cfg->valid_tx_ant;
	priv->hw_params.valid_rx_ant = priv->cfg->valid_rx_ant;
	if (priv->cfg->ops->lib->temp_ops.set_ct_kill)
		priv->cfg->ops->lib->temp_ops.set_ct_kill(priv);

	priv->hw_params.sens = &iwl4965_sensitivity;

	return 0;
}

static s32 iwl4965_math_div_round(s32 num, s32 denom, s32 *res)
{
	s32 sign = 1;

	if (num < 0) {
		sign = -sign;
		num = -num;
	}
	if (denom < 0) {
		sign = -sign;
		denom = -denom;
	}
	*res = 1;
	*res = ((num * 2 + denom) / (denom * 2)) * sign;

	return 1;
}

/**
 * iwl4965_get_voltage_compensation - Power supply voltage comp for txpower
 *
 * Determines power supply voltage compensation for txpower calculations.
 * Returns number of 1/2-dB steps to subtract from gain table index,
 * to compensate for difference between power supply voltage during
 * factory measurements, vs. current power supply voltage.
 *
 * Voltage indication is higher for lower voltage.
 * Lower voltage requires more gain (lower gain table index).
 */
static s32 iwl4965_get_voltage_compensation(s32 eeprom_voltage,
					    s32 current_voltage)
{
	s32 comp = 0;

	if ((TX_POWER_IWL_ILLEGAL_VOLTAGE == eeprom_voltage) ||
	    (TX_POWER_IWL_ILLEGAL_VOLTAGE == current_voltage))
		return 0;

	iwl4965_math_div_round(current_voltage - eeprom_voltage,
			       TX_POWER_IWL_VOLTAGE_CODES_PER_03V, &comp);

	if (current_voltage > eeprom_voltage)
		comp *= 2;
	if ((comp < -2) || (comp > 2))
		comp = 0;

	return comp;
}

static s32 iwl4965_get_tx_atten_grp(u16 channel)
{
	if (channel >= CALIB_IWL_TX_ATTEN_GR5_FCH &&
	    channel <= CALIB_IWL_TX_ATTEN_GR5_LCH)
		return CALIB_CH_GROUP_5;

	if (channel >= CALIB_IWL_TX_ATTEN_GR1_FCH &&
	    channel <= CALIB_IWL_TX_ATTEN_GR1_LCH)
		return CALIB_CH_GROUP_1;

	if (channel >= CALIB_IWL_TX_ATTEN_GR2_FCH &&
	    channel <= CALIB_IWL_TX_ATTEN_GR2_LCH)
		return CALIB_CH_GROUP_2;

	if (channel >= CALIB_IWL_TX_ATTEN_GR3_FCH &&
	    channel <= CALIB_IWL_TX_ATTEN_GR3_LCH)
		return CALIB_CH_GROUP_3;

	if (channel >= CALIB_IWL_TX_ATTEN_GR4_FCH &&
	    channel <= CALIB_IWL_TX_ATTEN_GR4_LCH)
		return CALIB_CH_GROUP_4;

	return -1;
}

static u32 iwl4965_get_sub_band(const struct iwl_priv *priv, u32 channel)
{
	s32 b = -1;

	for (b = 0; b < EEPROM_TX_POWER_BANDS; b++) {
		if (priv->calib_info->band_info[b].ch_from == 0)
			continue;

		if ((channel >= priv->calib_info->band_info[b].ch_from)
		    && (channel <= priv->calib_info->band_info[b].ch_to))
			break;
	}

	return b;
}

static s32 iwl4965_interpolate_value(s32 x, s32 x1, s32 y1, s32 x2, s32 y2)
{
	s32 val;

	if (x2 == x1)
		return y1;
	else {
		iwl4965_math_div_round((x2 - x) * (y1 - y2), (x2 - x1), &val);
		return val + y2;
	}
}

/**
 * iwl4965_interpolate_chan - Interpolate factory measurements for one channel
 *
 * Interpolates factory measurements from the two sample channels within a
 * sub-band, to apply to channel of interest.  Interpolation is proportional to
 * differences in channel frequencies, which is proportional to differences
 * in channel number.
 */
static int iwl4965_interpolate_chan(struct iwl_priv *priv, u32 channel,
				    struct iwl_eeprom_calib_ch_info *chan_info)
{
	s32 s = -1;
	u32 c;
	u32 m;
	const struct iwl_eeprom_calib_measure *m1;
	const struct iwl_eeprom_calib_measure *m2;
	struct iwl_eeprom_calib_measure *omeas;
	u32 ch_i1;
	u32 ch_i2;

	s = iwl4965_get_sub_band(priv, channel);
	if (s >= EEPROM_TX_POWER_BANDS) {
		IWL_ERR(priv, "Tx Power can not find channel %d\n", channel);
		return -1;
	}

	ch_i1 = priv->calib_info->band_info[s].ch1.ch_num;
	ch_i2 = priv->calib_info->band_info[s].ch2.ch_num;
	chan_info->ch_num = (u8) channel;

	IWL_DEBUG_TXPOWER(priv, "channel %d subband %d factory cal ch %d & %d\n",
			  channel, s, ch_i1, ch_i2);

	for (c = 0; c < EEPROM_TX_POWER_TX_CHAINS; c++) {
		for (m = 0; m < EEPROM_TX_POWER_MEASUREMENTS; m++) {
			m1 = &(priv->calib_info->band_info[s].ch1.
			       measurements[c][m]);
			m2 = &(priv->calib_info->band_info[s].ch2.
			       measurements[c][m]);
			omeas = &(chan_info->measurements[c][m]);

			omeas->actual_pow =
			    (u8) iwl4965_interpolate_value(channel, ch_i1,
							   m1->actual_pow,
							   ch_i2,
							   m2->actual_pow);
			omeas->gain_idx =
			    (u8) iwl4965_interpolate_value(channel, ch_i1,
							   m1->gain_idx, ch_i2,
							   m2->gain_idx);
			omeas->temperature =
			    (u8) iwl4965_interpolate_value(channel, ch_i1,
							   m1->temperature,
							   ch_i2,
							   m2->temperature);
			omeas->pa_det =
			    (s8) iwl4965_interpolate_value(channel, ch_i1,
							   m1->pa_det, ch_i2,
							   m2->pa_det);

			IWL_DEBUG_TXPOWER(priv,
				"chain %d meas %d AP1=%d AP2=%d AP=%d\n", c, m,
				m1->actual_pow, m2->actual_pow, omeas->actual_pow);
			IWL_DEBUG_TXPOWER(priv,
				"chain %d meas %d NI1=%d NI2=%d NI=%d\n", c, m,
				m1->gain_idx, m2->gain_idx, omeas->gain_idx);
			IWL_DEBUG_TXPOWER(priv,
				"chain %d meas %d PA1=%d PA2=%d PA=%d\n", c, m,
				m1->pa_det, m2->pa_det, omeas->pa_det);
			IWL_DEBUG_TXPOWER(priv,
				"chain %d meas %d  T1=%d  T2=%d  T=%d\n", c, m,
				m1->temperature, m2->temperature,
				omeas->temperature);
		}
	}

	return 0;
}

/* bit-rate-dependent table to prevent Tx distortion, in half-dB units,
 * for OFDM 6, 12, 18, 24, 36, 48, 54, 60 MBit, and CCK all rates. */
static s32 back_off_table[] = {
	10, 10, 10, 10, 10, 15, 17, 20,	/* OFDM SISO 20 MHz */
	10, 10, 10, 10, 10, 15, 17, 20,	/* OFDM MIMO 20 MHz */
	10, 10, 10, 10, 10, 15, 17, 20,	/* OFDM SISO 40 MHz */
	10, 10, 10, 10, 10, 15, 17, 20,	/* OFDM MIMO 40 MHz */
	10			/* CCK */
};

/* Thermal compensation values for txpower for various frequency ranges ...
 *   ratios from 3:1 to 4.5:1 of degrees (Celsius) per half-dB gain adjust */
static struct iwl4965_txpower_comp_entry {
	s32 degrees_per_05db_a;
	s32 degrees_per_05db_a_denom;
} tx_power_cmp_tble[CALIB_CH_GROUP_MAX] = {
	{9, 2},			/* group 0 5.2, ch  34-43 */
	{4, 1},			/* group 1 5.2, ch  44-70 */
	{4, 1},			/* group 2 5.2, ch  71-124 */
	{4, 1},			/* group 3 5.2, ch 125-200 */
	{3, 1}			/* group 4 2.4, ch   all */
};

static s32 get_min_power_index(s32 rate_power_index, u32 band)
{
	if (!band) {
		if ((rate_power_index & 7) <= 4)
			return MIN_TX_GAIN_INDEX_52GHZ_EXT;
	}
	return MIN_TX_GAIN_INDEX;
}

struct gain_entry {
	u8 dsp;
	u8 radio;
};

static const struct gain_entry gain_table[2][108] = {
	/* 5.2GHz power gain index table */
	{
	 {123, 0x3F},		/* highest txpower */
	 {117, 0x3F},
	 {110, 0x3F},
	 {104, 0x3F},
	 {98, 0x3F},
	 {110, 0x3E},
	 {104, 0x3E},
	 {98, 0x3E},
	 {110, 0x3D},
	 {104, 0x3D},
	 {98, 0x3D},
	 {110, 0x3C},
	 {104, 0x3C},
	 {98, 0x3C},
	 {110, 0x3B},
	 {104, 0x3B},
	 {98, 0x3B},
	 {110, 0x3A},
	 {104, 0x3A},
	 {98, 0x3A},
	 {110, 0x39},
	 {104, 0x39},
	 {98, 0x39},
	 {110, 0x38},
	 {104, 0x38},
	 {98, 0x38},
	 {110, 0x37},
	 {104, 0x37},
	 {98, 0x37},
	 {110, 0x36},
	 {104, 0x36},
	 {98, 0x36},
	 {110, 0x35},
	 {104, 0x35},
	 {98, 0x35},
	 {110, 0x34},
	 {104, 0x34},
	 {98, 0x34},
	 {110, 0x33},
	 {104, 0x33},
	 {98, 0x33},
	 {110, 0x32},
	 {104, 0x32},
	 {98, 0x32},
	 {110, 0x31},
	 {104, 0x31},
	 {98, 0x31},
	 {110, 0x30},
	 {104, 0x30},
	 {98, 0x30},
	 {110, 0x25},
	 {104, 0x25},
	 {98, 0x25},
	 {110, 0x24},
	 {104, 0x24},
	 {98, 0x24},
	 {110, 0x23},
	 {104, 0x23},
	 {98, 0x23},
	 {110, 0x22},
	 {104, 0x18},
	 {98, 0x18},
	 {110, 0x17},
	 {104, 0x17},
	 {98, 0x17},
	 {110, 0x16},
	 {104, 0x16},
	 {98, 0x16},
	 {110, 0x15},
	 {104, 0x15},
	 {98, 0x15},
	 {110, 0x14},
	 {104, 0x14},
	 {98, 0x14},
	 {110, 0x13},
	 {104, 0x13},
	 {98, 0x13},
	 {110, 0x12},
	 {104, 0x08},
	 {98, 0x08},
	 {110, 0x07},
	 {104, 0x07},
	 {98, 0x07},
	 {110, 0x06},
	 {104, 0x06},
	 {98, 0x06},
	 {110, 0x05},
	 {104, 0x05},
	 {98, 0x05},
	 {110, 0x04},
	 {104, 0x04},
	 {98, 0x04},
	 {110, 0x03},
	 {104, 0x03},
	 {98, 0x03},
	 {110, 0x02},
	 {104, 0x02},
	 {98, 0x02},
	 {110, 0x01},
	 {104, 0x01},
	 {98, 0x01},
	 {110, 0x00},
	 {104, 0x00},
	 {98, 0x00},
	 {93, 0x00},
	 {88, 0x00},
	 {83, 0x00},
	 {78, 0x00},
	 },
	/* 2.4GHz power gain index table */
	{
	 {110, 0x3f},		/* highest txpower */
	 {104, 0x3f},
	 {98, 0x3f},
	 {110, 0x3e},
	 {104, 0x3e},
	 {98, 0x3e},
	 {110, 0x3d},
	 {104, 0x3d},
	 {98, 0x3d},
	 {110, 0x3c},
	 {104, 0x3c},
	 {98, 0x3c},
	 {110, 0x3b},
	 {104, 0x3b},
	 {98, 0x3b},
	 {110, 0x3a},
	 {104, 0x3a},
	 {98, 0x3a},
	 {110, 0x39},
	 {104, 0x39},
	 {98, 0x39},
	 {110, 0x38},
	 {104, 0x38},
	 {98, 0x38},
	 {110, 0x37},
	 {104, 0x37},
	 {98, 0x37},
	 {110, 0x36},
	 {104, 0x36},
	 {98, 0x36},
	 {110, 0x35},
	 {104, 0x35},
	 {98, 0x35},
	 {110, 0x34},
	 {104, 0x34},
	 {98, 0x34},
	 {110, 0x33},
	 {104, 0x33},
	 {98, 0x33},
	 {110, 0x32},
	 {104, 0x32},
	 {98, 0x32},
	 {110, 0x31},
	 {104, 0x31},
	 {98, 0x31},
	 {110, 0x30},
	 {104, 0x30},
	 {98, 0x30},
	 {110, 0x6},
	 {104, 0x6},
	 {98, 0x6},
	 {110, 0x5},
	 {104, 0x5},
	 {98, 0x5},
	 {110, 0x4},
	 {104, 0x4},
	 {98, 0x4},
	 {110, 0x3},
	 {104, 0x3},
	 {98, 0x3},
	 {110, 0x2},
	 {104, 0x2},
	 {98, 0x2},
	 {110, 0x1},
	 {104, 0x1},
	 {98, 0x1},
	 {110, 0x0},
	 {104, 0x0},
	 {98, 0x0},
	 {97, 0},
	 {96, 0},
	 {95, 0},
	 {94, 0},
	 {93, 0},
	 {92, 0},
	 {91, 0},
	 {90, 0},
	 {89, 0},
	 {88, 0},
	 {87, 0},
	 {86, 0},
	 {85, 0},
	 {84, 0},
	 {83, 0},
	 {82, 0},
	 {81, 0},
	 {80, 0},
	 {79, 0},
	 {78, 0},
	 {77, 0},
	 {76, 0},
	 {75, 0},
	 {74, 0},
	 {73, 0},
	 {72, 0},
	 {71, 0},
	 {70, 0},
	 {69, 0},
	 {68, 0},
	 {67, 0},
	 {66, 0},
	 {65, 0},
	 {64, 0},
	 {63, 0},
	 {62, 0},
	 {61, 0},
	 {60, 0},
	 {59, 0},
	 }
};

static int iwl4965_fill_txpower_tbl(struct iwl_priv *priv, u8 band, u16 channel,
				    u8 is_ht40, u8 ctrl_chan_high,
				    struct iwl4965_tx_power_db *tx_power_tbl)
{
	u8 saturation_power;
	s32 target_power;
	s32 user_target_power;
	s32 power_limit;
	s32 current_temp;
	s32 reg_limit;
	s32 current_regulatory;
	s32 txatten_grp = CALIB_CH_GROUP_MAX;
	int i;
	int c;
	const struct iwl_channel_info *ch_info = NULL;
	struct iwl_eeprom_calib_ch_info ch_eeprom_info;
	const struct iwl_eeprom_calib_measure *measurement;
	s16 voltage;
	s32 init_voltage;
	s32 voltage_compensation;
	s32 degrees_per_05db_num;
	s32 degrees_per_05db_denom;
	s32 factory_temp;
	s32 temperature_comp[2];
	s32 factory_gain_index[2];
	s32 factory_actual_pwr[2];
	s32 power_index;

	/* tx_power_user_lmt is in dBm, convert to half-dBm (half-dB units
	 *   are used for indexing into txpower table) */
	user_target_power = 2 * priv->tx_power_user_lmt;

	/* Get current (RXON) channel, band, width */
	IWL_DEBUG_TXPOWER(priv, "chan %d band %d is_ht40 %d\n", channel, band,
			  is_ht40);

	ch_info = iwl_get_channel_info(priv, priv->band, channel);

	if (!is_channel_valid(ch_info))
		return -EINVAL;

	/* get txatten group, used to select 1) thermal txpower adjustment
	 *   and 2) mimo txpower balance between Tx chains. */
	txatten_grp = iwl4965_get_tx_atten_grp(channel);
	if (txatten_grp < 0) {
		IWL_ERR(priv, "Can't find txatten group for channel %d.\n",
			  channel);
		return -EINVAL;
	}

	IWL_DEBUG_TXPOWER(priv, "channel %d belongs to txatten group %d\n",
			  channel, txatten_grp);

	if (is_ht40) {
		if (ctrl_chan_high)
			channel -= 2;
		else
			channel += 2;
	}

	/* hardware txpower limits ...
	 * saturation (clipping distortion) txpowers are in half-dBm */
	if (band)
		saturation_power = priv->calib_info->saturation_power24;
	else
		saturation_power = priv->calib_info->saturation_power52;

	if (saturation_power < IWL_TX_POWER_SATURATION_MIN ||
	    saturation_power > IWL_TX_POWER_SATURATION_MAX) {
		if (band)
			saturation_power = IWL_TX_POWER_DEFAULT_SATURATION_24;
		else
			saturation_power = IWL_TX_POWER_DEFAULT_SATURATION_52;
	}

	/* regulatory txpower limits ... reg_limit values are in half-dBm,
	 *   max_power_avg values are in dBm, convert * 2 */
	if (is_ht40)
		reg_limit = ch_info->ht40_max_power_avg * 2;
	else
		reg_limit = ch_info->max_power_avg * 2;

	if ((reg_limit < IWL_TX_POWER_REGULATORY_MIN) ||
	    (reg_limit > IWL_TX_POWER_REGULATORY_MAX)) {
		if (band)
			reg_limit = IWL_TX_POWER_DEFAULT_REGULATORY_24;
		else
			reg_limit = IWL_TX_POWER_DEFAULT_REGULATORY_52;
	}

	/* Interpolate txpower calibration values for this channel,
	 *   based on factory calibration tests on spaced channels. */
	iwl4965_interpolate_chan(priv, channel, &ch_eeprom_info);

	/* calculate tx gain adjustment based on power supply voltage */
	voltage = le16_to_cpu(priv->calib_info->voltage);
	init_voltage = (s32)le32_to_cpu(priv->card_alive_init.voltage);
	voltage_compensation =
	    iwl4965_get_voltage_compensation(voltage, init_voltage);

	IWL_DEBUG_TXPOWER(priv, "curr volt %d eeprom volt %d volt comp %d\n",
			  init_voltage,
			  voltage, voltage_compensation);

	/* get current temperature (Celsius) */
	current_temp = max(priv->temperature, IWL_TX_POWER_TEMPERATURE_MIN);
	current_temp = min(priv->temperature, IWL_TX_POWER_TEMPERATURE_MAX);
	current_temp = KELVIN_TO_CELSIUS(current_temp);

	/* select thermal txpower adjustment params, based on channel group
	 *   (same frequency group used for mimo txatten adjustment) */
	degrees_per_05db_num =
	    tx_power_cmp_tble[txatten_grp].degrees_per_05db_a;
	degrees_per_05db_denom =
	    tx_power_cmp_tble[txatten_grp].degrees_per_05db_a_denom;

	/* get per-chain txpower values from factory measurements */
	for (c = 0; c < 2; c++) {
		measurement = &ch_eeprom_info.measurements[c][1];

		/* txgain adjustment (in half-dB steps) based on difference
		 *   between factory and current temperature */
		factory_temp = measurement->temperature;
		iwl4965_math_div_round((current_temp - factory_temp) *
				       degrees_per_05db_denom,
				       degrees_per_05db_num,
				       &temperature_comp[c]);

		factory_gain_index[c] = measurement->gain_idx;
		factory_actual_pwr[c] = measurement->actual_pow;

		IWL_DEBUG_TXPOWER(priv, "chain = %d\n", c);
		IWL_DEBUG_TXPOWER(priv, "fctry tmp %d, "
				  "curr tmp %d, comp %d steps\n",
				  factory_temp, current_temp,
				  temperature_comp[c]);

		IWL_DEBUG_TXPOWER(priv, "fctry idx %d, fctry pwr %d\n",
				  factory_gain_index[c],
				  factory_actual_pwr[c]);
	}

	/* for each of 33 bit-rates (including 1 for CCK) */
	for (i = 0; i < POWER_TABLE_NUM_ENTRIES; i++) {
		u8 is_mimo_rate;
		union iwl4965_tx_power_dual_stream tx_power;

		/* for mimo, reduce each chain's txpower by half
		 * (3dB, 6 steps), so total output power is regulatory
		 * compliant. */
		if (i & 0x8) {
			current_regulatory = reg_limit -
			    IWL_TX_POWER_MIMO_REGULATORY_COMPENSATION;
			is_mimo_rate = 1;
		} else {
			current_regulatory = reg_limit;
			is_mimo_rate = 0;
		}

		/* find txpower limit, either hardware or regulatory */
		power_limit = saturation_power - back_off_table[i];
		if (power_limit > current_regulatory)
			power_limit = current_regulatory;

		/* reduce user's txpower request if necessary
		 * for this rate on this channel */
		target_power = user_target_power;
		if (target_power > power_limit)
			target_power = power_limit;

		IWL_DEBUG_TXPOWER(priv, "rate %d sat %d reg %d usr %d tgt %d\n",
				  i, saturation_power - back_off_table[i],
				  current_regulatory, user_target_power,
				  target_power);

		/* for each of 2 Tx chains (radio transmitters) */
		for (c = 0; c < 2; c++) {
			s32 atten_value;

			if (is_mimo_rate)
				atten_value =
				    (s32)le32_to_cpu(priv->card_alive_init.
				    tx_atten[txatten_grp][c]);
			else
				atten_value = 0;

			/* calculate index; higher index means lower txpower */
			power_index = (u8) (factory_gain_index[c] -
					    (target_power -
					     factory_actual_pwr[c]) -
					    temperature_comp[c] -
					    voltage_compensation +
					    atten_value);

/*			IWL_DEBUG_TXPOWER(priv, "calculated txpower index %d\n",
						power_index); */

			if (power_index < get_min_power_index(i, band))
				power_index = get_min_power_index(i, band);

			/* adjust 5 GHz index to support negative indexes */
			if (!band)
				power_index += 9;

			/* CCK, rate 32, reduce txpower for CCK */
			if (i == POWER_TABLE_CCK_ENTRY)
				power_index +=
				    IWL_TX_POWER_CCK_COMPENSATION_C_STEP;

			/* stay within the table! */
			if (power_index > 107) {
				IWL_WARN(priv, "txpower index %d > 107\n",
					    power_index);
				power_index = 107;
			}
			if (power_index < 0) {
				IWL_WARN(priv, "txpower index %d < 0\n",
					    power_index);
				power_index = 0;
			}

			/* fill txpower command for this rate/chain */
			tx_power.s.radio_tx_gain[c] =
				gain_table[band][power_index].radio;
			tx_power.s.dsp_predis_atten[c] =
				gain_table[band][power_index].dsp;

			IWL_DEBUG_TXPOWER(priv, "chain %d mimo %d index %d "
					  "gain 0x%02x dsp %d\n",
					  c, atten_value, power_index,
					tx_power.s.radio_tx_gain[c],
					tx_power.s.dsp_predis_atten[c]);
		} /* for each chain */

		tx_power_tbl->power_tbl[i].dw = cpu_to_le32(tx_power.dw);

	} /* for each rate */

	return 0;
}

/**
 * iwl4965_send_tx_power - Configure the TXPOWER level user limit
 *
 * Uses the active RXON for channel, band, and characteristics (ht40, high)
 * The power limit is taken from priv->tx_power_user_lmt.
 */
static int iwl4965_send_tx_power(struct iwl_priv *priv)
{
	struct iwl4965_txpowertable_cmd cmd = { 0 };
	int ret;
	u8 band = 0;
	bool is_ht40 = false;
	u8 ctrl_chan_high = 0;

	if (test_bit(STATUS_SCANNING, &priv->status)) {
		/* If this gets hit a lot, switch it to a BUG() and catch
		 * the stack trace to find out who is calling this during
		 * a scan. */
		IWL_WARN(priv, "TX Power requested while scanning!\n");
		return -EAGAIN;
	}

	band = priv->band == IEEE80211_BAND_2GHZ;

	is_ht40 =  is_ht40_channel(priv->active_rxon.flags);

	if (is_ht40 &&
	    (priv->active_rxon.flags & RXON_FLG_CTRL_CHANNEL_LOC_HI_MSK))
		ctrl_chan_high = 1;

	cmd.band = band;
	cmd.channel = priv->active_rxon.channel;

	ret = iwl4965_fill_txpower_tbl(priv, band,
				le16_to_cpu(priv->active_rxon.channel),
				is_ht40, ctrl_chan_high, &cmd.tx_power);
	if (ret)
		goto out;

	ret = iwl_send_cmd_pdu(priv, REPLY_TX_PWR_TABLE_CMD, sizeof(cmd), &cmd);

out:
	return ret;
}

static int iwl4965_send_rxon_assoc(struct iwl_priv *priv)
{
	int ret = 0;
	struct iwl4965_rxon_assoc_cmd rxon_assoc;
	const struct iwl_rxon_cmd *rxon1 = &priv->staging_rxon;
	const struct iwl_rxon_cmd *rxon2 = &priv->active_rxon;

	if ((rxon1->flags == rxon2->flags) &&
	    (rxon1->filter_flags == rxon2->filter_flags) &&
	    (rxon1->cck_basic_rates == rxon2->cck_basic_rates) &&
	    (rxon1->ofdm_ht_single_stream_basic_rates ==
	     rxon2->ofdm_ht_single_stream_basic_rates) &&
	    (rxon1->ofdm_ht_dual_stream_basic_rates ==
	     rxon2->ofdm_ht_dual_stream_basic_rates) &&
	    (rxon1->rx_chain == rxon2->rx_chain) &&
	    (rxon1->ofdm_basic_rates == rxon2->ofdm_basic_rates)) {
		IWL_DEBUG_INFO(priv, "Using current RXON_ASSOC.  Not resending.\n");
		return 0;
	}

	rxon_assoc.flags = priv->staging_rxon.flags;
	rxon_assoc.filter_flags = priv->staging_rxon.filter_flags;
	rxon_assoc.ofdm_basic_rates = priv->staging_rxon.ofdm_basic_rates;
	rxon_assoc.cck_basic_rates = priv->staging_rxon.cck_basic_rates;
	rxon_assoc.reserved = 0;
	rxon_assoc.ofdm_ht_single_stream_basic_rates =
	    priv->staging_rxon.ofdm_ht_single_stream_basic_rates;
	rxon_assoc.ofdm_ht_dual_stream_basic_rates =
	    priv->staging_rxon.ofdm_ht_dual_stream_basic_rates;
	rxon_assoc.rx_chain_select_flags = priv->staging_rxon.rx_chain;

	ret = iwl_send_cmd_pdu_async(priv, REPLY_RXON_ASSOC,
				     sizeof(rxon_assoc), &rxon_assoc, NULL);
	if (ret)
		return ret;

	return ret;
}

static int iwl4965_hw_channel_switch(struct iwl_priv *priv, u16 channel)
{
	int rc;
	u8 band = 0;
	bool is_ht40 = false;
	u8 ctrl_chan_high = 0;
	struct iwl4965_channel_switch_cmd cmd;
	const struct iwl_channel_info *ch_info;

	band = priv->band == IEEE80211_BAND_2GHZ;

	ch_info = iwl_get_channel_info(priv, priv->band, channel);

	is_ht40 = is_ht40_channel(priv->staging_rxon.flags);

	if (is_ht40 &&
	    (priv->staging_rxon.flags & RXON_FLG_CTRL_CHANNEL_LOC_HI_MSK))
		ctrl_chan_high = 1;

	cmd.band = band;
	cmd.expect_beacon = 0;
	cmd.channel = cpu_to_le16(channel);
	cmd.rxon_flags = priv->staging_rxon.flags;
	cmd.rxon_filter_flags = priv->staging_rxon.filter_flags;
	cmd.switch_time = cpu_to_le32(priv->ucode_beacon_time);
	if (ch_info)
		cmd.expect_beacon = is_channel_radar(ch_info);
	else {
		IWL_ERR(priv, "invalid channel switch from %u to %u\n",
			priv->active_rxon.channel, channel);
		return -EFAULT;
	}

	rc = iwl4965_fill_txpower_tbl(priv, band, channel, is_ht40,
				      ctrl_chan_high, &cmd.tx_power);
	if (rc) {
		IWL_DEBUG_11H(priv, "error:%d  fill txpower_tbl\n", rc);
		return rc;
	}

	priv->switch_rxon.channel = cpu_to_le16(channel);
	priv->switch_rxon.switch_in_progress = true;

	return iwl_send_cmd_pdu(priv, REPLY_CHANNEL_SWITCH, sizeof(cmd), &cmd);
}

/**
 * iwl4965_txq_update_byte_cnt_tbl - Set up entry in Tx byte-count array
 */
static void iwl4965_txq_update_byte_cnt_tbl(struct iwl_priv *priv,
					    struct iwl_tx_queue *txq,
					    u16 byte_cnt)
{
	struct iwl4965_scd_bc_tbl *scd_bc_tbl = priv->scd_bc_tbls.addr;
	int txq_id = txq->q.id;
	int write_ptr = txq->q.write_ptr;
	int len = byte_cnt + IWL_TX_CRC_SIZE + IWL_TX_DELIMITER_SIZE;
	__le16 bc_ent;

	WARN_ON(len > 0xFFF || write_ptr >= TFD_QUEUE_SIZE_MAX);

	bc_ent = cpu_to_le16(len & 0xFFF);
	/* Set up byte count within first 256 entries */
	scd_bc_tbl[txq_id].tfd_offset[write_ptr] = bc_ent;

	/* If within first 64 entries, duplicate at end */
	if (write_ptr < TFD_QUEUE_SIZE_BC_DUP)
		scd_bc_tbl[txq_id].
			tfd_offset[TFD_QUEUE_SIZE_MAX + write_ptr] = bc_ent;
}

/**
 * sign_extend - Sign extend a value using specified bit as sign-bit
 *
 * Example: sign_extend(9, 3) would return -7 as bit3 of 1001b is 1
 * and bit0..2 is 001b which when sign extended to 1111111111111001b is -7.
 *
 * @param oper value to sign extend
 * @param index 0 based bit index (0<=index<32) to sign bit
 */
static s32 sign_extend(u32 oper, int index)
{
	u8 shift = 31 - index;

	return (s32)(oper << shift) >> shift;
}

/**
 * iwl4965_hw_get_temperature - return the calibrated temperature (in Kelvin)
 * @statistics: Provides the temperature reading from the uCode
 *
 * A return of <0 indicates bogus data in the statistics
 */
static int iwl4965_hw_get_temperature(struct iwl_priv *priv)
{
	s32 temperature;
	s32 vt;
	s32 R1, R2, R3;
	u32 R4;

	if (test_bit(STATUS_TEMPERATURE, &priv->status) &&
		(priv->statistics.flag & STATISTICS_REPLY_FLG_HT40_MODE_MSK)) {
		IWL_DEBUG_TEMP(priv, "Running HT40 temperature calibration\n");
		R1 = (s32)le32_to_cpu(priv->card_alive_init.therm_r1[1]);
		R2 = (s32)le32_to_cpu(priv->card_alive_init.therm_r2[1]);
		R3 = (s32)le32_to_cpu(priv->card_alive_init.therm_r3[1]);
		R4 = le32_to_cpu(priv->card_alive_init.therm_r4[1]);
	} else {
		IWL_DEBUG_TEMP(priv, "Running temperature calibration\n");
		R1 = (s32)le32_to_cpu(priv->card_alive_init.therm_r1[0]);
		R2 = (s32)le32_to_cpu(priv->card_alive_init.therm_r2[0]);
		R3 = (s32)le32_to_cpu(priv->card_alive_init.therm_r3[0]);
		R4 = le32_to_cpu(priv->card_alive_init.therm_r4[0]);
	}

	/*
	 * Temperature is only 23 bits, so sign extend out to 32.
	 *
	 * NOTE If we haven't received a statistics notification yet
	 * with an updated temperature, use R4 provided to us in the
	 * "initialize" ALIVE response.
	 */
	if (!test_bit(STATUS_TEMPERATURE, &priv->status))
		vt = sign_extend(R4, 23);
	else
		vt = sign_extend(
			le32_to_cpu(priv->statistics.general.temperature), 23);

	IWL_DEBUG_TEMP(priv, "Calib values R[1-3]: %d %d %d R4: %d\n", R1, R2, R3, vt);

	if (R3 == R1) {
		IWL_ERR(priv, "Calibration conflict R1 == R3\n");
		return -1;
	}

	/* Calculate temperature in degrees Kelvin, adjust by 97%.
	 * Add offset to center the adjustment around 0 degrees Centigrade. */
	temperature = TEMPERATURE_CALIB_A_VAL * (vt - R2);
	temperature /= (R3 - R1);
	temperature = (temperature * 97) / 100 + TEMPERATURE_CALIB_KELVIN_OFFSET;

	IWL_DEBUG_TEMP(priv, "Calibrated temperature: %dK, %dC\n",
			temperature, KELVIN_TO_CELSIUS(temperature));

	return temperature;
}

/* Adjust Txpower only if temperature variance is greater than threshold. */
#define IWL_TEMPERATURE_THRESHOLD   3

/**
 * iwl4965_is_temp_calib_needed - determines if new calibration is needed
 *
 * If the temperature changed has changed sufficiently, then a recalibration
 * is needed.
 *
 * Assumes caller will replace priv->last_temperature once calibration
 * executed.
 */
static int iwl4965_is_temp_calib_needed(struct iwl_priv *priv)
{
	int temp_diff;

	if (!test_bit(STATUS_STATISTICS, &priv->status)) {
		IWL_DEBUG_TEMP(priv, "Temperature not updated -- no statistics.\n");
		return 0;
	}

	temp_diff = priv->temperature - priv->last_temperature;

	/* get absolute value */
	if (temp_diff < 0) {
		IWL_DEBUG_POWER(priv, "Getting cooler, delta %d, \n", temp_diff);
		temp_diff = -temp_diff;
	} else if (temp_diff == 0)
		IWL_DEBUG_POWER(priv, "Same temp, \n");
	else
		IWL_DEBUG_POWER(priv, "Getting warmer, delta %d, \n", temp_diff);

	if (temp_diff < IWL_TEMPERATURE_THRESHOLD) {
		IWL_DEBUG_POWER(priv, "Thermal txpower calib not needed\n");
		return 0;
	}

	IWL_DEBUG_POWER(priv, "Thermal txpower calib needed\n");

	return 1;
}

static void iwl4965_temperature_calib(struct iwl_priv *priv)
{
	s32 temp;

	temp = iwl4965_hw_get_temperature(priv);
	if (temp < 0)
		return;

	if (priv->temperature != temp) {
		if (priv->temperature)
			IWL_DEBUG_TEMP(priv, "Temperature changed "
				       "from %dC to %dC\n",
				       KELVIN_TO_CELSIUS(priv->temperature),
				       KELVIN_TO_CELSIUS(temp));
		else
			IWL_DEBUG_TEMP(priv, "Temperature "
				       "initialized to %dC\n",
				       KELVIN_TO_CELSIUS(temp));
	}

	priv->temperature = temp;
	iwl_tt_handler(priv);
	set_bit(STATUS_TEMPERATURE, &priv->status);

	if (!priv->disable_tx_power_cal &&
	     unlikely(!test_bit(STATUS_SCANNING, &priv->status)) &&
	     iwl4965_is_temp_calib_needed(priv))
		queue_work(priv->workqueue, &priv->txpower_work);
}

/**
 * iwl4965_tx_queue_stop_scheduler - Stop queue, but keep configuration
 */
static void iwl4965_tx_queue_stop_scheduler(struct iwl_priv *priv,
					    u16 txq_id)
{
	/* Simply stop the queue, but don't change any configuration;
	 * the SCD_ACT_EN bit is the write-enable mask for the ACTIVE bit. */
	iwl_write_prph(priv,
		IWL49_SCD_QUEUE_STATUS_BITS(txq_id),
		(0 << IWL49_SCD_QUEUE_STTS_REG_POS_ACTIVE)|
		(1 << IWL49_SCD_QUEUE_STTS_REG_POS_SCD_ACT_EN));
}

/**
 * txq_id must be greater than IWL49_FIRST_AMPDU_QUEUE
 * priv->lock must be held by the caller
 */
static int iwl4965_txq_agg_disable(struct iwl_priv *priv, u16 txq_id,
				   u16 ssn_idx, u8 tx_fifo)
{
	if ((IWL49_FIRST_AMPDU_QUEUE > txq_id) ||
	    (IWL49_FIRST_AMPDU_QUEUE + priv->cfg->num_of_ampdu_queues
	     <= txq_id)) {
		IWL_WARN(priv,
			"queue number out of range: %d, must be %d to %d\n",
			txq_id, IWL49_FIRST_AMPDU_QUEUE,
			IWL49_FIRST_AMPDU_QUEUE +
			priv->cfg->num_of_ampdu_queues - 1);
		return -EINVAL;
	}

	iwl4965_tx_queue_stop_scheduler(priv, txq_id);

	iwl_clear_bits_prph(priv, IWL49_SCD_QUEUECHAIN_SEL, (1 << txq_id));

	priv->txq[txq_id].q.read_ptr = (ssn_idx & 0xff);
	priv->txq[txq_id].q.write_ptr = (ssn_idx & 0xff);
	/* supposes that ssn_idx is valid (!= 0xFFF) */
	iwl4965_set_wr_ptrs(priv, txq_id, ssn_idx);

	iwl_clear_bits_prph(priv, IWL49_SCD_INTERRUPT_MASK, (1 << txq_id));
	iwl_txq_ctx_deactivate(priv, txq_id);
	iwl4965_tx_queue_set_status(priv, &priv->txq[txq_id], tx_fifo, 0);

	return 0;
}

/**
 * iwl4965_tx_queue_set_q2ratid - Map unique receiver/tid combination to a queue
 */
static int iwl4965_tx_queue_set_q2ratid(struct iwl_priv *priv, u16 ra_tid,
					u16 txq_id)
{
	u32 tbl_dw_addr;
	u32 tbl_dw;
	u16 scd_q2ratid;

	scd_q2ratid = ra_tid & IWL_SCD_QUEUE_RA_TID_MAP_RATID_MSK;

	tbl_dw_addr = priv->scd_base_addr +
			IWL49_SCD_TRANSLATE_TBL_OFFSET_QUEUE(txq_id);

	tbl_dw = iwl_read_targ_mem(priv, tbl_dw_addr);

	if (txq_id & 0x1)
		tbl_dw = (scd_q2ratid << 16) | (tbl_dw & 0x0000FFFF);
	else
		tbl_dw = scd_q2ratid | (tbl_dw & 0xFFFF0000);

	iwl_write_targ_mem(priv, tbl_dw_addr, tbl_dw);

	return 0;
}


/**
 * iwl4965_tx_queue_agg_enable - Set up & enable aggregation for selected queue
 *
 * NOTE:  txq_id must be greater than IWL49_FIRST_AMPDU_QUEUE,
 *        i.e. it must be one of the higher queues used for aggregation
 */
static int iwl4965_txq_agg_enable(struct iwl_priv *priv, int txq_id,
				  int tx_fifo, int sta_id, int tid, u16 ssn_idx)
{
	unsigned long flags;
	u16 ra_tid;

	if ((IWL49_FIRST_AMPDU_QUEUE > txq_id) ||
	    (IWL49_FIRST_AMPDU_QUEUE + priv->cfg->num_of_ampdu_queues
	     <= txq_id)) {
		IWL_WARN(priv,
			"queue number out of range: %d, must be %d to %d\n",
			txq_id, IWL49_FIRST_AMPDU_QUEUE,
			IWL49_FIRST_AMPDU_QUEUE +
			priv->cfg->num_of_ampdu_queues - 1);
		return -EINVAL;
	}

	ra_tid = BUILD_RAxTID(sta_id, tid);

	/* Modify device's station table to Tx this TID */
	iwl_sta_tx_modify_enable_tid(priv, sta_id, tid);

	spin_lock_irqsave(&priv->lock, flags);

	/* Stop this Tx queue before configuring it */
	iwl4965_tx_queue_stop_scheduler(priv, txq_id);

	/* Map receiver-address / traffic-ID to this queue */
	iwl4965_tx_queue_set_q2ratid(priv, ra_tid, txq_id);

	/* Set this queue as a chain-building queue */
	iwl_set_bits_prph(priv, IWL49_SCD_QUEUECHAIN_SEL, (1 << txq_id));

	/* Place first TFD at index corresponding to start sequence number.
	 * Assumes that ssn_idx is valid (!= 0xFFF) */
	priv->txq[txq_id].q.read_ptr = (ssn_idx & 0xff);
	priv->txq[txq_id].q.write_ptr = (ssn_idx & 0xff);
	iwl4965_set_wr_ptrs(priv, txq_id, ssn_idx);

	/* Set up Tx window size and frame limit for this queue */
	iwl_write_targ_mem(priv,
		priv->scd_base_addr + IWL49_SCD_CONTEXT_QUEUE_OFFSET(txq_id),
		(SCD_WIN_SIZE << IWL49_SCD_QUEUE_CTX_REG1_WIN_SIZE_POS) &
		IWL49_SCD_QUEUE_CTX_REG1_WIN_SIZE_MSK);

	iwl_write_targ_mem(priv, priv->scd_base_addr +
		IWL49_SCD_CONTEXT_QUEUE_OFFSET(txq_id) + sizeof(u32),
		(SCD_FRAME_LIMIT << IWL49_SCD_QUEUE_CTX_REG2_FRAME_LIMIT_POS)
		& IWL49_SCD_QUEUE_CTX_REG2_FRAME_LIMIT_MSK);

	iwl_set_bits_prph(priv, IWL49_SCD_INTERRUPT_MASK, (1 << txq_id));

	/* Set up Status area in SRAM, map to Tx DMA/FIFO, activate the queue */
	iwl4965_tx_queue_set_status(priv, &priv->txq[txq_id], tx_fifo, 1);

	spin_unlock_irqrestore(&priv->lock, flags);

	return 0;
}


static u16 iwl4965_get_hcmd_size(u8 cmd_id, u16 len)
{
	switch (cmd_id) {
	case REPLY_RXON:
		return (u16) sizeof(struct iwl4965_rxon_cmd);
	default:
		return len;
	}
}

static u16 iwl4965_build_addsta_hcmd(const struct iwl_addsta_cmd *cmd, u8 *data)
{
	struct iwl4965_addsta_cmd *addsta = (struct iwl4965_addsta_cmd *)data;
	addsta->mode = cmd->mode;
	memcpy(&addsta->sta, &cmd->sta, sizeof(struct sta_id_modify));
	memcpy(&addsta->key, &cmd->key, sizeof(struct iwl4965_keyinfo));
	addsta->station_flags = cmd->station_flags;
	addsta->station_flags_msk = cmd->station_flags_msk;
	addsta->tid_disable_tx = cmd->tid_disable_tx;
	addsta->add_immediate_ba_tid = cmd->add_immediate_ba_tid;
	addsta->remove_immediate_ba_tid = cmd->remove_immediate_ba_tid;
	addsta->add_immediate_ba_ssn = cmd->add_immediate_ba_ssn;
	addsta->sleep_tx_count = cmd->sleep_tx_count;
	addsta->reserved1 = cpu_to_le16(0);
	addsta->reserved2 = cpu_to_le16(0);

	return (u16)sizeof(struct iwl4965_addsta_cmd);
}

static inline u32 iwl4965_get_scd_ssn(struct iwl4965_tx_resp *tx_resp)
{
	return le32_to_cpup(&tx_resp->u.status + tx_resp->frame_count) & MAX_SN;
}

/**
 * iwl4965_tx_status_reply_tx - Handle Tx response for frames in aggregation queue
 */
static int iwl4965_tx_status_reply_tx(struct iwl_priv *priv,
				      struct iwl_ht_agg *agg,
				      struct iwl4965_tx_resp *tx_resp,
				      int txq_id, u16 start_idx)
{
	u16 status;
	struct agg_tx_status *frame_status = tx_resp->u.agg_status;
	struct ieee80211_tx_info *info = NULL;
	struct ieee80211_hdr *hdr = NULL;
	u32 rate_n_flags = le32_to_cpu(tx_resp->rate_n_flags);
	int i, sh, idx;
	u16 seq;
	if (agg->wait_for_ba)
		IWL_DEBUG_TX_REPLY(priv, "got tx response w/o block-ack\n");

	agg->frame_count = tx_resp->frame_count;
	agg->start_idx = start_idx;
	agg->rate_n_flags = rate_n_flags;
	agg->bitmap = 0;

	/* num frames attempted by Tx command */
	if (agg->frame_count == 1) {
		/* Only one frame was attempted; no block-ack will arrive */
		status = le16_to_cpu(frame_status[0].status);
		idx = start_idx;

		/* FIXME: code repetition */
		IWL_DEBUG_TX_REPLY(priv, "FrameCnt = %d, StartIdx=%d idx=%d\n",
				   agg->frame_count, agg->start_idx, idx);

		info = IEEE80211_SKB_CB(priv->txq[txq_id].txb[idx].skb[0]);
		info->status.rates[0].count = tx_resp->failure_frame + 1;
		info->flags &= ~IEEE80211_TX_CTL_AMPDU;
		info->flags |= iwl_tx_status_to_mac80211(status);
		iwl_hwrate_to_tx_control(priv, rate_n_flags, info);
		/* FIXME: code repetition end */

		IWL_DEBUG_TX_REPLY(priv, "1 Frame 0x%x failure :%d\n",
				    status & 0xff, tx_resp->failure_frame);
		IWL_DEBUG_TX_REPLY(priv, "Rate Info rate_n_flags=%x\n", rate_n_flags);

		agg->wait_for_ba = 0;
	} else {
		/* Two or more frames were attempted; expect block-ack */
		u64 bitmap = 0;
		int start = agg->start_idx;

		/* Construct bit-map of pending frames within Tx window */
		for (i = 0; i < agg->frame_count; i++) {
			u16 sc;
			status = le16_to_cpu(frame_status[i].status);
			seq  = le16_to_cpu(frame_status[i].sequence);
			idx = SEQ_TO_INDEX(seq);
			txq_id = SEQ_TO_QUEUE(seq);

			if (status & (AGG_TX_STATE_FEW_BYTES_MSK |
				      AGG_TX_STATE_ABORT_MSK))
				continue;

			IWL_DEBUG_TX_REPLY(priv, "FrameCnt = %d, txq_id=%d idx=%d\n",
					   agg->frame_count, txq_id, idx);

			hdr = iwl_tx_queue_get_hdr(priv, txq_id, idx);
			if (!hdr) {
				IWL_ERR(priv,
					"BUG_ON idx doesn't point to valid skb"
					" idx=%d, txq_id=%d\n", idx, txq_id);
				return -1;
			}

			sc = le16_to_cpu(hdr->seq_ctrl);
			if (idx != (SEQ_TO_SN(sc) & 0xff)) {
				IWL_ERR(priv,
					"BUG_ON idx doesn't match seq control"
					" idx=%d, seq_idx=%d, seq=%d\n",
					idx, SEQ_TO_SN(sc), hdr->seq_ctrl);
				return -1;
			}

			IWL_DEBUG_TX_REPLY(priv, "AGG Frame i=%d idx %d seq=%d\n",
					   i, idx, SEQ_TO_SN(sc));

			sh = idx - start;
			if (sh > 64) {
				sh = (start - idx) + 0xff;
				bitmap = bitmap << sh;
				sh = 0;
				start = idx;
			} else if (sh < -64)
				sh  = 0xff - (start - idx);
			else if (sh < 0) {
				sh = start - idx;
				start = idx;
				bitmap = bitmap << sh;
				sh = 0;
			}
			bitmap |= 1ULL << sh;
			IWL_DEBUG_TX_REPLY(priv, "start=%d bitmap=0x%llx\n",
					   start, (unsigned long long)bitmap);
		}

		agg->bitmap = bitmap;
		agg->start_idx = start;
		IWL_DEBUG_TX_REPLY(priv, "Frames %d start_idx=%d bitmap=0x%llx\n",
				   agg->frame_count, agg->start_idx,
				   (unsigned long long)agg->bitmap);

		if (bitmap)
			agg->wait_for_ba = 1;
	}
	return 0;
}

/**
 * iwl4965_rx_reply_tx - Handle standard (non-aggregation) Tx response
 */
static void iwl4965_rx_reply_tx(struct iwl_priv *priv,
				struct iwl_rx_mem_buffer *rxb)
{
	struct iwl_rx_packet *pkt = rxb_addr(rxb);
	u16 sequence = le16_to_cpu(pkt->hdr.sequence);
	int txq_id = SEQ_TO_QUEUE(sequence);
	int index = SEQ_TO_INDEX(sequence);
	struct iwl_tx_queue *txq = &priv->txq[txq_id];
	struct ieee80211_hdr *hdr;
	struct ieee80211_tx_info *info;
	struct iwl4965_tx_resp *tx_resp = (void *)&pkt->u.raw[0];
	u32  status = le32_to_cpu(tx_resp->u.status);
	int uninitialized_var(tid);
	int sta_id;
	int freed;
	u8 *qc = NULL;

	if ((index >= txq->q.n_bd) || (iwl_queue_used(&txq->q, index) == 0)) {
		IWL_ERR(priv, "Read index for DMA queue txq_id (%d) index %d "
			  "is out of range [0-%d] %d %d\n", txq_id,
			  index, txq->q.n_bd, txq->q.write_ptr,
			  txq->q.read_ptr);
		return;
	}

	info = IEEE80211_SKB_CB(txq->txb[txq->q.read_ptr].skb[0]);
	memset(&info->status, 0, sizeof(info->status));

	hdr = iwl_tx_queue_get_hdr(priv, txq_id, index);
	if (ieee80211_is_data_qos(hdr->frame_control)) {
		qc = ieee80211_get_qos_ctl(hdr);
		tid = qc[0] & 0xf;
	}

	sta_id = iwl_get_ra_sta_id(priv, hdr);
	if (txq->sched_retry && unlikely(sta_id == IWL_INVALID_STATION)) {
		IWL_ERR(priv, "Station not known\n");
		return;
	}

	if (txq->sched_retry) {
		const u32 scd_ssn = iwl4965_get_scd_ssn(tx_resp);
		struct iwl_ht_agg *agg = NULL;

		WARN_ON(!qc);

		agg = &priv->stations[sta_id].tid[tid].agg;

		iwl4965_tx_status_reply_tx(priv, agg, tx_resp, txq_id, index);

		/* check if BAR is needed */
		if ((tx_resp->frame_count == 1) && !iwl_is_tx_success(status))
			info->flags |= IEEE80211_TX_STAT_AMPDU_NO_BACK;

		if (txq->q.read_ptr != (scd_ssn & 0xff)) {
			index = iwl_queue_dec_wrap(scd_ssn & 0xff, txq->q.n_bd);
			IWL_DEBUG_TX_REPLY(priv, "Retry scheduler reclaim scd_ssn "
					   "%d index %d\n", scd_ssn , index);
			freed = iwl_tx_queue_reclaim(priv, txq_id, index);
			if (qc)
				iwl_free_tfds_in_queue(priv, sta_id,
						       tid, freed);

			if (priv->mac80211_registered &&
			    (iwl_queue_space(&txq->q) > txq->q.low_mark) &&
			    (agg->state != IWL_EMPTYING_HW_QUEUE_DELBA)) {
				if (agg->state == IWL_AGG_OFF)
					iwl_wake_queue(priv, txq_id);
				else
					iwl_wake_queue(priv, txq->swq_id);
			}
		}
	} else {
		info->status.rates[0].count = tx_resp->failure_frame + 1;
		info->flags |= iwl_tx_status_to_mac80211(status);
		iwl_hwrate_to_tx_control(priv,
					le32_to_cpu(tx_resp->rate_n_flags),
					info);

		IWL_DEBUG_TX_REPLY(priv, "TXQ %d status %s (0x%08x) "
				   "rate_n_flags 0x%x retries %d\n",
				   txq_id,
				   iwl_get_tx_fail_reason(status), status,
				   le32_to_cpu(tx_resp->rate_n_flags),
				   tx_resp->failure_frame);

		freed = iwl_tx_queue_reclaim(priv, txq_id, index);
<<<<<<< HEAD
		iwl_free_tfds_in_queue(priv, sta_id, tid, freed);
=======
		if (qc && likely(sta_id != IWL_INVALID_STATION))
			iwl_free_tfds_in_queue(priv, sta_id, tid, freed);
		else if (sta_id == IWL_INVALID_STATION)
			IWL_DEBUG_TX_REPLY(priv, "Station not known\n");
>>>>>>> cf0dbba5

		if (priv->mac80211_registered &&
		    (iwl_queue_space(&txq->q) > txq->q.low_mark))
			iwl_wake_queue(priv, txq_id);
	}
<<<<<<< HEAD

	iwl_txq_check_empty(priv, sta_id, tid, txq_id);
=======
	if (qc && likely(sta_id != IWL_INVALID_STATION))
		iwl_txq_check_empty(priv, sta_id, tid, txq_id);
>>>>>>> cf0dbba5

	if (iwl_check_bits(status, TX_ABORT_REQUIRED_MSK))
		IWL_ERR(priv, "TODO:  Implement Tx ABORT REQUIRED!!!\n");
}

static int iwl4965_calc_rssi(struct iwl_priv *priv,
			     struct iwl_rx_phy_res *rx_resp)
{
	/* data from PHY/DSP regarding signal strength, etc.,
	 *   contents are always there, not configurable by host.  */
	struct iwl4965_rx_non_cfg_phy *ncphy =
	    (struct iwl4965_rx_non_cfg_phy *)rx_resp->non_cfg_phy_buf;
	u32 agc = (le16_to_cpu(ncphy->agc_info) & IWL49_AGC_DB_MASK)
			>> IWL49_AGC_DB_POS;

	u32 valid_antennae =
	    (le16_to_cpu(rx_resp->phy_flags) & IWL49_RX_PHY_FLAGS_ANTENNAE_MASK)
			>> IWL49_RX_PHY_FLAGS_ANTENNAE_OFFSET;
	u8 max_rssi = 0;
	u32 i;

	/* Find max rssi among 3 possible receivers.
	 * These values are measured by the digital signal processor (DSP).
	 * They should stay fairly constant even as the signal strength varies,
	 *   if the radio's automatic gain control (AGC) is working right.
	 * AGC value (see below) will provide the "interesting" info. */
	for (i = 0; i < 3; i++)
		if (valid_antennae & (1 << i))
			max_rssi = max(ncphy->rssi_info[i << 1], max_rssi);

	IWL_DEBUG_STATS(priv, "Rssi In A %d B %d C %d Max %d AGC dB %d\n",
		ncphy->rssi_info[0], ncphy->rssi_info[2], ncphy->rssi_info[4],
		max_rssi, agc);

	/* dBm = max_rssi dB - agc dB - constant.
	 * Higher AGC (higher radio gain) means lower signal. */
	return max_rssi - agc - IWL49_RSSI_OFFSET;
}


/* Set up 4965-specific Rx frame reply handlers */
static void iwl4965_rx_handler_setup(struct iwl_priv *priv)
{
	/* Legacy Rx frames */
	priv->rx_handlers[REPLY_RX] = iwl_rx_reply_rx;
	/* Tx response */
	priv->rx_handlers[REPLY_TX] = iwl4965_rx_reply_tx;
}

static void iwl4965_setup_deferred_work(struct iwl_priv *priv)
{
	INIT_WORK(&priv->txpower_work, iwl4965_bg_txpower_work);
}

static void iwl4965_cancel_deferred_work(struct iwl_priv *priv)
{
	cancel_work_sync(&priv->txpower_work);
}

#define IWL4965_UCODE_GET(item)						\
static u32 iwl4965_ucode_get_##item(const struct iwl_ucode_header *ucode,\
				    u32 api_ver)			\
{									\
	return le32_to_cpu(ucode->u.v1.item);				\
}

static u32 iwl4965_ucode_get_header_size(u32 api_ver)
{
	return UCODE_HEADER_SIZE(1);
}
static u32 iwl4965_ucode_get_build(const struct iwl_ucode_header *ucode,
				   u32 api_ver)
{
	return 0;
}
static u8 *iwl4965_ucode_get_data(const struct iwl_ucode_header *ucode,
				  u32 api_ver)
{
	return (u8 *) ucode->u.v1.data;
}

IWL4965_UCODE_GET(inst_size);
IWL4965_UCODE_GET(data_size);
IWL4965_UCODE_GET(init_size);
IWL4965_UCODE_GET(init_data_size);
IWL4965_UCODE_GET(boot_size);

static struct iwl_hcmd_ops iwl4965_hcmd = {
	.rxon_assoc = iwl4965_send_rxon_assoc,
	.commit_rxon = iwl_commit_rxon,
	.set_rxon_chain = iwl_set_rxon_chain,
};

static struct iwl_ucode_ops iwl4965_ucode = {
	.get_header_size = iwl4965_ucode_get_header_size,
	.get_build = iwl4965_ucode_get_build,
	.get_inst_size = iwl4965_ucode_get_inst_size,
	.get_data_size = iwl4965_ucode_get_data_size,
	.get_init_size = iwl4965_ucode_get_init_size,
	.get_init_data_size = iwl4965_ucode_get_init_data_size,
	.get_boot_size = iwl4965_ucode_get_boot_size,
	.get_data = iwl4965_ucode_get_data,
};
static struct iwl_hcmd_utils_ops iwl4965_hcmd_utils = {
	.get_hcmd_size = iwl4965_get_hcmd_size,
	.build_addsta_hcmd = iwl4965_build_addsta_hcmd,
	.chain_noise_reset = iwl4965_chain_noise_reset,
	.gain_computation = iwl4965_gain_computation,
	.rts_tx_cmd_flag = iwlcore_rts_tx_cmd_flag,
	.calc_rssi = iwl4965_calc_rssi,
};

static struct iwl_lib_ops iwl4965_lib = {
	.set_hw_params = iwl4965_hw_set_hw_params,
	.txq_update_byte_cnt_tbl = iwl4965_txq_update_byte_cnt_tbl,
	.txq_set_sched = iwl4965_txq_set_sched,
	.txq_agg_enable = iwl4965_txq_agg_enable,
	.txq_agg_disable = iwl4965_txq_agg_disable,
	.txq_attach_buf_to_tfd = iwl_hw_txq_attach_buf_to_tfd,
	.txq_free_tfd = iwl_hw_txq_free_tfd,
	.txq_init = iwl_hw_tx_queue_init,
	.rx_handler_setup = iwl4965_rx_handler_setup,
	.setup_deferred_work = iwl4965_setup_deferred_work,
	.cancel_deferred_work = iwl4965_cancel_deferred_work,
	.is_valid_rtc_data_addr = iwl4965_hw_valid_rtc_data_addr,
	.alive_notify = iwl4965_alive_notify,
	.init_alive_start = iwl4965_init_alive_start,
	.load_ucode = iwl4965_load_bsm,
	.dump_nic_event_log = iwl_dump_nic_event_log,
	.dump_nic_error_log = iwl_dump_nic_error_log,
	.set_channel_switch = iwl4965_hw_channel_switch,
	.apm_ops = {
		.init = iwl_apm_init,
		.stop = iwl_apm_stop,
		.config = iwl4965_nic_config,
		.set_pwr_src = iwl_set_pwr_src,
	},
	.eeprom_ops = {
		.regulatory_bands = {
			EEPROM_REGULATORY_BAND_1_CHANNELS,
			EEPROM_REGULATORY_BAND_2_CHANNELS,
			EEPROM_REGULATORY_BAND_3_CHANNELS,
			EEPROM_REGULATORY_BAND_4_CHANNELS,
			EEPROM_REGULATORY_BAND_5_CHANNELS,
			EEPROM_4965_REGULATORY_BAND_24_HT40_CHANNELS,
			EEPROM_4965_REGULATORY_BAND_52_HT40_CHANNELS
		},
		.verify_signature  = iwlcore_eeprom_verify_signature,
		.acquire_semaphore = iwlcore_eeprom_acquire_semaphore,
		.release_semaphore = iwlcore_eeprom_release_semaphore,
		.calib_version = iwl4965_eeprom_calib_version,
		.query_addr = iwlcore_eeprom_query_addr,
	},
	.send_tx_power	= iwl4965_send_tx_power,
	.update_chain_flags = iwl_update_chain_flags,
	.post_associate = iwl_post_associate,
	.config_ap = iwl_config_ap,
	.isr = iwl_isr_legacy,
	.temp_ops = {
		.temperature = iwl4965_temperature_calib,
		.set_ct_kill = iwl4965_set_ct_threshold,
	},
	.add_bcast_station = iwl_add_bcast_station,
};

static const struct iwl_ops iwl4965_ops = {
	.ucode = &iwl4965_ucode,
	.lib = &iwl4965_lib,
	.hcmd = &iwl4965_hcmd,
	.utils = &iwl4965_hcmd_utils,
	.led = &iwlagn_led_ops,
};

struct iwl_cfg iwl4965_agn_cfg = {
	.name = "4965AGN",
	.fw_name_pre = IWL4965_FW_PRE,
	.ucode_api_max = IWL4965_UCODE_API_MAX,
	.ucode_api_min = IWL4965_UCODE_API_MIN,
	.sku = IWL_SKU_A|IWL_SKU_G|IWL_SKU_N,
	.eeprom_size = IWL4965_EEPROM_IMG_SIZE,
	.eeprom_ver = EEPROM_4965_EEPROM_VERSION,
	.eeprom_calib_ver = EEPROM_4965_TX_POWER_VERSION,
	.ops = &iwl4965_ops,
	.num_of_queues = IWL49_NUM_QUEUES,
	.num_of_ampdu_queues = IWL49_NUM_AMPDU_QUEUES,
	.mod_params = &iwl4965_mod_params,
	.valid_tx_ant = ANT_AB,
	.valid_rx_ant = ANT_ABC,
	.pll_cfg_val = 0,
	.set_l0s = true,
	.use_bsm = true,
	.use_isr_legacy = true,
	.ht_greenfield_support = false,
	.broken_powersave = true,
	.led_compensation = 61,
	.chain_noise_num_beacons = IWL4965_CAL_NUM_BEACONS,
	.plcp_delta_threshold = IWL_MAX_PLCP_ERR_THRESHOLD_DEF,
};

/* Module firmware */
MODULE_FIRMWARE(IWL4965_MODULE_FIRMWARE(IWL4965_UCODE_API_MAX));

module_param_named(antenna, iwl4965_mod_params.antenna, int, S_IRUGO);
MODULE_PARM_DESC(antenna, "select antenna (1=Main, 2=Aux, default 0 [both])");
module_param_named(swcrypto, iwl4965_mod_params.sw_crypto, int, S_IRUGO);
MODULE_PARM_DESC(swcrypto, "using crypto in software (default 0 [hardware])");
module_param_named(
	disable_hw_scan, iwl4965_mod_params.disable_hw_scan, int, S_IRUGO);
MODULE_PARM_DESC(disable_hw_scan, "disable hardware scanning (default 0)");

module_param_named(queues_num, iwl4965_mod_params.num_of_queues, int, S_IRUGO);
MODULE_PARM_DESC(queues_num, "number of hw queues.");
/* 11n */
module_param_named(11n_disable, iwl4965_mod_params.disable_11n, int, S_IRUGO);
MODULE_PARM_DESC(11n_disable, "disable 11n functionality");
module_param_named(amsdu_size_8K, iwl4965_mod_params.amsdu_size_8K,
		   int, S_IRUGO);
MODULE_PARM_DESC(amsdu_size_8K, "enable 8K amsdu size");

module_param_named(fw_restart4965, iwl4965_mod_params.restart_fw, int, S_IRUGO);
MODULE_PARM_DESC(fw_restart4965, "restart firmware in case of error");<|MERGE_RESOLUTION|>--- conflicted
+++ resolved
@@ -2043,26 +2043,17 @@
 				   tx_resp->failure_frame);
 
 		freed = iwl_tx_queue_reclaim(priv, txq_id, index);
-<<<<<<< HEAD
-		iwl_free_tfds_in_queue(priv, sta_id, tid, freed);
-=======
 		if (qc && likely(sta_id != IWL_INVALID_STATION))
 			iwl_free_tfds_in_queue(priv, sta_id, tid, freed);
 		else if (sta_id == IWL_INVALID_STATION)
 			IWL_DEBUG_TX_REPLY(priv, "Station not known\n");
->>>>>>> cf0dbba5
 
 		if (priv->mac80211_registered &&
 		    (iwl_queue_space(&txq->q) > txq->q.low_mark))
 			iwl_wake_queue(priv, txq_id);
 	}
-<<<<<<< HEAD
-
-	iwl_txq_check_empty(priv, sta_id, tid, txq_id);
-=======
 	if (qc && likely(sta_id != IWL_INVALID_STATION))
 		iwl_txq_check_empty(priv, sta_id, tid, txq_id);
->>>>>>> cf0dbba5
 
 	if (iwl_check_bits(status, TX_ABORT_REQUIRED_MSK))
 		IWL_ERR(priv, "TODO:  Implement Tx ABORT REQUIRED!!!\n");
