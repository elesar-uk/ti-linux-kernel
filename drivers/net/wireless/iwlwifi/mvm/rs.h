/******************************************************************************
 *
 * Copyright(c) 2003 - 2014 Intel Corporation. All rights reserved.
 *
 * This program is free software; you can redistribute it and/or modify it
 * under the terms of version 2 of the GNU General Public License as
 * published by the Free Software Foundation.
 *
 * This program is distributed in the hope that it will be useful, but WITHOUT
 * ANY WARRANTY; without even the implied warranty of MERCHANTABILITY or
 * FITNESS FOR A PARTICULAR PURPOSE.  See the GNU General Public License for
 * more details.
 *
 * You should have received a copy of the GNU General Public License along with
 * this program; if not, write to the Free Software Foundation, Inc.,
 * 51 Franklin Street, Fifth Floor, Boston, MA 02110, USA
 *
 * The full GNU General Public License is included in this distribution in the
 * file called LICENSE.
 *
 * Contact Information:
 *  Intel Linux Wireless <ilw@linux.intel.com>
 * Intel Corporation, 5200 N.E. Elam Young Parkway, Hillsboro, OR 97124-6497
 *
 *****************************************************************************/

#ifndef __rs_h__
#define __rs_h__

#include <net/mac80211.h>

#include "iwl-config.h"

#include "fw-api.h"
#include "iwl-trans.h"

struct iwl_rs_rate_info {
	u8 plcp;	  /* uCode API:  IWL_RATE_6M_PLCP, etc. */
	u8 plcp_ht_siso;  /* uCode API:  IWL_RATE_SISO_6M_PLCP, etc. */
	u8 plcp_ht_mimo2; /* uCode API:  IWL_RATE_MIMO2_6M_PLCP, etc. */
	u8 plcp_vht_siso;
	u8 plcp_vht_mimo2;
	u8 prev_rs;      /* previous rate used in rs algo */
	u8 next_rs;      /* next rate used in rs algo */
};

#define IWL_RATE_60M_PLCP 3

enum {
	IWL_RATE_INVM_INDEX = IWL_RATE_COUNT,
	IWL_RATE_INVALID = IWL_RATE_COUNT,
};

#define LINK_QUAL_MAX_RETRY_NUM 16

enum {
	IWL_RATE_6M_INDEX_TABLE = 0,
	IWL_RATE_9M_INDEX_TABLE,
	IWL_RATE_12M_INDEX_TABLE,
	IWL_RATE_18M_INDEX_TABLE,
	IWL_RATE_24M_INDEX_TABLE,
	IWL_RATE_36M_INDEX_TABLE,
	IWL_RATE_48M_INDEX_TABLE,
	IWL_RATE_54M_INDEX_TABLE,
	IWL_RATE_1M_INDEX_TABLE,
	IWL_RATE_2M_INDEX_TABLE,
	IWL_RATE_5M_INDEX_TABLE,
	IWL_RATE_11M_INDEX_TABLE,
	IWL_RATE_INVM_INDEX_TABLE = IWL_RATE_INVM_INDEX - 1,
};

/* #define vs. enum to keep from defaulting to 'large integer' */
#define	IWL_RATE_6M_MASK   (1 << IWL_RATE_6M_INDEX)
#define	IWL_RATE_9M_MASK   (1 << IWL_RATE_9M_INDEX)
#define	IWL_RATE_12M_MASK  (1 << IWL_RATE_12M_INDEX)
#define	IWL_RATE_18M_MASK  (1 << IWL_RATE_18M_INDEX)
#define	IWL_RATE_24M_MASK  (1 << IWL_RATE_24M_INDEX)
#define	IWL_RATE_36M_MASK  (1 << IWL_RATE_36M_INDEX)
#define	IWL_RATE_48M_MASK  (1 << IWL_RATE_48M_INDEX)
#define	IWL_RATE_54M_MASK  (1 << IWL_RATE_54M_INDEX)
#define IWL_RATE_60M_MASK  (1 << IWL_RATE_60M_INDEX)
#define	IWL_RATE_1M_MASK   (1 << IWL_RATE_1M_INDEX)
#define	IWL_RATE_2M_MASK   (1 << IWL_RATE_2M_INDEX)
#define	IWL_RATE_5M_MASK   (1 << IWL_RATE_5M_INDEX)
#define	IWL_RATE_11M_MASK  (1 << IWL_RATE_11M_INDEX)


/* uCode API values for HT/VHT bit rates */
enum {
	IWL_RATE_HT_SISO_MCS_0_PLCP = 0,
	IWL_RATE_HT_SISO_MCS_1_PLCP = 1,
	IWL_RATE_HT_SISO_MCS_2_PLCP = 2,
	IWL_RATE_HT_SISO_MCS_3_PLCP = 3,
	IWL_RATE_HT_SISO_MCS_4_PLCP = 4,
	IWL_RATE_HT_SISO_MCS_5_PLCP = 5,
	IWL_RATE_HT_SISO_MCS_6_PLCP = 6,
	IWL_RATE_HT_SISO_MCS_7_PLCP = 7,
	IWL_RATE_HT_MIMO2_MCS_0_PLCP = 0x8,
	IWL_RATE_HT_MIMO2_MCS_1_PLCP = 0x9,
	IWL_RATE_HT_MIMO2_MCS_2_PLCP = 0xA,
	IWL_RATE_HT_MIMO2_MCS_3_PLCP = 0xB,
	IWL_RATE_HT_MIMO2_MCS_4_PLCP = 0xC,
	IWL_RATE_HT_MIMO2_MCS_5_PLCP = 0xD,
	IWL_RATE_HT_MIMO2_MCS_6_PLCP = 0xE,
	IWL_RATE_HT_MIMO2_MCS_7_PLCP = 0xF,
	IWL_RATE_VHT_SISO_MCS_0_PLCP = 0,
	IWL_RATE_VHT_SISO_MCS_1_PLCP = 1,
	IWL_RATE_VHT_SISO_MCS_2_PLCP = 2,
	IWL_RATE_VHT_SISO_MCS_3_PLCP = 3,
	IWL_RATE_VHT_SISO_MCS_4_PLCP = 4,
	IWL_RATE_VHT_SISO_MCS_5_PLCP = 5,
	IWL_RATE_VHT_SISO_MCS_6_PLCP = 6,
	IWL_RATE_VHT_SISO_MCS_7_PLCP = 7,
	IWL_RATE_VHT_SISO_MCS_8_PLCP = 8,
	IWL_RATE_VHT_SISO_MCS_9_PLCP = 9,
	IWL_RATE_VHT_MIMO2_MCS_0_PLCP = 0x10,
	IWL_RATE_VHT_MIMO2_MCS_1_PLCP = 0x11,
	IWL_RATE_VHT_MIMO2_MCS_2_PLCP = 0x12,
	IWL_RATE_VHT_MIMO2_MCS_3_PLCP = 0x13,
	IWL_RATE_VHT_MIMO2_MCS_4_PLCP = 0x14,
	IWL_RATE_VHT_MIMO2_MCS_5_PLCP = 0x15,
	IWL_RATE_VHT_MIMO2_MCS_6_PLCP = 0x16,
	IWL_RATE_VHT_MIMO2_MCS_7_PLCP = 0x17,
	IWL_RATE_VHT_MIMO2_MCS_8_PLCP = 0x18,
	IWL_RATE_VHT_MIMO2_MCS_9_PLCP = 0x19,
	IWL_RATE_HT_SISO_MCS_INV_PLCP,
	IWL_RATE_HT_MIMO2_MCS_INV_PLCP = IWL_RATE_HT_SISO_MCS_INV_PLCP,
	IWL_RATE_VHT_SISO_MCS_INV_PLCP = IWL_RATE_HT_SISO_MCS_INV_PLCP,
	IWL_RATE_VHT_MIMO2_MCS_INV_PLCP = IWL_RATE_HT_SISO_MCS_INV_PLCP,
	IWL_RATE_HT_SISO_MCS_8_PLCP = IWL_RATE_HT_SISO_MCS_INV_PLCP,
	IWL_RATE_HT_SISO_MCS_9_PLCP = IWL_RATE_HT_SISO_MCS_INV_PLCP,
	IWL_RATE_HT_MIMO2_MCS_8_PLCP = IWL_RATE_HT_SISO_MCS_INV_PLCP,
	IWL_RATE_HT_MIMO2_MCS_9_PLCP = IWL_RATE_HT_SISO_MCS_INV_PLCP,
};

#define IWL_RATES_MASK ((1 << IWL_RATE_COUNT) - 1)

#define IWL_INVALID_VALUE    -1

#define IWL_MIN_RSSI_VAL                 -100
#define IWL_MAX_RSSI_VAL                    0

/* These values specify how many Tx frame attempts before
 * searching for a new modulation mode */
#define IWL_LEGACY_FAILURE_LIMIT	160
#define IWL_LEGACY_SUCCESS_LIMIT	480
#define IWL_LEGACY_TABLE_COUNT		160

#define IWL_NONE_LEGACY_FAILURE_LIMIT	400
#define IWL_NONE_LEGACY_SUCCESS_LIMIT	4500
#define IWL_NONE_LEGACY_TABLE_COUNT	1500

/* Success ratio (ACKed / attempted tx frames) values (perfect is 128 * 100) */
#define IWL_RS_GOOD_RATIO		12800	/* 100% */
#define IWL_RATE_SCALE_SWITCH		10880	/*  85% */
#define IWL_RATE_HIGH_TH		10880	/*  85% */
#define IWL_RATE_INCREASE_TH		6400	/*  50% */
#define RS_SR_FORCE_DECREASE		1920	/*  15% */
#define RS_SR_NO_DECREASE		10880	/*  85% */

#define TPC_SR_FORCE_INCREASE		9600	/* 75% */
#define TPC_SR_NO_INCREASE		10880	/* 85% */
#define TPC_TX_POWER_STEP		3
#define TPC_MAX_REDUCTION		15
#define TPC_NO_REDUCTION		0
#define TPC_INVALID			0xff

#define LINK_QUAL_AGG_TIME_LIMIT_DEF	(4000) /* 4 milliseconds */
#define LINK_QUAL_AGG_TIME_LIMIT_MAX	(8000)
#define LINK_QUAL_AGG_TIME_LIMIT_MIN	(100)

#define LINK_QUAL_AGG_DISABLE_START_DEF	(3)
#define LINK_QUAL_AGG_DISABLE_START_MAX	(255)
#define LINK_QUAL_AGG_DISABLE_START_MIN	(0)

#define LINK_QUAL_AGG_FRAME_LIMIT_DEF	(63)
#define LINK_QUAL_AGG_FRAME_LIMIT_MAX	(63)
#define LINK_QUAL_AGG_FRAME_LIMIT_MIN	(0)

#define LQ_SIZE		2	/* 2 mode tables:  "Active" and "Search" */

/* load per tid defines for A-MPDU activation */
#define IWL_AGG_TPT_THREHOLD	0
#define IWL_AGG_LOAD_THRESHOLD	10
#define IWL_AGG_ALL_TID		0xff
#define TID_QUEUE_CELL_SPACING	50	/*mS */
#define TID_QUEUE_MAX_SIZE	20
#define TID_ROUND_VALUE		5	/* mS */

#define TID_MAX_TIME_DIFF ((TID_QUEUE_MAX_SIZE - 1) * TID_QUEUE_CELL_SPACING)
#define TIME_WRAP_AROUND(x, y) (((y) > (x)) ? (y) - (x) : (0-(x)) + (y))

enum iwl_table_type {
	LQ_NONE,
	LQ_LEGACY_G,	/* legacy types */
	LQ_LEGACY_A,
	LQ_HT_SISO,	/* HT types */
	LQ_HT_MIMO2,
	LQ_VHT_SISO,    /* VHT types */
	LQ_VHT_MIMO2,
	LQ_MAX,
};

struct rs_rate {
	int index;
	enum iwl_table_type type;
	u8 ant;
	u32 bw;
	bool sgi;
	bool ldpc;
<<<<<<< HEAD
=======
	bool stbc;
>>>>>>> e529fea9
};


#define is_type_legacy(type) (((type) == LQ_LEGACY_G) || \
			      ((type) == LQ_LEGACY_A))
#define is_type_ht_siso(type) ((type) == LQ_HT_SISO)
#define is_type_ht_mimo2(type) ((type) == LQ_HT_MIMO2)
#define is_type_vht_siso(type) ((type) == LQ_VHT_SISO)
#define is_type_vht_mimo2(type) ((type) == LQ_VHT_MIMO2)
#define is_type_siso(type) (is_type_ht_siso(type) || is_type_vht_siso(type))
#define is_type_mimo2(type) (is_type_ht_mimo2(type) || is_type_vht_mimo2(type))
#define is_type_mimo(type) (is_type_mimo2(type))
#define is_type_ht(type) (is_type_ht_siso(type) || is_type_ht_mimo2(type))
#define is_type_vht(type) (is_type_vht_siso(type) || is_type_vht_mimo2(type))
#define is_type_a_band(type) ((type) == LQ_LEGACY_A)
#define is_type_g_band(type) ((type) == LQ_LEGACY_G)

#define is_legacy(rate)       is_type_legacy((rate)->type)
#define is_ht_siso(rate)      is_type_ht_siso((rate)->type)
#define is_ht_mimo2(rate)     is_type_ht_mimo2((rate)->type)
#define is_vht_siso(rate)     is_type_vht_siso((rate)->type)
#define is_vht_mimo2(rate)    is_type_vht_mimo2((rate)->type)
#define is_siso(rate)         is_type_siso((rate)->type)
#define is_mimo2(rate)        is_type_mimo2((rate)->type)
#define is_mimo(rate)         is_type_mimo((rate)->type)
#define is_ht(rate)           is_type_ht((rate)->type)
#define is_vht(rate)          is_type_vht((rate)->type)
#define is_a_band(rate)       is_type_a_band((rate)->type)
#define is_g_band(rate)       is_type_g_band((rate)->type)

#define is_ht20(rate)         ((rate)->bw == RATE_MCS_CHAN_WIDTH_20)
#define is_ht40(rate)         ((rate)->bw == RATE_MCS_CHAN_WIDTH_40)
#define is_ht80(rate)         ((rate)->bw == RATE_MCS_CHAN_WIDTH_80)

#define IWL_MAX_MCS_DISPLAY_SIZE	12

struct iwl_rate_mcs_info {
	char	mbps[IWL_MAX_MCS_DISPLAY_SIZE];
	char	mcs[IWL_MAX_MCS_DISPLAY_SIZE];
};

/**
 * struct iwl_rate_scale_data -- tx success history for one rate
 */
struct iwl_rate_scale_data {
	u64 data;		/* bitmap of successful frames */
	s32 success_counter;	/* number of frames successful */
	s32 success_ratio;	/* per-cent * 128  */
	s32 counter;		/* number of frames attempted */
	s32 average_tpt;	/* success ratio * expected throughput */
};

/* Possible Tx columns
 * Tx Column = a combo of legacy/siso/mimo x antenna x SGI
 */
enum rs_column {
	RS_COLUMN_LEGACY_ANT_A = 0,
	RS_COLUMN_LEGACY_ANT_B,
	RS_COLUMN_SISO_ANT_A,
	RS_COLUMN_SISO_ANT_B,
	RS_COLUMN_SISO_ANT_A_SGI,
	RS_COLUMN_SISO_ANT_B_SGI,
	RS_COLUMN_MIMO2,
	RS_COLUMN_MIMO2_SGI,

	RS_COLUMN_LAST = RS_COLUMN_MIMO2_SGI,
	RS_COLUMN_COUNT = RS_COLUMN_LAST + 1,
	RS_COLUMN_INVALID,
};

/* Packet stats per rate */
struct rs_rate_stats {
	u64 success;
	u64 total;
};

/**
 * struct iwl_scale_tbl_info -- tx params and success history for all rates
 *
 * There are two of these in struct iwl_lq_sta,
 * one for "active", and one for "search".
 */
struct iwl_scale_tbl_info {
	struct rs_rate rate;
	enum rs_column column;
	const u16 *expected_tpt;	/* throughput metrics; expected_tpt_G, etc. */
	struct iwl_rate_scale_data win[IWL_RATE_COUNT]; /* rate histories */
	/* per txpower-reduction history */
	struct iwl_rate_scale_data tpc_win[TPC_MAX_REDUCTION + 1];
};

enum {
	RS_STATE_SEARCH_CYCLE_STARTED,
	RS_STATE_SEARCH_CYCLE_ENDED,
	RS_STATE_STAY_IN_COLUMN,
};

/**
 * struct iwl_lq_sta -- driver's rate scaling private structure
 *
 * Pointer to this gets passed back and forth between driver and mac80211.
 */
struct iwl_lq_sta {
	u8 active_tbl;		/* index of active table, range 0-1 */
	u8 rs_state;            /* RS_STATE_* */
	u8 search_better_tbl;	/* 1: currently trying alternate mode */
	s32 last_tpt;

	/* The following determine when to search for a new mode */
	u32 table_count_limit;
	u32 max_failure_limit;	/* # failed frames before new search */
	u32 max_success_limit;	/* # successful frames before new search */
	u32 table_count;
	u32 total_failed;	/* total failed frames, any/all rates */
	u32 total_success;	/* total successful frames, any/all rates */
	u64 flush_timer;	/* time staying in mode before new search */

	u32 visited_columns;    /* Bitmask marking which Tx columns were
				 * explored during a search cycle
				 */
	u64 last_tx;
	bool is_vht;
	bool ldpc;              /* LDPC Rx is supported by the STA */
<<<<<<< HEAD
=======
	bool stbc;              /* Tx STBC is supported by chip and Rx by STA */
>>>>>>> e529fea9
	enum ieee80211_band band;

	/* The following are bitmaps of rates; IWL_RATE_6M_MASK, etc. */
	unsigned long active_legacy_rate;
	unsigned long active_siso_rate;
	unsigned long active_mimo2_rate;

	/* Highest rate per Tx mode */
	u8 max_legacy_rate_idx;
	u8 max_siso_rate_idx;
	u8 max_mimo2_rate_idx;

	u8 missed_rate_counter;

	struct iwl_lq_cmd lq;
	struct iwl_scale_tbl_info lq_info[LQ_SIZE]; /* "active", "search" */
	u8 tx_agg_tid_en;

	/* used to be in sta_info */
	int last_txrate_idx;
	/* last tx rate_n_flags */
	u32 last_rate_n_flags;
	/* packets destined for this STA are aggregated */
	u8 is_agg;

	/* tx power reduce for this sta */
	int tpc_reduce;

	/* persistent fields - initialized only once - keep last! */
	struct lq_sta_pers {
#ifdef CONFIG_MAC80211_DEBUGFS
		u32 dbg_fixed_rate;
		u8 dbg_fixed_txp_reduction;
#endif
		u8 chains;
		s8 chain_signal[IEEE80211_MAX_CHAINS];
		struct rs_rate_stats tx_stats[RS_COLUMN_COUNT][IWL_RATE_COUNT];
		struct iwl_mvm *drv;
	} pers;
};

/* Initialize station's rate scaling information after adding station */
void iwl_mvm_rs_rate_init(struct iwl_mvm *mvm, struct ieee80211_sta *sta,
			  enum ieee80211_band band, bool init);

/* Notify RS about Tx status */
void iwl_mvm_rs_tx_status(struct iwl_mvm *mvm, struct ieee80211_sta *sta,
			  int tid, struct ieee80211_tx_info *info);

/**
 * iwl_rate_control_register - Register the rate control algorithm callbacks
 *
 * Since the rate control algorithm is hardware specific, there is no need
 * or reason to place it as a stand alone module.  The driver can call
 * iwl_rate_control_register in order to register the rate control callbacks
 * with the mac80211 subsystem.  This should be performed prior to calling
 * ieee80211_register_hw
 *
 */
int iwl_mvm_rate_control_register(void);

/**
 * iwl_rate_control_unregister - Unregister the rate control callbacks
 *
 * This should be called after calling ieee80211_unregister_hw, but before
 * the driver is unloaded.
 */
void iwl_mvm_rate_control_unregister(void);

struct iwl_mvm_sta;

int iwl_mvm_tx_protection(struct iwl_mvm *mvm, struct iwl_mvm_sta *mvmsta,
			  bool enable);

#endif /* __rs__ */<|MERGE_RESOLUTION|>--- conflicted
+++ resolved
@@ -208,10 +208,7 @@
 	u32 bw;
 	bool sgi;
 	bool ldpc;
-<<<<<<< HEAD
-=======
 	bool stbc;
->>>>>>> e529fea9
 };
 
 
@@ -335,10 +332,7 @@
 	u64 last_tx;
 	bool is_vht;
 	bool ldpc;              /* LDPC Rx is supported by the STA */
-<<<<<<< HEAD
-=======
 	bool stbc;              /* Tx STBC is supported by chip and Rx by STA */
->>>>>>> e529fea9
 	enum ieee80211_band band;
 
 	/* The following are bitmaps of rates; IWL_RATE_6M_MASK, etc. */
