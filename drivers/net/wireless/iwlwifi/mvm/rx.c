--- conflicted
+++ resolved
@@ -251,10 +251,7 @@
 	struct iwl_rx_phy_info *phy_info;
 	struct iwl_rx_mpdu_res_start *rx_res;
 	struct ieee80211_sta *sta;
-<<<<<<< HEAD
-=======
 	struct sk_buff *skb;
->>>>>>> e529fea9
 	u32 len;
 	u32 ampdu_status;
 	u32 rate_n_flags;
@@ -268,9 +265,6 @@
 	rx_pkt_status = le32_to_cpup((__le32 *)
 		(pkt->data + sizeof(*rx_res) + len));
 
-<<<<<<< HEAD
-	memset(&rx_status, 0, sizeof(rx_status));
-=======
 	/* Dont use dev_alloc_skb(), we'll have enough headroom once
 	 * ieee80211_hdr pulled.
 	 */
@@ -281,7 +275,6 @@
 	}
 
 	rx_status = IEEE80211_SKB_RXCB(skb);
->>>>>>> e529fea9
 
 	/*
 	 * drop the packet if it has failed being decrypted by HW
@@ -352,29 +345,6 @@
 		struct iwl_mvm_sta *mvmsta;
 		mvmsta = iwl_mvm_sta_from_mac80211(sta);
 		rs_update_last_rssi(mvm, &mvmsta->lq_sta, rx_status);
-	}
-
-	rcu_read_unlock();
-
-	rcu_read_lock();
-	/*
-	 * We have tx blocked stations (with CS bit). If we heard frames from
-	 * a blocked station on a new channel we can TX to it again.
-	 */
-	if (unlikely(mvm->csa_tx_block_bcn_timeout)) {
-		sta = ieee80211_find_sta(
-			rcu_dereference(mvm->csa_tx_blocked_vif), hdr->addr2);
-		if (sta)
-			iwl_mvm_sta_modify_disable_tx_ap(mvm, sta, false);
-	}
-
-	/* This is fine since we don't support multiple AP interfaces */
-	sta = ieee80211_find_sta_by_ifaddr(mvm->hw, hdr->addr2, NULL);
-	if (sta) {
-		struct iwl_mvm_sta *mvmsta;
-		mvmsta = iwl_mvm_sta_from_mac80211(sta);
-		rs_update_last_rssi(mvm, &mvmsta->lq_sta,
-				    &rx_status);
 	}
 
 	rcu_read_unlock();
@@ -547,34 +517,8 @@
 		.mvm = mvm,
 	};
 
-<<<<<<< HEAD
-	/*
-	 * set temperature debug enabled - ignore FW temperature updates
-	 * and use the user set temperature.
-	 */
-	if (mvm->temperature_test) {
-		if (mvm->temperature < le32_to_cpu(common->temperature))
-			IWL_DEBUG_TEMP(mvm,
-				       "Ignoring FW temperature update that is greater than the debug set temperature (debug temp = %d, fw temp = %d)\n",
-				       mvm->temperature,
-				       le32_to_cpu(common->temperature));
-		/*
-		 * skip iwl_mvm_tt_handler since we are in
-		 * temperature debug mode and we are ignoring
-		 * the new temperature value
-		 */
-		goto update;
-	}
-
-	if (mvm->temperature != le32_to_cpu(common->temperature)) {
-		mvm->temperature = le32_to_cpu(common->temperature);
-		iwl_mvm_tt_handler(mvm);
-	}
-update:
-=======
 	iwl_mvm_tt_temp_changed(mvm, le32_to_cpu(common->temperature));
 
->>>>>>> e529fea9
 	iwl_mvm_update_rx_statistics(mvm, stats);
 
 	ieee80211_iterate_active_interfaces(mvm->hw,
