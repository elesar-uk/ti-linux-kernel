--- conflicted
+++ resolved
@@ -521,18 +521,11 @@
 static inline void rs_dump_rate(struct iwl_mvm *mvm, const struct rs_rate *rate,
 				const char *prefix)
 {
-<<<<<<< HEAD
-	IWL_DEBUG_RATE(mvm, "%s: (%s: %d) ANT: %s BW: %d SGI: %d LDPC: %d\n",
-		       prefix, rs_pretty_lq_type(rate->type),
-		       rate->index, rs_pretty_ant(rate->ant),
-		       rate->bw, rate->sgi, rate->ldpc);
-=======
 	IWL_DEBUG_RATE(mvm,
 		       "%s: (%s: %d) ANT: %s BW: %d SGI: %d LDPC: %d STBC: %d\n",
 		       prefix, rs_pretty_lq_type(rate->type),
 		       rate->index, rs_pretty_ant(rate->ant),
 		       rate->bw, rate->sgi, rate->ldpc, rate->stbc);
->>>>>>> e529fea9
 }
 
 static void rs_rate_scale_clear_window(struct iwl_rate_scale_data *window)
@@ -815,11 +808,8 @@
 		rate->sgi = true;
 	if (ucode_rate & RATE_MCS_LDPC_MSK)
 		rate->ldpc = true;
-<<<<<<< HEAD
-=======
 	if (ucode_rate & RATE_MCS_VHT_STBC_MSK)
 		rate->stbc = true;
->>>>>>> e529fea9
 
 	rate->bw = ucode_rate & RATE_MCS_CHAN_WIDTH_MSK;
 
@@ -1275,11 +1265,7 @@
 	IWL_DEBUG_RATE(mvm, "reduced txpower: %d\n", reduced_txp);
 done:
 	/* See if there's a better rate or modulation mode to try. */
-<<<<<<< HEAD
-	if (sta && sta->supp_rates[info->band])
-=======
 	if (sta->supp_rates[info->band])
->>>>>>> e529fea9
 		rs_rate_scale_perform(mvm, sta, lq_sta, tid);
 }
 
@@ -1690,16 +1676,11 @@
 		WARN_ON_ONCE("Bad column mode");
 	}
 
-<<<<<<< HEAD
-	rate->bw = rs_bw_from_sta_bw(sta);
-	rate->ldpc = lq_sta->ldpc;
-=======
 	if (column->mode != RS_LEGACY) {
 		rate->bw = rs_bw_from_sta_bw(sta);
 		rate->ldpc = lq_sta->ldpc;
 	}
 
->>>>>>> e529fea9
 	search_tbl->column = col_id;
 	rs_set_expected_tpt_table(lq_sta, search_tbl);
 
@@ -2762,14 +2743,11 @@
 		if (mvm->cfg->ht_params->ldpc &&
 		    (ht_cap->cap & IEEE80211_HT_CAP_LDPC_CODING))
 			lq_sta->ldpc = true;
-<<<<<<< HEAD
-=======
 
 		if (mvm->cfg->ht_params->stbc &&
 		    (num_of_ant(mvm->fw->valid_tx_ant) > 1) &&
 		    (ht_cap->cap & IEEE80211_HT_CAP_RX_STBC))
 			lq_sta->stbc = true;
->>>>>>> e529fea9
 	} else {
 		rs_vht_set_enabled_rates(sta, vht_cap, lq_sta);
 		lq_sta->is_vht = true;
@@ -2777,14 +2755,11 @@
 		if (mvm->cfg->ht_params->ldpc &&
 		    (vht_cap->cap & IEEE80211_VHT_CAP_RXLDPC))
 			lq_sta->ldpc = true;
-<<<<<<< HEAD
-=======
 
 		if (mvm->cfg->ht_params->stbc &&
 		    (num_of_ant(mvm->fw->valid_tx_ant) > 1) &&
 		    (vht_cap->cap & IEEE80211_VHT_CAP_RXSTBC_MASK))
 			lq_sta->stbc = true;
->>>>>>> e529fea9
 	}
 
 	if (IWL_MVM_RS_DISABLE_MIMO)
@@ -2798,19 +2773,11 @@
 						   BITS_PER_LONG);
 
 	IWL_DEBUG_RATE(mvm,
-<<<<<<< HEAD
-		       "RATE MASK: LEGACY=%lX SISO=%lX MIMO2=%lX VHT=%d LDPC=%d\n",
-		       lq_sta->active_legacy_rate,
-		       lq_sta->active_siso_rate,
-		       lq_sta->active_mimo2_rate,
-		       lq_sta->is_vht, lq_sta->ldpc);
-=======
 		       "RATE MASK: LEGACY=%lX SISO=%lX MIMO2=%lX VHT=%d LDPC=%d STBC%d\n",
 		       lq_sta->active_legacy_rate,
 		       lq_sta->active_siso_rate,
 		       lq_sta->active_mimo2_rate,
 		       lq_sta->is_vht, lq_sta->ldpc, lq_sta->stbc);
->>>>>>> e529fea9
 	IWL_DEBUG_RATE(mvm, "MAX RATE: LEGACY=%d SISO=%d MIMO2=%d\n",
 		       lq_sta->max_legacy_rate_idx,
 		       lq_sta->max_siso_rate_idx,
@@ -3019,28 +2986,17 @@
 	if (WARN_ON_ONCE(!sta || !initial_rate))
 		return;
 
-<<<<<<< HEAD
-	rs_build_rates_table(mvm, lq_sta, initial_rate);
-=======
 	rs_build_rates_table(mvm, sta, lq_sta, initial_rate);
->>>>>>> e529fea9
 
 	if (num_of_ant(initial_rate->ant) == 1)
 		lq_cmd->single_stream_ant_msk = initial_rate->ant;
 
 	mvmsta = iwl_mvm_sta_from_mac80211(sta);
 	mvmvif = iwl_mvm_vif_from_mac80211(mvmsta->vif);
-<<<<<<< HEAD
 
 	if (num_of_ant(initial_rate->ant) == 1)
 		lq_cmd->single_stream_ant_msk = initial_rate->ant;
 
-=======
-
-	if (num_of_ant(initial_rate->ant) == 1)
-		lq_cmd->single_stream_ant_msk = initial_rate->ant;
-
->>>>>>> e529fea9
 	lq_cmd->agg_frame_cnt_limit = mvmsta->max_agg_bufsize;
 
 	/*
