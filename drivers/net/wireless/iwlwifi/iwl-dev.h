/******************************************************************************
 *
 * Copyright(c) 2003 - 2010 Intel Corporation. All rights reserved.
 *
 * This program is free software; you can redistribute it and/or modify it
 * under the terms of version 2 of the GNU General Public License as
 * published by the Free Software Foundation.
 *
 * This program is distributed in the hope that it will be useful, but WITHOUT
 * ANY WARRANTY; without even the implied warranty of MERCHANTABILITY or
 * FITNESS FOR A PARTICULAR PURPOSE.  See the GNU General Public License for
 * more details.
 *
 * You should have received a copy of the GNU General Public License along with
 * this program; if not, write to the Free Software Foundation, Inc.,
 * 51 Franklin Street, Fifth Floor, Boston, MA 02110, USA
 *
 * The full GNU General Public License is included in this distribution in the
 * file called LICENSE.
 *
 * Contact Information:
 *  Intel Linux Wireless <ilw@linux.intel.com>
 * Intel Corporation, 5200 N.E. Elam Young Parkway, Hillsboro, OR 97124-6497
 *
 *****************************************************************************/
/*
 * Please use this file (iwl-dev.h) for driver implementation definitions.
 * Please use iwl-commands.h for uCode API definitions.
 * Please use iwl-4965-hw.h for hardware-related definitions.
 */

#ifndef __iwl_dev_h__
#define __iwl_dev_h__

#include <linux/pci.h> /* for struct pci_device_id */
#include <linux/kernel.h>
#include <net/ieee80211_radiotap.h>

#include "iwl-eeprom.h"
#include "iwl-csr.h"
#include "iwl-prph.h"
#include "iwl-fh.h"
#include "iwl-debug.h"
#include "iwl-4965-hw.h"
#include "iwl-3945-hw.h"
#include "iwl-agn-hw.h"
#include "iwl-led.h"
#include "iwl-power.h"
#include "iwl-agn-rs.h"
<<<<<<< HEAD
=======
#include "iwl-agn-tt.h"
>>>>>>> 45f53cc9

struct iwl_tx_queue;

/* CT-KILL constants */
#define CT_KILL_THRESHOLD_LEGACY   110 /* in Celsius */
#define CT_KILL_THRESHOLD	   114 /* in Celsius */
#define CT_KILL_EXIT_THRESHOLD     95  /* in Celsius */

/* Default noise level to report when noise measurement is not available.
 *   This may be because we're:
 *   1)  Not associated (4965, no beacon statistics being sent to driver)
 *   2)  Scanning (noise measurement does not apply to associated channel)
 *   3)  Receiving CCK (3945 delivers noise info only for OFDM frames)
 * Use default noise value of -127 ... this is below the range of measurable
 *   Rx dBm for either 3945 or 4965, so it can indicate "unmeasurable" to user.
 *   Also, -127 works better than 0 when averaging frames with/without
 *   noise info (e.g. averaging might be done in app); measured dBm values are
 *   always negative ... using a negative value as the default keeps all
 *   averages within an s8's (used in some apps) range of negative values. */
#define IWL_NOISE_MEAS_NOT_AVAILABLE (-127)

/*
 * RTS threshold here is total size [2347] minus 4 FCS bytes
 * Per spec:
 *   a value of 0 means RTS on all data/management packets
 *   a value > max MSDU size means no RTS
 * else RTS for data/management frames where MPDU is larger
 *   than RTS value.
 */
#define DEFAULT_RTS_THRESHOLD     2347U
#define MIN_RTS_THRESHOLD         0U
#define MAX_RTS_THRESHOLD         2347U
#define MAX_MSDU_SIZE		  2304U
#define MAX_MPDU_SIZE		  2346U
#define DEFAULT_BEACON_INTERVAL   100U
#define	DEFAULT_SHORT_RETRY_LIMIT 7U
#define	DEFAULT_LONG_RETRY_LIMIT  4U

struct iwl_rx_mem_buffer {
	dma_addr_t page_dma;
	struct page *page;
	struct list_head list;
};

#define rxb_addr(r) page_address(r->page)

/* defined below */
struct iwl_device_cmd;

struct iwl_cmd_meta {
	/* only for SYNC commands, iff the reply skb is wanted */
	struct iwl_host_cmd *source;
	/*
	 * only for ASYNC commands
	 * (which is somewhat stupid -- look at iwl-sta.c for instance
	 * which duplicates a bunch of code because the callback isn't
	 * invoked for SYNC commands, if it were and its result passed
	 * through it would be simpler...)
	 */
	void (*callback)(struct iwl_priv *priv,
			 struct iwl_device_cmd *cmd,
			 struct iwl_rx_packet *pkt);

	/* The CMD_SIZE_HUGE flag bit indicates that the command
	 * structure is stored at the end of the shared queue memory. */
	u32 flags;

	DEFINE_DMA_UNMAP_ADDR(mapping);
	DEFINE_DMA_UNMAP_LEN(len);
};

/*
 * Generic queue structure
 *
 * Contains common data for Rx and Tx queues
 */
struct iwl_queue {
	int n_bd;              /* number of BDs in this queue */
	int write_ptr;       /* 1-st empty entry (index) host_w*/
	int read_ptr;         /* last used entry (index) host_r*/
	/* use for monitoring and recovering the stuck queue */
	int last_read_ptr;      /* storing the last read_ptr */
	/* number of time read_ptr and last_read_ptr are the same */
	u8 repeat_same_read_ptr;
	dma_addr_t dma_addr;   /* physical addr for BD's */
	int n_window;	       /* safe queue window */
	u32 id;
	int low_mark;	       /* low watermark, resume queue if free
				* space more than this */
	int high_mark;         /* high watermark, stop queue if free
				* space less than this */
} __packed;

/* One for each TFD */
struct iwl_tx_info {
	struct sk_buff *skb;
<<<<<<< HEAD
=======
	struct iwl_rxon_context *ctx;
>>>>>>> 45f53cc9
};

/**
 * struct iwl_tx_queue - Tx Queue for DMA
 * @q: generic Rx/Tx queue descriptor
 * @bd: base of circular buffer of TFDs
 * @cmd: array of command/TX buffer pointers
 * @meta: array of meta data for each command/tx buffer
 * @dma_addr_cmd: physical address of cmd/tx buffer array
 * @txb: array of per-TFD driver data
 * @need_update: indicates need to update read/write index
 * @sched_retry: indicates queue is high-throughput aggregation (HT AGG) enabled
 *
 * A Tx queue consists of circular buffer of BDs (a.k.a. TFDs, transmit frame
 * descriptors) and required locking structures.
 */
#define TFD_TX_CMD_SLOTS 256
#define TFD_CMD_SLOTS 32

struct iwl_tx_queue {
	struct iwl_queue q;
	void *tfds;
	struct iwl_device_cmd **cmd;
	struct iwl_cmd_meta *meta;
	struct iwl_tx_info *txb;
	u8 need_update;
	u8 sched_retry;
	u8 active;
	u8 swq_id;
};

#define IWL_NUM_SCAN_RATES         (2)

struct iwl4965_channel_tgd_info {
	u8 type;
	s8 max_power;
};

struct iwl4965_channel_tgh_info {
	s64 last_radar_time;
};

#define IWL4965_MAX_RATE (33)

struct iwl3945_clip_group {
	/* maximum power level to prevent clipping for each rate, derived by
	 *   us from this band's saturation power in EEPROM */
	const s8 clip_powers[IWL_MAX_RATES];
};

/* current Tx power values to use, one for each rate for each channel.
 * requested power is limited by:
 * -- regulatory EEPROM limits for this channel
 * -- hardware capabilities (clip-powers)
 * -- spectrum management
 * -- user preference (e.g. iwconfig)
 * when requested power is set, base power index must also be set. */
struct iwl3945_channel_power_info {
	struct iwl3945_tx_power tpc;	/* actual radio and DSP gain settings */
	s8 power_table_index;	/* actual (compenst'd) index into gain table */
	s8 base_power_index;	/* gain index for power at factory temp. */
	s8 requested_power;	/* power (dBm) requested for this chnl/rate */
};

/* current scan Tx power values to use, one for each scan rate for each
 * channel. */
struct iwl3945_scan_power_info {
	struct iwl3945_tx_power tpc;	/* actual radio and DSP gain settings */
	s8 power_table_index;	/* actual (compenst'd) index into gain table */
	s8 requested_power;	/* scan pwr (dBm) requested for chnl/rate */
};

/*
 * One for each channel, holds all channel setup data
 * Some of the fields (e.g. eeprom and flags/max_power_avg) are redundant
 *     with one another!
 */
struct iwl_channel_info {
	struct iwl4965_channel_tgd_info tgd;
	struct iwl4965_channel_tgh_info tgh;
	struct iwl_eeprom_channel eeprom;	/* EEPROM regulatory limit */
	struct iwl_eeprom_channel ht40_eeprom;	/* EEPROM regulatory limit for
						 * HT40 channel */

	u8 channel;	  /* channel number */
	u8 flags;	  /* flags copied from EEPROM */
	s8 max_power_avg; /* (dBm) regul. eeprom, normal Tx, any rate */
	s8 curr_txpow;	  /* (dBm) regulatory/spectrum/user (not h/w) limit */
	s8 min_power;	  /* always 0 */
	s8 scan_power;	  /* (dBm) regul. eeprom, direct scans, any rate */

	u8 group_index;	  /* 0-4, maps channel to group1/2/3/4/5 */
	u8 band_index;	  /* 0-4, maps channel to band1/2/3/4/5 */
	enum ieee80211_band band;

	/* HT40 channel info */
	s8 ht40_max_power_avg;	/* (dBm) regul. eeprom, normal Tx, any rate */
	u8 ht40_flags;		/* flags copied from EEPROM */
	u8 ht40_extension_channel; /* HT_IE_EXT_CHANNEL_* */

	/* Radio/DSP gain settings for each "normal" data Tx rate.
	 * These include, in addition to RF and DSP gain, a few fields for
	 *   remembering/modifying gain settings (indexes). */
	struct iwl3945_channel_power_info power_info[IWL4965_MAX_RATE];

	/* Radio/DSP gain settings for each scan rate, for directed scans. */
	struct iwl3945_scan_power_info scan_pwr_info[IWL_NUM_SCAN_RATES];
};

#define IWL_TX_FIFO_BK		0	/* shared */
#define IWL_TX_FIFO_BE		1
#define IWL_TX_FIFO_VI		2	/* shared */
#define IWL_TX_FIFO_VO		3
#define IWL_TX_FIFO_BK_IPAN	IWL_TX_FIFO_BK
#define IWL_TX_FIFO_BE_IPAN	4
#define IWL_TX_FIFO_VI_IPAN	IWL_TX_FIFO_VI
#define IWL_TX_FIFO_VO_IPAN	5
#define IWL_TX_FIFO_UNUSED	-1

/* Minimum number of queues. MAX_NUM is defined in hw specific files.
 * Set the minimum to accommodate the 4 standard TX queues, 1 command
 * queue, 2 (unused) HCCA queues, and 4 HT queues (one for each AC) */
#define IWL_MIN_NUM_QUEUES	10

/*
 * Command queue depends on iPAN support.
 */
#define IWL_DEFAULT_CMD_QUEUE_NUM	4
#define IWL_IPAN_CMD_QUEUE_NUM		9

/*
 * This queue number is required for proper operation
 * because the ucode will stop/start the scheduler as
 * required.
 */
#define IWL_IPAN_MCAST_QUEUE		8

#define IEEE80211_DATA_LEN              2304
#define IEEE80211_4ADDR_LEN             30
#define IEEE80211_HLEN                  (IEEE80211_4ADDR_LEN)
#define IEEE80211_FRAME_LEN             (IEEE80211_DATA_LEN + IEEE80211_HLEN)

struct iwl_frame {
	union {
		struct ieee80211_hdr frame;
		struct iwl_tx_beacon_cmd beacon;
		u8 raw[IEEE80211_FRAME_LEN];
		u8 cmd[360];
	} u;
	struct list_head list;
};

#define SEQ_TO_SN(seq) (((seq) & IEEE80211_SCTL_SEQ) >> 4)
#define SN_TO_SEQ(ssn) (((ssn) << 4) & IEEE80211_SCTL_SEQ)
#define MAX_SN ((IEEE80211_SCTL_SEQ) >> 4)

enum {
	CMD_SYNC = 0,
	CMD_SIZE_NORMAL = 0,
	CMD_NO_SKB = 0,
	CMD_SIZE_HUGE = (1 << 0),
	CMD_ASYNC = (1 << 1),
	CMD_WANT_SKB = (1 << 2),
};

#define DEF_CMD_PAYLOAD_SIZE 320

/**
 * struct iwl_device_cmd
 *
 * For allocation of the command and tx queues, this establishes the overall
 * size of the largest command we send to uCode, except for a scan command
 * (which is relatively huge; space is allocated separately).
 */
struct iwl_device_cmd {
	struct iwl_cmd_header hdr;	/* uCode API */
	union {
		u32 flags;
		u8 val8;
		u16 val16;
		u32 val32;
		struct iwl_tx_cmd tx;
		struct iwl6000_channel_switch_cmd chswitch;
		u8 payload[DEF_CMD_PAYLOAD_SIZE];
	} __packed cmd;
} __packed;

#define TFD_MAX_PAYLOAD_SIZE (sizeof(struct iwl_device_cmd))


struct iwl_host_cmd {
	const void *data;
	unsigned long reply_page;
	void (*callback)(struct iwl_priv *priv,
			 struct iwl_device_cmd *cmd,
			 struct iwl_rx_packet *pkt);
	u32 flags;
	u16 len;
	u8 id;
};

#define SUP_RATE_11A_MAX_NUM_CHANNELS  8
#define SUP_RATE_11B_MAX_NUM_CHANNELS  4
#define SUP_RATE_11G_MAX_NUM_CHANNELS  12

/**
 * struct iwl_rx_queue - Rx queue
 * @bd: driver's pointer to buffer of receive buffer descriptors (rbd)
 * @bd_dma: bus address of buffer of receive buffer descriptors (rbd)
 * @read: Shared index to newest available Rx buffer
 * @write: Shared index to oldest written Rx packet
 * @free_count: Number of pre-allocated buffers in rx_free
 * @rx_free: list of free SKBs for use
 * @rx_used: List of Rx buffers with no SKB
 * @need_update: flag to indicate we need to update read/write index
 * @rb_stts: driver's pointer to receive buffer status
 * @rb_stts_dma: bus address of receive buffer status
 *
 * NOTE:  rx_free and rx_used are used as a FIFO for iwl_rx_mem_buffers
 */
struct iwl_rx_queue {
	__le32 *bd;
	dma_addr_t bd_dma;
	struct iwl_rx_mem_buffer pool[RX_QUEUE_SIZE + RX_FREE_BUFFERS];
	struct iwl_rx_mem_buffer *queue[RX_QUEUE_SIZE];
	u32 read;
	u32 write;
	u32 free_count;
	u32 write_actual;
	struct list_head rx_free;
	struct list_head rx_used;
	int need_update;
	struct iwl_rb_status *rb_stts;
	dma_addr_t rb_stts_dma;
	spinlock_t lock;
};

#define IWL_SUPPORTED_RATES_IE_LEN         8

#define MAX_TID_COUNT        9

#define IWL_INVALID_RATE     0xFF
#define IWL_INVALID_VALUE    -1

/**
 * struct iwl_ht_agg -- aggregation status while waiting for block-ack
 * @txq_id: Tx queue used for Tx attempt
 * @frame_count: # frames attempted by Tx command
 * @wait_for_ba: Expect block-ack before next Tx reply
 * @start_idx: Index of 1st Transmit Frame Descriptor (TFD) in Tx window
 * @bitmap0: Low order bitmap, one bit for each frame pending ACK in Tx window
 * @bitmap1: High order, one bit for each frame pending ACK in Tx window
 * @rate_n_flags: Rate at which Tx was attempted
 *
 * If REPLY_TX indicates that aggregation was attempted, driver must wait
 * for block ack (REPLY_COMPRESSED_BA).  This struct stores tx reply info
 * until block ack arrives.
 */
struct iwl_ht_agg {
	u16 txq_id;
	u16 frame_count;
	u16 wait_for_ba;
	u16 start_idx;
	u64 bitmap;
	u32 rate_n_flags;
#define IWL_AGG_OFF 0
#define IWL_AGG_ON 1
#define IWL_EMPTYING_HW_QUEUE_ADDBA 2
#define IWL_EMPTYING_HW_QUEUE_DELBA 3
	u8 state;
};


struct iwl_tid_data {
	u16 seq_number; /* agn only */
	u16 tfds_in_queue;
	struct iwl_ht_agg agg;
};

struct iwl_hw_key {
	u32 cipher;
	int keylen;
	u8 keyidx;
	u8 key[32];
};

union iwl_ht_rate_supp {
	u16 rates;
	struct {
		u8 siso_rate;
		u8 mimo_rate;
	};
};

#define CFG_HT_RX_AMPDU_FACTOR_8K   (0x0)
#define CFG_HT_RX_AMPDU_FACTOR_16K  (0x1)
#define CFG_HT_RX_AMPDU_FACTOR_32K  (0x2)
#define CFG_HT_RX_AMPDU_FACTOR_64K  (0x3)
#define CFG_HT_RX_AMPDU_FACTOR_DEF  CFG_HT_RX_AMPDU_FACTOR_64K
#define CFG_HT_RX_AMPDU_FACTOR_MAX  CFG_HT_RX_AMPDU_FACTOR_64K
#define CFG_HT_RX_AMPDU_FACTOR_MIN  CFG_HT_RX_AMPDU_FACTOR_8K

/*
 * Maximal MPDU density for TX aggregation
 * 4 - 2us density
 * 5 - 4us density
 * 6 - 8us density
 * 7 - 16us density
 */
#define CFG_HT_MPDU_DENSITY_2USEC   (0x4)
#define CFG_HT_MPDU_DENSITY_4USEC   (0x5)
#define CFG_HT_MPDU_DENSITY_8USEC   (0x6)
#define CFG_HT_MPDU_DENSITY_16USEC  (0x7)
#define CFG_HT_MPDU_DENSITY_DEF CFG_HT_MPDU_DENSITY_4USEC
#define CFG_HT_MPDU_DENSITY_MAX CFG_HT_MPDU_DENSITY_16USEC
#define CFG_HT_MPDU_DENSITY_MIN     (0x1)

struct iwl_ht_config {
	bool single_chain_sufficient;
	enum ieee80211_smps_mode smps; /* current smps mode */
};

/* QoS structures */
struct iwl_qos_info {
	int qos_active;
	struct iwl_qosparam_cmd def_qos_parm;
};

/*
 * Structure should be accessed with sta_lock held. When station addition
 * is in progress (IWL_STA_UCODE_INPROGRESS) it is possible to access only
 * the commands (iwl_addsta_cmd and iwl_link_quality_cmd) without sta_lock
 * held.
 */
struct iwl_station_entry {
	struct iwl_addsta_cmd sta;
	struct iwl_tid_data tid[MAX_TID_COUNT];
	u8 used, ctxid;
	struct iwl_hw_key keyinfo;
	struct iwl_link_quality_cmd *lq;
};

struct iwl_station_priv_common {
	struct iwl_rxon_context *ctx;
	u8 sta_id;
};

/*
 * iwl_station_priv: Driver's private station information
 *
 * When mac80211 creates a station it reserves some space (hw->sta_data_size)
 * in the structure for use by driver. This structure is places in that
 * space.
 *
 * The common struct MUST be first because it is shared between
 * 3945 and agn!
 */
struct iwl_station_priv {
	struct iwl_station_priv_common common;
	struct iwl_lq_sta lq_sta;
	atomic_t pending_frames;
	bool client;
	bool asleep;
};

/**
 * struct iwl_vif_priv - driver's private per-interface information
 *
 * When mac80211 allocates a virtual interface, it can allocate
 * space for us to put data into.
 */
struct iwl_vif_priv {
	struct iwl_rxon_context *ctx;
	u8 ibss_bssid_sta_id;
};

/* one for each uCode image (inst/data, boot/init/runtime) */
struct fw_desc {
	void *v_addr;		/* access by driver */
	dma_addr_t p_addr;	/* access by card's busmaster DMA */
	u32 len;		/* bytes */
};

/* v1/v2 uCode file layout */
struct iwl_ucode_header {
	__le32 ver;	/* major/minor/API/serial */
	union {
		struct {
			__le32 inst_size;	/* bytes of runtime code */
			__le32 data_size;	/* bytes of runtime data */
			__le32 init_size;	/* bytes of init code */
			__le32 init_data_size;	/* bytes of init data */
			__le32 boot_size;	/* bytes of bootstrap code */
			u8 data[0];		/* in same order as sizes */
		} v1;
		struct {
			__le32 build;		/* build number */
			__le32 inst_size;	/* bytes of runtime code */
			__le32 data_size;	/* bytes of runtime data */
			__le32 init_size;	/* bytes of init code */
			__le32 init_data_size;	/* bytes of init data */
			__le32 boot_size;	/* bytes of bootstrap code */
			u8 data[0];		/* in same order as sizes */
		} v2;
	} u;
};

/*
 * new TLV uCode file layout
 *
 * The new TLV file format contains TLVs, that each specify
 * some piece of data. To facilitate "groups", for example
 * different instruction image with different capabilities,
 * bundled with the same init image, an alternative mechanism
 * is provided:
 * When the alternative field is 0, that means that the item
 * is always valid. When it is non-zero, then it is only
 * valid in conjunction with items of the same alternative,
 * in which case the driver (user) selects one alternative
 * to use.
 */

enum iwl_ucode_tlv_type {
	IWL_UCODE_TLV_INVALID		= 0, /* unused */
	IWL_UCODE_TLV_INST		= 1,
	IWL_UCODE_TLV_DATA		= 2,
	IWL_UCODE_TLV_INIT		= 3,
	IWL_UCODE_TLV_INIT_DATA		= 4,
	IWL_UCODE_TLV_BOOT		= 5,
	IWL_UCODE_TLV_PROBE_MAX_LEN	= 6, /* a u32 value */
<<<<<<< HEAD
=======
	IWL_UCODE_TLV_PAN		= 7,
>>>>>>> 45f53cc9
	IWL_UCODE_TLV_RUNT_EVTLOG_PTR	= 8,
	IWL_UCODE_TLV_RUNT_EVTLOG_SIZE	= 9,
	IWL_UCODE_TLV_RUNT_ERRLOG_PTR	= 10,
	IWL_UCODE_TLV_INIT_EVTLOG_PTR	= 11,
	IWL_UCODE_TLV_INIT_EVTLOG_SIZE	= 12,
	IWL_UCODE_TLV_INIT_ERRLOG_PTR	= 13,
	IWL_UCODE_TLV_ENHANCE_SENS_TBL	= 14,
	IWL_UCODE_TLV_PHY_CALIBRATION_SIZE = 15,
};

struct iwl_ucode_tlv {
	__le16 type;		/* see above */
	__le16 alternative;	/* see comment */
	__le32 length;		/* not including type/length fields */
	u8 data[0];
} __packed;

#define IWL_TLV_UCODE_MAGIC	0x0a4c5749

struct iwl_tlv_ucode_header {
	/*
	 * The TLV style ucode header is distinguished from
	 * the v1/v2 style header by first four bytes being
	 * zero, as such is an invalid combination of
	 * major/minor/API/serial versions.
	 */
	__le32 zero;
	__le32 magic;
	u8 human_readable[64];
	__le32 ver;		/* major/minor/API/serial */
	__le32 build;
	__le64 alternatives;	/* bitmask of valid alternatives */
	/*
	 * The data contained herein has a TLV layout,
	 * see above for the TLV header and types.
	 * Note that each TLV is padded to a length
	 * that is a multiple of 4 for alignment.
	 */
	u8 data[0];
};

struct iwl4965_ibss_seq {
	u8 mac[ETH_ALEN];
	u16 seq_num;
	u16 frag_num;
	unsigned long packet_time;
	struct list_head list;
};

struct iwl_sensitivity_ranges {
	u16 min_nrg_cck;
	u16 max_nrg_cck;

	u16 nrg_th_cck;
	u16 nrg_th_ofdm;

	u16 auto_corr_min_ofdm;
	u16 auto_corr_min_ofdm_mrc;
	u16 auto_corr_min_ofdm_x1;
	u16 auto_corr_min_ofdm_mrc_x1;

	u16 auto_corr_max_ofdm;
	u16 auto_corr_max_ofdm_mrc;
	u16 auto_corr_max_ofdm_x1;
	u16 auto_corr_max_ofdm_mrc_x1;

	u16 auto_corr_max_cck;
	u16 auto_corr_max_cck_mrc;
	u16 auto_corr_min_cck;
	u16 auto_corr_min_cck_mrc;

	u16 barker_corr_th_min;
	u16 barker_corr_th_min_mrc;
	u16 nrg_th_cca;
};


#define KELVIN_TO_CELSIUS(x) ((x)-273)
#define CELSIUS_TO_KELVIN(x) ((x)+273)


/**
 * struct iwl_hw_params
 * @max_txq_num: Max # Tx queues supported
 * @dma_chnl_num: Number of Tx DMA/FIFO channels
 * @scd_bc_tbls_size: size of scheduler byte count tables
 * @tfd_size: TFD size
 * @tx/rx_chains_num: Number of TX/RX chains
 * @valid_tx/rx_ant: usable antennas
 * @max_rxq_size: Max # Rx frames in Rx queue (must be power-of-2)
 * @max_rxq_log: Log-base-2 of max_rxq_size
 * @rx_page_order: Rx buffer page order
 * @rx_wrt_ptr_reg: FH{39}_RSCSR_CHNL0_WPTR
 * @max_stations:
 * @ht40_channel: is 40MHz width possible in band 2.4
 * BIT(IEEE80211_BAND_5GHZ) BIT(IEEE80211_BAND_5GHZ)
 * @sw_crypto: 0 for hw, 1 for sw
 * @max_xxx_size: for ucode uses
 * @ct_kill_threshold: temperature threshold
 * @beacon_time_tsf_bits: number of valid tsf bits for beacon time
 * @calib_init_cfg: setup initial calibrations for the hw
 * @calib_rt_cfg: setup runtime calibrations for the hw
 * @struct iwl_sensitivity_ranges: range of sensitivity values
 */
struct iwl_hw_params {
	u8 max_txq_num;
	u8 dma_chnl_num;
	u16 scd_bc_tbls_size;
	u32 tfd_size;
	u8  tx_chains_num;
	u8  rx_chains_num;
	u8  valid_tx_ant;
	u8  valid_rx_ant;
	u16 max_rxq_size;
	u16 max_rxq_log;
	u32 rx_page_order;
	u32 rx_wrt_ptr_reg;
	u8  max_stations;
	u8  ht40_channel;
	u8  max_beacon_itrvl;	/* in 1024 ms */
	u32 max_inst_size;
	u32 max_data_size;
	u32 max_bsm_size;
	u32 ct_kill_threshold; /* value in hw-dependent units */
	u32 ct_kill_exit_threshold; /* value in hw-dependent units */
				    /* for 1000, 6000 series and up */
	u16 beacon_time_tsf_bits;
	u32 calib_init_cfg;
	u32 calib_rt_cfg;
	const struct iwl_sensitivity_ranges *sens;
};


/******************************************************************************
 *
 * Functions implemented in core module which are forward declared here
 * for use by iwl-[4-5].c
 *
 * NOTE:  The implementation of these functions are not hardware specific
 * which is why they are in the core module files.
 *
 * Naming convention --
 * iwl_         <-- Is part of iwlwifi
 * iwlXXXX_     <-- Hardware specific (implemented in iwl-XXXX.c for XXXX)
 * iwl4965_bg_      <-- Called from work queue context
 * iwl4965_mac_     <-- mac80211 callback
 *
 ****************************************************************************/
extern void iwl_update_chain_flags(struct iwl_priv *priv);
extern const u8 iwl_bcast_addr[ETH_ALEN];
extern int iwl_rxq_stop(struct iwl_priv *priv);
extern void iwl_txq_ctx_stop(struct iwl_priv *priv);
extern int iwl_queue_space(const struct iwl_queue *q);
static inline int iwl_queue_used(const struct iwl_queue *q, int i)
{
	return q->write_ptr >= q->read_ptr ?
		(i >= q->read_ptr && i < q->write_ptr) :
		!(i < q->read_ptr && i >= q->write_ptr);
}


static inline u8 get_cmd_index(struct iwl_queue *q, u32 index, int is_huge)
{
	/*
	 * This is for init calibration result and scan command which
	 * required buffer > TFD_MAX_PAYLOAD_SIZE,
	 * the big buffer at end of command array
	 */
	if (is_huge)
		return q->n_window;	/* must be power of 2 */

	/* Otherwise, use normal size buffers */
	return index & (q->n_window - 1);
}


struct iwl_dma_ptr {
	dma_addr_t dma;
	void *addr;
	size_t size;
};

#define IWL_OPERATION_MODE_AUTO     0
#define IWL_OPERATION_MODE_HT_ONLY  1
#define IWL_OPERATION_MODE_MIXED    2
#define IWL_OPERATION_MODE_20MHZ    3

#define IWL_TX_CRC_SIZE 4
#define IWL_TX_DELIMITER_SIZE 4

#define TX_POWER_IWL_ILLEGAL_VOLTAGE -10000

/* Sensitivity and chain noise calibration */
#define INITIALIZATION_VALUE		0xFFFF
#define IWL4965_CAL_NUM_BEACONS		20
#define IWL_CAL_NUM_BEACONS		16
#define MAXIMUM_ALLOWED_PATHLOSS	15

#define CHAIN_NOISE_MAX_DELTA_GAIN_CODE 3

#define MAX_FA_OFDM  50
#define MIN_FA_OFDM  5
#define MAX_FA_CCK   50
#define MIN_FA_CCK   5

#define AUTO_CORR_STEP_OFDM       1

#define AUTO_CORR_STEP_CCK     3
#define AUTO_CORR_MAX_TH_CCK   160

#define NRG_DIFF               2
#define NRG_STEP_CCK           2
#define NRG_MARGIN             8
#define MAX_NUMBER_CCK_NO_FA 100

#define AUTO_CORR_CCK_MIN_VAL_DEF    (125)

#define CHAIN_A             0
#define CHAIN_B             1
#define CHAIN_C             2
#define CHAIN_NOISE_DELTA_GAIN_INIT_VAL 4
#define ALL_BAND_FILTER			0xFF00
#define IN_BAND_FILTER			0xFF
#define MIN_AVERAGE_NOISE_MAX_VALUE	0xFFFFFFFF

#define NRG_NUM_PREV_STAT_L     20
#define NUM_RX_CHAINS           3

enum iwl4965_false_alarm_state {
	IWL_FA_TOO_MANY = 0,
	IWL_FA_TOO_FEW = 1,
	IWL_FA_GOOD_RANGE = 2,
};

enum iwl4965_chain_noise_state {
	IWL_CHAIN_NOISE_ALIVE = 0,  /* must be 0 */
	IWL_CHAIN_NOISE_ACCUMULATE,
	IWL_CHAIN_NOISE_CALIBRATED,
	IWL_CHAIN_NOISE_DONE,
};

enum iwl4965_calib_enabled_state {
	IWL_CALIB_DISABLED = 0,  /* must be 0 */
	IWL_CALIB_ENABLED = 1,
};


/*
 * enum iwl_calib
 * defines the order in which results of initial calibrations
 * should be sent to the runtime uCode
 */
enum iwl_calib {
	IWL_CALIB_XTAL,
	IWL_CALIB_DC,
	IWL_CALIB_LO,
	IWL_CALIB_TX_IQ,
	IWL_CALIB_TX_IQ_PERD,
	IWL_CALIB_BASE_BAND,
	IWL_CALIB_TEMP_OFFSET,
	IWL_CALIB_MAX
};

/* Opaque calibration results */
struct iwl_calib_result {
	void *buf;
	size_t buf_len;
};

enum ucode_type {
	UCODE_NONE = 0,
	UCODE_INIT,
	UCODE_RT
};

/* Sensitivity calib data */
struct iwl_sensitivity_data {
	u32 auto_corr_ofdm;
	u32 auto_corr_ofdm_mrc;
	u32 auto_corr_ofdm_x1;
	u32 auto_corr_ofdm_mrc_x1;
	u32 auto_corr_cck;
	u32 auto_corr_cck_mrc;

	u32 last_bad_plcp_cnt_ofdm;
	u32 last_fa_cnt_ofdm;
	u32 last_bad_plcp_cnt_cck;
	u32 last_fa_cnt_cck;

	u32 nrg_curr_state;
	u32 nrg_prev_state;
	u32 nrg_value[10];
	u8  nrg_silence_rssi[NRG_NUM_PREV_STAT_L];
	u32 nrg_silence_ref;
	u32 nrg_energy_idx;
	u32 nrg_silence_idx;
	u32 nrg_th_cck;
	s32 nrg_auto_corr_silence_diff;
	u32 num_in_cck_no_fa;
	u32 nrg_th_ofdm;

	u16 barker_corr_th_min;
	u16 barker_corr_th_min_mrc;
	u16 nrg_th_cca;
};

/* Chain noise (differential Rx gain) calib data */
struct iwl_chain_noise_data {
	u32 active_chains;
	u32 chain_noise_a;
	u32 chain_noise_b;
	u32 chain_noise_c;
	u32 chain_signal_a;
	u32 chain_signal_b;
	u32 chain_signal_c;
	u16 beacon_count;
	u8 disconn_array[NUM_RX_CHAINS];
	u8 delta_gain_code[NUM_RX_CHAINS];
	u8 radio_write;
	u8 state;
};

#define	EEPROM_SEM_TIMEOUT 10		/* milliseconds */
#define EEPROM_SEM_RETRY_LIMIT 1000	/* number of attempts (not time) */

#define IWL_TRAFFIC_ENTRIES	(256)
#define IWL_TRAFFIC_ENTRY_SIZE  (64)

enum {
	MEASUREMENT_READY = (1 << 0),
	MEASUREMENT_ACTIVE = (1 << 1),
};

enum iwl_nvm_type {
	NVM_DEVICE_TYPE_EEPROM = 0,
	NVM_DEVICE_TYPE_OTP,
};

/*
 * Two types of OTP memory access modes
 *   IWL_OTP_ACCESS_ABSOLUTE - absolute address mode,
 * 			        based on physical memory addressing
 *   IWL_OTP_ACCESS_RELATIVE - relative address mode,
 * 			       based on logical memory addressing
 */
enum iwl_access_mode {
	IWL_OTP_ACCESS_ABSOLUTE,
	IWL_OTP_ACCESS_RELATIVE,
};

/**
 * enum iwl_pa_type - Power Amplifier type
 * @IWL_PA_SYSTEM:  based on uCode configuration
 * @IWL_PA_INTERNAL: use Internal only
 */
enum iwl_pa_type {
	IWL_PA_SYSTEM = 0,
	IWL_PA_INTERNAL = 1,
};

/* interrupt statistics */
struct isr_statistics {
	u32 hw;
	u32 sw;
	u32 err_code;
	u32 sch;
	u32 alive;
	u32 rfkill;
	u32 ctkill;
	u32 wakeup;
	u32 rx;
	u32 rx_handlers[REPLY_MAX];
	u32 tx;
	u32 unhandled;
};

/* reply_tx_statistics (for _agn devices) */
struct reply_tx_error_statistics {
	u32 pp_delay;
	u32 pp_few_bytes;
	u32 pp_bt_prio;
	u32 pp_quiet_period;
	u32 pp_calc_ttak;
	u32 int_crossed_retry;
	u32 short_limit;
	u32 long_limit;
	u32 fifo_underrun;
	u32 drain_flow;
	u32 rfkill_flush;
	u32 life_expire;
	u32 dest_ps;
	u32 host_abort;
	u32 bt_retry;
	u32 sta_invalid;
	u32 frag_drop;
	u32 tid_disable;
	u32 fifo_flush;
	u32 insuff_cf_poll;
	u32 fail_hw_drop;
	u32 sta_color_mismatch;
	u32 unknown;
};

/* reply_agg_tx_statistics (for _agn devices) */
struct reply_agg_tx_error_statistics {
	u32 underrun;
	u32 bt_prio;
	u32 few_bytes;
	u32 abort;
	u32 last_sent_ttl;
	u32 last_sent_try;
	u32 last_sent_bt_kill;
	u32 scd_query;
	u32 bad_crc32;
	u32 response;
	u32 dump_tx;
	u32 delay_tx;
	u32 unknown;
};

#ifdef CONFIG_IWLWIFI_DEBUGFS
/* management statistics */
enum iwl_mgmt_stats {
	MANAGEMENT_ASSOC_REQ = 0,
	MANAGEMENT_ASSOC_RESP,
	MANAGEMENT_REASSOC_REQ,
	MANAGEMENT_REASSOC_RESP,
	MANAGEMENT_PROBE_REQ,
	MANAGEMENT_PROBE_RESP,
	MANAGEMENT_BEACON,
	MANAGEMENT_ATIM,
	MANAGEMENT_DISASSOC,
	MANAGEMENT_AUTH,
	MANAGEMENT_DEAUTH,
	MANAGEMENT_ACTION,
	MANAGEMENT_MAX,
};
/* control statistics */
enum iwl_ctrl_stats {
	CONTROL_BACK_REQ =  0,
	CONTROL_BACK,
	CONTROL_PSPOLL,
	CONTROL_RTS,
	CONTROL_CTS,
	CONTROL_ACK,
	CONTROL_CFEND,
	CONTROL_CFENDACK,
	CONTROL_MAX,
};

struct traffic_stats {
	u32 mgmt[MANAGEMENT_MAX];
	u32 ctrl[CONTROL_MAX];
	u32 data_cnt;
	u64 data_bytes;
};
#else
struct traffic_stats {
	u64 data_bytes;
};
#endif

/*
 * iwl_switch_rxon: "channel switch" structure
 *
 * @ switch_in_progress: channel switch in progress
 * @ channel: new channel
 */
struct iwl_switch_rxon {
	bool switch_in_progress;
	__le16 channel;
};

/*
 * schedule the timer to wake up every UCODE_TRACE_PERIOD milliseconds
 * to perform continuous uCode event logging operation if enabled
 */
#define UCODE_TRACE_PERIOD (100)

/*
 * iwl_event_log: current uCode event log position
 *
 * @ucode_trace: enable/disable ucode continuous trace timer
 * @num_wraps: how many times the event buffer wraps
 * @next_entry:  the entry just before the next one that uCode would fill
 * @non_wraps_count: counter for no wrap detected when dump ucode events
 * @wraps_once_count: counter for wrap once detected when dump ucode events
 * @wraps_more_count: counter for wrap more than once detected
 *		      when dump ucode events
 */
struct iwl_event_log {
	bool ucode_trace;
	u32 num_wraps;
	u32 next_entry;
	int non_wraps_count;
	int wraps_once_count;
	int wraps_more_count;
};

/*
 * host interrupt timeout value
 * used with setting interrupt coalescing timer
 * the CSR_INT_COALESCING is an 8 bit register in 32-usec unit
 *
 * default interrupt coalescing timer is 64 x 32 = 2048 usecs
 * default interrupt coalescing calibration timer is 16 x 32 = 512 usecs
 */
#define IWL_HOST_INT_TIMEOUT_MAX	(0xFF)
#define IWL_HOST_INT_TIMEOUT_DEF	(0x40)
#define IWL_HOST_INT_TIMEOUT_MIN	(0x0)
#define IWL_HOST_INT_CALIB_TIMEOUT_MAX	(0xFF)
#define IWL_HOST_INT_CALIB_TIMEOUT_DEF	(0x10)
#define IWL_HOST_INT_CALIB_TIMEOUT_MIN	(0x0)

/*
 * This is the threshold value of plcp error rate per 100mSecs.  It is
 * used to set and check for the validity of plcp_delta.
 */
#define IWL_MAX_PLCP_ERR_THRESHOLD_MIN	(1)
#define IWL_MAX_PLCP_ERR_THRESHOLD_DEF	(50)
#define IWL_MAX_PLCP_ERR_LONG_THRESHOLD_DEF	(100)
#define IWL_MAX_PLCP_ERR_EXT_LONG_THRESHOLD_DEF	(200)
#define IWL_MAX_PLCP_ERR_THRESHOLD_MAX	(255)
#define IWL_MAX_PLCP_ERR_THRESHOLD_DISABLE	(0)

#define IWL_DELAY_NEXT_FORCE_RF_RESET  (HZ*3)
#define IWL_DELAY_NEXT_FORCE_FW_RELOAD (HZ*5)

/* timer constants use to monitor and recover stuck tx queues in mSecs */
#define IWL_DEF_MONITORING_PERIOD	(1000)
#define IWL_LONG_MONITORING_PERIOD	(5000)
#define IWL_ONE_HUNDRED_MSECS   (100)
#define IWL_MAX_MONITORING_PERIOD	(60000)

/* BT Antenna Coupling Threshold (dB) */
#define IWL_BT_ANTENNA_COUPLING_THRESHOLD	(35)

enum iwl_reset {
	IWL_RF_RESET = 0,
	IWL_FW_RESET,
	IWL_MAX_FORCE_RESET,
};

struct iwl_force_reset {
	int reset_request_count;
	int reset_success_count;
	int reset_reject_count;
	unsigned long reset_duration;
	unsigned long last_force_reset_jiffies;
};

/* extend beacon time format bit shifting  */
/*
 * for _3945 devices
 * bits 31:24 - extended
 * bits 23:0  - interval
 */
#define IWL3945_EXT_BEACON_TIME_POS	24
/*
 * for _agn devices
 * bits 31:22 - extended
 * bits 21:0  - interval
 */
#define IWLAGN_EXT_BEACON_TIME_POS	22

<<<<<<< HEAD
=======
enum iwl_rxon_context_id {
	IWL_RXON_CTX_BSS,
	IWL_RXON_CTX_PAN,

	NUM_IWL_RXON_CTX
};

struct iwl_rxon_context {
	struct ieee80211_vif *vif;

	const u8 *ac_to_fifo;
	const u8 *ac_to_queue;
	u8 mcast_queue;

	/*
	 * We could use the vif to indicate active, but we
	 * also need it to be active during disabling when
	 * we already removed the vif for type setting.
	 */
	bool always_active, is_active;

	enum iwl_rxon_context_id ctxid;

	u32 interface_modes, exclusive_interface_modes;
	u8 unused_devtype, ap_devtype, ibss_devtype, station_devtype;

	/*
	 * We declare this const so it can only be
	 * changed via explicit cast within the
	 * routines that actually update the physical
	 * hardware.
	 */
	const struct iwl_rxon_cmd active;
	struct iwl_rxon_cmd staging;

	struct iwl_rxon_time_cmd timing;

	struct iwl_qos_info qos_data;

	u8 bcast_sta_id, ap_sta_id;

	u8 rxon_cmd, rxon_assoc_cmd, rxon_timing_cmd;
	u8 qos_cmd;
	u8 wep_key_cmd;

	struct iwl_wep_key wep_keys[WEP_KEYS_MAX];
	u8 key_mapping_keys;

	__le32 station_flags;

	struct {
		bool non_gf_sta_present;
		u8 protection;
		bool enabled, is_40mhz;
		u8 extension_chan_offset;
	} ht;
};

>>>>>>> 45f53cc9
struct iwl_priv {

	/* ieee device used by generic ieee processing code */
	struct ieee80211_hw *hw;
	struct ieee80211_channel *ieee_channels;
	struct ieee80211_rate *ieee_rates;
	struct iwl_cfg *cfg;

	/* temporary frame storage list */
	struct list_head free_frames;
	int frames_count;

	enum ieee80211_band band;
	int alloc_rxb_page;

	void (*rx_handlers[REPLY_MAX])(struct iwl_priv *priv,
				       struct iwl_rx_mem_buffer *rxb);

	struct ieee80211_supported_band bands[IEEE80211_NUM_BANDS];

	/* spectrum measurement report caching */
	struct iwl_spectrum_notification measure_report;
	u8 measurement_status;

	/* ucode beacon time */
	u32 ucode_beacon_time;
	int missed_beacon_threshold;

	/* track IBSS manager (last beacon) status */
	u32 ibss_manager;

	/* storing the jiffies when the plcp error rate is received */
	unsigned long plcp_jiffies;

	/* force reset */
	struct iwl_force_reset force_reset[IWL_MAX_FORCE_RESET];

	/* we allocate array of iwl_channel_info for NIC's valid channels.
	 *    Access via channel # using indirect index array */
	struct iwl_channel_info *channel_info;	/* channel info array */
	u8 channel_count;	/* # of channels */

	/* thermal calibration */
	s32 temperature;	/* degrees Kelvin */
	s32 last_temperature;

	/* init calibration results */
	struct iwl_calib_result calib_results[IWL_CALIB_MAX];

	/* Scan related variables */
	unsigned long scan_start;
	unsigned long scan_start_tsf;
	void *scan_cmd;
	enum ieee80211_band scan_band;
	struct cfg80211_scan_request *scan_request;
	struct ieee80211_vif *scan_vif;
	bool is_internal_short_scan;
	u8 scan_tx_ant[IEEE80211_NUM_BANDS];
	u8 mgmt_tx_ant;

	/* spinlock */
	spinlock_t lock;	/* protect general shared data */
	spinlock_t hcmd_lock;	/* protect hcmd */
	spinlock_t reg_lock;	/* protect hw register access */
	struct mutex mutex;
	struct mutex sync_cmd_mutex; /* enable serialization of sync commands */

	/* basic pci-network driver stuff */
	struct pci_dev *pci_dev;

	/* pci hardware address support */
	void __iomem *hw_base;
	u32  hw_rev;
	u32  hw_wa_rev;
	u8   rev_id;

<<<<<<< HEAD
=======
	/* microcode/device supports multiple contexts */
	u8 valid_contexts;

	/* command queue number */
	u8 cmd_queue;

	/* max number of station keys */
	u8 sta_key_max_num;

>>>>>>> 45f53cc9
	/* EEPROM MAC addresses */
	struct mac_address addresses[2];

	/* uCode images, save to reload in case of failure */
	int fw_index;			/* firmware we're trying to load */
	u32 ucode_ver;			/* version of ucode, copy of
					   iwl_ucode.ver */
	struct fw_desc ucode_code;	/* runtime inst */
	struct fw_desc ucode_data;	/* runtime data original */
	struct fw_desc ucode_data_backup;	/* runtime data save/restore */
	struct fw_desc ucode_init;	/* initialization inst */
	struct fw_desc ucode_init_data;	/* initialization data */
	struct fw_desc ucode_boot;	/* bootstrap inst */
	enum ucode_type ucode_type;
	u8 ucode_write_complete;	/* the image write is complete */
	char firmware_name[25];

	struct iwl_rxon_context contexts[NUM_IWL_RXON_CTX];

	struct iwl_switch_rxon switch_rxon;

	/* 1st responses from initialize and runtime uCode images.
	 * _agn's initialize alive response contains some calibration data. */
	struct iwl_init_alive_resp card_alive_init;
	struct iwl_alive_resp card_alive;

	unsigned long last_blink_time;
	u8 last_blink_rate;
	u8 allow_blinking;
	u64 led_tpt;

	u16 active_rate;

	u8 start_calib;
	struct iwl_sensitivity_data sensitivity_data;
	struct iwl_chain_noise_data chain_noise_data;
	bool enhance_sensitivity_table;
	__le16 sensitivity_tbl[HD_TABLE_SIZE];
	__le16 enhance_sensitivity_tbl[ENHANCE_HD_TABLE_ENTRIES];

	struct iwl_ht_config current_ht_config;

	/* Rate scaling data */
	u8 retry_rate;

	wait_queue_head_t wait_command_queue;

	int activity_timer_active;

	/* Rx and Tx DMA processing queues */
	struct iwl_rx_queue rxq;
	struct iwl_tx_queue *txq;
	unsigned long txq_ctx_active_msk;
	struct iwl_dma_ptr  kw;	/* keep warm address */
	struct iwl_dma_ptr  scd_bc_tbls;

	u32 scd_base_addr;	/* scheduler sram base address */

	unsigned long status;

	/* counts mgmt, ctl, and data packets */
	struct traffic_stats tx_stats;
	struct traffic_stats rx_stats;

	/* counts interrupts */
	struct isr_statistics isr_stats;

	struct iwl_power_mgr power_data;
	struct iwl_tt_mgmt thermal_throttle;

	/* context information */
	u8 bssid[ETH_ALEN]; /* used only on 3945 but filled by core */

	/* station table variables */

	/* Note: if lock and sta_lock are needed, lock must be acquired first */
	spinlock_t sta_lock;
	int num_stations;
	struct iwl_station_entry stations[IWL_STATION_COUNT];
	unsigned long ucode_key_table;

	/* queue refcounts */
#define IWL_MAX_HW_QUEUES	32
	unsigned long queue_stopped[BITS_TO_LONGS(IWL_MAX_HW_QUEUES)];
	/* for each AC */
	atomic_t queue_stop_count[4];

	/* Indication if ieee80211_ops->open has been called */
	u8 is_open;

	u8 mac80211_registered;

	/* eeprom -- this is in the card's little endian byte order */
	u8 *eeprom;
	int    nvm_device_type;
	struct iwl_eeprom_calib_info *calib_info;

	enum nl80211_iftype iw_mode;

	/* Last Rx'd beacon timestamp */
	u64 timestamp;

	union {
#if defined(CONFIG_IWL3945) || defined(CONFIG_IWL3945_MODULE)
		struct {
			void *shared_virt;
			dma_addr_t shared_phys;

			struct delayed_work thermal_periodic;
			struct delayed_work rfkill_poll;

			struct iwl3945_notif_statistics statistics;
#ifdef CONFIG_IWLWIFI_DEBUGFS
			struct iwl3945_notif_statistics accum_statistics;
			struct iwl3945_notif_statistics delta_statistics;
			struct iwl3945_notif_statistics max_delta;
#endif

			u32 sta_supp_rates;
			int last_rx_rssi;	/* From Rx packet statistics */

			/* Rx'd packet timing information */
			u32 last_beacon_time;
			u64 last_tsf;

			/*
			 * each calibration channel group in the
			 * EEPROM has a derived clip setting for
			 * each rate.
			 */
			const struct iwl3945_clip_group clip_groups[5];

		} _3945;
#endif
#if defined(CONFIG_IWLAGN) || defined(CONFIG_IWLAGN_MODULE)
		struct {
			/* INT ICT Table */
			__le32 *ict_tbl;
			void *ict_tbl_vir;
			dma_addr_t ict_tbl_dma;
			dma_addr_t aligned_ict_tbl_dma;
			int ict_index;
			u32 inta;
			bool use_ict;
			/*
			 * reporting the number of tids has AGG on. 0 means
			 * no AGGREGATION
			 */
			u8 agg_tids_count;

			struct iwl_rx_phy_res last_phy_res;
			bool last_phy_res_valid;

			struct completion firmware_loading_complete;

			u32 init_evtlog_ptr, init_evtlog_size, init_errlog_ptr;
			u32 inst_evtlog_ptr, inst_evtlog_size, inst_errlog_ptr;

			/*
			 * chain noise reset and gain commands are the
			 * two extra calibration commands follows the standard
			 * phy calibration commands
			 */
			u8 phy_calib_chain_noise_reset_cmd;
			u8 phy_calib_chain_noise_gain_cmd;

			struct iwl_notif_statistics statistics;
			struct iwl_bt_notif_statistics statistics_bt;
<<<<<<< HEAD
=======
			/* counts reply_tx error */
			struct reply_tx_error_statistics reply_tx_stats;
			struct reply_agg_tx_error_statistics reply_agg_tx_stats;
>>>>>>> 45f53cc9
#ifdef CONFIG_IWLWIFI_DEBUGFS
			struct iwl_notif_statistics accum_statistics;
			struct iwl_notif_statistics delta_statistics;
			struct iwl_notif_statistics max_delta;
			struct iwl_bt_notif_statistics accum_statistics_bt;
			struct iwl_bt_notif_statistics delta_statistics_bt;
			struct iwl_bt_notif_statistics max_delta_bt;
#endif
		} _agn;
#endif
	};

	/* bt coex */
	u8 bt_status;
	u8 bt_traffic_load, notif_bt_traffic_load;
	bool bt_ch_announce;
	bool bt_sco_active;
	bool bt_full_concurrent;
	bool bt_ant_couple_ok;
	__le32 kill_ack_mask;
	__le32 kill_cts_mask;
	__le16 bt_valid;
	u16 bt_on_thresh;
	u16 bt_duration;
	u16 dynamic_frag_thresh;
	u16 dynamic_agg_thresh;
	u8 bt_ci_compliance;
	struct work_struct bt_traffic_change_work;

	struct iwl_hw_params hw_params;

	u32 inta_mask;

	struct workqueue_struct *workqueue;

	struct work_struct restart;
	struct work_struct scan_completed;
	struct work_struct rx_replenish;
	struct work_struct abort_scan;

	struct work_struct beacon_update;
	struct iwl_rxon_context *beacon_ctx;
	struct sk_buff *beacon_skb;

	struct work_struct tt_work;
	struct work_struct ct_enter;
	struct work_struct ct_exit;
	struct work_struct start_internal_scan;
	struct work_struct tx_flush;
<<<<<<< HEAD
=======
	struct work_struct bt_full_concurrency;
	struct work_struct bt_runtime_config;
>>>>>>> 45f53cc9

	struct tasklet_struct irq_tasklet;

	struct delayed_work init_alive_start;
	struct delayed_work alive_start;
	struct delayed_work scan_check;

	/* TX Power */
	s8 tx_power_user_lmt;
	s8 tx_power_device_lmt;
	s8 tx_power_lmt_in_half_dbm; /* max tx power in half-dBm format */


#ifdef CONFIG_IWLWIFI_DEBUG
	/* debugging info */
	u32 debug_level; /* per device debugging will override global
			    iwl_debug_level if set */
#endif /* CONFIG_IWLWIFI_DEBUG */
#ifdef CONFIG_IWLWIFI_DEBUGFS
	/* debugfs */
	u16 tx_traffic_idx;
	u16 rx_traffic_idx;
	u8 *tx_traffic;
	u8 *rx_traffic;
	struct dentry *debugfs_dir;
	u32 dbgfs_sram_offset, dbgfs_sram_len;
	bool disable_ht40;
#endif /* CONFIG_IWLWIFI_DEBUGFS */

	struct work_struct txpower_work;
	u32 disable_sens_cal;
	u32 disable_chain_noise_cal;
	u32 disable_tx_power_cal;
	struct work_struct run_time_calib_work;
	struct timer_list statistics_periodic;
	struct timer_list ucode_trace;
	struct timer_list monitor_recover;
	bool hw_ready;

	struct iwl_event_log event_log;
}; /*iwl_priv */

static inline void iwl_txq_ctx_activate(struct iwl_priv *priv, int txq_id)
{
	set_bit(txq_id, &priv->txq_ctx_active_msk);
}

static inline void iwl_txq_ctx_deactivate(struct iwl_priv *priv, int txq_id)
{
	clear_bit(txq_id, &priv->txq_ctx_active_msk);
}

#ifdef CONFIG_IWLWIFI_DEBUG
/*
 * iwl_get_debug_level: Return active debug level for device
 *
 * Using sysfs it is possible to set per device debug level. This debug
 * level will be used if set, otherwise the global debug level which can be
 * set via module parameter is used.
 */
static inline u32 iwl_get_debug_level(struct iwl_priv *priv)
{
	if (priv->debug_level)
		return priv->debug_level;
	else
		return iwl_debug_level;
}
#else
static inline u32 iwl_get_debug_level(struct iwl_priv *priv)
{
	return iwl_debug_level;
}
#endif


static inline struct ieee80211_hdr *iwl_tx_queue_get_hdr(struct iwl_priv *priv,
							 int txq_id, int idx)
{
	if (priv->txq[txq_id].txb[idx].skb)
		return (struct ieee80211_hdr *)priv->txq[txq_id].
				txb[idx].skb->data;
	return NULL;
}

static inline struct iwl_rxon_context *
iwl_rxon_ctx_from_vif(struct ieee80211_vif *vif)
{
	struct iwl_vif_priv *vif_priv = (void *)vif->drv_priv;

	return vif_priv->ctx;
}

#define for_each_context(priv, ctx)				\
	for (ctx = &priv->contexts[IWL_RXON_CTX_BSS];		\
	     ctx < &priv->contexts[NUM_IWL_RXON_CTX]; ctx++)	\
		if (priv->valid_contexts & BIT(ctx->ctxid))

static inline int iwl_is_associated(struct iwl_priv *priv,
				    enum iwl_rxon_context_id ctxid)
{
	return (priv->contexts[ctxid].active.filter_flags &
			RXON_FILTER_ASSOC_MSK) ? 1 : 0;
}

static inline int iwl_is_any_associated(struct iwl_priv *priv)
{
	return iwl_is_associated(priv, IWL_RXON_CTX_BSS);
}

static inline int iwl_is_associated_ctx(struct iwl_rxon_context *ctx)
{
	return (ctx->active.filter_flags & RXON_FILTER_ASSOC_MSK) ? 1 : 0;
}

static inline int is_channel_valid(const struct iwl_channel_info *ch_info)
{
	if (ch_info == NULL)
		return 0;
	return (ch_info->flags & EEPROM_CHANNEL_VALID) ? 1 : 0;
}

static inline int is_channel_radar(const struct iwl_channel_info *ch_info)
{
	return (ch_info->flags & EEPROM_CHANNEL_RADAR) ? 1 : 0;
}

static inline u8 is_channel_a_band(const struct iwl_channel_info *ch_info)
{
	return ch_info->band == IEEE80211_BAND_5GHZ;
}

static inline u8 is_channel_bg_band(const struct iwl_channel_info *ch_info)
{
	return ch_info->band == IEEE80211_BAND_2GHZ;
}

static inline int is_channel_passive(const struct iwl_channel_info *ch)
{
	return (!(ch->flags & EEPROM_CHANNEL_ACTIVE)) ? 1 : 0;
}

static inline int is_channel_ibss(const struct iwl_channel_info *ch)
{
	return ((ch->flags & EEPROM_CHANNEL_IBSS)) ? 1 : 0;
}

static inline void __iwl_free_pages(struct iwl_priv *priv, struct page *page)
{
	__free_pages(page, priv->hw_params.rx_page_order);
	priv->alloc_rxb_page--;
}

static inline void iwl_free_pages(struct iwl_priv *priv, unsigned long page)
{
	free_pages(page, priv->hw_params.rx_page_order);
	priv->alloc_rxb_page--;
}
#endif				/* __iwl_dev_h__ */<|MERGE_RESOLUTION|>--- conflicted
+++ resolved
@@ -47,10 +47,7 @@
 #include "iwl-led.h"
 #include "iwl-power.h"
 #include "iwl-agn-rs.h"
-<<<<<<< HEAD
-=======
 #include "iwl-agn-tt.h"
->>>>>>> 45f53cc9
 
 struct iwl_tx_queue;
 
@@ -147,10 +144,7 @@
 /* One for each TFD */
 struct iwl_tx_info {
 	struct sk_buff *skb;
-<<<<<<< HEAD
-=======
 	struct iwl_rxon_context *ctx;
->>>>>>> 45f53cc9
 };
 
 /**
@@ -581,10 +575,7 @@
 	IWL_UCODE_TLV_INIT_DATA		= 4,
 	IWL_UCODE_TLV_BOOT		= 5,
 	IWL_UCODE_TLV_PROBE_MAX_LEN	= 6, /* a u32 value */
-<<<<<<< HEAD
-=======
 	IWL_UCODE_TLV_PAN		= 7,
->>>>>>> 45f53cc9
 	IWL_UCODE_TLV_RUNT_EVTLOG_PTR	= 8,
 	IWL_UCODE_TLV_RUNT_EVTLOG_SIZE	= 9,
 	IWL_UCODE_TLV_RUNT_ERRLOG_PTR	= 10,
@@ -1150,8 +1141,6 @@
  */
 #define IWLAGN_EXT_BEACON_TIME_POS	22
 
-<<<<<<< HEAD
-=======
 enum iwl_rxon_context_id {
 	IWL_RXON_CTX_BSS,
 	IWL_RXON_CTX_PAN,
@@ -1210,7 +1199,6 @@
 	} ht;
 };
 
->>>>>>> 45f53cc9
 struct iwl_priv {
 
 	/* ieee device used by generic ieee processing code */
@@ -1287,8 +1275,6 @@
 	u32  hw_wa_rev;
 	u8   rev_id;
 
-<<<<<<< HEAD
-=======
 	/* microcode/device supports multiple contexts */
 	u8 valid_contexts;
 
@@ -1298,7 +1284,6 @@
 	/* max number of station keys */
 	u8 sta_key_max_num;
 
->>>>>>> 45f53cc9
 	/* EEPROM MAC addresses */
 	struct mac_address addresses[2];
 
@@ -1467,12 +1452,9 @@
 
 			struct iwl_notif_statistics statistics;
 			struct iwl_bt_notif_statistics statistics_bt;
-<<<<<<< HEAD
-=======
 			/* counts reply_tx error */
 			struct reply_tx_error_statistics reply_tx_stats;
 			struct reply_agg_tx_error_statistics reply_agg_tx_stats;
->>>>>>> 45f53cc9
 #ifdef CONFIG_IWLWIFI_DEBUGFS
 			struct iwl_notif_statistics accum_statistics;
 			struct iwl_notif_statistics delta_statistics;
@@ -1522,11 +1504,8 @@
 	struct work_struct ct_exit;
 	struct work_struct start_internal_scan;
 	struct work_struct tx_flush;
-<<<<<<< HEAD
-=======
 	struct work_struct bt_full_concurrency;
 	struct work_struct bt_runtime_config;
->>>>>>> 45f53cc9
 
 	struct tasklet_struct irq_tasklet;
 
