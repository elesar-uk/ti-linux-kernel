--- conflicted
+++ resolved
@@ -108,10 +108,7 @@
 };
 
 static const struct iwl_ht_params iwl8000_ht_params = {
-<<<<<<< HEAD
-=======
 	.stbc = true,
->>>>>>> e529fea9
 	.ldpc = true,
 	.ht40_bands = BIT(IEEE80211_BAND_2GHZ) | BIT(IEEE80211_BAND_5GHZ),
 };
@@ -126,10 +123,7 @@
 	.base_params = &iwl8000_base_params,			\
 	.led_mode = IWL_LED_RF_STATE,				\
 	.nvm_hw_section_num = NVM_HW_SECTION_NUM_FAMILY_8000,	\
-<<<<<<< HEAD
-=======
 	.d0i3 = true,						\
->>>>>>> e529fea9
 	.non_shared_ant = ANT_A
 
 const struct iwl_cfg iwl8260_2n_cfg = {
@@ -161,8 +155,6 @@
 	.default_nvm_file = DEFAULT_NVM_FILE_FAMILY_8000,
 	.max_rx_agg_size = MAX_RX_AGG_SIZE_8260_SDIO,
 	.disable_dummy_notification = true,
-<<<<<<< HEAD
-=======
 	.max_ht_ampdu_exponent  = MAX_HT_AMPDU_EXPONENT_8260_SDIO,
 	.max_vht_ampdu_exponent = MAX_VHT_AMPDU_EXPONENT_8260_SDIO,
 };
@@ -180,7 +172,6 @@
 	.disable_dummy_notification = true,
 	.max_ht_ampdu_exponent  = MAX_HT_AMPDU_EXPONENT_8260_SDIO,
 	.max_vht_ampdu_exponent = MAX_VHT_AMPDU_EXPONENT_8260_SDIO,
->>>>>>> e529fea9
 };
 
 MODULE_FIRMWARE(IWL8000_MODULE_FIRMWARE(IWL8000_UCODE_API_OK));