/*
 * Driver for RNDIS based wireless USB devices.
 *
 * Copyright (C) 2007 by Bjorge Dijkstra <bjd@jooz.net>
 * Copyright (C) 2008-2009 by Jussi Kivilinna <jussi.kivilinna@mbnet.fi>
 *
 * This program is free software; you can redistribute it and/or modify
 * it under the terms of the GNU General Public License as published by
 * the Free Software Foundation; either version 2 of the License, or
 * (at your option) any later version.
 *
 * This program is distributed in the hope that it will be useful,
 * but WITHOUT ANY WARRANTY; without even the implied warranty of
 * MERCHANTABILITY or FITNESS FOR A PARTICULAR PURPOSE.  See the
 * GNU General Public License for more details.
 *
 * You should have received a copy of the GNU General Public License
 * along with this program; if not, write to the Free Software
 * Foundation, Inc., 59 Temple Place, Suite 330, Boston, MA  02111-1307  USA
 *
 *  Portions of this file are based on NDISwrapper project,
 *  Copyright (C) 2003-2005 Pontus Fuchs, Giridhar Pemmasani
 *  http://ndiswrapper.sourceforge.net/
 */

// #define	DEBUG			// error path messages, extra info
// #define	VERBOSE			// more; success messages

#include <linux/module.h>
#include <linux/init.h>
#include <linux/netdevice.h>
#include <linux/etherdevice.h>
#include <linux/ethtool.h>
#include <linux/workqueue.h>
#include <linux/mutex.h>
#include <linux/mii.h>
#include <linux/usb.h>
#include <linux/usb/cdc.h>
#include <linux/wireless.h>
#include <linux/ieee80211.h>
#include <linux/if_arp.h>
#include <linux/ctype.h>
#include <linux/spinlock.h>
#include <linux/slab.h>
#include <net/iw_handler.h>
#include <net/cfg80211.h>
#include <linux/usb/usbnet.h>
#include <linux/usb/rndis_host.h>


/* NOTE: All these are settings for Broadcom chipset */
static char modparam_country[4] = "EU";
module_param_string(country, modparam_country, 4, 0444);
MODULE_PARM_DESC(country, "Country code (ISO 3166-1 alpha-2), default: EU");

static int modparam_frameburst = 1;
module_param_named(frameburst, modparam_frameburst, int, 0444);
MODULE_PARM_DESC(frameburst, "enable frame bursting (default: on)");

static int modparam_afterburner = 0;
module_param_named(afterburner, modparam_afterburner, int, 0444);
MODULE_PARM_DESC(afterburner,
	"enable afterburner aka '125 High Speed Mode' (default: off)");

static int modparam_power_save = 0;
module_param_named(power_save, modparam_power_save, int, 0444);
MODULE_PARM_DESC(power_save,
	"set power save mode: 0=off, 1=on, 2=fast (default: off)");

static int modparam_power_output = 3;
module_param_named(power_output, modparam_power_output, int, 0444);
MODULE_PARM_DESC(power_output,
	"set power output: 0=25%, 1=50%, 2=75%, 3=100% (default: 100%)");

static int modparam_roamtrigger = -70;
module_param_named(roamtrigger, modparam_roamtrigger, int, 0444);
MODULE_PARM_DESC(roamtrigger,
	"set roaming dBm trigger: -80=optimize for distance, "
				"-60=bandwidth (default: -70)");

static int modparam_roamdelta = 1;
module_param_named(roamdelta, modparam_roamdelta, int, 0444);
MODULE_PARM_DESC(roamdelta,
	"set roaming tendency: 0=aggressive, 1=moderate, "
				"2=conservative (default: moderate)");

static int modparam_workaround_interval;
module_param_named(workaround_interval, modparam_workaround_interval,
							int, 0444);
MODULE_PARM_DESC(workaround_interval,
	"set stall workaround interval in msecs (0=disabled) (default: 0)");


/* various RNDIS OID defs */
#define OID_GEN_LINK_SPEED			cpu_to_le32(0x00010107)
#define OID_GEN_RNDIS_CONFIG_PARAMETER		cpu_to_le32(0x0001021b)

#define OID_GEN_XMIT_OK				cpu_to_le32(0x00020101)
#define OID_GEN_RCV_OK				cpu_to_le32(0x00020102)
#define OID_GEN_XMIT_ERROR			cpu_to_le32(0x00020103)
#define OID_GEN_RCV_ERROR			cpu_to_le32(0x00020104)
#define OID_GEN_RCV_NO_BUFFER			cpu_to_le32(0x00020105)

#define OID_802_3_CURRENT_ADDRESS		cpu_to_le32(0x01010102)
#define OID_802_3_MULTICAST_LIST		cpu_to_le32(0x01010103)
#define OID_802_3_MAXIMUM_LIST_SIZE		cpu_to_le32(0x01010104)

#define OID_802_11_BSSID			cpu_to_le32(0x0d010101)
#define OID_802_11_SSID				cpu_to_le32(0x0d010102)
#define OID_802_11_INFRASTRUCTURE_MODE		cpu_to_le32(0x0d010108)
#define OID_802_11_ADD_WEP			cpu_to_le32(0x0d010113)
#define OID_802_11_REMOVE_WEP			cpu_to_le32(0x0d010114)
#define OID_802_11_DISASSOCIATE			cpu_to_le32(0x0d010115)
#define OID_802_11_AUTHENTICATION_MODE		cpu_to_le32(0x0d010118)
#define OID_802_11_PRIVACY_FILTER		cpu_to_le32(0x0d010119)
#define OID_802_11_BSSID_LIST_SCAN		cpu_to_le32(0x0d01011a)
#define OID_802_11_ENCRYPTION_STATUS		cpu_to_le32(0x0d01011b)
#define OID_802_11_ADD_KEY			cpu_to_le32(0x0d01011d)
#define OID_802_11_REMOVE_KEY			cpu_to_le32(0x0d01011e)
#define OID_802_11_ASSOCIATION_INFORMATION	cpu_to_le32(0x0d01011f)
#define OID_802_11_CAPABILITY			cpu_to_le32(0x0d010122)
#define OID_802_11_PMKID			cpu_to_le32(0x0d010123)
#define OID_802_11_NETWORK_TYPES_SUPPORTED	cpu_to_le32(0x0d010203)
#define OID_802_11_NETWORK_TYPE_IN_USE		cpu_to_le32(0x0d010204)
#define OID_802_11_TX_POWER_LEVEL		cpu_to_le32(0x0d010205)
#define OID_802_11_RSSI				cpu_to_le32(0x0d010206)
#define OID_802_11_RSSI_TRIGGER			cpu_to_le32(0x0d010207)
#define OID_802_11_FRAGMENTATION_THRESHOLD	cpu_to_le32(0x0d010209)
#define OID_802_11_RTS_THRESHOLD		cpu_to_le32(0x0d01020a)
#define OID_802_11_SUPPORTED_RATES		cpu_to_le32(0x0d01020e)
#define OID_802_11_CONFIGURATION		cpu_to_le32(0x0d010211)
#define OID_802_11_POWER_MODE			cpu_to_le32(0x0d010216)
#define OID_802_11_BSSID_LIST			cpu_to_le32(0x0d010217)


/* Typical noise/maximum signal level values taken from ndiswrapper iw_ndis.h */
#define	WL_NOISE	-96	/* typical noise level in dBm */
#define	WL_SIGMAX	-32	/* typical maximum signal level in dBm */


/* Assume that Broadcom 4320 (only chipset at time of writing known to be
 * based on wireless rndis) has default txpower of 13dBm.
 * This value is from Linksys WUSB54GSC User Guide, Appendix F: Specifications.
 *  100% : 20 mW ~ 13dBm
 *   75% : 15 mW ~ 12dBm
 *   50% : 10 mW ~ 10dBm
 *   25% :  5 mW ~  7dBm
 */
#define BCM4320_DEFAULT_TXPOWER_DBM_100 13
#define BCM4320_DEFAULT_TXPOWER_DBM_75  12
#define BCM4320_DEFAULT_TXPOWER_DBM_50  10
#define BCM4320_DEFAULT_TXPOWER_DBM_25  7


/* codes for "status" field of completion messages */
#define RNDIS_STATUS_ADAPTER_NOT_READY		cpu_to_le32(0xc0010011)
#define RNDIS_STATUS_ADAPTER_NOT_OPEN		cpu_to_le32(0xc0010012)


/* Known device types */
#define RNDIS_UNKNOWN	0
#define RNDIS_BCM4320A	1
#define RNDIS_BCM4320B	2


/* NDIS data structures. Taken from wpa_supplicant driver_ndis.c
 * slightly modified for datatype endianess, etc
 */
#define NDIS_802_11_LENGTH_SSID 32
#define NDIS_802_11_LENGTH_RATES 8
#define NDIS_802_11_LENGTH_RATES_EX 16

enum ndis_80211_net_type {
	NDIS_80211_TYPE_FREQ_HOP,
	NDIS_80211_TYPE_DIRECT_SEQ,
	NDIS_80211_TYPE_OFDM_A,
	NDIS_80211_TYPE_OFDM_G
};

enum ndis_80211_net_infra {
	NDIS_80211_INFRA_ADHOC,
	NDIS_80211_INFRA_INFRA,
	NDIS_80211_INFRA_AUTO_UNKNOWN
};

enum ndis_80211_auth_mode {
	NDIS_80211_AUTH_OPEN,
	NDIS_80211_AUTH_SHARED,
	NDIS_80211_AUTH_AUTO_SWITCH,
	NDIS_80211_AUTH_WPA,
	NDIS_80211_AUTH_WPA_PSK,
	NDIS_80211_AUTH_WPA_NONE,
	NDIS_80211_AUTH_WPA2,
	NDIS_80211_AUTH_WPA2_PSK
};

enum ndis_80211_encr_status {
	NDIS_80211_ENCR_WEP_ENABLED,
	NDIS_80211_ENCR_DISABLED,
	NDIS_80211_ENCR_WEP_KEY_ABSENT,
	NDIS_80211_ENCR_NOT_SUPPORTED,
	NDIS_80211_ENCR_TKIP_ENABLED,
	NDIS_80211_ENCR_TKIP_KEY_ABSENT,
	NDIS_80211_ENCR_CCMP_ENABLED,
	NDIS_80211_ENCR_CCMP_KEY_ABSENT
};

enum ndis_80211_priv_filter {
	NDIS_80211_PRIV_ACCEPT_ALL,
	NDIS_80211_PRIV_8021X_WEP
};

enum ndis_80211_status_type {
	NDIS_80211_STATUSTYPE_AUTHENTICATION,
	NDIS_80211_STATUSTYPE_MEDIASTREAMMODE,
	NDIS_80211_STATUSTYPE_PMKID_CANDIDATELIST,
	NDIS_80211_STATUSTYPE_RADIOSTATE,
};

enum ndis_80211_media_stream_mode {
	NDIS_80211_MEDIA_STREAM_OFF,
	NDIS_80211_MEDIA_STREAM_ON
};

enum ndis_80211_radio_status {
	NDIS_80211_RADIO_STATUS_ON,
	NDIS_80211_RADIO_STATUS_HARDWARE_OFF,
	NDIS_80211_RADIO_STATUS_SOFTWARE_OFF,
};

enum ndis_80211_addkey_bits {
	NDIS_80211_ADDKEY_8021X_AUTH = cpu_to_le32(1 << 28),
	NDIS_80211_ADDKEY_SET_INIT_RECV_SEQ = cpu_to_le32(1 << 29),
	NDIS_80211_ADDKEY_PAIRWISE_KEY = cpu_to_le32(1 << 30),
	NDIS_80211_ADDKEY_TRANSMIT_KEY = cpu_to_le32(1 << 31)
};

enum ndis_80211_addwep_bits {
	NDIS_80211_ADDWEP_PERCLIENT_KEY = cpu_to_le32(1 << 30),
	NDIS_80211_ADDWEP_TRANSMIT_KEY = cpu_to_le32(1 << 31)
};

enum ndis_80211_power_mode {
	NDIS_80211_POWER_MODE_CAM,
	NDIS_80211_POWER_MODE_MAX_PSP,
	NDIS_80211_POWER_MODE_FAST_PSP,
};

struct ndis_80211_auth_request {
	__le32 length;
	u8 bssid[6];
	u8 padding[2];
	__le32 flags;
} __packed;

struct ndis_80211_pmkid_candidate {
	u8 bssid[6];
	u8 padding[2];
	__le32 flags;
} __packed;

struct ndis_80211_pmkid_cand_list {
	__le32 version;
	__le32 num_candidates;
	struct ndis_80211_pmkid_candidate candidate_list[0];
} __packed;

struct ndis_80211_status_indication {
	__le32 status_type;
	union {
		__le32					media_stream_mode;
		__le32					radio_status;
		struct ndis_80211_auth_request		auth_request[0];
		struct ndis_80211_pmkid_cand_list	cand_list;
	} u;
} __packed;

struct ndis_80211_ssid {
	__le32 length;
	u8 essid[NDIS_802_11_LENGTH_SSID];
} __packed;

struct ndis_80211_conf_freq_hop {
	__le32 length;
	__le32 hop_pattern;
	__le32 hop_set;
	__le32 dwell_time;
} __packed;

struct ndis_80211_conf {
	__le32 length;
	__le32 beacon_period;
	__le32 atim_window;
	__le32 ds_config;
	struct ndis_80211_conf_freq_hop fh_config;
} __packed;

struct ndis_80211_bssid_ex {
	__le32 length;
	u8 mac[6];
	u8 padding[2];
	struct ndis_80211_ssid ssid;
	__le32 privacy;
	__le32 rssi;
	__le32 net_type;
	struct ndis_80211_conf config;
	__le32 net_infra;
	u8 rates[NDIS_802_11_LENGTH_RATES_EX];
	__le32 ie_length;
	u8 ies[0];
} __packed;

struct ndis_80211_bssid_list_ex {
	__le32 num_items;
	struct ndis_80211_bssid_ex bssid[0];
} __packed;

struct ndis_80211_fixed_ies {
	u8 timestamp[8];
	__le16 beacon_interval;
	__le16 capabilities;
} __packed;

struct ndis_80211_wep_key {
	__le32 size;
	__le32 index;
	__le32 length;
	u8 material[32];
} __packed;

struct ndis_80211_key {
	__le32 size;
	__le32 index;
	__le32 length;
	u8 bssid[6];
	u8 padding[6];
	u8 rsc[8];
	u8 material[32];
} __packed;

struct ndis_80211_remove_key {
	__le32 size;
	__le32 index;
	u8 bssid[6];
	u8 padding[2];
} __packed;

struct ndis_config_param {
	__le32 name_offs;
	__le32 name_length;
	__le32 type;
	__le32 value_offs;
	__le32 value_length;
} __packed;

struct ndis_80211_assoc_info {
	__le32 length;
	__le16 req_ies;
	struct req_ie {
		__le16 capa;
		__le16 listen_interval;
		u8 cur_ap_address[6];
	} req_ie;
	__le32 req_ie_length;
	__le32 offset_req_ies;
	__le16 resp_ies;
	struct resp_ie {
		__le16 capa;
		__le16 status_code;
		__le16 assoc_id;
	} resp_ie;
	__le32 resp_ie_length;
	__le32 offset_resp_ies;
} __packed;

struct ndis_80211_auth_encr_pair {
	__le32 auth_mode;
	__le32 encr_mode;
} __packed;

struct ndis_80211_capability {
	__le32 length;
	__le32 version;
	__le32 num_pmkids;
	__le32 num_auth_encr_pair;
	struct ndis_80211_auth_encr_pair auth_encr_pair[0];
} __packed;

struct ndis_80211_bssid_info {
	u8 bssid[6];
	u8 pmkid[16];
};

struct ndis_80211_pmkid {
	__le32 length;
	__le32 bssid_info_count;
	struct ndis_80211_bssid_info bssid_info[0];
};

/*
 *  private data
 */
#define NET_TYPE_11FB	0

#define CAP_MODE_80211A		1
#define CAP_MODE_80211B		2
#define CAP_MODE_80211G		4
#define CAP_MODE_MASK		7

#define WORK_LINK_UP		(1<<0)
#define WORK_LINK_DOWN		(1<<1)
#define WORK_SET_MULTICAST_LIST	(1<<2)

#define RNDIS_WLAN_ALG_NONE	0
#define RNDIS_WLAN_ALG_WEP	(1<<0)
#define RNDIS_WLAN_ALG_TKIP	(1<<1)
#define RNDIS_WLAN_ALG_CCMP	(1<<2)

#define RNDIS_WLAN_KEY_MGMT_NONE	0
#define RNDIS_WLAN_KEY_MGMT_802_1X	(1<<0)
#define RNDIS_WLAN_KEY_MGMT_PSK		(1<<1)

#define COMMAND_BUFFER_SIZE	(CONTROL_BUFFER_SIZE + sizeof(struct rndis_set))

static const struct ieee80211_channel rndis_channels[] = {
	{ .center_freq = 2412 },
	{ .center_freq = 2417 },
	{ .center_freq = 2422 },
	{ .center_freq = 2427 },
	{ .center_freq = 2432 },
	{ .center_freq = 2437 },
	{ .center_freq = 2442 },
	{ .center_freq = 2447 },
	{ .center_freq = 2452 },
	{ .center_freq = 2457 },
	{ .center_freq = 2462 },
	{ .center_freq = 2467 },
	{ .center_freq = 2472 },
	{ .center_freq = 2484 },
};

static const struct ieee80211_rate rndis_rates[] = {
	{ .bitrate = 10 },
	{ .bitrate = 20, .flags = IEEE80211_RATE_SHORT_PREAMBLE },
	{ .bitrate = 55, .flags = IEEE80211_RATE_SHORT_PREAMBLE },
	{ .bitrate = 110, .flags = IEEE80211_RATE_SHORT_PREAMBLE },
	{ .bitrate = 60 },
	{ .bitrate = 90 },
	{ .bitrate = 120 },
	{ .bitrate = 180 },
	{ .bitrate = 240 },
	{ .bitrate = 360 },
	{ .bitrate = 480 },
	{ .bitrate = 540 }
};

static const u32 rndis_cipher_suites[] = {
	WLAN_CIPHER_SUITE_WEP40,
	WLAN_CIPHER_SUITE_WEP104,
	WLAN_CIPHER_SUITE_TKIP,
	WLAN_CIPHER_SUITE_CCMP,
};

struct rndis_wlan_encr_key {
	int len;
	u32 cipher;
	u8 material[32];
	u8 bssid[ETH_ALEN];
	bool pairwise;
	bool tx_key;
};

/* RNDIS device private data */
struct rndis_wlan_private {
	struct usbnet *usbdev;

	struct wireless_dev wdev;

	struct cfg80211_scan_request *scan_request;

	struct workqueue_struct *workqueue;
	struct delayed_work dev_poller_work;
	struct delayed_work scan_work;
	struct work_struct work;
	struct mutex command_lock;
	unsigned long work_pending;
	int last_qual;
	s32 cqm_rssi_thold;
	u32 cqm_rssi_hyst;
	int last_cqm_event_rssi;

	struct ieee80211_supported_band band;
	struct ieee80211_channel channels[ARRAY_SIZE(rndis_channels)];
	struct ieee80211_rate rates[ARRAY_SIZE(rndis_rates)];
	u32 cipher_suites[ARRAY_SIZE(rndis_cipher_suites)];

	int device_type;
	int caps;
	int multicast_size;

	/* module parameters */
	char param_country[4];
	int  param_frameburst;
	int  param_afterburner;
	int  param_power_save;
	int  param_power_output;
	int  param_roamtrigger;
	int  param_roamdelta;
	u32  param_workaround_interval;

	/* hardware state */
	bool radio_on;
	int power_mode;
	int infra_mode;
	bool connected;
	u8 bssid[ETH_ALEN];
	__le32 current_command_oid;

	/* encryption stuff */
	int  encr_tx_key_index;
	struct rndis_wlan_encr_key encr_keys[4];
	int  wpa_version;

	u8 command_buffer[COMMAND_BUFFER_SIZE];
};

/*
 * cfg80211 ops
 */
static int rndis_change_virtual_intf(struct wiphy *wiphy,
					struct net_device *dev,
					enum nl80211_iftype type, u32 *flags,
					struct vif_params *params);

static int rndis_scan(struct wiphy *wiphy, struct net_device *dev,
			struct cfg80211_scan_request *request);

static int rndis_set_wiphy_params(struct wiphy *wiphy, u32 changed);

static int rndis_set_tx_power(struct wiphy *wiphy,
			      enum nl80211_tx_power_setting type,
			      int mbm);
static int rndis_get_tx_power(struct wiphy *wiphy, int *dbm);

static int rndis_connect(struct wiphy *wiphy, struct net_device *dev,
				struct cfg80211_connect_params *sme);

static int rndis_disconnect(struct wiphy *wiphy, struct net_device *dev,
				u16 reason_code);

static int rndis_join_ibss(struct wiphy *wiphy, struct net_device *dev,
					struct cfg80211_ibss_params *params);

static int rndis_leave_ibss(struct wiphy *wiphy, struct net_device *dev);

static int rndis_set_channel(struct wiphy *wiphy, struct net_device *dev,
	struct ieee80211_channel *chan, enum nl80211_channel_type channel_type);

static int rndis_add_key(struct wiphy *wiphy, struct net_device *netdev,
			 u8 key_index, bool pairwise, const u8 *mac_addr,
			 struct key_params *params);

static int rndis_del_key(struct wiphy *wiphy, struct net_device *netdev,
			 u8 key_index, bool pairwise, const u8 *mac_addr);

static int rndis_set_default_key(struct wiphy *wiphy, struct net_device *netdev,
				 u8 key_index, bool unicast, bool multicast);

static int rndis_get_station(struct wiphy *wiphy, struct net_device *dev,
					u8 *mac, struct station_info *sinfo);

static int rndis_dump_station(struct wiphy *wiphy, struct net_device *dev,
			       int idx, u8 *mac, struct station_info *sinfo);

static int rndis_set_pmksa(struct wiphy *wiphy, struct net_device *netdev,
				struct cfg80211_pmksa *pmksa);

static int rndis_del_pmksa(struct wiphy *wiphy, struct net_device *netdev,
				struct cfg80211_pmksa *pmksa);

static int rndis_flush_pmksa(struct wiphy *wiphy, struct net_device *netdev);

static int rndis_set_power_mgmt(struct wiphy *wiphy, struct net_device *dev,
				bool enabled, int timeout);

static int rndis_set_cqm_rssi_config(struct wiphy *wiphy,
					struct net_device *dev,
					s32 rssi_thold, u32 rssi_hyst);

static const struct cfg80211_ops rndis_config_ops = {
	.change_virtual_intf = rndis_change_virtual_intf,
	.scan = rndis_scan,
	.set_wiphy_params = rndis_set_wiphy_params,
	.set_tx_power = rndis_set_tx_power,
	.get_tx_power = rndis_get_tx_power,
	.connect = rndis_connect,
	.disconnect = rndis_disconnect,
	.join_ibss = rndis_join_ibss,
	.leave_ibss = rndis_leave_ibss,
	.set_channel = rndis_set_channel,
	.add_key = rndis_add_key,
	.del_key = rndis_del_key,
	.set_default_key = rndis_set_default_key,
	.get_station = rndis_get_station,
	.dump_station = rndis_dump_station,
	.set_pmksa = rndis_set_pmksa,
	.del_pmksa = rndis_del_pmksa,
	.flush_pmksa = rndis_flush_pmksa,
	.set_power_mgmt = rndis_set_power_mgmt,
	.set_cqm_rssi_config = rndis_set_cqm_rssi_config,
};

static void *rndis_wiphy_privid = &rndis_wiphy_privid;


static struct rndis_wlan_private *get_rndis_wlan_priv(struct usbnet *dev)
{
	return (struct rndis_wlan_private *)dev->driver_priv;
}

static u32 get_bcm4320_power_dbm(struct rndis_wlan_private *priv)
{
	switch (priv->param_power_output) {
	default:
	case 3:
		return BCM4320_DEFAULT_TXPOWER_DBM_100;
	case 2:
		return BCM4320_DEFAULT_TXPOWER_DBM_75;
	case 1:
		return BCM4320_DEFAULT_TXPOWER_DBM_50;
	case 0:
		return BCM4320_DEFAULT_TXPOWER_DBM_25;
	}
}

static bool is_wpa_key(struct rndis_wlan_private *priv, int idx)
{
	int cipher = priv->encr_keys[idx].cipher;

	return (cipher == WLAN_CIPHER_SUITE_CCMP ||
		cipher == WLAN_CIPHER_SUITE_TKIP);
}

static int rndis_cipher_to_alg(u32 cipher)
{
	switch (cipher) {
	default:
		return RNDIS_WLAN_ALG_NONE;
	case WLAN_CIPHER_SUITE_WEP40:
	case WLAN_CIPHER_SUITE_WEP104:
		return RNDIS_WLAN_ALG_WEP;
	case WLAN_CIPHER_SUITE_TKIP:
		return RNDIS_WLAN_ALG_TKIP;
	case WLAN_CIPHER_SUITE_CCMP:
		return RNDIS_WLAN_ALG_CCMP;
	}
}

static int rndis_akm_suite_to_key_mgmt(u32 akm_suite)
{
	switch (akm_suite) {
	default:
		return RNDIS_WLAN_KEY_MGMT_NONE;
	case WLAN_AKM_SUITE_8021X:
		return RNDIS_WLAN_KEY_MGMT_802_1X;
	case WLAN_AKM_SUITE_PSK:
		return RNDIS_WLAN_KEY_MGMT_PSK;
	}
}

#ifdef DEBUG
static const char *oid_to_string(__le32 oid)
{
	switch (oid) {
#define OID_STR(oid) case oid: return(#oid)
		/* from rndis_host.h */
		OID_STR(OID_802_3_PERMANENT_ADDRESS);
		OID_STR(OID_GEN_MAXIMUM_FRAME_SIZE);
		OID_STR(OID_GEN_CURRENT_PACKET_FILTER);
		OID_STR(OID_GEN_PHYSICAL_MEDIUM);

		/* from rndis_wlan.c */
		OID_STR(OID_GEN_LINK_SPEED);
		OID_STR(OID_GEN_RNDIS_CONFIG_PARAMETER);

		OID_STR(OID_GEN_XMIT_OK);
		OID_STR(OID_GEN_RCV_OK);
		OID_STR(OID_GEN_XMIT_ERROR);
		OID_STR(OID_GEN_RCV_ERROR);
		OID_STR(OID_GEN_RCV_NO_BUFFER);

		OID_STR(OID_802_3_CURRENT_ADDRESS);
		OID_STR(OID_802_3_MULTICAST_LIST);
		OID_STR(OID_802_3_MAXIMUM_LIST_SIZE);

		OID_STR(OID_802_11_BSSID);
		OID_STR(OID_802_11_SSID);
		OID_STR(OID_802_11_INFRASTRUCTURE_MODE);
		OID_STR(OID_802_11_ADD_WEP);
		OID_STR(OID_802_11_REMOVE_WEP);
		OID_STR(OID_802_11_DISASSOCIATE);
		OID_STR(OID_802_11_AUTHENTICATION_MODE);
		OID_STR(OID_802_11_PRIVACY_FILTER);
		OID_STR(OID_802_11_BSSID_LIST_SCAN);
		OID_STR(OID_802_11_ENCRYPTION_STATUS);
		OID_STR(OID_802_11_ADD_KEY);
		OID_STR(OID_802_11_REMOVE_KEY);
		OID_STR(OID_802_11_ASSOCIATION_INFORMATION);
		OID_STR(OID_802_11_CAPABILITY);
		OID_STR(OID_802_11_PMKID);
		OID_STR(OID_802_11_NETWORK_TYPES_SUPPORTED);
		OID_STR(OID_802_11_NETWORK_TYPE_IN_USE);
		OID_STR(OID_802_11_TX_POWER_LEVEL);
		OID_STR(OID_802_11_RSSI);
		OID_STR(OID_802_11_RSSI_TRIGGER);
		OID_STR(OID_802_11_FRAGMENTATION_THRESHOLD);
		OID_STR(OID_802_11_RTS_THRESHOLD);
		OID_STR(OID_802_11_SUPPORTED_RATES);
		OID_STR(OID_802_11_CONFIGURATION);
		OID_STR(OID_802_11_POWER_MODE);
		OID_STR(OID_802_11_BSSID_LIST);
#undef OID_STR
	}

	return "?";
}
#else
static const char *oid_to_string(__le32 oid)
{
	return "?";
}
#endif

/* translate error code */
static int rndis_error_status(__le32 rndis_status)
{
	int ret = -EINVAL;
	switch (rndis_status) {
	case RNDIS_STATUS_SUCCESS:
		ret = 0;
		break;
	case RNDIS_STATUS_FAILURE:
	case RNDIS_STATUS_INVALID_DATA:
		ret = -EINVAL;
		break;
	case RNDIS_STATUS_NOT_SUPPORTED:
		ret = -EOPNOTSUPP;
		break;
	case RNDIS_STATUS_ADAPTER_NOT_READY:
	case RNDIS_STATUS_ADAPTER_NOT_OPEN:
		ret = -EBUSY;
		break;
	}
	return ret;
}

static int rndis_query_oid(struct usbnet *dev, __le32 oid, void *data, int *len)
{
	struct rndis_wlan_private *priv = get_rndis_wlan_priv(dev);
	union {
		void			*buf;
		struct rndis_msg_hdr	*header;
		struct rndis_query	*get;
		struct rndis_query_c	*get_c;
	} u;
	int ret, buflen;
	int resplen, respoffs, copylen;

	buflen = *len + sizeof(*u.get);
	if (buflen < CONTROL_BUFFER_SIZE)
		buflen = CONTROL_BUFFER_SIZE;

	if (buflen > COMMAND_BUFFER_SIZE) {
		u.buf = kmalloc(buflen, GFP_KERNEL);
		if (!u.buf)
			return -ENOMEM;
	} else {
		u.buf = priv->command_buffer;
	}

	mutex_lock(&priv->command_lock);

	memset(u.get, 0, sizeof *u.get);
	u.get->msg_type = RNDIS_MSG_QUERY;
	u.get->msg_len = cpu_to_le32(sizeof *u.get);
	u.get->oid = oid;

	priv->current_command_oid = oid;
	ret = rndis_command(dev, u.header, buflen);
	priv->current_command_oid = 0;
	if (ret < 0)
		netdev_dbg(dev->net, "%s(%s): rndis_command() failed, %d (%08x)\n",
			   __func__, oid_to_string(oid), ret,
			   le32_to_cpu(u.get_c->status));

	if (ret == 0) {
		resplen = le32_to_cpu(u.get_c->len);
		respoffs = le32_to_cpu(u.get_c->offset) + 8;

		if (respoffs > buflen) {
			/* Device returned data offset outside buffer, error. */
			netdev_dbg(dev->net, "%s(%s): received invalid "
				"data offset: %d > %d\n", __func__,
				oid_to_string(oid), respoffs, buflen);

			ret = -EINVAL;
			goto exit_unlock;
		}

		if ((resplen + respoffs) > buflen) {
			/* Device would have returned more data if buffer would
			 * have been big enough. Copy just the bits that we got.
			 */
			copylen = buflen - respoffs;
		} else {
			copylen = resplen;
		}

		if (copylen > *len)
			copylen = *len;

		memcpy(data, u.buf + respoffs, copylen);

		*len = resplen;

		ret = rndis_error_status(u.get_c->status);
		if (ret < 0)
			netdev_dbg(dev->net, "%s(%s): device returned error,  0x%08x (%d)\n",
				   __func__, oid_to_string(oid),
				   le32_to_cpu(u.get_c->status), ret);
	}

exit_unlock:
	mutex_unlock(&priv->command_lock);

	if (u.buf != priv->command_buffer)
		kfree(u.buf);
	return ret;
}

static int rndis_set_oid(struct usbnet *dev, __le32 oid, const void *data,
			 int len)
{
	struct rndis_wlan_private *priv = get_rndis_wlan_priv(dev);
	union {
		void			*buf;
		struct rndis_msg_hdr	*header;
		struct rndis_set	*set;
		struct rndis_set_c	*set_c;
	} u;
	int ret, buflen;

	buflen = len + sizeof(*u.set);
	if (buflen < CONTROL_BUFFER_SIZE)
		buflen = CONTROL_BUFFER_SIZE;

	if (buflen > COMMAND_BUFFER_SIZE) {
		u.buf = kmalloc(buflen, GFP_KERNEL);
		if (!u.buf)
			return -ENOMEM;
	} else {
		u.buf = priv->command_buffer;
	}

	mutex_lock(&priv->command_lock);

	memset(u.set, 0, sizeof *u.set);
	u.set->msg_type = RNDIS_MSG_SET;
	u.set->msg_len = cpu_to_le32(sizeof(*u.set) + len);
	u.set->oid = oid;
	u.set->len = cpu_to_le32(len);
	u.set->offset = cpu_to_le32(sizeof(*u.set) - 8);
	u.set->handle = cpu_to_le32(0);
	memcpy(u.buf + sizeof(*u.set), data, len);

	priv->current_command_oid = oid;
	ret = rndis_command(dev, u.header, buflen);
	priv->current_command_oid = 0;
	if (ret < 0)
		netdev_dbg(dev->net, "%s(%s): rndis_command() failed, %d (%08x)\n",
			   __func__, oid_to_string(oid), ret,
			   le32_to_cpu(u.set_c->status));

	if (ret == 0) {
		ret = rndis_error_status(u.set_c->status);

		if (ret < 0)
			netdev_dbg(dev->net, "%s(%s): device returned error, 0x%08x (%d)\n",
				   __func__, oid_to_string(oid),
				   le32_to_cpu(u.set_c->status), ret);
	}

	mutex_unlock(&priv->command_lock);

	if (u.buf != priv->command_buffer)
		kfree(u.buf);
	return ret;
}

static int rndis_reset(struct usbnet *usbdev)
{
	struct rndis_wlan_private *priv = get_rndis_wlan_priv(usbdev);
	struct rndis_reset *reset;
	int ret;

	mutex_lock(&priv->command_lock);

	reset = (void *)priv->command_buffer;
	memset(reset, 0, sizeof(*reset));
	reset->msg_type = RNDIS_MSG_RESET;
	reset->msg_len = cpu_to_le32(sizeof(*reset));
	priv->current_command_oid = 0;
	ret = rndis_command(usbdev, (void *)reset, CONTROL_BUFFER_SIZE);

	mutex_unlock(&priv->command_lock);

	if (ret < 0)
		return ret;
	return 0;
}

/*
 * Specs say that we can only set config parameters only soon after device
 * initialization.
 *   value_type: 0 = u32, 2 = unicode string
 */
static int rndis_set_config_parameter(struct usbnet *dev, char *param,
						int value_type, void *value)
{
	struct ndis_config_param *infobuf;
	int value_len, info_len, param_len, ret, i;
	__le16 *unibuf;
	__le32 *dst_value;

	if (value_type == 0)
		value_len = sizeof(__le32);
	else if (value_type == 2)
		value_len = strlen(value) * sizeof(__le16);
	else
		return -EINVAL;

	param_len = strlen(param) * sizeof(__le16);
	info_len = sizeof(*infobuf) + param_len + value_len;

#ifdef DEBUG
	info_len += 12;
#endif
	infobuf = kmalloc(info_len, GFP_KERNEL);
	if (!infobuf)
		return -ENOMEM;

#ifdef DEBUG
	info_len -= 12;
	/* extra 12 bytes are for padding (debug output) */
	memset(infobuf, 0xCC, info_len + 12);
#endif

	if (value_type == 2)
		netdev_dbg(dev->net, "setting config parameter: %s, value: %s\n",
			   param, (u8 *)value);
	else
		netdev_dbg(dev->net, "setting config parameter: %s, value: %d\n",
			   param, *(u32 *)value);

	infobuf->name_offs = cpu_to_le32(sizeof(*infobuf));
	infobuf->name_length = cpu_to_le32(param_len);
	infobuf->type = cpu_to_le32(value_type);
	infobuf->value_offs = cpu_to_le32(sizeof(*infobuf) + param_len);
	infobuf->value_length = cpu_to_le32(value_len);

	/* simple string to unicode string conversion */
	unibuf = (void *)infobuf + sizeof(*infobuf);
	for (i = 0; i < param_len / sizeof(__le16); i++)
		unibuf[i] = cpu_to_le16(param[i]);

	if (value_type == 2) {
		unibuf = (void *)infobuf + sizeof(*infobuf) + param_len;
		for (i = 0; i < value_len / sizeof(__le16); i++)
			unibuf[i] = cpu_to_le16(((u8 *)value)[i]);
	} else {
		dst_value = (void *)infobuf + sizeof(*infobuf) + param_len;
		*dst_value = cpu_to_le32(*(u32 *)value);
	}

#ifdef DEBUG
	netdev_dbg(dev->net, "info buffer (len: %d)\n", info_len);
	for (i = 0; i < info_len; i += 12) {
		u32 *tmp = (u32 *)((u8 *)infobuf + i);
		netdev_dbg(dev->net, "%08X:%08X:%08X\n",
			   cpu_to_be32(tmp[0]),
			   cpu_to_be32(tmp[1]),
			   cpu_to_be32(tmp[2]));
	}
#endif

	ret = rndis_set_oid(dev, OID_GEN_RNDIS_CONFIG_PARAMETER,
							infobuf, info_len);
	if (ret != 0)
		netdev_dbg(dev->net, "setting rndis config parameter failed, %d\n",
			   ret);

	kfree(infobuf);
	return ret;
}

static int rndis_set_config_parameter_str(struct usbnet *dev,
						char *param, char *value)
{
	return rndis_set_config_parameter(dev, param, 2, value);
}

/*
 * data conversion functions
 */
static int level_to_qual(int level)
{
	int qual = 100 * (level - WL_NOISE) / (WL_SIGMAX - WL_NOISE);
	return qual >= 0 ? (qual <= 100 ? qual : 100) : 0;
}

/*
 * common functions
 */
static int set_infra_mode(struct usbnet *usbdev, int mode);
static void restore_keys(struct usbnet *usbdev);
static int rndis_check_bssid_list(struct usbnet *usbdev, u8 *match_bssid,
					bool *matched);

static int rndis_start_bssid_list_scan(struct usbnet *usbdev)
{
	__le32 tmp;

	/* Note: OID_802_11_BSSID_LIST_SCAN clears internal BSS list. */
	tmp = cpu_to_le32(1);
	return rndis_set_oid(usbdev, OID_802_11_BSSID_LIST_SCAN, &tmp,
							sizeof(tmp));
}

static int set_essid(struct usbnet *usbdev, struct ndis_80211_ssid *ssid)
{
	struct rndis_wlan_private *priv = get_rndis_wlan_priv(usbdev);
	int ret;

	ret = rndis_set_oid(usbdev, OID_802_11_SSID, ssid, sizeof(*ssid));
	if (ret < 0) {
		netdev_warn(usbdev->net, "setting SSID failed (%08X)\n", ret);
		return ret;
	}
	if (ret == 0) {
		priv->radio_on = true;
		netdev_dbg(usbdev->net, "%s(): radio_on = true\n", __func__);
	}

	return ret;
}

static int set_bssid(struct usbnet *usbdev, const u8 *bssid)
{
	int ret;

	ret = rndis_set_oid(usbdev, OID_802_11_BSSID, bssid, ETH_ALEN);
	if (ret < 0) {
		netdev_warn(usbdev->net, "setting BSSID[%pM] failed (%08X)\n",
			    bssid, ret);
		return ret;
	}

	return ret;
}

static int clear_bssid(struct usbnet *usbdev)
{
	static const u8 broadcast_mac[ETH_ALEN] = {
		0xff, 0xff, 0xff, 0xff, 0xff, 0xff
	};

	return set_bssid(usbdev, broadcast_mac);
}

static int get_bssid(struct usbnet *usbdev, u8 bssid[ETH_ALEN])
{
	int ret, len;

	len = ETH_ALEN;
	ret = rndis_query_oid(usbdev, OID_802_11_BSSID, bssid, &len);

	if (ret != 0)
		memset(bssid, 0, ETH_ALEN);

	return ret;
}

static int get_association_info(struct usbnet *usbdev,
			struct ndis_80211_assoc_info *info, int len)
{
	return rndis_query_oid(usbdev, OID_802_11_ASSOCIATION_INFORMATION,
				info, &len);
}

static bool is_associated(struct usbnet *usbdev)
{
	struct rndis_wlan_private *priv = get_rndis_wlan_priv(usbdev);
	u8 bssid[ETH_ALEN];
	int ret;

	if (!priv->radio_on)
		return false;

	ret = get_bssid(usbdev, bssid);

	return (ret == 0 && !is_zero_ether_addr(bssid));
}

static int disassociate(struct usbnet *usbdev, bool reset_ssid)
{
	struct rndis_wlan_private *priv = get_rndis_wlan_priv(usbdev);
	struct ndis_80211_ssid ssid;
	int i, ret = 0;

	if (priv->radio_on) {
		ret = rndis_set_oid(usbdev, OID_802_11_DISASSOCIATE, NULL, 0);
		if (ret == 0) {
			priv->radio_on = false;
			netdev_dbg(usbdev->net, "%s(): radio_on = false\n",
				   __func__);

			if (reset_ssid)
				msleep(100);
		}
	}

	/* disassociate causes radio to be turned off; if reset_ssid
	 * is given, set random ssid to enable radio */
	if (reset_ssid) {
		/* Set device to infrastructure mode so we don't get ad-hoc
		 * 'media connect' indications with the random ssid.
		 */
		set_infra_mode(usbdev, NDIS_80211_INFRA_INFRA);

		ssid.length = cpu_to_le32(sizeof(ssid.essid));
		get_random_bytes(&ssid.essid[2], sizeof(ssid.essid)-2);
		ssid.essid[0] = 0x1;
		ssid.essid[1] = 0xff;
		for (i = 2; i < sizeof(ssid.essid); i++)
			ssid.essid[i] = 0x1 + (ssid.essid[i] * 0xfe / 0xff);
		ret = set_essid(usbdev, &ssid);
	}
	return ret;
}

static int set_auth_mode(struct usbnet *usbdev, u32 wpa_version,
				enum nl80211_auth_type auth_type, int keymgmt)
{
	struct rndis_wlan_private *priv = get_rndis_wlan_priv(usbdev);
	__le32 tmp;
	int auth_mode, ret;

	netdev_dbg(usbdev->net, "%s(): wpa_version=0x%x authalg=0x%x keymgmt=0x%x\n",
		   __func__, wpa_version, auth_type, keymgmt);

	if (wpa_version & NL80211_WPA_VERSION_2) {
		if (keymgmt & RNDIS_WLAN_KEY_MGMT_802_1X)
			auth_mode = NDIS_80211_AUTH_WPA2;
		else
			auth_mode = NDIS_80211_AUTH_WPA2_PSK;
	} else if (wpa_version & NL80211_WPA_VERSION_1) {
		if (keymgmt & RNDIS_WLAN_KEY_MGMT_802_1X)
			auth_mode = NDIS_80211_AUTH_WPA;
		else if (keymgmt & RNDIS_WLAN_KEY_MGMT_PSK)
			auth_mode = NDIS_80211_AUTH_WPA_PSK;
		else
			auth_mode = NDIS_80211_AUTH_WPA_NONE;
	} else if (auth_type == NL80211_AUTHTYPE_SHARED_KEY)
		auth_mode = NDIS_80211_AUTH_SHARED;
	else if (auth_type == NL80211_AUTHTYPE_OPEN_SYSTEM)
		auth_mode = NDIS_80211_AUTH_OPEN;
	else if (auth_type == NL80211_AUTHTYPE_AUTOMATIC)
		auth_mode = NDIS_80211_AUTH_AUTO_SWITCH;
	else
		return -ENOTSUPP;

	tmp = cpu_to_le32(auth_mode);
	ret = rndis_set_oid(usbdev, OID_802_11_AUTHENTICATION_MODE, &tmp,
								sizeof(tmp));
	if (ret != 0) {
		netdev_warn(usbdev->net, "setting auth mode failed (%08X)\n",
			    ret);
		return ret;
	}

	priv->wpa_version = wpa_version;

	return 0;
}

static int set_priv_filter(struct usbnet *usbdev)
{
	struct rndis_wlan_private *priv = get_rndis_wlan_priv(usbdev);
	__le32 tmp;

	netdev_dbg(usbdev->net, "%s(): wpa_version=0x%x\n",
		   __func__, priv->wpa_version);

	if (priv->wpa_version & NL80211_WPA_VERSION_2 ||
	    priv->wpa_version & NL80211_WPA_VERSION_1)
		tmp = cpu_to_le32(NDIS_80211_PRIV_8021X_WEP);
	else
		tmp = cpu_to_le32(NDIS_80211_PRIV_ACCEPT_ALL);

	return rndis_set_oid(usbdev, OID_802_11_PRIVACY_FILTER, &tmp,
								sizeof(tmp));
}

static int set_encr_mode(struct usbnet *usbdev, int pairwise, int groupwise)
{
	__le32 tmp;
	int encr_mode, ret;

	netdev_dbg(usbdev->net, "%s(): cipher_pair=0x%x cipher_group=0x%x\n",
		   __func__, pairwise, groupwise);

	if (pairwise & RNDIS_WLAN_ALG_CCMP)
		encr_mode = NDIS_80211_ENCR_CCMP_ENABLED;
	else if (pairwise & RNDIS_WLAN_ALG_TKIP)
		encr_mode = NDIS_80211_ENCR_TKIP_ENABLED;
	else if (pairwise & RNDIS_WLAN_ALG_WEP)
		encr_mode = NDIS_80211_ENCR_WEP_ENABLED;
	else if (groupwise & RNDIS_WLAN_ALG_CCMP)
		encr_mode = NDIS_80211_ENCR_CCMP_ENABLED;
	else if (groupwise & RNDIS_WLAN_ALG_TKIP)
		encr_mode = NDIS_80211_ENCR_TKIP_ENABLED;
	else
		encr_mode = NDIS_80211_ENCR_DISABLED;

	tmp = cpu_to_le32(encr_mode);
	ret = rndis_set_oid(usbdev, OID_802_11_ENCRYPTION_STATUS, &tmp,
								sizeof(tmp));
	if (ret != 0) {
		netdev_warn(usbdev->net, "setting encr mode failed (%08X)\n",
			    ret);
		return ret;
	}

	return 0;
}

static int set_infra_mode(struct usbnet *usbdev, int mode)
{
	struct rndis_wlan_private *priv = get_rndis_wlan_priv(usbdev);
	__le32 tmp;
	int ret;

	netdev_dbg(usbdev->net, "%s(): infra_mode=0x%x\n",
		   __func__, priv->infra_mode);

	tmp = cpu_to_le32(mode);
	ret = rndis_set_oid(usbdev, OID_802_11_INFRASTRUCTURE_MODE, &tmp,
								sizeof(tmp));
	if (ret != 0) {
		netdev_warn(usbdev->net, "setting infra mode failed (%08X)\n",
			    ret);
		return ret;
	}

	/* NDIS drivers clear keys when infrastructure mode is
	 * changed. But Linux tools assume otherwise. So set the
	 * keys */
	restore_keys(usbdev);

	priv->infra_mode = mode;
	return 0;
}

static int set_rts_threshold(struct usbnet *usbdev, u32 rts_threshold)
{
	__le32 tmp;

	netdev_dbg(usbdev->net, "%s(): %i\n", __func__, rts_threshold);

	if (rts_threshold < 0 || rts_threshold > 2347)
		rts_threshold = 2347;

	tmp = cpu_to_le32(rts_threshold);
	return rndis_set_oid(usbdev, OID_802_11_RTS_THRESHOLD, &tmp,
								sizeof(tmp));
}

static int set_frag_threshold(struct usbnet *usbdev, u32 frag_threshold)
{
	__le32 tmp;

	netdev_dbg(usbdev->net, "%s(): %i\n", __func__, frag_threshold);

	if (frag_threshold < 256 || frag_threshold > 2346)
		frag_threshold = 2346;

	tmp = cpu_to_le32(frag_threshold);
	return rndis_set_oid(usbdev, OID_802_11_FRAGMENTATION_THRESHOLD, &tmp,
								sizeof(tmp));
}

static void set_default_iw_params(struct usbnet *usbdev)
{
	set_infra_mode(usbdev, NDIS_80211_INFRA_INFRA);
	set_auth_mode(usbdev, 0, NL80211_AUTHTYPE_OPEN_SYSTEM,
						RNDIS_WLAN_KEY_MGMT_NONE);
	set_priv_filter(usbdev);
	set_encr_mode(usbdev, RNDIS_WLAN_ALG_NONE, RNDIS_WLAN_ALG_NONE);
}

static int deauthenticate(struct usbnet *usbdev)
{
	int ret;

	ret = disassociate(usbdev, true);
	set_default_iw_params(usbdev);
	return ret;
}

static int set_channel(struct usbnet *usbdev, int channel)
{
	struct ndis_80211_conf config;
	unsigned int dsconfig;
	int len, ret;

	netdev_dbg(usbdev->net, "%s(%d)\n", __func__, channel);

	/* this OID is valid only when not associated */
	if (is_associated(usbdev))
		return 0;

	dsconfig = ieee80211_dsss_chan_to_freq(channel) * 1000;

	len = sizeof(config);
	ret = rndis_query_oid(usbdev, OID_802_11_CONFIGURATION, &config, &len);
	if (ret < 0) {
		netdev_dbg(usbdev->net, "%s(): querying configuration failed\n",
			   __func__);
		return ret;
	}

	config.ds_config = cpu_to_le32(dsconfig);
	ret = rndis_set_oid(usbdev, OID_802_11_CONFIGURATION, &config,
								sizeof(config));

	netdev_dbg(usbdev->net, "%s(): %d -> %d\n", __func__, channel, ret);

	return ret;
}

/* index must be 0 - N, as per NDIS  */
static int add_wep_key(struct usbnet *usbdev, const u8 *key, int key_len,
								int index)
{
	struct rndis_wlan_private *priv = get_rndis_wlan_priv(usbdev);
	struct ndis_80211_wep_key ndis_key;
	u32 cipher;
	int ret;

	netdev_dbg(usbdev->net, "%s(idx: %d, len: %d)\n",
		   __func__, index, key_len);

	if ((key_len != 5 && key_len != 13) || index < 0 || index > 3)
		return -EINVAL;

	if (key_len == 5)
		cipher = WLAN_CIPHER_SUITE_WEP40;
	else
		cipher = WLAN_CIPHER_SUITE_WEP104;

	memset(&ndis_key, 0, sizeof(ndis_key));

	ndis_key.size = cpu_to_le32(sizeof(ndis_key));
	ndis_key.length = cpu_to_le32(key_len);
	ndis_key.index = cpu_to_le32(index);
	memcpy(&ndis_key.material, key, key_len);

	if (index == priv->encr_tx_key_index) {
		ndis_key.index |= NDIS_80211_ADDWEP_TRANSMIT_KEY;
		ret = set_encr_mode(usbdev, RNDIS_WLAN_ALG_WEP,
							RNDIS_WLAN_ALG_NONE);
		if (ret)
			netdev_warn(usbdev->net, "encryption couldn't be enabled (%08X)\n",
				    ret);
	}

	ret = rndis_set_oid(usbdev, OID_802_11_ADD_WEP, &ndis_key,
							sizeof(ndis_key));
	if (ret != 0) {
		netdev_warn(usbdev->net, "adding encryption key %d failed (%08X)\n",
			    index + 1, ret);
		return ret;
	}

	priv->encr_keys[index].len = key_len;
	priv->encr_keys[index].cipher = cipher;
	memcpy(&priv->encr_keys[index].material, key, key_len);
	memset(&priv->encr_keys[index].bssid, 0xff, ETH_ALEN);

	return 0;
}

static int add_wpa_key(struct usbnet *usbdev, const u8 *key, int key_len,
			int index, const u8 *addr, const u8 *rx_seq,
			int seq_len, u32 cipher, __le32 flags)
{
	struct rndis_wlan_private *priv = get_rndis_wlan_priv(usbdev);
	struct ndis_80211_key ndis_key;
	bool is_addr_ok;
	int ret;

	if (index < 0 || index >= 4) {
		netdev_dbg(usbdev->net, "%s(): index out of range (%i)\n",
			   __func__, index);
		return -EINVAL;
	}
	if (key_len > sizeof(ndis_key.material) || key_len < 0) {
		netdev_dbg(usbdev->net, "%s(): key length out of range (%i)\n",
			   __func__, key_len);
		return -EINVAL;
	}
	if (flags & NDIS_80211_ADDKEY_SET_INIT_RECV_SEQ) {
		if (!rx_seq || seq_len <= 0) {
			netdev_dbg(usbdev->net, "%s(): recv seq flag without buffer\n",
				   __func__);
			return -EINVAL;
		}
		if (rx_seq && seq_len > sizeof(ndis_key.rsc)) {
			netdev_dbg(usbdev->net, "%s(): too big recv seq buffer\n", __func__);
			return -EINVAL;
		}
	}

	is_addr_ok = addr && !is_zero_ether_addr(addr) &&
					!is_broadcast_ether_addr(addr);
	if ((flags & NDIS_80211_ADDKEY_PAIRWISE_KEY) && !is_addr_ok) {
		netdev_dbg(usbdev->net, "%s(): pairwise but bssid invalid (%pM)\n",
			   __func__, addr);
		return -EINVAL;
	}

	netdev_dbg(usbdev->net, "%s(%i): flags:%i%i%i\n",
		   __func__, index,
		   !!(flags & NDIS_80211_ADDKEY_TRANSMIT_KEY),
		   !!(flags & NDIS_80211_ADDKEY_PAIRWISE_KEY),
		   !!(flags & NDIS_80211_ADDKEY_SET_INIT_RECV_SEQ));

	memset(&ndis_key, 0, sizeof(ndis_key));

	ndis_key.size = cpu_to_le32(sizeof(ndis_key) -
				sizeof(ndis_key.material) + key_len);
	ndis_key.length = cpu_to_le32(key_len);
	ndis_key.index = cpu_to_le32(index) | flags;

	if (cipher == WLAN_CIPHER_SUITE_TKIP && key_len == 32) {
		/* wpa_supplicant gives us the Michael MIC RX/TX keys in
		 * different order than NDIS spec, so swap the order here. */
		memcpy(ndis_key.material, key, 16);
		memcpy(ndis_key.material + 16, key + 24, 8);
		memcpy(ndis_key.material + 24, key + 16, 8);
	} else
		memcpy(ndis_key.material, key, key_len);

	if (flags & NDIS_80211_ADDKEY_SET_INIT_RECV_SEQ)
		memcpy(ndis_key.rsc, rx_seq, seq_len);

	if (flags & NDIS_80211_ADDKEY_PAIRWISE_KEY) {
		/* pairwise key */
		memcpy(ndis_key.bssid, addr, ETH_ALEN);
	} else {
		/* group key */
		if (priv->infra_mode == NDIS_80211_INFRA_ADHOC)
			memset(ndis_key.bssid, 0xff, ETH_ALEN);
		else
			get_bssid(usbdev, ndis_key.bssid);
	}

	ret = rndis_set_oid(usbdev, OID_802_11_ADD_KEY, &ndis_key,
					le32_to_cpu(ndis_key.size));
	netdev_dbg(usbdev->net, "%s(): OID_802_11_ADD_KEY -> %08X\n",
		   __func__, ret);
	if (ret != 0)
		return ret;

	memset(&priv->encr_keys[index], 0, sizeof(priv->encr_keys[index]));
	priv->encr_keys[index].len = key_len;
	priv->encr_keys[index].cipher = cipher;
	memcpy(&priv->encr_keys[index].material, key, key_len);
	if (flags & NDIS_80211_ADDKEY_PAIRWISE_KEY)
		memcpy(&priv->encr_keys[index].bssid, ndis_key.bssid, ETH_ALEN);
	else
		memset(&priv->encr_keys[index].bssid, 0xff, ETH_ALEN);

	if (flags & NDIS_80211_ADDKEY_TRANSMIT_KEY)
		priv->encr_tx_key_index = index;

	return 0;
}

static int restore_key(struct usbnet *usbdev, int key_idx)
{
	struct rndis_wlan_private *priv = get_rndis_wlan_priv(usbdev);
	struct rndis_wlan_encr_key key;

	if (is_wpa_key(priv, key_idx))
		return 0;

	key = priv->encr_keys[key_idx];

	netdev_dbg(usbdev->net, "%s(): %i:%i\n", __func__, key_idx, key.len);

	if (key.len == 0)
		return 0;

	return add_wep_key(usbdev, key.material, key.len, key_idx);
}

static void restore_keys(struct usbnet *usbdev)
{
	int i;

	for (i = 0; i < 4; i++)
		restore_key(usbdev, i);
}

static void clear_key(struct rndis_wlan_private *priv, int idx)
{
	memset(&priv->encr_keys[idx], 0, sizeof(priv->encr_keys[idx]));
}

/* remove_key is for both wep and wpa */
static int remove_key(struct usbnet *usbdev, int index, const u8 *bssid)
{
	struct rndis_wlan_private *priv = get_rndis_wlan_priv(usbdev);
	struct ndis_80211_remove_key remove_key;
	__le32 keyindex;
	bool is_wpa;
	int ret;

	if (priv->encr_keys[index].len == 0)
		return 0;

	is_wpa = is_wpa_key(priv, index);

	netdev_dbg(usbdev->net, "%s(): %i:%s:%i\n",
		   __func__, index, is_wpa ? "wpa" : "wep",
		   priv->encr_keys[index].len);

	clear_key(priv, index);

	if (is_wpa) {
		remove_key.size = cpu_to_le32(sizeof(remove_key));
		remove_key.index = cpu_to_le32(index);
		if (bssid) {
			/* pairwise key */
			if (!is_broadcast_ether_addr(bssid))
				remove_key.index |=
					NDIS_80211_ADDKEY_PAIRWISE_KEY;
			memcpy(remove_key.bssid, bssid,
					sizeof(remove_key.bssid));
		} else
			memset(remove_key.bssid, 0xff,
						sizeof(remove_key.bssid));

		ret = rndis_set_oid(usbdev, OID_802_11_REMOVE_KEY, &remove_key,
							sizeof(remove_key));
		if (ret != 0)
			return ret;
	} else {
		keyindex = cpu_to_le32(index);
		ret = rndis_set_oid(usbdev, OID_802_11_REMOVE_WEP, &keyindex,
							sizeof(keyindex));
		if (ret != 0) {
			netdev_warn(usbdev->net,
				    "removing encryption key %d failed (%08X)\n",
				    index, ret);
			return ret;
		}
	}

	/* if it is transmit key, disable encryption */
	if (index == priv->encr_tx_key_index)
		set_encr_mode(usbdev, RNDIS_WLAN_ALG_NONE, RNDIS_WLAN_ALG_NONE);

	return 0;
}

static void set_multicast_list(struct usbnet *usbdev)
{
	struct rndis_wlan_private *priv = get_rndis_wlan_priv(usbdev);
	struct netdev_hw_addr *ha;
	__le32 filter, basefilter;
	int ret;
	char *mc_addrs = NULL;
	int mc_count;

	basefilter = filter = RNDIS_PACKET_TYPE_DIRECTED |
			      RNDIS_PACKET_TYPE_BROADCAST;

	if (usbdev->net->flags & IFF_PROMISC) {
		filter |= RNDIS_PACKET_TYPE_PROMISCUOUS |
			RNDIS_PACKET_TYPE_ALL_LOCAL;
	} else if (usbdev->net->flags & IFF_ALLMULTI) {
		filter |= RNDIS_PACKET_TYPE_ALL_MULTICAST;
	}

	if (filter != basefilter)
		goto set_filter;

	/*
	 * mc_list should be accessed holding the lock, so copy addresses to
	 * local buffer first.
	 */
	netif_addr_lock_bh(usbdev->net);
	mc_count = netdev_mc_count(usbdev->net);
	if (mc_count > priv->multicast_size) {
		filter |= RNDIS_PACKET_TYPE_ALL_MULTICAST;
	} else if (mc_count) {
		int i = 0;

		mc_addrs = kmalloc(mc_count * ETH_ALEN, GFP_ATOMIC);
		if (!mc_addrs) {
			netdev_warn(usbdev->net,
				    "couldn't alloc %d bytes of memory\n",
				    mc_count * ETH_ALEN);
			netif_addr_unlock_bh(usbdev->net);
			return;
		}

		netdev_for_each_mc_addr(ha, usbdev->net)
			memcpy(mc_addrs + i++ * ETH_ALEN,
			       ha->addr, ETH_ALEN);
	}
	netif_addr_unlock_bh(usbdev->net);

	if (filter != basefilter)
		goto set_filter;

	if (mc_count) {
		ret = rndis_set_oid(usbdev, OID_802_3_MULTICAST_LIST, mc_addrs,
				    mc_count * ETH_ALEN);
		kfree(mc_addrs);
		if (ret == 0)
			filter |= RNDIS_PACKET_TYPE_MULTICAST;
		else
			filter |= RNDIS_PACKET_TYPE_ALL_MULTICAST;

		netdev_dbg(usbdev->net, "OID_802_3_MULTICAST_LIST(%d, max: %d) -> %d\n",
			   mc_count, priv->multicast_size, ret);
	}

set_filter:
	ret = rndis_set_oid(usbdev, OID_GEN_CURRENT_PACKET_FILTER, &filter,
							sizeof(filter));
	if (ret < 0) {
		netdev_warn(usbdev->net, "couldn't set packet filter: %08x\n",
			    le32_to_cpu(filter));
	}

	netdev_dbg(usbdev->net, "OID_GEN_CURRENT_PACKET_FILTER(%08x) -> %d\n",
		   le32_to_cpu(filter), ret);
}

#ifdef DEBUG
static void debug_print_pmkids(struct usbnet *usbdev,
				struct ndis_80211_pmkid *pmkids,
				const char *func_str)
{
	struct rndis_wlan_private *priv = get_rndis_wlan_priv(usbdev);
	int i, len, count, max_pmkids, entry_len;

	max_pmkids = priv->wdev.wiphy->max_num_pmkids;
	len = le32_to_cpu(pmkids->length);
	count = le32_to_cpu(pmkids->bssid_info_count);

	entry_len = (count > 0) ? (len - sizeof(*pmkids)) / count : -1;

	netdev_dbg(usbdev->net, "%s(): %d PMKIDs (data len: %d, entry len: "
				"%d)\n", func_str, count, len, entry_len);

	if (count > max_pmkids)
		count = max_pmkids;

	for (i = 0; i < count; i++) {
		u32 *tmp = (u32 *)pmkids->bssid_info[i].pmkid;

		netdev_dbg(usbdev->net, "%s():  bssid: %pM, "
				"pmkid: %08X:%08X:%08X:%08X\n",
				func_str, pmkids->bssid_info[i].bssid,
				cpu_to_be32(tmp[0]), cpu_to_be32(tmp[1]),
				cpu_to_be32(tmp[2]), cpu_to_be32(tmp[3]));
	}
}
#else
static void debug_print_pmkids(struct usbnet *usbdev,
				struct ndis_80211_pmkid *pmkids,
				const char *func_str)
{
	return;
}
#endif

static struct ndis_80211_pmkid *get_device_pmkids(struct usbnet *usbdev)
{
	struct rndis_wlan_private *priv = get_rndis_wlan_priv(usbdev);
	struct ndis_80211_pmkid *pmkids;
	int len, ret, max_pmkids;

	max_pmkids = priv->wdev.wiphy->max_num_pmkids;
	len = sizeof(*pmkids) + max_pmkids * sizeof(pmkids->bssid_info[0]);

	pmkids = kzalloc(len, GFP_KERNEL);
	if (!pmkids)
		return ERR_PTR(-ENOMEM);

	pmkids->length = cpu_to_le32(len);
	pmkids->bssid_info_count = cpu_to_le32(max_pmkids);

	ret = rndis_query_oid(usbdev, OID_802_11_PMKID, pmkids, &len);
	if (ret < 0) {
		netdev_dbg(usbdev->net, "%s(): OID_802_11_PMKID(%d, %d)"
				" -> %d\n", __func__, len, max_pmkids, ret);

		kfree(pmkids);
		return ERR_PTR(ret);
	}

	if (le32_to_cpu(pmkids->bssid_info_count) > max_pmkids)
		pmkids->bssid_info_count = cpu_to_le32(max_pmkids);

	debug_print_pmkids(usbdev, pmkids, __func__);

	return pmkids;
}

static int set_device_pmkids(struct usbnet *usbdev,
				struct ndis_80211_pmkid *pmkids)
{
	int ret, len, num_pmkids;

	num_pmkids = le32_to_cpu(pmkids->bssid_info_count);
	len = sizeof(*pmkids) + num_pmkids * sizeof(pmkids->bssid_info[0]);
	pmkids->length = cpu_to_le32(len);

	debug_print_pmkids(usbdev, pmkids, __func__);

	ret = rndis_set_oid(usbdev, OID_802_11_PMKID, pmkids,
						le32_to_cpu(pmkids->length));
	if (ret < 0) {
		netdev_dbg(usbdev->net, "%s(): OID_802_11_PMKID(%d, %d) -> %d"
				"\n", __func__, len, num_pmkids, ret);
	}

	kfree(pmkids);
	return ret;
}

static struct ndis_80211_pmkid *remove_pmkid(struct usbnet *usbdev,
						struct ndis_80211_pmkid *pmkids,
						struct cfg80211_pmksa *pmksa,
						int max_pmkids)
{
	int i, len, count, newlen, err;

	len = le32_to_cpu(pmkids->length);
	count = le32_to_cpu(pmkids->bssid_info_count);

	if (count > max_pmkids)
		count = max_pmkids;

	for (i = 0; i < count; i++)
		if (!compare_ether_addr(pmkids->bssid_info[i].bssid,
							pmksa->bssid))
			break;

	/* pmkid not found */
	if (i == count) {
		netdev_dbg(usbdev->net, "%s(): bssid not found (%pM)\n",
					__func__, pmksa->bssid);
		err = -ENOENT;
		goto error;
	}

	for (; i + 1 < count; i++)
		pmkids->bssid_info[i] = pmkids->bssid_info[i + 1];

	count--;
	newlen = sizeof(*pmkids) + count * sizeof(pmkids->bssid_info[0]);

	pmkids->length = cpu_to_le32(newlen);
	pmkids->bssid_info_count = cpu_to_le32(count);

	return pmkids;
error:
	kfree(pmkids);
	return ERR_PTR(err);
}

static struct ndis_80211_pmkid *update_pmkid(struct usbnet *usbdev,
						struct ndis_80211_pmkid *pmkids,
						struct cfg80211_pmksa *pmksa,
						int max_pmkids)
{
	int i, err, len, count, newlen;

	len = le32_to_cpu(pmkids->length);
	count = le32_to_cpu(pmkids->bssid_info_count);

	if (count > max_pmkids)
		count = max_pmkids;

	/* update with new pmkid */
	for (i = 0; i < count; i++) {
		if (compare_ether_addr(pmkids->bssid_info[i].bssid,
							pmksa->bssid))
			continue;

		memcpy(pmkids->bssid_info[i].pmkid, pmksa->pmkid,
								WLAN_PMKID_LEN);

		return pmkids;
	}

	/* out of space, return error */
	if (i == max_pmkids) {
		netdev_dbg(usbdev->net, "%s(): out of space\n", __func__);
		err = -ENOSPC;
		goto error;
	}

	/* add new pmkid */
	newlen = sizeof(*pmkids) + (count + 1) * sizeof(pmkids->bssid_info[0]);

	pmkids = krealloc(pmkids, newlen, GFP_KERNEL);
	if (!pmkids) {
		err = -ENOMEM;
		goto error;
	}

	pmkids->length = cpu_to_le32(newlen);
	pmkids->bssid_info_count = cpu_to_le32(count + 1);

	memcpy(pmkids->bssid_info[count].bssid, pmksa->bssid, ETH_ALEN);
	memcpy(pmkids->bssid_info[count].pmkid, pmksa->pmkid, WLAN_PMKID_LEN);

	return pmkids;
error:
	kfree(pmkids);
	return ERR_PTR(err);
}

/*
 * cfg80211 ops
 */
static int rndis_change_virtual_intf(struct wiphy *wiphy,
					struct net_device *dev,
					enum nl80211_iftype type, u32 *flags,
					struct vif_params *params)
{
	struct rndis_wlan_private *priv = wiphy_priv(wiphy);
	struct usbnet *usbdev = priv->usbdev;
	int mode;

	switch (type) {
	case NL80211_IFTYPE_ADHOC:
		mode = NDIS_80211_INFRA_ADHOC;
		break;
	case NL80211_IFTYPE_STATION:
		mode = NDIS_80211_INFRA_INFRA;
		break;
	default:
		return -EINVAL;
	}

	priv->wdev.iftype = type;

	return set_infra_mode(usbdev, mode);
}

static int rndis_set_wiphy_params(struct wiphy *wiphy, u32 changed)
{
	struct rndis_wlan_private *priv = wiphy_priv(wiphy);
	struct usbnet *usbdev = priv->usbdev;
	int err;

	if (changed & WIPHY_PARAM_FRAG_THRESHOLD) {
		err = set_frag_threshold(usbdev, wiphy->frag_threshold);
		if (err < 0)
			return err;
	}

	if (changed & WIPHY_PARAM_RTS_THRESHOLD) {
		err = set_rts_threshold(usbdev, wiphy->rts_threshold);
		if (err < 0)
			return err;
	}

	return 0;
}

static int rndis_set_tx_power(struct wiphy *wiphy,
			      enum nl80211_tx_power_setting type,
			      int mbm)
{
	struct rndis_wlan_private *priv = wiphy_priv(wiphy);
	struct usbnet *usbdev = priv->usbdev;

	netdev_dbg(usbdev->net, "%s(): type:0x%x mbm:%i\n",
		   __func__, type, mbm);

	if (mbm < 0 || (mbm % 100))
		return -ENOTSUPP;

	/* Device doesn't support changing txpower after initialization, only
	 * turn off/on radio. Support 'auto' mode and setting same dBm that is
	 * currently used.
	 */
	if (type == NL80211_TX_POWER_AUTOMATIC ||
	    MBM_TO_DBM(mbm) == get_bcm4320_power_dbm(priv)) {
		if (!priv->radio_on)
			disassociate(usbdev, true); /* turn on radio */

		return 0;
	}

	return -ENOTSUPP;
}

static int rndis_get_tx_power(struct wiphy *wiphy, int *dbm)
{
	struct rndis_wlan_private *priv = wiphy_priv(wiphy);
	struct usbnet *usbdev = priv->usbdev;

	*dbm = get_bcm4320_power_dbm(priv);

	netdev_dbg(usbdev->net, "%s(): dbm:%i\n", __func__, *dbm);

	return 0;
}

#define SCAN_DELAY_JIFFIES (6 * HZ)
static int rndis_scan(struct wiphy *wiphy, struct net_device *dev,
			struct cfg80211_scan_request *request)
{
	struct usbnet *usbdev = netdev_priv(dev);
	struct rndis_wlan_private *priv = get_rndis_wlan_priv(usbdev);
	int ret;
	int delay = SCAN_DELAY_JIFFIES;

	netdev_dbg(usbdev->net, "cfg80211.scan\n");

	/* Get current bssid list from device before new scan, as new scan
	 * clears internal bssid list.
	 */
	rndis_check_bssid_list(usbdev, NULL, NULL);

	if (!request)
		return -EINVAL;

	if (priv->scan_request && priv->scan_request != request)
		return -EBUSY;

	priv->scan_request = request;

	ret = rndis_start_bssid_list_scan(usbdev);
	if (ret == 0) {
		if (priv->device_type == RNDIS_BCM4320A)
			delay = HZ;

		/* Wait before retrieving scan results from device */
		queue_delayed_work(priv->workqueue, &priv->scan_work, delay);
	}

	return ret;
}

static struct cfg80211_bss *rndis_bss_info_update(struct usbnet *usbdev,
					struct ndis_80211_bssid_ex *bssid)
{
	struct rndis_wlan_private *priv = get_rndis_wlan_priv(usbdev);
	struct ieee80211_channel *channel;
	s32 signal;
	u64 timestamp;
	u16 capability;
	u16 beacon_interval;
	struct ndis_80211_fixed_ies *fixed;
	int ie_len, bssid_len;
	u8 *ie;

	netdev_dbg(usbdev->net, " found bssid: '%.32s' [%pM], len: %d\n",
		   bssid->ssid.essid, bssid->mac, le32_to_cpu(bssid->length));

	/* parse bssid structure */
	bssid_len = le32_to_cpu(bssid->length);

	if (bssid_len < sizeof(struct ndis_80211_bssid_ex) +
			sizeof(struct ndis_80211_fixed_ies))
		return NULL;

	fixed = (struct ndis_80211_fixed_ies *)bssid->ies;

	ie = (void *)(bssid->ies + sizeof(struct ndis_80211_fixed_ies));
	ie_len = min(bssid_len - (int)sizeof(*bssid),
					(int)le32_to_cpu(bssid->ie_length));
	ie_len -= sizeof(struct ndis_80211_fixed_ies);
	if (ie_len < 0)
		return NULL;

	/* extract data for cfg80211_inform_bss */
	channel = ieee80211_get_channel(priv->wdev.wiphy,
			KHZ_TO_MHZ(le32_to_cpu(bssid->config.ds_config)));
	if (!channel)
		return NULL;

	signal = level_to_qual(le32_to_cpu(bssid->rssi));
	timestamp = le64_to_cpu(*(__le64 *)fixed->timestamp);
	capability = le16_to_cpu(fixed->capabilities);
	beacon_interval = le16_to_cpu(fixed->beacon_interval);

	return cfg80211_inform_bss(priv->wdev.wiphy, channel, bssid->mac,
		timestamp, capability, beacon_interval, ie, ie_len, signal,
		GFP_KERNEL);
}

static struct ndis_80211_bssid_ex *next_bssid_list_item(
					struct ndis_80211_bssid_ex *bssid,
					int *bssid_len, void *buf, int len)
{
	void *buf_end, *bssid_end;

	buf_end = (char *)buf + len;
	bssid_end = (char *)bssid + *bssid_len;

	if ((int)(buf_end - bssid_end) < sizeof(bssid->length)) {
		*bssid_len = 0;
		return NULL;
	} else {
		bssid = (void *)((char *)bssid + *bssid_len);
		*bssid_len = le32_to_cpu(bssid->length);
		return bssid;
	}
}

static bool check_bssid_list_item(struct ndis_80211_bssid_ex *bssid,
				  int bssid_len, void *buf, int len)
{
	void *buf_end, *bssid_end;

	if (!bssid || bssid_len <= 0 || bssid_len > len)
		return false;

	buf_end = (char *)buf + len;
	bssid_end = (char *)bssid + bssid_len;

	return (int)(buf_end - bssid_end) >= 0 && (int)(bssid_end - buf) >= 0;
}

static int rndis_check_bssid_list(struct usbnet *usbdev, u8 *match_bssid,
					bool *matched)
{
	void *buf = NULL;
	struct ndis_80211_bssid_list_ex *bssid_list;
	struct ndis_80211_bssid_ex *bssid;
	int ret = -EINVAL, len, count, bssid_len, real_count, new_len;

	netdev_dbg(usbdev->net, "%s()\n", __func__);

	len = CONTROL_BUFFER_SIZE;
resize_buf:
	buf = kzalloc(len, GFP_KERNEL);
	if (!buf) {
		ret = -ENOMEM;
		goto out;
	}

	/* BSSID-list might have got bigger last time we checked, keep
	 * resizing until it won't get any bigger.
	 */
	new_len = len;
	ret = rndis_query_oid(usbdev, OID_802_11_BSSID_LIST, buf, &new_len);
	if (ret != 0 || new_len < sizeof(struct ndis_80211_bssid_list_ex))
		goto out;

	if (new_len > len) {
		len = new_len;
		kfree(buf);
		goto resize_buf;
	}

	len = new_len;

	bssid_list = buf;
	count = le32_to_cpu(bssid_list->num_items);
	real_count = 0;
	netdev_dbg(usbdev->net, "%s(): buflen: %d\n", __func__, len);
<<<<<<< HEAD

	bssid_len = 0;
	bssid = next_bssid_list_item(bssid_list->bssid, &bssid_len, buf, len);

	/* Device returns incorrect 'num_items'. Workaround by ignoring the
	 * received 'num_items' and walking through full bssid buffer instead.
	 */
	while (check_bssid_list_item(bssid, bssid_len, buf, len)) {
		if (rndis_bss_info_update(usbdev, bssid) && match_bssid &&
		    matched) {
			if (compare_ether_addr(bssid->mac, match_bssid))
				*matched = true;
		}

=======

	bssid_len = 0;
	bssid = next_bssid_list_item(bssid_list->bssid, &bssid_len, buf, len);

	/* Device returns incorrect 'num_items'. Workaround by ignoring the
	 * received 'num_items' and walking through full bssid buffer instead.
	 */
	while (check_bssid_list_item(bssid, bssid_len, buf, len)) {
		if (rndis_bss_info_update(usbdev, bssid) && match_bssid &&
		    matched) {
			if (compare_ether_addr(bssid->mac, match_bssid))
				*matched = true;
		}

>>>>>>> 105e53f8
		real_count++;
		bssid = next_bssid_list_item(bssid, &bssid_len, buf, len);
	}

	netdev_dbg(usbdev->net, "%s(): num_items from device: %d, really found:"
				" %d\n", __func__, count, real_count);

out:
	kfree(buf);
	return ret;
}

static void rndis_get_scan_results(struct work_struct *work)
{
	struct rndis_wlan_private *priv =
		container_of(work, struct rndis_wlan_private, scan_work.work);
	struct usbnet *usbdev = priv->usbdev;
	int ret;

	netdev_dbg(usbdev->net, "get_scan_results\n");

	if (!priv->scan_request)
		return;

	ret = rndis_check_bssid_list(usbdev, NULL, NULL);

	cfg80211_scan_done(priv->scan_request, ret < 0);

	priv->scan_request = NULL;
}

static int rndis_connect(struct wiphy *wiphy, struct net_device *dev,
					struct cfg80211_connect_params *sme)
{
	struct rndis_wlan_private *priv = wiphy_priv(wiphy);
	struct usbnet *usbdev = priv->usbdev;
	struct ieee80211_channel *channel = sme->channel;
	struct ndis_80211_ssid ssid;
	int pairwise = RNDIS_WLAN_ALG_NONE;
	int groupwise = RNDIS_WLAN_ALG_NONE;
	int keymgmt = RNDIS_WLAN_KEY_MGMT_NONE;
	int length, i, ret, chan = -1;

	if (channel)
		chan = ieee80211_frequency_to_channel(channel->center_freq);

	groupwise = rndis_cipher_to_alg(sme->crypto.cipher_group);
	for (i = 0; i < sme->crypto.n_ciphers_pairwise; i++)
		pairwise |=
			rndis_cipher_to_alg(sme->crypto.ciphers_pairwise[i]);

	if (sme->crypto.n_ciphers_pairwise > 0 &&
			pairwise == RNDIS_WLAN_ALG_NONE) {
		netdev_err(usbdev->net, "Unsupported pairwise cipher\n");
		return -ENOTSUPP;
	}

	for (i = 0; i < sme->crypto.n_akm_suites; i++)
		keymgmt |=
			rndis_akm_suite_to_key_mgmt(sme->crypto.akm_suites[i]);

	if (sme->crypto.n_akm_suites > 0 &&
			keymgmt == RNDIS_WLAN_KEY_MGMT_NONE) {
		netdev_err(usbdev->net, "Invalid keymgmt\n");
		return -ENOTSUPP;
	}

	netdev_dbg(usbdev->net, "cfg80211.connect('%.32s':[%pM]:%d:[%d,0x%x:0x%x]:[0x%x:0x%x]:0x%x)\n",
		   sme->ssid, sme->bssid, chan,
		   sme->privacy, sme->crypto.wpa_versions, sme->auth_type,
		   groupwise, pairwise, keymgmt);

	if (is_associated(usbdev))
		disassociate(usbdev, false);

	ret = set_infra_mode(usbdev, NDIS_80211_INFRA_INFRA);
	if (ret < 0) {
		netdev_dbg(usbdev->net, "connect: set_infra_mode failed, %d\n",
			   ret);
		goto err_turn_radio_on;
	}

	ret = set_auth_mode(usbdev, sme->crypto.wpa_versions, sme->auth_type,
								keymgmt);
	if (ret < 0) {
		netdev_dbg(usbdev->net, "connect: set_auth_mode failed, %d\n",
			   ret);
		goto err_turn_radio_on;
	}

	set_priv_filter(usbdev);

	ret = set_encr_mode(usbdev, pairwise, groupwise);
	if (ret < 0) {
		netdev_dbg(usbdev->net, "connect: set_encr_mode failed, %d\n",
			   ret);
		goto err_turn_radio_on;
	}

	if (channel) {
		ret = set_channel(usbdev, chan);
		if (ret < 0) {
			netdev_dbg(usbdev->net, "connect: set_channel failed, %d\n",
				   ret);
			goto err_turn_radio_on;
		}
	}

	if (sme->key && ((groupwise | pairwise) & RNDIS_WLAN_ALG_WEP)) {
		priv->encr_tx_key_index = sme->key_idx;
		ret = add_wep_key(usbdev, sme->key, sme->key_len, sme->key_idx);
		if (ret < 0) {
			netdev_dbg(usbdev->net, "connect: add_wep_key failed, %d (%d, %d)\n",
				   ret, sme->key_len, sme->key_idx);
			goto err_turn_radio_on;
		}
	}

	if (sme->bssid && !is_zero_ether_addr(sme->bssid) &&
				!is_broadcast_ether_addr(sme->bssid)) {
		ret = set_bssid(usbdev, sme->bssid);
		if (ret < 0) {
			netdev_dbg(usbdev->net, "connect: set_bssid failed, %d\n",
				   ret);
			goto err_turn_radio_on;
		}
	} else
		clear_bssid(usbdev);

	length = sme->ssid_len;
	if (length > NDIS_802_11_LENGTH_SSID)
		length = NDIS_802_11_LENGTH_SSID;

	memset(&ssid, 0, sizeof(ssid));
	ssid.length = cpu_to_le32(length);
	memcpy(ssid.essid, sme->ssid, length);

	/* Pause and purge rx queue, so we don't pass packets before
	 * 'media connect'-indication.
	 */
	usbnet_pause_rx(usbdev);
	usbnet_purge_paused_rxq(usbdev);

	ret = set_essid(usbdev, &ssid);
	if (ret < 0)
		netdev_dbg(usbdev->net, "connect: set_essid failed, %d\n", ret);
	return ret;

err_turn_radio_on:
	disassociate(usbdev, true);

	return ret;
}

static int rndis_disconnect(struct wiphy *wiphy, struct net_device *dev,
								u16 reason_code)
{
	struct rndis_wlan_private *priv = wiphy_priv(wiphy);
	struct usbnet *usbdev = priv->usbdev;

	netdev_dbg(usbdev->net, "cfg80211.disconnect(%d)\n", reason_code);

	priv->connected = false;
	memset(priv->bssid, 0, ETH_ALEN);

	return deauthenticate(usbdev);
}

static int rndis_join_ibss(struct wiphy *wiphy, struct net_device *dev,
					struct cfg80211_ibss_params *params)
{
	struct rndis_wlan_private *priv = wiphy_priv(wiphy);
	struct usbnet *usbdev = priv->usbdev;
	struct ieee80211_channel *channel = params->channel;
	struct ndis_80211_ssid ssid;
	enum nl80211_auth_type auth_type;
	int ret, alg, length, chan = -1;

	if (channel)
		chan = ieee80211_frequency_to_channel(channel->center_freq);

	/* TODO: How to handle ad-hoc encryption?
	 * connect() has *key, join_ibss() doesn't. RNDIS requires key to be
	 * pre-shared for encryption (open/shared/wpa), is key set before
	 * join_ibss? Which auth_type to use (not in params)? What about WPA?
	 */
	if (params->privacy) {
		auth_type = NL80211_AUTHTYPE_SHARED_KEY;
		alg = RNDIS_WLAN_ALG_WEP;
	} else {
		auth_type = NL80211_AUTHTYPE_OPEN_SYSTEM;
		alg = RNDIS_WLAN_ALG_NONE;
	}

	netdev_dbg(usbdev->net, "cfg80211.join_ibss('%.32s':[%pM]:%d:%d)\n",
		   params->ssid, params->bssid, chan, params->privacy);

	if (is_associated(usbdev))
		disassociate(usbdev, false);

	ret = set_infra_mode(usbdev, NDIS_80211_INFRA_ADHOC);
	if (ret < 0) {
		netdev_dbg(usbdev->net, "join_ibss: set_infra_mode failed, %d\n",
			   ret);
		goto err_turn_radio_on;
	}

	ret = set_auth_mode(usbdev, 0, auth_type, RNDIS_WLAN_KEY_MGMT_NONE);
	if (ret < 0) {
		netdev_dbg(usbdev->net, "join_ibss: set_auth_mode failed, %d\n",
			   ret);
		goto err_turn_radio_on;
	}

	set_priv_filter(usbdev);

	ret = set_encr_mode(usbdev, alg, RNDIS_WLAN_ALG_NONE);
	if (ret < 0) {
		netdev_dbg(usbdev->net, "join_ibss: set_encr_mode failed, %d\n",
			   ret);
		goto err_turn_radio_on;
	}

	if (channel) {
		ret = set_channel(usbdev, chan);
		if (ret < 0) {
			netdev_dbg(usbdev->net, "join_ibss: set_channel failed, %d\n",
				   ret);
			goto err_turn_radio_on;
		}
	}

	if (params->bssid && !is_zero_ether_addr(params->bssid) &&
				!is_broadcast_ether_addr(params->bssid)) {
		ret = set_bssid(usbdev, params->bssid);
		if (ret < 0) {
			netdev_dbg(usbdev->net, "join_ibss: set_bssid failed, %d\n",
				   ret);
			goto err_turn_radio_on;
		}
	} else
		clear_bssid(usbdev);

	length = params->ssid_len;
	if (length > NDIS_802_11_LENGTH_SSID)
		length = NDIS_802_11_LENGTH_SSID;

	memset(&ssid, 0, sizeof(ssid));
	ssid.length = cpu_to_le32(length);
	memcpy(ssid.essid, params->ssid, length);

	/* Don't need to pause rx queue for ad-hoc. */
	usbnet_purge_paused_rxq(usbdev);
	usbnet_resume_rx(usbdev);

	ret = set_essid(usbdev, &ssid);
	if (ret < 0)
		netdev_dbg(usbdev->net, "join_ibss: set_essid failed, %d\n",
			   ret);
	return ret;

err_turn_radio_on:
	disassociate(usbdev, true);

	return ret;
}

static int rndis_leave_ibss(struct wiphy *wiphy, struct net_device *dev)
{
	struct rndis_wlan_private *priv = wiphy_priv(wiphy);
	struct usbnet *usbdev = priv->usbdev;

	netdev_dbg(usbdev->net, "cfg80211.leave_ibss()\n");

	priv->connected = false;
	memset(priv->bssid, 0, ETH_ALEN);

	return deauthenticate(usbdev);
}

static int rndis_set_channel(struct wiphy *wiphy, struct net_device *netdev,
	struct ieee80211_channel *chan, enum nl80211_channel_type channel_type)
{
	struct rndis_wlan_private *priv = wiphy_priv(wiphy);
	struct usbnet *usbdev = priv->usbdev;

	return set_channel(usbdev,
			ieee80211_frequency_to_channel(chan->center_freq));
}

static int rndis_add_key(struct wiphy *wiphy, struct net_device *netdev,
			 u8 key_index, bool pairwise, const u8 *mac_addr,
			 struct key_params *params)
{
	struct rndis_wlan_private *priv = wiphy_priv(wiphy);
	struct usbnet *usbdev = priv->usbdev;
	__le32 flags;

	netdev_dbg(usbdev->net, "%s(%i, %pM, %08x)\n",
		   __func__, key_index, mac_addr, params->cipher);

	switch (params->cipher) {
	case WLAN_CIPHER_SUITE_WEP40:
	case WLAN_CIPHER_SUITE_WEP104:
		return add_wep_key(usbdev, params->key, params->key_len,
								key_index);
	case WLAN_CIPHER_SUITE_TKIP:
	case WLAN_CIPHER_SUITE_CCMP:
		flags = 0;

		if (params->seq && params->seq_len > 0)
			flags |= NDIS_80211_ADDKEY_SET_INIT_RECV_SEQ;
		if (mac_addr)
			flags |= NDIS_80211_ADDKEY_PAIRWISE_KEY |
					NDIS_80211_ADDKEY_TRANSMIT_KEY;

		return add_wpa_key(usbdev, params->key, params->key_len,
				key_index, mac_addr, params->seq,
				params->seq_len, params->cipher, flags);
	default:
		netdev_dbg(usbdev->net, "%s(): unsupported cipher %08x\n",
			   __func__, params->cipher);
		return -ENOTSUPP;
	}
}

static int rndis_del_key(struct wiphy *wiphy, struct net_device *netdev,
			 u8 key_index, bool pairwise, const u8 *mac_addr)
{
	struct rndis_wlan_private *priv = wiphy_priv(wiphy);
	struct usbnet *usbdev = priv->usbdev;

	netdev_dbg(usbdev->net, "%s(%i, %pM)\n", __func__, key_index, mac_addr);

	return remove_key(usbdev, key_index, mac_addr);
}

static int rndis_set_default_key(struct wiphy *wiphy, struct net_device *netdev,
				 u8 key_index, bool unicast, bool multicast)
{
	struct rndis_wlan_private *priv = wiphy_priv(wiphy);
	struct usbnet *usbdev = priv->usbdev;
	struct rndis_wlan_encr_key key;

	netdev_dbg(usbdev->net, "%s(%i)\n", __func__, key_index);

	priv->encr_tx_key_index = key_index;

	if (is_wpa_key(priv, key_index))
		return 0;

	key = priv->encr_keys[key_index];

	return add_wep_key(usbdev, key.material, key.len, key_index);
}

static void rndis_fill_station_info(struct usbnet *usbdev,
						struct station_info *sinfo)
{
	__le32 linkspeed, rssi;
	int ret, len;

	memset(sinfo, 0, sizeof(*sinfo));

	len = sizeof(linkspeed);
	ret = rndis_query_oid(usbdev, OID_GEN_LINK_SPEED, &linkspeed, &len);
	if (ret == 0) {
		sinfo->txrate.legacy = le32_to_cpu(linkspeed) / 1000;
		sinfo->filled |= STATION_INFO_TX_BITRATE;
	}

	len = sizeof(rssi);
	ret = rndis_query_oid(usbdev, OID_802_11_RSSI, &rssi, &len);
	if (ret == 0) {
		sinfo->signal = level_to_qual(le32_to_cpu(rssi));
		sinfo->filled |= STATION_INFO_SIGNAL;
	}
}

static int rndis_get_station(struct wiphy *wiphy, struct net_device *dev,
					u8 *mac, struct station_info *sinfo)
{
	struct rndis_wlan_private *priv = wiphy_priv(wiphy);
	struct usbnet *usbdev = priv->usbdev;

	if (compare_ether_addr(priv->bssid, mac))
		return -ENOENT;

	rndis_fill_station_info(usbdev, sinfo);

	return 0;
}

static int rndis_dump_station(struct wiphy *wiphy, struct net_device *dev,
			       int idx, u8 *mac, struct station_info *sinfo)
{
	struct rndis_wlan_private *priv = wiphy_priv(wiphy);
	struct usbnet *usbdev = priv->usbdev;

	if (idx != 0)
		return -ENOENT;

	memcpy(mac, priv->bssid, ETH_ALEN);

	rndis_fill_station_info(usbdev, sinfo);

	return 0;
}

static int rndis_set_pmksa(struct wiphy *wiphy, struct net_device *netdev,
				struct cfg80211_pmksa *pmksa)
{
	struct rndis_wlan_private *priv = wiphy_priv(wiphy);
	struct usbnet *usbdev = priv->usbdev;
	struct ndis_80211_pmkid *pmkids;
	u32 *tmp = (u32 *)pmksa->pmkid;

	netdev_dbg(usbdev->net, "%s(%pM, %08X:%08X:%08X:%08X)\n", __func__,
			pmksa->bssid,
			cpu_to_be32(tmp[0]), cpu_to_be32(tmp[1]),
			cpu_to_be32(tmp[2]), cpu_to_be32(tmp[3]));

	pmkids = get_device_pmkids(usbdev);
	if (IS_ERR(pmkids)) {
		/* couldn't read PMKID cache from device */
		return PTR_ERR(pmkids);
	}

	pmkids = update_pmkid(usbdev, pmkids, pmksa, wiphy->max_num_pmkids);
	if (IS_ERR(pmkids)) {
		/* not found, list full, etc */
		return PTR_ERR(pmkids);
	}

	return set_device_pmkids(usbdev, pmkids);
}

static int rndis_del_pmksa(struct wiphy *wiphy, struct net_device *netdev,
				struct cfg80211_pmksa *pmksa)
{
	struct rndis_wlan_private *priv = wiphy_priv(wiphy);
	struct usbnet *usbdev = priv->usbdev;
	struct ndis_80211_pmkid *pmkids;
	u32 *tmp = (u32 *)pmksa->pmkid;

	netdev_dbg(usbdev->net, "%s(%pM, %08X:%08X:%08X:%08X)\n", __func__,
			pmksa->bssid,
			cpu_to_be32(tmp[0]), cpu_to_be32(tmp[1]),
			cpu_to_be32(tmp[2]), cpu_to_be32(tmp[3]));

	pmkids = get_device_pmkids(usbdev);
	if (IS_ERR(pmkids)) {
		/* Couldn't read PMKID cache from device */
		return PTR_ERR(pmkids);
	}

	pmkids = remove_pmkid(usbdev, pmkids, pmksa, wiphy->max_num_pmkids);
	if (IS_ERR(pmkids)) {
		/* not found, etc */
		return PTR_ERR(pmkids);
	}

	return set_device_pmkids(usbdev, pmkids);
}

static int rndis_flush_pmksa(struct wiphy *wiphy, struct net_device *netdev)
{
	struct rndis_wlan_private *priv = wiphy_priv(wiphy);
	struct usbnet *usbdev = priv->usbdev;
	struct ndis_80211_pmkid pmkid;

	netdev_dbg(usbdev->net, "%s()\n", __func__);

	memset(&pmkid, 0, sizeof(pmkid));

	pmkid.length = cpu_to_le32(sizeof(pmkid));
	pmkid.bssid_info_count = cpu_to_le32(0);

	return rndis_set_oid(usbdev, OID_802_11_PMKID, &pmkid, sizeof(pmkid));
}

static int rndis_set_power_mgmt(struct wiphy *wiphy, struct net_device *dev,
				bool enabled, int timeout)
{
	struct rndis_wlan_private *priv = wiphy_priv(wiphy);
	struct usbnet *usbdev = priv->usbdev;
	int power_mode;
	__le32 mode;
	int ret;

<<<<<<< HEAD
=======
	if (priv->device_type != RNDIS_BCM4320B)
		return -ENOTSUPP;

>>>>>>> 105e53f8
	netdev_dbg(usbdev->net, "%s(): %s, %d\n", __func__,
				enabled ? "enabled" : "disabled",
				timeout);

	if (enabled)
		power_mode = NDIS_80211_POWER_MODE_FAST_PSP;
	else
		power_mode = NDIS_80211_POWER_MODE_CAM;

	if (power_mode == priv->power_mode)
		return 0;

	priv->power_mode = power_mode;

	mode = cpu_to_le32(power_mode);
	ret = rndis_set_oid(usbdev, OID_802_11_POWER_MODE, &mode, sizeof(mode));

	netdev_dbg(usbdev->net, "%s(): OID_802_11_POWER_MODE -> %d\n",
				__func__, ret);

	return ret;
}

static int rndis_set_cqm_rssi_config(struct wiphy *wiphy,
					struct net_device *dev,
					s32 rssi_thold, u32 rssi_hyst)
{
	struct rndis_wlan_private *priv = wiphy_priv(wiphy);

	priv->cqm_rssi_thold = rssi_thold;
	priv->cqm_rssi_hyst = rssi_hyst;
	priv->last_cqm_event_rssi = 0;

	return 0;
}

static void rndis_wlan_craft_connected_bss(struct usbnet *usbdev, u8 *bssid,
					   struct ndis_80211_assoc_info *info)
{
	struct rndis_wlan_private *priv = get_rndis_wlan_priv(usbdev);
	struct ieee80211_channel *channel;
	struct ndis_80211_conf config;
	struct ndis_80211_ssid ssid;
	s32 signal;
	u64 timestamp;
	u16 capability;
	u16 beacon_interval;
	__le32 rssi;
	u8 ie_buf[34];
	int len, ret, ie_len;

	/* Get signal quality, in case of error use rssi=0 and ignore error. */
	len = sizeof(rssi);
	rssi = 0;
	ret = rndis_query_oid(usbdev, OID_802_11_RSSI, &rssi, &len);
	signal = level_to_qual(le32_to_cpu(rssi));

	netdev_dbg(usbdev->net, "%s(): OID_802_11_RSSI -> %d, "
		   "rssi:%d, qual: %d\n", __func__, ret, le32_to_cpu(rssi),
		   level_to_qual(le32_to_cpu(rssi)));

	/* Get AP capabilities */
	if (info) {
		capability = le16_to_cpu(info->resp_ie.capa);
	} else {
		/* Set atleast ESS/IBSS capability */
		capability = (priv->infra_mode == NDIS_80211_INFRA_INFRA) ?
				WLAN_CAPABILITY_ESS : WLAN_CAPABILITY_IBSS;
	}

	/* Get channel and beacon interval */
	len = sizeof(config);
	ret = rndis_query_oid(usbdev, OID_802_11_CONFIGURATION, &config, &len);
	netdev_dbg(usbdev->net, "%s(): OID_802_11_CONFIGURATION -> %d\n",
				__func__, ret);
	if (ret >= 0) {
		beacon_interval = le16_to_cpu(config.beacon_period);
		channel = ieee80211_get_channel(priv->wdev.wiphy,
				KHZ_TO_MHZ(le32_to_cpu(config.ds_config)));
		if (!channel) {
			netdev_warn(usbdev->net, "%s(): could not get channel."
						 "\n", __func__);
			return;
		}
	} else {
		netdev_warn(usbdev->net, "%s(): could not get configuration.\n",
					 __func__);
		return;
	}

	/* Get SSID, in case of error, use zero length SSID and ignore error. */
	len = sizeof(ssid);
	memset(&ssid, 0, sizeof(ssid));
	ret = rndis_query_oid(usbdev, OID_802_11_SSID, &ssid, &len);
	netdev_dbg(usbdev->net, "%s(): OID_802_11_SSID -> %d, len: %d, ssid: "
				"'%.32s'\n", __func__, ret,
				le32_to_cpu(ssid.length), ssid.essid);

	if (le32_to_cpu(ssid.length) > 32)
		ssid.length = cpu_to_le32(32);

	ie_buf[0] = WLAN_EID_SSID;
	ie_buf[1] = le32_to_cpu(ssid.length);
	memcpy(&ie_buf[2], ssid.essid, le32_to_cpu(ssid.length));

	ie_len = le32_to_cpu(ssid.length) + 2;

	/* no tsf */
	timestamp = 0;

	netdev_dbg(usbdev->net, "%s(): channel:%d(freq), bssid:[%pM], tsf:%d, "
		"capa:%x, beacon int:%d, resp_ie(len:%d, essid:'%.32s'), "
		"signal:%d\n", __func__, (channel ? channel->center_freq : -1),
		bssid, (u32)timestamp, capability, beacon_interval, ie_len,
		ssid.essid, signal);

	cfg80211_inform_bss(priv->wdev.wiphy, channel, bssid,
		timestamp, capability, beacon_interval, ie_buf, ie_len,
		signal, GFP_KERNEL);
}

/*
 * workers, indication handlers, device poller
 */
static void rndis_wlan_do_link_up_work(struct usbnet *usbdev)
{
	struct rndis_wlan_private *priv = get_rndis_wlan_priv(usbdev);
	struct ndis_80211_assoc_info *info = NULL;
	u8 bssid[ETH_ALEN];
	int resp_ie_len, req_ie_len;
	u8 *req_ie, *resp_ie;
	int ret, offset;
	bool roamed = false;
	bool match_bss;

	if (priv->infra_mode == NDIS_80211_INFRA_INFRA && priv->connected) {
		/* received media connect indication while connected, either
		 * device reassociated with same AP or roamed to new. */
		roamed = true;
	}

	req_ie_len = 0;
	resp_ie_len = 0;
	req_ie = NULL;
	resp_ie = NULL;

	if (priv->infra_mode == NDIS_80211_INFRA_INFRA) {
		info = kzalloc(CONTROL_BUFFER_SIZE, GFP_KERNEL);
		if (!info) {
			/* No memory? Try resume work later */
			set_bit(WORK_LINK_UP, &priv->work_pending);
			queue_work(priv->workqueue, &priv->work);
			return;
		}

		/* Get association info IEs from device. */
		ret = get_association_info(usbdev, info, CONTROL_BUFFER_SIZE);
		if (!ret) {
			req_ie_len = le32_to_cpu(info->req_ie_length);
			if (req_ie_len > 0) {
				offset = le32_to_cpu(info->offset_req_ies);

				if (offset > CONTROL_BUFFER_SIZE)
					offset = CONTROL_BUFFER_SIZE;

				req_ie = (u8 *)info + offset;

				if (offset + req_ie_len > CONTROL_BUFFER_SIZE)
					req_ie_len =
						CONTROL_BUFFER_SIZE - offset;
			}

			resp_ie_len = le32_to_cpu(info->resp_ie_length);
			if (resp_ie_len > 0) {
				offset = le32_to_cpu(info->offset_resp_ies);

				if (offset > CONTROL_BUFFER_SIZE)
					offset = CONTROL_BUFFER_SIZE;

				resp_ie = (u8 *)info + offset;

				if (offset + resp_ie_len > CONTROL_BUFFER_SIZE)
					resp_ie_len =
						CONTROL_BUFFER_SIZE - offset;
			}
		} else {
			/* Since rndis_wlan_craft_connected_bss() might use info
			 * later and expects info to contain valid data if
			 * non-null, free info and set NULL here.
			 */
			kfree(info);
			info = NULL;
		}
	} else if (WARN_ON(priv->infra_mode != NDIS_80211_INFRA_ADHOC))
		return;

	ret = get_bssid(usbdev, bssid);
	if (ret < 0)
		memset(bssid, 0, sizeof(bssid));

	netdev_dbg(usbdev->net, "link up work: [%pM]%s\n",
		   bssid, roamed ? " roamed" : "");

	/* Internal bss list in device should contain at least the currently
	 * connected bss and we can get it to cfg80211 with
	 * rndis_check_bssid_list().
	 *
	 * NDIS spec says: "If the device is associated, but the associated
	 *  BSSID is not in its BSSID scan list, then the driver must add an
	 *  entry for the BSSID at the end of the data that it returns in
	 *  response to query of OID_802_11_BSSID_LIST."
	 *
	 * NOTE: Seems to be true for BCM4320b variant, but not BCM4320a.
	 */
	match_bss = false;
	rndis_check_bssid_list(usbdev, bssid, &match_bss);

	if (!is_zero_ether_addr(bssid) && !match_bss) {
		/* Couldn't get bss from device, we need to manually craft bss
		 * for cfg80211.
		 */
		rndis_wlan_craft_connected_bss(usbdev, bssid, info);
	}

	if (priv->infra_mode == NDIS_80211_INFRA_INFRA) {
		if (!roamed)
			cfg80211_connect_result(usbdev->net, bssid, req_ie,
						req_ie_len, resp_ie,
						resp_ie_len, 0, GFP_KERNEL);
		else
			cfg80211_roamed(usbdev->net, bssid, req_ie, req_ie_len,
					resp_ie, resp_ie_len, GFP_KERNEL);
	} else if (priv->infra_mode == NDIS_80211_INFRA_ADHOC)
		cfg80211_ibss_joined(usbdev->net, bssid, GFP_KERNEL);

	if (info != NULL)
		kfree(info);

	priv->connected = true;
	memcpy(priv->bssid, bssid, ETH_ALEN);

	usbnet_resume_rx(usbdev);
	netif_carrier_on(usbdev->net);
}

static void rndis_wlan_do_link_down_work(struct usbnet *usbdev)
{
	struct rndis_wlan_private *priv = get_rndis_wlan_priv(usbdev);

	if (priv->connected) {
		priv->connected = false;
		memset(priv->bssid, 0, ETH_ALEN);

		deauthenticate(usbdev);

		cfg80211_disconnected(usbdev->net, 0, NULL, 0, GFP_KERNEL);
	}

	netif_carrier_off(usbdev->net);
}

static void rndis_wlan_worker(struct work_struct *work)
{
	struct rndis_wlan_private *priv =
		container_of(work, struct rndis_wlan_private, work);
	struct usbnet *usbdev = priv->usbdev;

	if (test_and_clear_bit(WORK_LINK_UP, &priv->work_pending))
		rndis_wlan_do_link_up_work(usbdev);

	if (test_and_clear_bit(WORK_LINK_DOWN, &priv->work_pending))
		rndis_wlan_do_link_down_work(usbdev);

	if (test_and_clear_bit(WORK_SET_MULTICAST_LIST, &priv->work_pending))
		set_multicast_list(usbdev);
}

static void rndis_wlan_set_multicast_list(struct net_device *dev)
{
	struct usbnet *usbdev = netdev_priv(dev);
	struct rndis_wlan_private *priv = get_rndis_wlan_priv(usbdev);

	if (test_bit(WORK_SET_MULTICAST_LIST, &priv->work_pending))
		return;

	set_bit(WORK_SET_MULTICAST_LIST, &priv->work_pending);
	queue_work(priv->workqueue, &priv->work);
}

static void rndis_wlan_auth_indication(struct usbnet *usbdev,
				struct ndis_80211_status_indication *indication,
				int len)
{
	u8 *buf;
	const char *type;
	int flags, buflen, key_id;
	bool pairwise_error, group_error;
	struct ndis_80211_auth_request *auth_req;
	enum nl80211_key_type key_type;

	/* must have at least one array entry */
	if (len < offsetof(struct ndis_80211_status_indication, u) +
				sizeof(struct ndis_80211_auth_request)) {
		netdev_info(usbdev->net, "authentication indication: too short message (%i)\n",
			    len);
		return;
	}

	buf = (void *)&indication->u.auth_request[0];
	buflen = len - offsetof(struct ndis_80211_status_indication, u);

	while (buflen >= sizeof(*auth_req)) {
		auth_req = (void *)buf;
		type = "unknown";
		flags = le32_to_cpu(auth_req->flags);
		pairwise_error = false;
		group_error = false;

		if (flags & 0x1)
			type = "reauth request";
		if (flags & 0x2)
			type = "key update request";
		if (flags & 0x6) {
			pairwise_error = true;
			type = "pairwise_error";
		}
		if (flags & 0xe) {
			group_error = true;
			type = "group_error";
		}

		netdev_info(usbdev->net, "authentication indication: %s (0x%08x)\n",
			    type, le32_to_cpu(auth_req->flags));

		if (pairwise_error) {
			key_type = NL80211_KEYTYPE_PAIRWISE;
			key_id = -1;

			cfg80211_michael_mic_failure(usbdev->net,
							auth_req->bssid,
							key_type, key_id, NULL,
							GFP_KERNEL);
		}

		if (group_error) {
			key_type = NL80211_KEYTYPE_GROUP;
			key_id = -1;

			cfg80211_michael_mic_failure(usbdev->net,
							auth_req->bssid,
							key_type, key_id, NULL,
							GFP_KERNEL);
		}

		buflen -= le32_to_cpu(auth_req->length);
		buf += le32_to_cpu(auth_req->length);
	}
}

static void rndis_wlan_pmkid_cand_list_indication(struct usbnet *usbdev,
				struct ndis_80211_status_indication *indication,
				int len)
{
	struct ndis_80211_pmkid_cand_list *cand_list;
	int list_len, expected_len, i;

	if (len < offsetof(struct ndis_80211_status_indication, u) +
				sizeof(struct ndis_80211_pmkid_cand_list)) {
		netdev_info(usbdev->net, "pmkid candidate list indication: too short message (%i)\n",
			    len);
		return;
	}

	list_len = le32_to_cpu(indication->u.cand_list.num_candidates) *
			sizeof(struct ndis_80211_pmkid_candidate);
	expected_len = sizeof(struct ndis_80211_pmkid_cand_list) + list_len +
			offsetof(struct ndis_80211_status_indication, u);

	if (len < expected_len) {
		netdev_info(usbdev->net, "pmkid candidate list indication: list larger than buffer (%i < %i)\n",
			    len, expected_len);
		return;
	}

	cand_list = &indication->u.cand_list;

	netdev_info(usbdev->net, "pmkid candidate list indication: version %i, candidates %i\n",
		    le32_to_cpu(cand_list->version),
		    le32_to_cpu(cand_list->num_candidates));

	if (le32_to_cpu(cand_list->version) != 1)
		return;

	for (i = 0; i < le32_to_cpu(cand_list->num_candidates); i++) {
		struct ndis_80211_pmkid_candidate *cand =
						&cand_list->candidate_list[i];

		netdev_dbg(usbdev->net, "cand[%i]: flags: 0x%08x, bssid: %pM\n",
			   i, le32_to_cpu(cand->flags), cand->bssid);

#if 0
		struct iw_pmkid_cand pcand;
		union iwreq_data wrqu;

		memset(&pcand, 0, sizeof(pcand));
		if (le32_to_cpu(cand->flags) & 0x01)
			pcand.flags |= IW_PMKID_CAND_PREAUTH;
		pcand.index = i;
		memcpy(pcand.bssid.sa_data, cand->bssid, ETH_ALEN);

		memset(&wrqu, 0, sizeof(wrqu));
		wrqu.data.length = sizeof(pcand);
		wireless_send_event(usbdev->net, IWEVPMKIDCAND, &wrqu,
								(u8 *)&pcand);
#endif
	}
}

static void rndis_wlan_media_specific_indication(struct usbnet *usbdev,
			struct rndis_indicate *msg, int buflen)
{
	struct ndis_80211_status_indication *indication;
	int len, offset;

	offset = offsetof(struct rndis_indicate, status) +
			le32_to_cpu(msg->offset);
	len = le32_to_cpu(msg->length);

	if (len < 8) {
		netdev_info(usbdev->net, "media specific indication, ignore too short message (%i < 8)\n",
			    len);
		return;
	}

	if (offset + len > buflen) {
		netdev_info(usbdev->net, "media specific indication, too large to fit to buffer (%i > %i)\n",
			    offset + len, buflen);
		return;
	}

	indication = (void *)((u8 *)msg + offset);

	switch (le32_to_cpu(indication->status_type)) {
	case NDIS_80211_STATUSTYPE_RADIOSTATE:
		netdev_info(usbdev->net, "radio state indication: %i\n",
			    le32_to_cpu(indication->u.radio_status));
		return;

	case NDIS_80211_STATUSTYPE_MEDIASTREAMMODE:
		netdev_info(usbdev->net, "media stream mode indication: %i\n",
			    le32_to_cpu(indication->u.media_stream_mode));
		return;

	case NDIS_80211_STATUSTYPE_AUTHENTICATION:
		rndis_wlan_auth_indication(usbdev, indication, len);
		return;

	case NDIS_80211_STATUSTYPE_PMKID_CANDIDATELIST:
		rndis_wlan_pmkid_cand_list_indication(usbdev, indication, len);
		return;

	default:
		netdev_info(usbdev->net, "media specific indication: unknown status type 0x%08x\n",
			    le32_to_cpu(indication->status_type));
	}
}

static void rndis_wlan_indication(struct usbnet *usbdev, void *ind, int buflen)
{
	struct rndis_wlan_private *priv = get_rndis_wlan_priv(usbdev);
	struct rndis_indicate *msg = ind;

	switch (msg->status) {
	case RNDIS_STATUS_MEDIA_CONNECT:
		if (priv->current_command_oid == OID_802_11_ADD_KEY) {
			/* OID_802_11_ADD_KEY causes sometimes extra
			 * "media connect" indications which confuses driver
			 * and userspace to think that device is
			 * roaming/reassociating when it isn't.
			 */
			netdev_dbg(usbdev->net, "ignored OID_802_11_ADD_KEY triggered 'media connect'\n");
			return;
		}

		usbnet_pause_rx(usbdev);

		netdev_info(usbdev->net, "media connect\n");

		/* queue work to avoid recursive calls into rndis_command */
		set_bit(WORK_LINK_UP, &priv->work_pending);
		queue_work(priv->workqueue, &priv->work);
		break;

	case RNDIS_STATUS_MEDIA_DISCONNECT:
		netdev_info(usbdev->net, "media disconnect\n");

		/* queue work to avoid recursive calls into rndis_command */
		set_bit(WORK_LINK_DOWN, &priv->work_pending);
		queue_work(priv->workqueue, &priv->work);
		break;

	case RNDIS_STATUS_MEDIA_SPECIFIC_INDICATION:
		rndis_wlan_media_specific_indication(usbdev, msg, buflen);
		break;

	default:
		netdev_info(usbdev->net, "indication: 0x%08x\n",
			    le32_to_cpu(msg->status));
		break;
	}
}

static int rndis_wlan_get_caps(struct usbnet *usbdev, struct wiphy *wiphy)
{
	struct {
		__le32	num_items;
		__le32	items[8];
	} networks_supported;
	struct ndis_80211_capability *caps;
	u8 caps_buf[sizeof(*caps) + sizeof(caps->auth_encr_pair) * 16];
	int len, retval, i, n;
	struct rndis_wlan_private *priv = get_rndis_wlan_priv(usbdev);

	/* determine supported modes */
	len = sizeof(networks_supported);
	retval = rndis_query_oid(usbdev, OID_802_11_NETWORK_TYPES_SUPPORTED,
						&networks_supported, &len);
	if (retval >= 0) {
		n = le32_to_cpu(networks_supported.num_items);
		if (n > 8)
			n = 8;
		for (i = 0; i < n; i++) {
			switch (le32_to_cpu(networks_supported.items[i])) {
			case NDIS_80211_TYPE_FREQ_HOP:
			case NDIS_80211_TYPE_DIRECT_SEQ:
				priv->caps |= CAP_MODE_80211B;
				break;
			case NDIS_80211_TYPE_OFDM_A:
				priv->caps |= CAP_MODE_80211A;
				break;
			case NDIS_80211_TYPE_OFDM_G:
				priv->caps |= CAP_MODE_80211G;
				break;
			}
		}
	}

	/* get device 802.11 capabilities, number of PMKIDs */
	caps = (struct ndis_80211_capability *)caps_buf;
	len = sizeof(caps_buf);
	retval = rndis_query_oid(usbdev, OID_802_11_CAPABILITY, caps, &len);
	if (retval >= 0) {
		netdev_dbg(usbdev->net, "OID_802_11_CAPABILITY -> len %d, "
				"ver %d, pmkids %d, auth-encr-pairs %d\n",
				le32_to_cpu(caps->length),
				le32_to_cpu(caps->version),
				le32_to_cpu(caps->num_pmkids),
				le32_to_cpu(caps->num_auth_encr_pair));
		wiphy->max_num_pmkids = le32_to_cpu(caps->num_pmkids);
	} else
		wiphy->max_num_pmkids = 0;

	return retval;
}

static void rndis_do_cqm(struct usbnet *usbdev, s32 rssi)
{
	struct rndis_wlan_private *priv = get_rndis_wlan_priv(usbdev);
	enum nl80211_cqm_rssi_threshold_event event;
	int thold, hyst, last_event;

	if (priv->cqm_rssi_thold >= 0 || rssi >= 0)
		return;
	if (priv->infra_mode != NDIS_80211_INFRA_INFRA)
		return;

	last_event = priv->last_cqm_event_rssi;
	thold = priv->cqm_rssi_thold;
	hyst = priv->cqm_rssi_hyst;

	if (rssi < thold && (last_event == 0 || rssi < last_event - hyst))
		event = NL80211_CQM_RSSI_THRESHOLD_EVENT_LOW;
	else if (rssi > thold && (last_event == 0 || rssi > last_event + hyst))
		event = NL80211_CQM_RSSI_THRESHOLD_EVENT_HIGH;
	else
		return;

	priv->last_cqm_event_rssi = rssi;
	cfg80211_cqm_rssi_notify(usbdev->net, event, GFP_KERNEL);
}

#define DEVICE_POLLER_JIFFIES (HZ)
static void rndis_device_poller(struct work_struct *work)
{
	struct rndis_wlan_private *priv =
		container_of(work, struct rndis_wlan_private,
							dev_poller_work.work);
	struct usbnet *usbdev = priv->usbdev;
	__le32 rssi, tmp;
	int len, ret, j;
	int update_jiffies = DEVICE_POLLER_JIFFIES;
	void *buf;

	/* Only check/do workaround when connected. Calling is_associated()
	 * also polls device with rndis_command() and catches for media link
	 * indications.
	 */
	if (!is_associated(usbdev)) {
		/* Workaround bad scanning in BCM4320a devices with active
		 * background scanning when not associated.
		 */
		if (priv->device_type == RNDIS_BCM4320A && priv->radio_on &&
		    !priv->scan_request) {
			/* Get previous scan results */
			rndis_check_bssid_list(usbdev, NULL, NULL);

			/* Initiate new scan */
			rndis_start_bssid_list_scan(usbdev);
		}

		goto end;
	}

	len = sizeof(rssi);
	ret = rndis_query_oid(usbdev, OID_802_11_RSSI, &rssi, &len);
	if (ret == 0) {
		priv->last_qual = level_to_qual(le32_to_cpu(rssi));
		rndis_do_cqm(usbdev, le32_to_cpu(rssi));
	}

	netdev_dbg(usbdev->net, "dev-poller: OID_802_11_RSSI -> %d, rssi:%d, qual: %d\n",
		   ret, le32_to_cpu(rssi), level_to_qual(le32_to_cpu(rssi)));

	/* Workaround transfer stalls on poor quality links.
	 * TODO: find right way to fix these stalls (as stalls do not happen
	 * with ndiswrapper/windows driver). */
	if (priv->param_workaround_interval > 0 && priv->last_qual <= 25) {
		/* Decrease stats worker interval to catch stalls.
		 * faster. Faster than 400-500ms causes packet loss,
		 * Slower doesn't catch stalls fast enough.
		 */
		j = msecs_to_jiffies(priv->param_workaround_interval);
		if (j > DEVICE_POLLER_JIFFIES)
			j = DEVICE_POLLER_JIFFIES;
		else if (j <= 0)
			j = 1;
		update_jiffies = j;

		/* Send scan OID. Use of both OIDs is required to get device
		 * working.
		 */
		tmp = cpu_to_le32(1);
		rndis_set_oid(usbdev, OID_802_11_BSSID_LIST_SCAN, &tmp,
								sizeof(tmp));

		len = CONTROL_BUFFER_SIZE;
		buf = kmalloc(len, GFP_KERNEL);
		if (!buf)
			goto end;

		rndis_query_oid(usbdev, OID_802_11_BSSID_LIST, buf, &len);
		kfree(buf);
	}

end:
	if (update_jiffies >= HZ)
		update_jiffies = round_jiffies_relative(update_jiffies);
	else {
		j = round_jiffies_relative(update_jiffies);
		if (abs(j - update_jiffies) <= 10)
			update_jiffies = j;
	}

	queue_delayed_work(priv->workqueue, &priv->dev_poller_work,
								update_jiffies);
}

/*
 * driver/device initialization
 */
static void rndis_copy_module_params(struct usbnet *usbdev, int device_type)
{
	struct rndis_wlan_private *priv = get_rndis_wlan_priv(usbdev);

	priv->device_type = device_type;

	priv->param_country[0] = modparam_country[0];
	priv->param_country[1] = modparam_country[1];
	priv->param_country[2] = 0;
	priv->param_frameburst   = modparam_frameburst;
	priv->param_afterburner  = modparam_afterburner;
	priv->param_power_save   = modparam_power_save;
	priv->param_power_output = modparam_power_output;
	priv->param_roamtrigger  = modparam_roamtrigger;
	priv->param_roamdelta    = modparam_roamdelta;

	priv->param_country[0] = toupper(priv->param_country[0]);
	priv->param_country[1] = toupper(priv->param_country[1]);
	/* doesn't support EU as country code, use FI instead */
	if (!strcmp(priv->param_country, "EU"))
		strcpy(priv->param_country, "FI");

	if (priv->param_power_save < 0)
		priv->param_power_save = 0;
	else if (priv->param_power_save > 2)
		priv->param_power_save = 2;

	if (priv->param_power_output < 0)
		priv->param_power_output = 0;
	else if (priv->param_power_output > 3)
		priv->param_power_output = 3;

	if (priv->param_roamtrigger < -80)
		priv->param_roamtrigger = -80;
	else if (priv->param_roamtrigger > -60)
		priv->param_roamtrigger = -60;

	if (priv->param_roamdelta < 0)
		priv->param_roamdelta = 0;
	else if (priv->param_roamdelta > 2)
		priv->param_roamdelta = 2;

	if (modparam_workaround_interval < 0)
		priv->param_workaround_interval = 500;
	else
		priv->param_workaround_interval = modparam_workaround_interval;
}

static int unknown_early_init(struct usbnet *usbdev)
{
	/* copy module parameters for unknown so that iwconfig reports txpower
	 * and workaround parameter is copied to private structure correctly.
	 */
	rndis_copy_module_params(usbdev, RNDIS_UNKNOWN);

	/* This is unknown device, so do not try set configuration parameters.
	 */

	return 0;
}

static int bcm4320a_early_init(struct usbnet *usbdev)
{
	/* copy module parameters for bcm4320a so that iwconfig reports txpower
	 * and workaround parameter is copied to private structure correctly.
	 */
	rndis_copy_module_params(usbdev, RNDIS_BCM4320A);

	/* bcm4320a doesn't handle configuration parameters well. Try
	 * set any and you get partially zeroed mac and broken device.
	 */

	return 0;
}

static int bcm4320b_early_init(struct usbnet *usbdev)
{
	struct rndis_wlan_private *priv = get_rndis_wlan_priv(usbdev);
	char buf[8];

	rndis_copy_module_params(usbdev, RNDIS_BCM4320B);

	/* Early initialization settings, setting these won't have effect
	 * if called after generic_rndis_bind().
	 */

	rndis_set_config_parameter_str(usbdev, "Country", priv->param_country);
	rndis_set_config_parameter_str(usbdev, "FrameBursting",
					priv->param_frameburst ? "1" : "0");
	rndis_set_config_parameter_str(usbdev, "Afterburner",
					priv->param_afterburner ? "1" : "0");
	sprintf(buf, "%d", priv->param_power_save);
	rndis_set_config_parameter_str(usbdev, "PowerSaveMode", buf);
	sprintf(buf, "%d", priv->param_power_output);
	rndis_set_config_parameter_str(usbdev, "PwrOut", buf);
	sprintf(buf, "%d", priv->param_roamtrigger);
	rndis_set_config_parameter_str(usbdev, "RoamTrigger", buf);
	sprintf(buf, "%d", priv->param_roamdelta);
	rndis_set_config_parameter_str(usbdev, "RoamDelta", buf);

	return 0;
}

/* same as rndis_netdev_ops but with local multicast handler */
static const struct net_device_ops rndis_wlan_netdev_ops = {
	.ndo_open		= usbnet_open,
	.ndo_stop		= usbnet_stop,
	.ndo_start_xmit		= usbnet_start_xmit,
	.ndo_tx_timeout		= usbnet_tx_timeout,
	.ndo_set_mac_address 	= eth_mac_addr,
	.ndo_validate_addr	= eth_validate_addr,
	.ndo_set_multicast_list	= rndis_wlan_set_multicast_list,
};

static int rndis_wlan_bind(struct usbnet *usbdev, struct usb_interface *intf)
{
	struct wiphy *wiphy;
	struct rndis_wlan_private *priv;
	int retval, len;
	__le32 tmp;

	/* allocate wiphy and rndis private data
	 * NOTE: We only support a single virtual interface, so wiphy
	 * and wireless_dev are somewhat synonymous for this device.
	 */
	wiphy = wiphy_new(&rndis_config_ops, sizeof(struct rndis_wlan_private));
	if (!wiphy)
		return -ENOMEM;

	priv = wiphy_priv(wiphy);
	usbdev->net->ieee80211_ptr = &priv->wdev;
	priv->wdev.wiphy = wiphy;
	priv->wdev.iftype = NL80211_IFTYPE_STATION;

	/* These have to be initialized before calling generic_rndis_bind().
	 * Otherwise we'll be in big trouble in rndis_wlan_early_init().
	 */
	usbdev->driver_priv = priv;
	priv->usbdev = usbdev;

	mutex_init(&priv->command_lock);

	/* because rndis_command() sleeps we need to use workqueue */
	priv->workqueue = create_singlethread_workqueue("rndis_wlan");
	INIT_WORK(&priv->work, rndis_wlan_worker);
	INIT_DELAYED_WORK(&priv->dev_poller_work, rndis_device_poller);
	INIT_DELAYED_WORK(&priv->scan_work, rndis_get_scan_results);

	/* try bind rndis_host */
	retval = generic_rndis_bind(usbdev, intf, FLAG_RNDIS_PHYM_WIRELESS);
	if (retval < 0)
		goto fail;

	/* generic_rndis_bind set packet filter to multicast_all+
	 * promisc mode which doesn't work well for our devices (device
	 * picks up rssi to closest station instead of to access point).
	 *
	 * rndis_host wants to avoid all OID as much as possible
	 * so do promisc/multicast handling in rndis_wlan.
	 */
	usbdev->net->netdev_ops = &rndis_wlan_netdev_ops;

	tmp = RNDIS_PACKET_TYPE_DIRECTED | RNDIS_PACKET_TYPE_BROADCAST;
	retval = rndis_set_oid(usbdev, OID_GEN_CURRENT_PACKET_FILTER, &tmp,
								sizeof(tmp));

	len = sizeof(tmp);
	retval = rndis_query_oid(usbdev, OID_802_3_MAXIMUM_LIST_SIZE, &tmp,
								&len);
	priv->multicast_size = le32_to_cpu(tmp);
	if (retval < 0 || priv->multicast_size < 0)
		priv->multicast_size = 0;
	if (priv->multicast_size > 0)
		usbdev->net->flags |= IFF_MULTICAST;
	else
		usbdev->net->flags &= ~IFF_MULTICAST;

	/* fill-out wiphy structure and register w/ cfg80211 */
	memcpy(wiphy->perm_addr, usbdev->net->dev_addr, ETH_ALEN);
	wiphy->privid = rndis_wiphy_privid;
	wiphy->interface_modes = BIT(NL80211_IFTYPE_STATION)
					| BIT(NL80211_IFTYPE_ADHOC);
	wiphy->max_scan_ssids = 1;

	/* TODO: fill-out band/encr information based on priv->caps */
	rndis_wlan_get_caps(usbdev, wiphy);

	memcpy(priv->channels, rndis_channels, sizeof(rndis_channels));
	memcpy(priv->rates, rndis_rates, sizeof(rndis_rates));
	priv->band.channels = priv->channels;
	priv->band.n_channels = ARRAY_SIZE(rndis_channels);
	priv->band.bitrates = priv->rates;
	priv->band.n_bitrates = ARRAY_SIZE(rndis_rates);
	wiphy->bands[IEEE80211_BAND_2GHZ] = &priv->band;
	wiphy->signal_type = CFG80211_SIGNAL_TYPE_UNSPEC;

	memcpy(priv->cipher_suites, rndis_cipher_suites,
						sizeof(rndis_cipher_suites));
	wiphy->cipher_suites = priv->cipher_suites;
	wiphy->n_cipher_suites = ARRAY_SIZE(rndis_cipher_suites);

	set_wiphy_dev(wiphy, &usbdev->udev->dev);

	if (wiphy_register(wiphy)) {
		retval = -ENODEV;
		goto fail;
	}

	set_default_iw_params(usbdev);

	priv->power_mode = -1;

	/* set default rts/frag */
	rndis_set_wiphy_params(wiphy,
			WIPHY_PARAM_FRAG_THRESHOLD | WIPHY_PARAM_RTS_THRESHOLD);

	/* turn radio off on init */
	priv->radio_on = false;
	disassociate(usbdev, false);
	netif_carrier_off(usbdev->net);

	return 0;

fail:
	cancel_delayed_work_sync(&priv->dev_poller_work);
	cancel_delayed_work_sync(&priv->scan_work);
	cancel_work_sync(&priv->work);
	flush_workqueue(priv->workqueue);
	destroy_workqueue(priv->workqueue);

	wiphy_free(wiphy);
	return retval;
}

static void rndis_wlan_unbind(struct usbnet *usbdev, struct usb_interface *intf)
{
	struct rndis_wlan_private *priv = get_rndis_wlan_priv(usbdev);

	/* turn radio off */
	disassociate(usbdev, false);

	cancel_delayed_work_sync(&priv->dev_poller_work);
	cancel_delayed_work_sync(&priv->scan_work);
	cancel_work_sync(&priv->work);
	flush_workqueue(priv->workqueue);
	destroy_workqueue(priv->workqueue);

	rndis_unbind(usbdev, intf);

	wiphy_unregister(priv->wdev.wiphy);
	wiphy_free(priv->wdev.wiphy);
}

static int rndis_wlan_reset(struct usbnet *usbdev)
{
	struct rndis_wlan_private *priv = get_rndis_wlan_priv(usbdev);
	int retval;

	netdev_dbg(usbdev->net, "%s()\n", __func__);

	retval = rndis_reset(usbdev);
	if (retval)
		netdev_warn(usbdev->net, "rndis_reset failed: %d\n", retval);

	/* rndis_reset cleared multicast list, so restore here.
	   (set_multicast_list() also turns on current packet filter) */
	set_multicast_list(usbdev);

	queue_delayed_work(priv->workqueue, &priv->dev_poller_work,
		round_jiffies_relative(DEVICE_POLLER_JIFFIES));

	return deauthenticate(usbdev);
}

static int rndis_wlan_stop(struct usbnet *usbdev)
{
	struct rndis_wlan_private *priv = get_rndis_wlan_priv(usbdev);
	int retval;
	__le32 filter;

	netdev_dbg(usbdev->net, "%s()\n", __func__);

	retval = disassociate(usbdev, false);

	priv->work_pending = 0;
	cancel_delayed_work_sync(&priv->dev_poller_work);
	cancel_delayed_work_sync(&priv->scan_work);
	cancel_work_sync(&priv->work);
	flush_workqueue(priv->workqueue);

	if (priv->scan_request) {
		cfg80211_scan_done(priv->scan_request, true);
		priv->scan_request = NULL;
	}

	/* Set current packet filter zero to block receiving data packets from
	   device. */
	filter = 0;
	rndis_set_oid(usbdev, OID_GEN_CURRENT_PACKET_FILTER, &filter,
								sizeof(filter));

	return retval;
}

static const struct driver_info	bcm4320b_info = {
	.description =	"Wireless RNDIS device, BCM4320b based",
	.flags =	FLAG_WLAN | FLAG_FRAMING_RN | FLAG_NO_SETINT |
				FLAG_AVOID_UNLINK_URBS,
	.bind =		rndis_wlan_bind,
	.unbind =	rndis_wlan_unbind,
	.status =	rndis_status,
	.rx_fixup =	rndis_rx_fixup,
	.tx_fixup =	rndis_tx_fixup,
	.reset =	rndis_wlan_reset,
	.stop =		rndis_wlan_stop,
	.early_init =	bcm4320b_early_init,
	.indication =	rndis_wlan_indication,
};

static const struct driver_info	bcm4320a_info = {
	.description =	"Wireless RNDIS device, BCM4320a based",
	.flags =	FLAG_WLAN | FLAG_FRAMING_RN | FLAG_NO_SETINT |
				FLAG_AVOID_UNLINK_URBS,
	.bind =		rndis_wlan_bind,
	.unbind =	rndis_wlan_unbind,
	.status =	rndis_status,
	.rx_fixup =	rndis_rx_fixup,
	.tx_fixup =	rndis_tx_fixup,
	.reset =	rndis_wlan_reset,
	.stop =		rndis_wlan_stop,
	.early_init =	bcm4320a_early_init,
	.indication =	rndis_wlan_indication,
};

static const struct driver_info rndis_wlan_info = {
	.description =	"Wireless RNDIS device",
	.flags =	FLAG_WLAN | FLAG_FRAMING_RN | FLAG_NO_SETINT |
				FLAG_AVOID_UNLINK_URBS,
	.bind =		rndis_wlan_bind,
	.unbind =	rndis_wlan_unbind,
	.status =	rndis_status,
	.rx_fixup =	rndis_rx_fixup,
	.tx_fixup =	rndis_tx_fixup,
	.reset =	rndis_wlan_reset,
	.stop =		rndis_wlan_stop,
	.early_init =	unknown_early_init,
	.indication =	rndis_wlan_indication,
};

/*-------------------------------------------------------------------------*/

static const struct usb_device_id products [] = {
#define	RNDIS_MASTER_INTERFACE \
	.bInterfaceClass	= USB_CLASS_COMM, \
	.bInterfaceSubClass	= 2 /* ACM */, \
	.bInterfaceProtocol	= 0x0ff

/* INF driver for these devices have DriverVer >= 4.xx.xx.xx and many custom
 * parameters available. Chipset marked as 'BCM4320SKFBG' in NDISwrapper-wiki.
 */
{
	.match_flags	=   USB_DEVICE_ID_MATCH_INT_INFO
			  | USB_DEVICE_ID_MATCH_DEVICE,
	.idVendor		= 0x0411,
	.idProduct		= 0x00bc,	/* Buffalo WLI-U2-KG125S */
	RNDIS_MASTER_INTERFACE,
	.driver_info		= (unsigned long) &bcm4320b_info,
}, {
	.match_flags	=   USB_DEVICE_ID_MATCH_INT_INFO
			  | USB_DEVICE_ID_MATCH_DEVICE,
	.idVendor		= 0x0baf,
	.idProduct		= 0x011b,	/* U.S. Robotics USR5421 */
	RNDIS_MASTER_INTERFACE,
	.driver_info		= (unsigned long) &bcm4320b_info,
}, {
	.match_flags	=   USB_DEVICE_ID_MATCH_INT_INFO
			  | USB_DEVICE_ID_MATCH_DEVICE,
	.idVendor		= 0x050d,
	.idProduct		= 0x011b,	/* Belkin F5D7051 */
	RNDIS_MASTER_INTERFACE,
	.driver_info		= (unsigned long) &bcm4320b_info,
}, {
	.match_flags	=   USB_DEVICE_ID_MATCH_INT_INFO
			  | USB_DEVICE_ID_MATCH_DEVICE,
	.idVendor		= 0x1799,	/* Belkin has two vendor ids */
	.idProduct		= 0x011b,	/* Belkin F5D7051 */
	RNDIS_MASTER_INTERFACE,
	.driver_info		= (unsigned long) &bcm4320b_info,
}, {
	.match_flags	=   USB_DEVICE_ID_MATCH_INT_INFO
			  | USB_DEVICE_ID_MATCH_DEVICE,
	.idVendor		= 0x13b1,
	.idProduct		= 0x0014,	/* Linksys WUSB54GSv2 */
	RNDIS_MASTER_INTERFACE,
	.driver_info		= (unsigned long) &bcm4320b_info,
}, {
	.match_flags	=   USB_DEVICE_ID_MATCH_INT_INFO
			  | USB_DEVICE_ID_MATCH_DEVICE,
	.idVendor		= 0x13b1,
	.idProduct		= 0x0026,	/* Linksys WUSB54GSC */
	RNDIS_MASTER_INTERFACE,
	.driver_info		= (unsigned long) &bcm4320b_info,
}, {
	.match_flags	=   USB_DEVICE_ID_MATCH_INT_INFO
			  | USB_DEVICE_ID_MATCH_DEVICE,
	.idVendor		= 0x0b05,
	.idProduct		= 0x1717,	/* Asus WL169gE */
	RNDIS_MASTER_INTERFACE,
	.driver_info		= (unsigned long) &bcm4320b_info,
}, {
	.match_flags	=   USB_DEVICE_ID_MATCH_INT_INFO
			  | USB_DEVICE_ID_MATCH_DEVICE,
	.idVendor		= 0x0a5c,
	.idProduct		= 0xd11b,	/* Eminent EM4045 */
	RNDIS_MASTER_INTERFACE,
	.driver_info		= (unsigned long) &bcm4320b_info,
}, {
	.match_flags	=   USB_DEVICE_ID_MATCH_INT_INFO
			  | USB_DEVICE_ID_MATCH_DEVICE,
	.idVendor		= 0x1690,
	.idProduct		= 0x0715,	/* BT Voyager 1055 */
	RNDIS_MASTER_INTERFACE,
	.driver_info		= (unsigned long) &bcm4320b_info,
},
/* These devices have DriverVer < 4.xx.xx.xx and do not have any custom
 * parameters available, hardware probably contain older firmware version with
 * no way of updating. Chipset marked as 'BCM4320????' in NDISwrapper-wiki.
 */
{
	.match_flags	=   USB_DEVICE_ID_MATCH_INT_INFO
			  | USB_DEVICE_ID_MATCH_DEVICE,
	.idVendor		= 0x13b1,
	.idProduct		= 0x000e,	/* Linksys WUSB54GSv1 */
	RNDIS_MASTER_INTERFACE,
	.driver_info		= (unsigned long) &bcm4320a_info,
}, {
	.match_flags	=   USB_DEVICE_ID_MATCH_INT_INFO
			  | USB_DEVICE_ID_MATCH_DEVICE,
	.idVendor		= 0x0baf,
	.idProduct		= 0x0111,	/* U.S. Robotics USR5420 */
	RNDIS_MASTER_INTERFACE,
	.driver_info		= (unsigned long) &bcm4320a_info,
}, {
	.match_flags	=   USB_DEVICE_ID_MATCH_INT_INFO
			  | USB_DEVICE_ID_MATCH_DEVICE,
	.idVendor		= 0x0411,
	.idProduct		= 0x004b,	/* BUFFALO WLI-USB-G54 */
	RNDIS_MASTER_INTERFACE,
	.driver_info		= (unsigned long) &bcm4320a_info,
},
/* Generic Wireless RNDIS devices that we don't have exact
 * idVendor/idProduct/chip yet.
 */
{
	/* RNDIS is MSFT's un-official variant of CDC ACM */
	USB_INTERFACE_INFO(USB_CLASS_COMM, 2 /* ACM */, 0x0ff),
	.driver_info = (unsigned long) &rndis_wlan_info,
}, {
	/* "ActiveSync" is an undocumented variant of RNDIS, used in WM5 */
	USB_INTERFACE_INFO(USB_CLASS_MISC, 1, 1),
	.driver_info = (unsigned long) &rndis_wlan_info,
},
	{ },		// END
};
MODULE_DEVICE_TABLE(usb, products);

static struct usb_driver rndis_wlan_driver = {
	.name =		"rndis_wlan",
	.id_table =	products,
	.probe =	usbnet_probe,
	.disconnect =	usbnet_disconnect,
	.suspend =	usbnet_suspend,
	.resume =	usbnet_resume,
};

static int __init rndis_wlan_init(void)
{
	return usb_register(&rndis_wlan_driver);
}
module_init(rndis_wlan_init);

static void __exit rndis_wlan_exit(void)
{
	usb_deregister(&rndis_wlan_driver);
}
module_exit(rndis_wlan_exit);

MODULE_AUTHOR("Bjorge Dijkstra");
MODULE_AUTHOR("Jussi Kivilinna");
MODULE_DESCRIPTION("Driver for RNDIS based USB Wireless adapters");
MODULE_LICENSE("GPL");
<|MERGE_RESOLUTION|>--- conflicted
+++ resolved
@@ -2093,7 +2093,6 @@
 	count = le32_to_cpu(bssid_list->num_items);
 	real_count = 0;
 	netdev_dbg(usbdev->net, "%s(): buflen: %d\n", __func__, len);
-<<<<<<< HEAD
 
 	bssid_len = 0;
 	bssid = next_bssid_list_item(bssid_list->bssid, &bssid_len, buf, len);
@@ -2108,22 +2107,6 @@
 				*matched = true;
 		}
 
-=======
-
-	bssid_len = 0;
-	bssid = next_bssid_list_item(bssid_list->bssid, &bssid_len, buf, len);
-
-	/* Device returns incorrect 'num_items'. Workaround by ignoring the
-	 * received 'num_items' and walking through full bssid buffer instead.
-	 */
-	while (check_bssid_list_item(bssid, bssid_len, buf, len)) {
-		if (rndis_bss_info_update(usbdev, bssid) && match_bssid &&
-		    matched) {
-			if (compare_ether_addr(bssid->mac, match_bssid))
-				*matched = true;
-		}
-
->>>>>>> 105e53f8
 		real_count++;
 		bssid = next_bssid_list_item(bssid, &bssid_len, buf, len);
 	}
@@ -2614,12 +2597,9 @@
 	__le32 mode;
 	int ret;
 
-<<<<<<< HEAD
-=======
 	if (priv->device_type != RNDIS_BCM4320B)
 		return -ENOTSUPP;
 
->>>>>>> 105e53f8
 	netdev_dbg(usbdev->net, "%s(): %s, %d\n", __func__,
 				enabled ? "enabled" : "disabled",
 				timeout);
