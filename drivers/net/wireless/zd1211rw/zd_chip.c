/* ZD1211 USB-WLAN driver for Linux
 *
 * Copyright (C) 2005-2007 Ulrich Kunitz <kune@deine-taler.de>
 * Copyright (C) 2006-2007 Daniel Drake <dsd@gentoo.org>
 *
 * This program is free software; you can redistribute it and/or modify
 * it under the terms of the GNU General Public License as published by
 * the Free Software Foundation; either version 2 of the License, or
 * (at your option) any later version.
 *
 * This program is distributed in the hope that it will be useful,
 * but WITHOUT ANY WARRANTY; without even the implied warranty of
 * MERCHANTABILITY or FITNESS FOR A PARTICULAR PURPOSE.  See the
 * GNU General Public License for more details.
 *
 * You should have received a copy of the GNU General Public License
 * along with this program; if not, write to the Free Software
 * Foundation, Inc., 59 Temple Place, Suite 330, Boston, MA 02111-1307 USA
 */

/* This file implements all the hardware specific functions for the ZD1211
 * and ZD1211B chips. Support for the ZD1211B was possible after Timothy
 * Legge sent me a ZD1211B device. Thank you Tim. -- Uli
 */

#include <linux/kernel.h>
#include <linux/errno.h>
#include <linux/slab.h>

#include "zd_def.h"
#include "zd_chip.h"
#include "zd_mac.h"
#include "zd_rf.h"

void zd_chip_init(struct zd_chip *chip,
	         struct ieee80211_hw *hw,
		 struct usb_interface *intf)
{
	memset(chip, 0, sizeof(*chip));
	mutex_init(&chip->mutex);
	zd_usb_init(&chip->usb, hw, intf);
	zd_rf_init(&chip->rf);
}

void zd_chip_clear(struct zd_chip *chip)
{
	ZD_ASSERT(!mutex_is_locked(&chip->mutex));
	zd_usb_clear(&chip->usb);
	zd_rf_clear(&chip->rf);
	mutex_destroy(&chip->mutex);
	ZD_MEMCLEAR(chip, sizeof(*chip));
}

static int scnprint_mac_oui(struct zd_chip *chip, char *buffer, size_t size)
{
	u8 *addr = zd_mac_get_perm_addr(zd_chip_to_mac(chip));
	return scnprintf(buffer, size, "%02x-%02x-%02x",
		         addr[0], addr[1], addr[2]);
}

/* Prints an identifier line, which will support debugging. */
static int scnprint_id(struct zd_chip *chip, char *buffer, size_t size)
{
	int i = 0;

	i = scnprintf(buffer, size, "zd1211%s chip ",
		      zd_chip_is_zd1211b(chip) ? "b" : "");
	i += zd_usb_scnprint_id(&chip->usb, buffer+i, size-i);
	i += scnprintf(buffer+i, size-i, " ");
	i += scnprint_mac_oui(chip, buffer+i, size-i);
	i += scnprintf(buffer+i, size-i, " ");
	i += zd_rf_scnprint_id(&chip->rf, buffer+i, size-i);
	i += scnprintf(buffer+i, size-i, " pa%1x %c%c%c%c%c", chip->pa_type,
		chip->patch_cck_gain ? 'g' : '-',
		chip->patch_cr157 ? '7' : '-',
		chip->patch_6m_band_edge ? '6' : '-',
		chip->new_phy_layout ? 'N' : '-',
		chip->al2230s_bit ? 'S' : '-');
	return i;
}

static void print_id(struct zd_chip *chip)
{
	char buffer[80];

	scnprint_id(chip, buffer, sizeof(buffer));
	buffer[sizeof(buffer)-1] = 0;
	dev_info(zd_chip_dev(chip), "%s\n", buffer);
}

static zd_addr_t inc_addr(zd_addr_t addr)
{
	u16 a = (u16)addr;
	/* Control registers use byte addressing, but everything else uses word
	 * addressing. */
	if ((a & 0xf000) == CR_START)
		a += 2;
	else
		a += 1;
	return (zd_addr_t)a;
}

/* Read a variable number of 32-bit values. Parameter count is not allowed to
 * exceed USB_MAX_IOREAD32_COUNT.
 */
int zd_ioread32v_locked(struct zd_chip *chip, u32 *values, const zd_addr_t *addr,
		 unsigned int count)
{
	int r;
	int i;
	zd_addr_t a16[USB_MAX_IOREAD32_COUNT * 2];
	u16 v16[USB_MAX_IOREAD32_COUNT * 2];
	unsigned int count16;

	if (count > USB_MAX_IOREAD32_COUNT)
		return -EINVAL;

<<<<<<< HEAD
	/* Allocate a single memory block for values and addresses. */
	count16 = 2*count;
	/* zd_addr_t is __nocast, so the kmalloc needs an explicit cast */
	a16 = (zd_addr_t *) kmalloc(count16 * (sizeof(zd_addr_t) + sizeof(u16)),
		                   GFP_KERNEL);
	if (!a16) {
		dev_dbg_f(zd_chip_dev(chip),
			  "error ENOMEM in allocation of a16\n");
		r = -ENOMEM;
		goto out;
	}
	v16 = (u16 *)(a16 + count16);
=======
	/* Use stack for values and addresses. */
	count16 = 2 * count;
	BUG_ON(count16 * sizeof(zd_addr_t) > sizeof(a16));
	BUG_ON(count16 * sizeof(u16) > sizeof(v16));
>>>>>>> 105e53f8

	for (i = 0; i < count; i++) {
		int j = 2*i;
		/* We read the high word always first. */
		a16[j] = inc_addr(addr[i]);
		a16[j+1] = addr[i];
	}

	r = zd_ioread16v_locked(chip, v16, a16, count16);
	if (r) {
		dev_dbg_f(zd_chip_dev(chip),
			  "error: zd_ioread16v_locked. Error number %d\n", r);
		return r;
	}

	for (i = 0; i < count; i++) {
		int j = 2*i;
		values[i] = (v16[j] << 16) | v16[j+1];
	}

	return 0;
}

static int _zd_iowrite32v_async_locked(struct zd_chip *chip,
				       const struct zd_ioreq32 *ioreqs,
				       unsigned int count)
{
	int i, j, r;
	struct zd_ioreq16 ioreqs16[USB_MAX_IOWRITE32_COUNT * 2];
	unsigned int count16;

	/* Use stack for values and addresses. */

	ZD_ASSERT(mutex_is_locked(&chip->mutex));

	if (count == 0)
		return 0;
	if (count > USB_MAX_IOWRITE32_COUNT)
		return -EINVAL;

	count16 = 2 * count;
	BUG_ON(count16 * sizeof(struct zd_ioreq16) > sizeof(ioreqs16));

	for (i = 0; i < count; i++) {
		j = 2*i;
		/* We write the high word always first. */
		ioreqs16[j].value   = ioreqs[i].value >> 16;
		ioreqs16[j].addr    = inc_addr(ioreqs[i].addr);
		ioreqs16[j+1].value = ioreqs[i].value;
		ioreqs16[j+1].addr  = ioreqs[i].addr;
	}

	r = zd_usb_iowrite16v_async(&chip->usb, ioreqs16, count16);
#ifdef DEBUG
	if (r) {
		dev_dbg_f(zd_chip_dev(chip),
			  "error %d in zd_usb_write16v\n", r);
	}
#endif /* DEBUG */
	return r;
}

int _zd_iowrite32v_locked(struct zd_chip *chip, const struct zd_ioreq32 *ioreqs,
			  unsigned int count)
{
	int r;

	zd_usb_iowrite16v_async_start(&chip->usb);
	r = _zd_iowrite32v_async_locked(chip, ioreqs, count);
	if (r) {
		zd_usb_iowrite16v_async_end(&chip->usb, 0);
		return r;
	}
	return zd_usb_iowrite16v_async_end(&chip->usb, 50 /* ms */);
}

int zd_iowrite16a_locked(struct zd_chip *chip,
                  const struct zd_ioreq16 *ioreqs, unsigned int count)
{
	int r;
	unsigned int i, j, t, max;

	ZD_ASSERT(mutex_is_locked(&chip->mutex));
	zd_usb_iowrite16v_async_start(&chip->usb);

	for (i = 0; i < count; i += j + t) {
		t = 0;
		max = count-i;
		if (max > USB_MAX_IOWRITE16_COUNT)
			max = USB_MAX_IOWRITE16_COUNT;
		for (j = 0; j < max; j++) {
			if (!ioreqs[i+j].addr) {
				t = 1;
				break;
			}
		}

		r = zd_usb_iowrite16v_async(&chip->usb, &ioreqs[i], j);
		if (r) {
			zd_usb_iowrite16v_async_end(&chip->usb, 0);
			dev_dbg_f(zd_chip_dev(chip),
				  "error zd_usb_iowrite16v. Error number %d\n",
				  r);
			return r;
		}
	}

	return zd_usb_iowrite16v_async_end(&chip->usb, 50 /* ms */);
}

/* Writes a variable number of 32 bit registers. The functions will split
 * that in several USB requests. A split can be forced by inserting an IO
 * request with an zero address field.
 */
int zd_iowrite32a_locked(struct zd_chip *chip,
	          const struct zd_ioreq32 *ioreqs, unsigned int count)
{
	int r;
	unsigned int i, j, t, max;

	zd_usb_iowrite16v_async_start(&chip->usb);

	for (i = 0; i < count; i += j + t) {
		t = 0;
		max = count-i;
		if (max > USB_MAX_IOWRITE32_COUNT)
			max = USB_MAX_IOWRITE32_COUNT;
		for (j = 0; j < max; j++) {
			if (!ioreqs[i+j].addr) {
				t = 1;
				break;
			}
		}

		r = _zd_iowrite32v_async_locked(chip, &ioreqs[i], j);
		if (r) {
			zd_usb_iowrite16v_async_end(&chip->usb, 0);
			dev_dbg_f(zd_chip_dev(chip),
				"error _zd_iowrite32v_locked."
				" Error number %d\n", r);
			return r;
		}
	}

	return zd_usb_iowrite16v_async_end(&chip->usb, 50 /* ms */);
}

int zd_ioread16(struct zd_chip *chip, zd_addr_t addr, u16 *value)
{
	int r;

	mutex_lock(&chip->mutex);
	r = zd_ioread16_locked(chip, value, addr);
	mutex_unlock(&chip->mutex);
	return r;
}

int zd_ioread32(struct zd_chip *chip, zd_addr_t addr, u32 *value)
{
	int r;

	mutex_lock(&chip->mutex);
	r = zd_ioread32_locked(chip, value, addr);
	mutex_unlock(&chip->mutex);
	return r;
}

int zd_iowrite16(struct zd_chip *chip, zd_addr_t addr, u16 value)
{
	int r;

	mutex_lock(&chip->mutex);
	r = zd_iowrite16_locked(chip, value, addr);
	mutex_unlock(&chip->mutex);
	return r;
}

int zd_iowrite32(struct zd_chip *chip, zd_addr_t addr, u32 value)
{
	int r;

	mutex_lock(&chip->mutex);
	r = zd_iowrite32_locked(chip, value, addr);
	mutex_unlock(&chip->mutex);
	return r;
}

int zd_ioread32v(struct zd_chip *chip, const zd_addr_t *addresses,
	          u32 *values, unsigned int count)
{
	int r;

	mutex_lock(&chip->mutex);
	r = zd_ioread32v_locked(chip, values, addresses, count);
	mutex_unlock(&chip->mutex);
	return r;
}

int zd_iowrite32a(struct zd_chip *chip, const struct zd_ioreq32 *ioreqs,
	          unsigned int count)
{
	int r;

	mutex_lock(&chip->mutex);
	r = zd_iowrite32a_locked(chip, ioreqs, count);
	mutex_unlock(&chip->mutex);
	return r;
}

static int read_pod(struct zd_chip *chip, u8 *rf_type)
{
	int r;
	u32 value;

	ZD_ASSERT(mutex_is_locked(&chip->mutex));
	r = zd_ioread32_locked(chip, &value, E2P_POD);
	if (r)
		goto error;
	dev_dbg_f(zd_chip_dev(chip), "E2P_POD %#010x\n", value);

	/* FIXME: AL2230 handling (Bit 7 in POD) */
	*rf_type = value & 0x0f;
	chip->pa_type = (value >> 16) & 0x0f;
	chip->patch_cck_gain = (value >> 8) & 0x1;
	chip->patch_cr157 = (value >> 13) & 0x1;
	chip->patch_6m_band_edge = (value >> 21) & 0x1;
	chip->new_phy_layout = (value >> 31) & 0x1;
	chip->al2230s_bit = (value >> 7) & 0x1;
	chip->link_led = ((value >> 4) & 1) ? LED1 : LED2;
	chip->supports_tx_led = 1;
	if (value & (1 << 24)) { /* LED scenario */
		if (value & (1 << 29))
			chip->supports_tx_led = 0;
	}

	dev_dbg_f(zd_chip_dev(chip),
		"RF %s %#01x PA type %#01x patch CCK %d patch CR157 %d "
		"patch 6M %d new PHY %d link LED%d tx led %d\n",
		zd_rf_name(*rf_type), *rf_type,
		chip->pa_type, chip->patch_cck_gain,
		chip->patch_cr157, chip->patch_6m_band_edge,
		chip->new_phy_layout,
		chip->link_led == LED1 ? 1 : 2,
		chip->supports_tx_led);
	return 0;
error:
	*rf_type = 0;
	chip->pa_type = 0;
	chip->patch_cck_gain = 0;
	chip->patch_cr157 = 0;
	chip->patch_6m_band_edge = 0;
	chip->new_phy_layout = 0;
	return r;
}

static int zd_write_mac_addr_common(struct zd_chip *chip, const u8 *mac_addr,
				    const struct zd_ioreq32 *in_reqs,
				    const char *type)
{
	int r;
	struct zd_ioreq32 reqs[2] = {in_reqs[0], in_reqs[1]};

	if (mac_addr) {
		reqs[0].value = (mac_addr[3] << 24)
			      | (mac_addr[2] << 16)
			      | (mac_addr[1] <<  8)
			      |  mac_addr[0];
		reqs[1].value = (mac_addr[5] <<  8)
			      |  mac_addr[4];
		dev_dbg_f(zd_chip_dev(chip), "%s addr %pM\n", type, mac_addr);
	} else {
		dev_dbg_f(zd_chip_dev(chip), "set NULL %s\n", type);
	}

	mutex_lock(&chip->mutex);
	r = zd_iowrite32a_locked(chip, reqs, ARRAY_SIZE(reqs));
	mutex_unlock(&chip->mutex);
	return r;
}

/* MAC address: if custom mac addresses are to be used CR_MAC_ADDR_P1 and
 *              CR_MAC_ADDR_P2 must be overwritten
 */
int zd_write_mac_addr(struct zd_chip *chip, const u8 *mac_addr)
{
	static const struct zd_ioreq32 reqs[2] = {
		[0] = { .addr = CR_MAC_ADDR_P1 },
		[1] = { .addr = CR_MAC_ADDR_P2 },
	};

	return zd_write_mac_addr_common(chip, mac_addr, reqs, "mac");
}

int zd_write_bssid(struct zd_chip *chip, const u8 *bssid)
{
	static const struct zd_ioreq32 reqs[2] = {
		[0] = { .addr = CR_BSSID_P1 },
		[1] = { .addr = CR_BSSID_P2 },
	};

	return zd_write_mac_addr_common(chip, bssid, reqs, "bssid");
}

int zd_read_regdomain(struct zd_chip *chip, u8 *regdomain)
{
	int r;
	u32 value;

	mutex_lock(&chip->mutex);
	r = zd_ioread32_locked(chip, &value, E2P_SUBID);
	mutex_unlock(&chip->mutex);
	if (r)
		return r;

	*regdomain = value >> 16;
	dev_dbg_f(zd_chip_dev(chip), "regdomain: %#04x\n", *regdomain);

	return 0;
}

static int read_values(struct zd_chip *chip, u8 *values, size_t count,
	               zd_addr_t e2p_addr, u32 guard)
{
	int r;
	int i;
	u32 v;

	ZD_ASSERT(mutex_is_locked(&chip->mutex));
	for (i = 0;;) {
		r = zd_ioread32_locked(chip, &v,
			               (zd_addr_t)((u16)e2p_addr+i/2));
		if (r)
			return r;
		v -= guard;
		if (i+4 < count) {
			values[i++] = v;
			values[i++] = v >>  8;
			values[i++] = v >> 16;
			values[i++] = v >> 24;
			continue;
		}
		for (;i < count; i++)
			values[i] = v >> (8*(i%3));
		return 0;
	}
}

static int read_pwr_cal_values(struct zd_chip *chip)
{
	return read_values(chip, chip->pwr_cal_values,
		        E2P_CHANNEL_COUNT, E2P_PWR_CAL_VALUE1,
			0);
}

static int read_pwr_int_values(struct zd_chip *chip)
{
	return read_values(chip, chip->pwr_int_values,
		        E2P_CHANNEL_COUNT, E2P_PWR_INT_VALUE1,
			E2P_PWR_INT_GUARD);
}

static int read_ofdm_cal_values(struct zd_chip *chip)
{
	int r;
	int i;
	static const zd_addr_t addresses[] = {
		E2P_36M_CAL_VALUE1,
		E2P_48M_CAL_VALUE1,
		E2P_54M_CAL_VALUE1,
	};

	for (i = 0; i < 3; i++) {
		r = read_values(chip, chip->ofdm_cal_values[i],
				E2P_CHANNEL_COUNT, addresses[i], 0);
		if (r)
			return r;
	}
	return 0;
}

static int read_cal_int_tables(struct zd_chip *chip)
{
	int r;

	r = read_pwr_cal_values(chip);
	if (r)
		return r;
	r = read_pwr_int_values(chip);
	if (r)
		return r;
	r = read_ofdm_cal_values(chip);
	if (r)
		return r;
	return 0;
}

/* phy means physical registers */
int zd_chip_lock_phy_regs(struct zd_chip *chip)
{
	int r;
	u32 tmp;

	ZD_ASSERT(mutex_is_locked(&chip->mutex));
	r = zd_ioread32_locked(chip, &tmp, CR_REG1);
	if (r) {
		dev_err(zd_chip_dev(chip), "error ioread32(CR_REG1): %d\n", r);
		return r;
	}

	tmp &= ~UNLOCK_PHY_REGS;

	r = zd_iowrite32_locked(chip, tmp, CR_REG1);
	if (r)
		dev_err(zd_chip_dev(chip), "error iowrite32(CR_REG1): %d\n", r);
	return r;
}

int zd_chip_unlock_phy_regs(struct zd_chip *chip)
{
	int r;
	u32 tmp;

	ZD_ASSERT(mutex_is_locked(&chip->mutex));
	r = zd_ioread32_locked(chip, &tmp, CR_REG1);
	if (r) {
		dev_err(zd_chip_dev(chip),
			"error ioread32(CR_REG1): %d\n", r);
		return r;
	}

	tmp |= UNLOCK_PHY_REGS;

	r = zd_iowrite32_locked(chip, tmp, CR_REG1);
	if (r)
		dev_err(zd_chip_dev(chip), "error iowrite32(CR_REG1): %d\n", r);
	return r;
}

/* CR157 can be optionally patched by the EEPROM for original ZD1211 */
static int patch_cr157(struct zd_chip *chip)
{
	int r;
	u16 value;

	if (!chip->patch_cr157)
		return 0;

	r = zd_ioread16_locked(chip, &value, E2P_PHY_REG);
	if (r)
		return r;

	dev_dbg_f(zd_chip_dev(chip), "patching value %x\n", value >> 8);
	return zd_iowrite32_locked(chip, value >> 8, CR157);
}

/*
 * 6M band edge can be optionally overwritten for certain RF's
 * Vendor driver says: for FCC regulation, enabled per HWFeature 6M band edge
 * bit (for AL2230, AL2230S)
 */
static int patch_6m_band_edge(struct zd_chip *chip, u8 channel)
{
	ZD_ASSERT(mutex_is_locked(&chip->mutex));
	if (!chip->patch_6m_band_edge)
		return 0;

	return zd_rf_patch_6m_band_edge(&chip->rf, channel);
}

/* Generic implementation of 6M band edge patching, used by most RFs via
 * zd_rf_generic_patch_6m() */
int zd_chip_generic_patch_6m_band(struct zd_chip *chip, int channel)
{
	struct zd_ioreq16 ioreqs[] = {
		{ CR128, 0x14 }, { CR129, 0x12 }, { CR130, 0x10 },
		{ CR47,  0x1e },
	};

	/* FIXME: Channel 11 is not the edge for all regulatory domains. */
	if (channel == 1 || channel == 11)
		ioreqs[0].value = 0x12;

	dev_dbg_f(zd_chip_dev(chip), "patching for channel %d\n", channel);
	return zd_iowrite16a_locked(chip, ioreqs, ARRAY_SIZE(ioreqs));
}

static int zd1211_hw_reset_phy(struct zd_chip *chip)
{
	static const struct zd_ioreq16 ioreqs[] = {
		{ CR0,   0x0a }, { CR1,   0x06 }, { CR2,   0x26 },
		{ CR3,   0x38 }, { CR4,   0x80 }, { CR9,   0xa0 },
		{ CR10,  0x81 }, { CR11,  0x00 }, { CR12,  0x7f },
		{ CR13,  0x8c }, { CR14,  0x80 }, { CR15,  0x3d },
		{ CR16,  0x20 }, { CR17,  0x1e }, { CR18,  0x0a },
		{ CR19,  0x48 }, { CR20,  0x0c }, { CR21,  0x0c },
		{ CR22,  0x23 }, { CR23,  0x90 }, { CR24,  0x14 },
		{ CR25,  0x40 }, { CR26,  0x10 }, { CR27,  0x19 },
		{ CR28,  0x7f }, { CR29,  0x80 }, { CR30,  0x4b },
		{ CR31,  0x60 }, { CR32,  0x43 }, { CR33,  0x08 },
		{ CR34,  0x06 }, { CR35,  0x0a }, { CR36,  0x00 },
		{ CR37,  0x00 }, { CR38,  0x38 }, { CR39,  0x0c },
		{ CR40,  0x84 }, { CR41,  0x2a }, { CR42,  0x80 },
		{ CR43,  0x10 }, { CR44,  0x12 }, { CR46,  0xff },
		{ CR47,  0x1E }, { CR48,  0x26 }, { CR49,  0x5b },
		{ CR64,  0xd0 }, { CR65,  0x04 }, { CR66,  0x58 },
		{ CR67,  0xc9 }, { CR68,  0x88 }, { CR69,  0x41 },
		{ CR70,  0x23 }, { CR71,  0x10 }, { CR72,  0xff },
		{ CR73,  0x32 }, { CR74,  0x30 }, { CR75,  0x65 },
		{ CR76,  0x41 }, { CR77,  0x1b }, { CR78,  0x30 },
		{ CR79,  0x68 }, { CR80,  0x64 }, { CR81,  0x64 },
		{ CR82,  0x00 }, { CR83,  0x00 }, { CR84,  0x00 },
		{ CR85,  0x02 }, { CR86,  0x00 }, { CR87,  0x00 },
		{ CR88,  0xff }, { CR89,  0xfc }, { CR90,  0x00 },
		{ CR91,  0x00 }, { CR92,  0x00 }, { CR93,  0x08 },
		{ CR94,  0x00 }, { CR95,  0x00 }, { CR96,  0xff },
		{ CR97,  0xe7 }, { CR98,  0x00 }, { CR99,  0x00 },
		{ CR100, 0x00 }, { CR101, 0xae }, { CR102, 0x02 },
		{ CR103, 0x00 }, { CR104, 0x03 }, { CR105, 0x65 },
		{ CR106, 0x04 }, { CR107, 0x00 }, { CR108, 0x0a },
		{ CR109, 0xaa }, { CR110, 0xaa }, { CR111, 0x25 },
		{ CR112, 0x25 }, { CR113, 0x00 }, { CR119, 0x1e },
		{ CR125, 0x90 }, { CR126, 0x00 }, { CR127, 0x00 },
		{ },
		{ CR5,   0x00 }, { CR6,   0x00 }, { CR7,   0x00 },
		{ CR8,   0x00 }, { CR9,   0x20 }, { CR12,  0xf0 },
		{ CR20,  0x0e }, { CR21,  0x0e }, { CR27,  0x10 },
		{ CR44,  0x33 }, { CR47,  0x1E }, { CR83,  0x24 },
		{ CR84,  0x04 }, { CR85,  0x00 }, { CR86,  0x0C },
		{ CR87,  0x12 }, { CR88,  0x0C }, { CR89,  0x00 },
		{ CR90,  0x10 }, { CR91,  0x08 }, { CR93,  0x00 },
		{ CR94,  0x01 }, { CR95,  0x00 }, { CR96,  0x50 },
		{ CR97,  0x37 }, { CR98,  0x35 }, { CR101, 0x13 },
		{ CR102, 0x27 }, { CR103, 0x27 }, { CR104, 0x18 },
		{ CR105, 0x12 }, { CR109, 0x27 }, { CR110, 0x27 },
		{ CR111, 0x27 }, { CR112, 0x27 }, { CR113, 0x27 },
		{ CR114, 0x27 }, { CR115, 0x26 }, { CR116, 0x24 },
		{ CR117, 0xfc }, { CR118, 0xfa }, { CR120, 0x4f },
		{ CR125, 0xaa }, { CR127, 0x03 }, { CR128, 0x14 },
		{ CR129, 0x12 }, { CR130, 0x10 }, { CR131, 0x0C },
		{ CR136, 0xdf }, { CR137, 0x40 }, { CR138, 0xa0 },
		{ CR139, 0xb0 }, { CR140, 0x99 }, { CR141, 0x82 },
		{ CR142, 0x54 }, { CR143, 0x1c }, { CR144, 0x6c },
		{ CR147, 0x07 }, { CR148, 0x4c }, { CR149, 0x50 },
		{ CR150, 0x0e }, { CR151, 0x18 }, { CR160, 0xfe },
		{ CR161, 0xee }, { CR162, 0xaa }, { CR163, 0xfa },
		{ CR164, 0xfa }, { CR165, 0xea }, { CR166, 0xbe },
		{ CR167, 0xbe }, { CR168, 0x6a }, { CR169, 0xba },
		{ CR170, 0xba }, { CR171, 0xba },
		/* Note: CR204 must lead the CR203 */
		{ CR204, 0x7d },
		{ },
		{ CR203, 0x30 },
	};

	int r, t;

	dev_dbg_f(zd_chip_dev(chip), "\n");

	r = zd_chip_lock_phy_regs(chip);
	if (r)
		goto out;

	r = zd_iowrite16a_locked(chip, ioreqs, ARRAY_SIZE(ioreqs));
	if (r)
		goto unlock;

	r = patch_cr157(chip);
unlock:
	t = zd_chip_unlock_phy_regs(chip);
	if (t && !r)
		r = t;
out:
	return r;
}

static int zd1211b_hw_reset_phy(struct zd_chip *chip)
{
	static const struct zd_ioreq16 ioreqs[] = {
		{ CR0,   0x14 }, { CR1,   0x06 }, { CR2,   0x26 },
		{ CR3,   0x38 }, { CR4,   0x80 }, { CR9,   0xe0 },
		{ CR10,  0x81 },
		/* power control { { CR11,  1 << 6 }, */
		{ CR11,  0x00 },
		{ CR12,  0xf0 }, { CR13,  0x8c }, { CR14,  0x80 },
		{ CR15,  0x3d }, { CR16,  0x20 }, { CR17,  0x1e },
		{ CR18,  0x0a }, { CR19,  0x48 },
		{ CR20,  0x10 }, /* Org:0x0E, ComTrend:RalLink AP */
		{ CR21,  0x0e }, { CR22,  0x23 }, { CR23,  0x90 },
		{ CR24,  0x14 }, { CR25,  0x40 }, { CR26,  0x10 },
		{ CR27,  0x10 }, { CR28,  0x7f }, { CR29,  0x80 },
		{ CR30,  0x4b }, /* ASIC/FWT, no jointly decoder */
		{ CR31,  0x60 }, { CR32,  0x43 }, { CR33,  0x08 },
		{ CR34,  0x06 }, { CR35,  0x0a }, { CR36,  0x00 },
		{ CR37,  0x00 }, { CR38,  0x38 }, { CR39,  0x0c },
		{ CR40,  0x84 }, { CR41,  0x2a }, { CR42,  0x80 },
		{ CR43,  0x10 }, { CR44,  0x33 }, { CR46,  0xff },
		{ CR47,  0x1E }, { CR48,  0x26 }, { CR49,  0x5b },
		{ CR64,  0xd0 }, { CR65,  0x04 }, { CR66,  0x58 },
		{ CR67,  0xc9 }, { CR68,  0x88 }, { CR69,  0x41 },
		{ CR70,  0x23 }, { CR71,  0x10 }, { CR72,  0xff },
		{ CR73,  0x32 }, { CR74,  0x30 }, { CR75,  0x65 },
		{ CR76,  0x41 }, { CR77,  0x1b }, { CR78,  0x30 },
		{ CR79,  0xf0 }, { CR80,  0x64 }, { CR81,  0x64 },
		{ CR82,  0x00 }, { CR83,  0x24 }, { CR84,  0x04 },
		{ CR85,  0x00 }, { CR86,  0x0c }, { CR87,  0x12 },
		{ CR88,  0x0c }, { CR89,  0x00 }, { CR90,  0x58 },
		{ CR91,  0x04 }, { CR92,  0x00 }, { CR93,  0x00 },
		{ CR94,  0x01 },
		{ CR95,  0x20 }, /* ZD1211B */
		{ CR96,  0x50 }, { CR97,  0x37 }, { CR98,  0x35 },
		{ CR99,  0x00 }, { CR100, 0x01 }, { CR101, 0x13 },
		{ CR102, 0x27 }, { CR103, 0x27 }, { CR104, 0x18 },
		{ CR105, 0x12 }, { CR106, 0x04 }, { CR107, 0x00 },
		{ CR108, 0x0a }, { CR109, 0x27 }, { CR110, 0x27 },
		{ CR111, 0x27 }, { CR112, 0x27 }, { CR113, 0x27 },
		{ CR114, 0x27 }, { CR115, 0x26 }, { CR116, 0x24 },
		{ CR117, 0xfc }, { CR118, 0xfa }, { CR119, 0x1e },
		{ CR125, 0x90 }, { CR126, 0x00 }, { CR127, 0x00 },
		{ CR128, 0x14 }, { CR129, 0x12 }, { CR130, 0x10 },
		{ CR131, 0x0c }, { CR136, 0xdf }, { CR137, 0xa0 },
		{ CR138, 0xa8 }, { CR139, 0xb4 }, { CR140, 0x98 },
		{ CR141, 0x82 }, { CR142, 0x53 }, { CR143, 0x1c },
		{ CR144, 0x6c }, { CR147, 0x07 }, { CR148, 0x40 },
		{ CR149, 0x40 }, /* Org:0x50 ComTrend:RalLink AP */
		{ CR150, 0x14 }, /* Org:0x0E ComTrend:RalLink AP */
		{ CR151, 0x18 }, { CR159, 0x70 }, { CR160, 0xfe },
		{ CR161, 0xee }, { CR162, 0xaa }, { CR163, 0xfa },
		{ CR164, 0xfa }, { CR165, 0xea }, { CR166, 0xbe },
		{ CR167, 0xbe }, { CR168, 0x6a }, { CR169, 0xba },
		{ CR170, 0xba }, { CR171, 0xba },
		/* Note: CR204 must lead the CR203 */
		{ CR204, 0x7d },
		{},
		{ CR203, 0x30 },
	};

	int r, t;

	dev_dbg_f(zd_chip_dev(chip), "\n");

	r = zd_chip_lock_phy_regs(chip);
	if (r)
		goto out;

	r = zd_iowrite16a_locked(chip, ioreqs, ARRAY_SIZE(ioreqs));
	t = zd_chip_unlock_phy_regs(chip);
	if (t && !r)
		r = t;
out:
	return r;
}

static int hw_reset_phy(struct zd_chip *chip)
{
	return zd_chip_is_zd1211b(chip) ? zd1211b_hw_reset_phy(chip) :
		                  zd1211_hw_reset_phy(chip);
}

static int zd1211_hw_init_hmac(struct zd_chip *chip)
{
	static const struct zd_ioreq32 ioreqs[] = {
		{ CR_ZD1211_RETRY_MAX,		ZD1211_RETRY_COUNT },
		{ CR_RX_THRESHOLD,		0x000c0640 },
	};

	dev_dbg_f(zd_chip_dev(chip), "\n");
	ZD_ASSERT(mutex_is_locked(&chip->mutex));
	return zd_iowrite32a_locked(chip, ioreqs, ARRAY_SIZE(ioreqs));
}

static int zd1211b_hw_init_hmac(struct zd_chip *chip)
{
	static const struct zd_ioreq32 ioreqs[] = {
		{ CR_ZD1211B_RETRY_MAX,		ZD1211B_RETRY_COUNT },
		{ CR_ZD1211B_CWIN_MAX_MIN_AC0,	0x007f003f },
		{ CR_ZD1211B_CWIN_MAX_MIN_AC1,	0x007f003f },
		{ CR_ZD1211B_CWIN_MAX_MIN_AC2,  0x003f001f },
		{ CR_ZD1211B_CWIN_MAX_MIN_AC3,  0x001f000f },
		{ CR_ZD1211B_AIFS_CTL1,		0x00280028 },
		{ CR_ZD1211B_AIFS_CTL2,		0x008C003C },
		{ CR_ZD1211B_TXOP,		0x01800824 },
		{ CR_RX_THRESHOLD,		0x000c0eff, },
	};

	dev_dbg_f(zd_chip_dev(chip), "\n");
	ZD_ASSERT(mutex_is_locked(&chip->mutex));
	return zd_iowrite32a_locked(chip, ioreqs, ARRAY_SIZE(ioreqs));
}

static int hw_init_hmac(struct zd_chip *chip)
{
	int r;
	static const struct zd_ioreq32 ioreqs[] = {
		{ CR_ACK_TIMEOUT_EXT,		0x20 },
		{ CR_ADDA_MBIAS_WARMTIME,	0x30000808 },
		{ CR_SNIFFER_ON,		0 },
		{ CR_RX_FILTER,			STA_RX_FILTER },
		{ CR_GROUP_HASH_P1,		0x00 },
		{ CR_GROUP_HASH_P2,		0x80000000 },
		{ CR_REG1,			0xa4 },
		{ CR_ADDA_PWR_DWN,		0x7f },
		{ CR_BCN_PLCP_CFG,		0x00f00401 },
		{ CR_PHY_DELAY,			0x00 },
		{ CR_ACK_TIMEOUT_EXT,		0x80 },
		{ CR_ADDA_PWR_DWN,		0x00 },
		{ CR_ACK_TIME_80211,		0x100 },
		{ CR_RX_PE_DELAY,		0x70 },
		{ CR_PS_CTRL,			0x10000000 },
		{ CR_RTS_CTS_RATE,		0x02030203 },
		{ CR_AFTER_PNP,			0x1 },
		{ CR_WEP_PROTECT,		0x114 },
		{ CR_IFS_VALUE,			IFS_VALUE_DEFAULT },
		{ CR_CAM_MODE,			MODE_AP_WDS},
	};

	ZD_ASSERT(mutex_is_locked(&chip->mutex));
	r = zd_iowrite32a_locked(chip, ioreqs, ARRAY_SIZE(ioreqs));
	if (r)
		return r;

	return zd_chip_is_zd1211b(chip) ?
		zd1211b_hw_init_hmac(chip) : zd1211_hw_init_hmac(chip);
}

struct aw_pt_bi {
	u32 atim_wnd_period;
	u32 pre_tbtt;
	u32 beacon_interval;
};

static int get_aw_pt_bi(struct zd_chip *chip, struct aw_pt_bi *s)
{
	int r;
	static const zd_addr_t aw_pt_bi_addr[] =
		{ CR_ATIM_WND_PERIOD, CR_PRE_TBTT, CR_BCN_INTERVAL };
	u32 values[3];

	r = zd_ioread32v_locked(chip, values, (const zd_addr_t *)aw_pt_bi_addr,
		         ARRAY_SIZE(aw_pt_bi_addr));
	if (r) {
		memset(s, 0, sizeof(*s));
		return r;
	}

	s->atim_wnd_period = values[0];
	s->pre_tbtt = values[1];
	s->beacon_interval = values[2];
	return 0;
}

static int set_aw_pt_bi(struct zd_chip *chip, struct aw_pt_bi *s)
{
	struct zd_ioreq32 reqs[3];
	u16 b_interval = s->beacon_interval & 0xffff;

	if (b_interval <= 5)
		b_interval = 5;
	if (s->pre_tbtt < 4 || s->pre_tbtt >= b_interval)
		s->pre_tbtt = b_interval - 1;
	if (s->atim_wnd_period >= s->pre_tbtt)
		s->atim_wnd_period = s->pre_tbtt - 1;

	reqs[0].addr = CR_ATIM_WND_PERIOD;
	reqs[0].value = s->atim_wnd_period;
	reqs[1].addr = CR_PRE_TBTT;
	reqs[1].value = s->pre_tbtt;
	reqs[2].addr = CR_BCN_INTERVAL;
	reqs[2].value = (s->beacon_interval & ~0xffff) | b_interval;

	return zd_iowrite32a_locked(chip, reqs, ARRAY_SIZE(reqs));
}


static int set_beacon_interval(struct zd_chip *chip, u16 interval,
			       u8 dtim_period, int type)
{
	int r;
	struct aw_pt_bi s;
	u32 b_interval, mode_flag;

	ZD_ASSERT(mutex_is_locked(&chip->mutex));

	if (interval > 0) {
		switch (type) {
		case NL80211_IFTYPE_ADHOC:
		case NL80211_IFTYPE_MESH_POINT:
			mode_flag = BCN_MODE_IBSS;
			break;
		case NL80211_IFTYPE_AP:
			mode_flag = BCN_MODE_AP;
			break;
		default:
			mode_flag = 0;
			break;
		}
	} else {
		dtim_period = 0;
		mode_flag = 0;
	}

	b_interval = mode_flag | (dtim_period << 16) | interval;

	r = zd_iowrite32_locked(chip, b_interval, CR_BCN_INTERVAL);
	if (r)
		return r;
	r = get_aw_pt_bi(chip, &s);
	if (r)
		return r;
	return set_aw_pt_bi(chip, &s);
}

int zd_set_beacon_interval(struct zd_chip *chip, u16 interval, u8 dtim_period,
			   int type)
{
	int r;

	mutex_lock(&chip->mutex);
	r = set_beacon_interval(chip, interval, dtim_period, type);
	mutex_unlock(&chip->mutex);
	return r;
}

static int hw_init(struct zd_chip *chip)
{
	int r;

	dev_dbg_f(zd_chip_dev(chip), "\n");
	ZD_ASSERT(mutex_is_locked(&chip->mutex));
	r = hw_reset_phy(chip);
	if (r)
		return r;

	r = hw_init_hmac(chip);
	if (r)
		return r;

	return set_beacon_interval(chip, 100, 0, NL80211_IFTYPE_UNSPECIFIED);
}

static zd_addr_t fw_reg_addr(struct zd_chip *chip, u16 offset)
{
	return (zd_addr_t)((u16)chip->fw_regs_base + offset);
}

#ifdef DEBUG
static int dump_cr(struct zd_chip *chip, const zd_addr_t addr,
	           const char *addr_string)
{
	int r;
	u32 value;

	r = zd_ioread32_locked(chip, &value, addr);
	if (r) {
		dev_dbg_f(zd_chip_dev(chip),
			"error reading %s. Error number %d\n", addr_string, r);
		return r;
	}

	dev_dbg_f(zd_chip_dev(chip), "%s %#010x\n",
		addr_string, (unsigned int)value);
	return 0;
}

static int test_init(struct zd_chip *chip)
{
	int r;

	r = dump_cr(chip, CR_AFTER_PNP, "CR_AFTER_PNP");
	if (r)
		return r;
	r = dump_cr(chip, CR_GPI_EN, "CR_GPI_EN");
	if (r)
		return r;
	return dump_cr(chip, CR_INTERRUPT, "CR_INTERRUPT");
}

static void dump_fw_registers(struct zd_chip *chip)
{
	const zd_addr_t addr[4] = {
		fw_reg_addr(chip, FW_REG_FIRMWARE_VER),
		fw_reg_addr(chip, FW_REG_USB_SPEED),
		fw_reg_addr(chip, FW_REG_FIX_TX_RATE),
		fw_reg_addr(chip, FW_REG_LED_LINK_STATUS),
	};

	int r;
	u16 values[4];

	r = zd_ioread16v_locked(chip, values, (const zd_addr_t*)addr,
		         ARRAY_SIZE(addr));
	if (r) {
		dev_dbg_f(zd_chip_dev(chip), "error %d zd_ioread16v_locked\n",
			 r);
		return;
	}

	dev_dbg_f(zd_chip_dev(chip), "FW_FIRMWARE_VER %#06hx\n", values[0]);
	dev_dbg_f(zd_chip_dev(chip), "FW_USB_SPEED %#06hx\n", values[1]);
	dev_dbg_f(zd_chip_dev(chip), "FW_FIX_TX_RATE %#06hx\n", values[2]);
	dev_dbg_f(zd_chip_dev(chip), "FW_LINK_STATUS %#06hx\n", values[3]);
}
#endif /* DEBUG */

static int print_fw_version(struct zd_chip *chip)
{
	struct wiphy *wiphy = zd_chip_to_mac(chip)->hw->wiphy;
	int r;
	u16 version;

	r = zd_ioread16_locked(chip, &version,
		fw_reg_addr(chip, FW_REG_FIRMWARE_VER));
	if (r)
		return r;

	dev_info(zd_chip_dev(chip),"firmware version %04hx\n", version);

	snprintf(wiphy->fw_version, sizeof(wiphy->fw_version),
			"%04hx", version);

	return 0;
}

static int set_mandatory_rates(struct zd_chip *chip, int gmode)
{
	u32 rates;
	ZD_ASSERT(mutex_is_locked(&chip->mutex));
	/* This sets the mandatory rates, which only depend from the standard
	 * that the device is supporting. Until further notice we should try
	 * to support 802.11g also for full speed USB.
	 */
	if (!gmode)
		rates = CR_RATE_1M|CR_RATE_2M|CR_RATE_5_5M|CR_RATE_11M;
	else
		rates = CR_RATE_1M|CR_RATE_2M|CR_RATE_5_5M|CR_RATE_11M|
			CR_RATE_6M|CR_RATE_12M|CR_RATE_24M;

	return zd_iowrite32_locked(chip, rates, CR_MANDATORY_RATE_TBL);
}

int zd_chip_set_rts_cts_rate_locked(struct zd_chip *chip,
				    int preamble)
{
	u32 value = 0;

	dev_dbg_f(zd_chip_dev(chip), "preamble=%x\n", preamble);
	value |= preamble << RTSCTS_SH_RTS_PMB_TYPE;
	value |= preamble << RTSCTS_SH_CTS_PMB_TYPE;

	/* We always send 11M RTS/self-CTS messages, like the vendor driver. */
	value |= ZD_PURE_RATE(ZD_CCK_RATE_11M) << RTSCTS_SH_RTS_RATE;
	value |= ZD_RX_CCK << RTSCTS_SH_RTS_MOD_TYPE;
	value |= ZD_PURE_RATE(ZD_CCK_RATE_11M) << RTSCTS_SH_CTS_RATE;
	value |= ZD_RX_CCK << RTSCTS_SH_CTS_MOD_TYPE;

	return zd_iowrite32_locked(chip, value, CR_RTS_CTS_RATE);
}

int zd_chip_enable_hwint(struct zd_chip *chip)
{
	int r;

	mutex_lock(&chip->mutex);
	r = zd_iowrite32_locked(chip, HWINT_ENABLED, CR_INTERRUPT);
	mutex_unlock(&chip->mutex);
	return r;
}

static int disable_hwint(struct zd_chip *chip)
{
	return zd_iowrite32_locked(chip, HWINT_DISABLED, CR_INTERRUPT);
}

int zd_chip_disable_hwint(struct zd_chip *chip)
{
	int r;

	mutex_lock(&chip->mutex);
	r = disable_hwint(chip);
	mutex_unlock(&chip->mutex);
	return r;
}

static int read_fw_regs_offset(struct zd_chip *chip)
{
	int r;

	ZD_ASSERT(mutex_is_locked(&chip->mutex));
	r = zd_ioread16_locked(chip, (u16*)&chip->fw_regs_base,
		               FWRAW_REGS_ADDR);
	if (r)
		return r;
	dev_dbg_f(zd_chip_dev(chip), "fw_regs_base: %#06hx\n",
		  (u16)chip->fw_regs_base);

	return 0;
}

/* Read mac address using pre-firmware interface */
int zd_chip_read_mac_addr_fw(struct zd_chip *chip, u8 *addr)
{
	dev_dbg_f(zd_chip_dev(chip), "\n");
	return zd_usb_read_fw(&chip->usb, E2P_MAC_ADDR_P1, addr,
		ETH_ALEN);
}

int zd_chip_init_hw(struct zd_chip *chip)
{
	int r;
	u8 rf_type;

	dev_dbg_f(zd_chip_dev(chip), "\n");

	mutex_lock(&chip->mutex);

#ifdef DEBUG
	r = test_init(chip);
	if (r)
		goto out;
#endif
	r = zd_iowrite32_locked(chip, 1, CR_AFTER_PNP);
	if (r)
		goto out;

	r = read_fw_regs_offset(chip);
	if (r)
		goto out;

	/* GPI is always disabled, also in the other driver.
	 */
	r = zd_iowrite32_locked(chip, 0, CR_GPI_EN);
	if (r)
		goto out;
	r = zd_iowrite32_locked(chip, CWIN_SIZE, CR_CWMIN_CWMAX);
	if (r)
		goto out;
	/* Currently we support IEEE 802.11g for full and high speed USB.
	 * It might be discussed, whether we should suppport pure b mode for
	 * full speed USB.
	 */
	r = set_mandatory_rates(chip, 1);
	if (r)
		goto out;
	/* Disabling interrupts is certainly a smart thing here.
	 */
	r = disable_hwint(chip);
	if (r)
		goto out;
	r = read_pod(chip, &rf_type);
	if (r)
		goto out;
	r = hw_init(chip);
	if (r)
		goto out;
	r = zd_rf_init_hw(&chip->rf, rf_type);
	if (r)
		goto out;

	r = print_fw_version(chip);
	if (r)
		goto out;

#ifdef DEBUG
	dump_fw_registers(chip);
	r = test_init(chip);
	if (r)
		goto out;
#endif /* DEBUG */

	r = read_cal_int_tables(chip);
	if (r)
		goto out;

	print_id(chip);
out:
	mutex_unlock(&chip->mutex);
	return r;
}

static int update_pwr_int(struct zd_chip *chip, u8 channel)
{
	u8 value = chip->pwr_int_values[channel - 1];
	return zd_iowrite16_locked(chip, value, CR31);
}

static int update_pwr_cal(struct zd_chip *chip, u8 channel)
{
	u8 value = chip->pwr_cal_values[channel-1];
	return zd_iowrite16_locked(chip, value, CR68);
}

static int update_ofdm_cal(struct zd_chip *chip, u8 channel)
{
	struct zd_ioreq16 ioreqs[3];

	ioreqs[0].addr = CR67;
	ioreqs[0].value = chip->ofdm_cal_values[OFDM_36M_INDEX][channel-1];
	ioreqs[1].addr = CR66;
	ioreqs[1].value = chip->ofdm_cal_values[OFDM_48M_INDEX][channel-1];
	ioreqs[2].addr = CR65;
	ioreqs[2].value = chip->ofdm_cal_values[OFDM_54M_INDEX][channel-1];

	return zd_iowrite16a_locked(chip, ioreqs, ARRAY_SIZE(ioreqs));
}

static int update_channel_integration_and_calibration(struct zd_chip *chip,
	                                              u8 channel)
{
	int r;

	if (!zd_rf_should_update_pwr_int(&chip->rf))
		return 0;

	r = update_pwr_int(chip, channel);
	if (r)
		return r;
	if (zd_chip_is_zd1211b(chip)) {
		static const struct zd_ioreq16 ioreqs[] = {
			{ CR69, 0x28 },
			{},
			{ CR69, 0x2a },
		};

		r = update_ofdm_cal(chip, channel);
		if (r)
			return r;
		r = update_pwr_cal(chip, channel);
		if (r)
			return r;
		r = zd_iowrite16a_locked(chip, ioreqs, ARRAY_SIZE(ioreqs));
		if (r)
			return r;
	}

	return 0;
}

/* The CCK baseband gain can be optionally patched by the EEPROM */
static int patch_cck_gain(struct zd_chip *chip)
{
	int r;
	u32 value;

	if (!chip->patch_cck_gain || !zd_rf_should_patch_cck_gain(&chip->rf))
		return 0;

	ZD_ASSERT(mutex_is_locked(&chip->mutex));
	r = zd_ioread32_locked(chip, &value, E2P_PHY_REG);
	if (r)
		return r;
	dev_dbg_f(zd_chip_dev(chip), "patching value %x\n", value & 0xff);
	return zd_iowrite16_locked(chip, value & 0xff, CR47);
}

int zd_chip_set_channel(struct zd_chip *chip, u8 channel)
{
	int r, t;

	mutex_lock(&chip->mutex);
	r = zd_chip_lock_phy_regs(chip);
	if (r)
		goto out;
	r = zd_rf_set_channel(&chip->rf, channel);
	if (r)
		goto unlock;
	r = update_channel_integration_and_calibration(chip, channel);
	if (r)
		goto unlock;
	r = patch_cck_gain(chip);
	if (r)
		goto unlock;
	r = patch_6m_band_edge(chip, channel);
	if (r)
		goto unlock;
	r = zd_iowrite32_locked(chip, 0, CR_CONFIG_PHILIPS);
unlock:
	t = zd_chip_unlock_phy_regs(chip);
	if (t && !r)
		r = t;
out:
	mutex_unlock(&chip->mutex);
	return r;
}

u8 zd_chip_get_channel(struct zd_chip *chip)
{
	u8 channel;

	mutex_lock(&chip->mutex);
	channel = chip->rf.channel;
	mutex_unlock(&chip->mutex);
	return channel;
}

int zd_chip_control_leds(struct zd_chip *chip, enum led_status status)
{
	const zd_addr_t a[] = {
		fw_reg_addr(chip, FW_REG_LED_LINK_STATUS),
		CR_LED,
	};

	int r;
	u16 v[ARRAY_SIZE(a)];
	struct zd_ioreq16 ioreqs[ARRAY_SIZE(a)] = {
		[0] = { fw_reg_addr(chip, FW_REG_LED_LINK_STATUS) },
		[1] = { CR_LED },
	};
	u16 other_led;

	mutex_lock(&chip->mutex);
	r = zd_ioread16v_locked(chip, v, (const zd_addr_t *)a, ARRAY_SIZE(a));
	if (r)
		goto out;

	other_led = chip->link_led == LED1 ? LED2 : LED1;

	switch (status) {
	case ZD_LED_OFF:
		ioreqs[0].value = FW_LINK_OFF;
		ioreqs[1].value = v[1] & ~(LED1|LED2);
		break;
	case ZD_LED_SCANNING:
		ioreqs[0].value = FW_LINK_OFF;
		ioreqs[1].value = v[1] & ~other_led;
		if (get_seconds() % 3 == 0) {
			ioreqs[1].value &= ~chip->link_led;
		} else {
			ioreqs[1].value |= chip->link_led;
		}
		break;
	case ZD_LED_ASSOCIATED:
		ioreqs[0].value = FW_LINK_TX;
		ioreqs[1].value = v[1] & ~other_led;
		ioreqs[1].value |= chip->link_led;
		break;
	default:
		r = -EINVAL;
		goto out;
	}

	if (v[0] != ioreqs[0].value || v[1] != ioreqs[1].value) {
		r = zd_iowrite16a_locked(chip, ioreqs, ARRAY_SIZE(ioreqs));
		if (r)
			goto out;
	}
	r = 0;
out:
	mutex_unlock(&chip->mutex);
	return r;
}

int zd_chip_set_basic_rates(struct zd_chip *chip, u16 cr_rates)
{
	int r;

	if (cr_rates & ~(CR_RATES_80211B|CR_RATES_80211G))
		return -EINVAL;

	mutex_lock(&chip->mutex);
	r = zd_iowrite32_locked(chip, cr_rates, CR_BASIC_RATE_TBL);
	mutex_unlock(&chip->mutex);
	return r;
}

static inline u8 zd_rate_from_ofdm_plcp_header(const void *rx_frame)
{
	return ZD_OFDM | zd_ofdm_plcp_header_rate(rx_frame);
}

/**
 * zd_rx_rate - report zd-rate
 * @rx_frame - received frame
 * @rx_status - rx_status as given by the device
 *
 * This function converts the rate as encoded in the received packet to the
 * zd-rate, we are using on other places in the driver.
 */
u8 zd_rx_rate(const void *rx_frame, const struct rx_status *status)
{
	u8 zd_rate;
	if (status->frame_status & ZD_RX_OFDM) {
		zd_rate = zd_rate_from_ofdm_plcp_header(rx_frame);
	} else {
		switch (zd_cck_plcp_header_signal(rx_frame)) {
		case ZD_CCK_PLCP_SIGNAL_1M:
			zd_rate = ZD_CCK_RATE_1M;
			break;
		case ZD_CCK_PLCP_SIGNAL_2M:
			zd_rate = ZD_CCK_RATE_2M;
			break;
		case ZD_CCK_PLCP_SIGNAL_5M5:
			zd_rate = ZD_CCK_RATE_5_5M;
			break;
		case ZD_CCK_PLCP_SIGNAL_11M:
			zd_rate = ZD_CCK_RATE_11M;
			break;
		default:
			zd_rate = 0;
		}
	}

	return zd_rate;
}

int zd_chip_switch_radio_on(struct zd_chip *chip)
{
	int r;

	mutex_lock(&chip->mutex);
	r = zd_switch_radio_on(&chip->rf);
	mutex_unlock(&chip->mutex);
	return r;
}

int zd_chip_switch_radio_off(struct zd_chip *chip)
{
	int r;

	mutex_lock(&chip->mutex);
	r = zd_switch_radio_off(&chip->rf);
	mutex_unlock(&chip->mutex);
	return r;
}

int zd_chip_enable_int(struct zd_chip *chip)
{
	int r;

	mutex_lock(&chip->mutex);
	r = zd_usb_enable_int(&chip->usb);
	mutex_unlock(&chip->mutex);
	return r;
}

void zd_chip_disable_int(struct zd_chip *chip)
{
	mutex_lock(&chip->mutex);
	zd_usb_disable_int(&chip->usb);
	mutex_unlock(&chip->mutex);

	/* cancel pending interrupt work */
	cancel_work_sync(&zd_chip_to_mac(chip)->process_intr);
}

int zd_chip_enable_rxtx(struct zd_chip *chip)
{
	int r;

	mutex_lock(&chip->mutex);
	zd_usb_enable_tx(&chip->usb);
	r = zd_usb_enable_rx(&chip->usb);
	zd_tx_watchdog_enable(&chip->usb);
	mutex_unlock(&chip->mutex);
	return r;
}

void zd_chip_disable_rxtx(struct zd_chip *chip)
{
	mutex_lock(&chip->mutex);
	zd_tx_watchdog_disable(&chip->usb);
	zd_usb_disable_rx(&chip->usb);
	zd_usb_disable_tx(&chip->usb);
	mutex_unlock(&chip->mutex);
}

int zd_rfwritev_locked(struct zd_chip *chip,
	               const u32* values, unsigned int count, u8 bits)
{
	int r;
	unsigned int i;

	for (i = 0; i < count; i++) {
		r = zd_rfwrite_locked(chip, values[i], bits);
		if (r)
			return r;
	}

	return 0;
}

/*
 * We can optionally program the RF directly through CR regs, if supported by
 * the hardware. This is much faster than the older method.
 */
int zd_rfwrite_cr_locked(struct zd_chip *chip, u32 value)
{
	const struct zd_ioreq16 ioreqs[] = {
		{ CR244, (value >> 16) & 0xff },
		{ CR243, (value >>  8) & 0xff },
		{ CR242,  value        & 0xff },
	};
	ZD_ASSERT(mutex_is_locked(&chip->mutex));
	return zd_iowrite16a_locked(chip, ioreqs, ARRAY_SIZE(ioreqs));
}

int zd_rfwritev_cr_locked(struct zd_chip *chip,
	                  const u32 *values, unsigned int count)
{
	int r;
	unsigned int i;

	for (i = 0; i < count; i++) {
		r = zd_rfwrite_cr_locked(chip, values[i]);
		if (r)
			return r;
	}

	return 0;
}

int zd_chip_set_multicast_hash(struct zd_chip *chip,
	                       struct zd_mc_hash *hash)
{
	const struct zd_ioreq32 ioreqs[] = {
		{ CR_GROUP_HASH_P1, hash->low },
		{ CR_GROUP_HASH_P2, hash->high },
	};

	return zd_iowrite32a(chip, ioreqs, ARRAY_SIZE(ioreqs));
}

u64 zd_chip_get_tsf(struct zd_chip *chip)
{
	int r;
	static const zd_addr_t aw_pt_bi_addr[] =
		{ CR_TSF_LOW_PART, CR_TSF_HIGH_PART };
	u32 values[2];
	u64 tsf;

	mutex_lock(&chip->mutex);
	r = zd_ioread32v_locked(chip, values, (const zd_addr_t *)aw_pt_bi_addr,
	                        ARRAY_SIZE(aw_pt_bi_addr));
	mutex_unlock(&chip->mutex);
	if (r)
		return 0;

	tsf = values[1];
	tsf = (tsf << 32) | values[0];

	return tsf;
}<|MERGE_RESOLUTION|>--- conflicted
+++ resolved
@@ -115,25 +115,10 @@
 	if (count > USB_MAX_IOREAD32_COUNT)
 		return -EINVAL;
 
-<<<<<<< HEAD
-	/* Allocate a single memory block for values and addresses. */
-	count16 = 2*count;
-	/* zd_addr_t is __nocast, so the kmalloc needs an explicit cast */
-	a16 = (zd_addr_t *) kmalloc(count16 * (sizeof(zd_addr_t) + sizeof(u16)),
-		                   GFP_KERNEL);
-	if (!a16) {
-		dev_dbg_f(zd_chip_dev(chip),
-			  "error ENOMEM in allocation of a16\n");
-		r = -ENOMEM;
-		goto out;
-	}
-	v16 = (u16 *)(a16 + count16);
-=======
 	/* Use stack for values and addresses. */
 	count16 = 2 * count;
 	BUG_ON(count16 * sizeof(zd_addr_t) > sizeof(a16));
 	BUG_ON(count16 * sizeof(u16) > sizeof(v16));
->>>>>>> 105e53f8
 
 	for (i = 0; i < count; i++) {
 		int j = 2*i;
