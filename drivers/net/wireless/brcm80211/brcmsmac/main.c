--- conflicted
+++ resolved
@@ -1027,10 +1027,6 @@
 static bool
 brcms_b_txstatus(struct brcms_hardware *wlc_hw, bool bound, bool *fatal)
 {
-<<<<<<< HEAD
-	bool morepending = false;
-=======
->>>>>>> 836dc9e3
 	struct bcma_device *core;
 	struct tx_status txstatus, *txs;
 	u32 s1, s2;
@@ -1044,17 +1040,6 @@
 	txs = &txstatus;
 	core = wlc_hw->d11core;
 	*fatal = false;
-<<<<<<< HEAD
-	s1 = bcma_read32(core, D11REGOFFS(frmtxstatus));
-	while (!(*fatal)
-	       && (s1 & TXS_V)) {
-		/* !give others some time to run! */
-		if (n >= max_tx_num) {
-			morepending = true;
-			break;
-		}
-=======
->>>>>>> 836dc9e3
 
 	while (n < max_tx_num) {
 		s1 = bcma_read32(core, D11REGOFFS(frmtxstatus));
@@ -1076,24 +1061,12 @@
 		txs->lasttxtime = 0;
 
 		*fatal = brcms_c_dotxstatus(wlc_hw->wlc, txs);
-<<<<<<< HEAD
-
-		s1 = bcma_read32(core, D11REGOFFS(frmtxstatus));
-		n++;
-	}
-
-	if (*fatal)
-		return false;
-
-	return morepending;
-=======
 		if (*fatal == true)
 			return false;
 		n++;
 	}
 
 	return n >= max_tx_num;
->>>>>>> 836dc9e3
 }
 
 static void brcms_c_tbtt(struct brcms_c_info *wlc)
@@ -6896,19 +6869,11 @@
 	int fifo, ret = -ENOSPC;
 	struct d11txh *txh;
 	u16 frameid = INVALIDFID;
-<<<<<<< HEAD
 
 	fifo = brcms_ac_to_fifo(skb_get_queue_mapping(skb));
 	dma = wlc->hw->di[fifo];
 	txh = (struct d11txh *)(skb->data);
 
-=======
-
-	fifo = brcms_ac_to_fifo(skb_get_queue_mapping(skb));
-	dma = wlc->hw->di[fifo];
-	txh = (struct d11txh *)(skb->data);
-
->>>>>>> 836dc9e3
 	if (dma->txavail == 0) {
 		/*
 		 * We sometimes get a frame from mac80211 after stopping
@@ -7548,21 +7513,7 @@
 
 bool brcms_c_tx_flush_completed(struct brcms_c_info *wlc)
 {
-<<<<<<< HEAD
-	int timeout = 20;
 	int i;
-
-	/* Kick DMA to send any pending AMPDU */
-	for (i = 0; i < ARRAY_SIZE(wlc->hw->di); i++)
-		if (wlc->hw->di[i])
-			dma_txflush(wlc->hw->di[i]);
-
-	/* wait for queue and DMA fifos to run dry */
-	while (brcms_txpktpendtot(wlc) > 0) {
-		brcms_msleep(wlc->wl, 1);
-=======
-	int i;
->>>>>>> 836dc9e3
 
 	/* Kick DMA to send any pending AMPDU */
 	for (i = 0; i < ARRAY_SIZE(wlc->hw->di); i++)
