--- conflicted
+++ resolved
@@ -245,8 +245,6 @@
 	/* Disable Host Sleep */
 	mwifiex_cancel_hs(mwifiex_get_priv(adapter, MWIFIEX_BSS_ROLE_STA),
 			  MWIFIEX_SYNC_CMD);
-<<<<<<< HEAD
-=======
 
 	/* Disable platform specific wakeup interrupt */
 	if (card->plt_wake_cfg && card->plt_wake_cfg->irq_wifi >= 0) {
@@ -254,7 +252,6 @@
 		if (!card->plt_wake_cfg->wake_by_wifi)
 			disable_irq(card->plt_wake_cfg->irq_wifi);
 	}
->>>>>>> ed596a4a
 
 	return 0;
 }
