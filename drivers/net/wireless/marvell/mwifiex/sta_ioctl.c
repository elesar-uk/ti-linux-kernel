/*
 * Marvell Wireless LAN device driver: functions for station ioctl
 *
 * Copyright (C) 2011-2014, Marvell International Ltd.
 *
 * This software file (the "File") is distributed by Marvell International
 * Ltd. under the terms of the GNU General Public License Version 2, June 1991
 * (the "License").  You may use, redistribute and/or modify this File in
 * accordance with the terms and conditions of the License, a copy of which
 * is available by writing to the Free Software Foundation, Inc.,
 * 51 Franklin Street, Fifth Floor, Boston, MA 02110-1301 USA or on the
 * worldwide web at http://www.gnu.org/licenses/old-licenses/gpl-2.0.txt.
 *
 * THE FILE IS DISTRIBUTED AS-IS, WITHOUT WARRANTY OF ANY KIND, AND THE
 * IMPLIED WARRANTIES OF MERCHANTABILITY OR FITNESS FOR A PARTICULAR PURPOSE
 * ARE EXPRESSLY DISCLAIMED.  The License provides additional details about
 * this warranty disclaimer.
 */

#include "decl.h"
#include "ioctl.h"
#include "util.h"
#include "fw.h"
#include "main.h"
#include "wmm.h"
#include "11n.h"
#include "cfg80211.h"

static int disconnect_on_suspend;
module_param(disconnect_on_suspend, int, 0644);

/*
 * Copies the multicast address list from device to driver.
 *
 * This function does not validate the destination memory for
 * size, and the calling function must ensure enough memory is
 * available.
 */
int mwifiex_copy_mcast_addr(struct mwifiex_multicast_list *mlist,
			    struct net_device *dev)
{
	int i = 0;
	struct netdev_hw_addr *ha;

	netdev_for_each_mc_addr(ha, dev)
		memcpy(&mlist->mac_list[i++], ha->addr, ETH_ALEN);

	return i;
}

/*
 * Wait queue completion handler.
 *
 * This function waits on a cmd wait queue. It also cancels the pending
 * request after waking up, in case of errors.
 */
int mwifiex_wait_queue_complete(struct mwifiex_adapter *adapter,
				struct cmd_ctrl_node *cmd_queued)
{
	int status;

	/* Wait for completion */
	status = wait_event_interruptible_timeout(adapter->cmd_wait_q.wait,
						  *(cmd_queued->condition),
						  (12 * HZ));
	if (status <= 0) {
		if (status == 0)
			status = -ETIMEDOUT;
		mwifiex_dbg(adapter, ERROR, "cmd_wait_q terminated: %d\n",
			    status);
		mwifiex_cancel_all_pending_cmd(adapter);
		return status;
	}

	status = adapter->cmd_wait_q.status;
	adapter->cmd_wait_q.status = 0;

	return status;
}

/*
 * This function prepares the correct firmware command and
 * issues it to set the multicast list.
 *
 * This function can be used to enable promiscuous mode, or enable all
 * multicast packets, or to enable selective multicast.
 */
int mwifiex_request_set_multicast_list(struct mwifiex_private *priv,
				struct mwifiex_multicast_list *mcast_list)
{
	int ret = 0;
	u16 old_pkt_filter;

	old_pkt_filter = priv->curr_pkt_filter;

	if (mcast_list->mode == MWIFIEX_PROMISC_MODE) {
		mwifiex_dbg(priv->adapter, INFO,
			    "info: Enable Promiscuous mode\n");
		priv->curr_pkt_filter |= HostCmd_ACT_MAC_PROMISCUOUS_ENABLE;
		priv->curr_pkt_filter &=
			~HostCmd_ACT_MAC_ALL_MULTICAST_ENABLE;
	} else {
		/* Multicast */
		priv->curr_pkt_filter &= ~HostCmd_ACT_MAC_PROMISCUOUS_ENABLE;
		if (mcast_list->mode == MWIFIEX_ALL_MULTI_MODE) {
			mwifiex_dbg(priv->adapter, INFO,
				    "info: Enabling All Multicast!\n");
			priv->curr_pkt_filter |=
				HostCmd_ACT_MAC_ALL_MULTICAST_ENABLE;
		} else {
			priv->curr_pkt_filter &=
				~HostCmd_ACT_MAC_ALL_MULTICAST_ENABLE;
			mwifiex_dbg(priv->adapter, INFO,
				    "info: Set multicast list=%d\n",
				    mcast_list->num_multicast_addr);
			/* Send multicast addresses to firmware */
			ret = mwifiex_send_cmd(priv,
					       HostCmd_CMD_MAC_MULTICAST_ADR,
					       HostCmd_ACT_GEN_SET, 0,
					       mcast_list, false);
		}
	}
	mwifiex_dbg(priv->adapter, INFO,
		    "info: old_pkt_filter=%#x, curr_pkt_filter=%#x\n",
		    old_pkt_filter, priv->curr_pkt_filter);
	if (old_pkt_filter != priv->curr_pkt_filter) {
		ret = mwifiex_send_cmd(priv, HostCmd_CMD_MAC_CONTROL,
				       HostCmd_ACT_GEN_SET,
				       0, &priv->curr_pkt_filter, false);
	}

	return ret;
}

/*
 * This function fills bss descriptor structure using provided
 * information.
 * beacon_ie buffer is allocated in this function. It is caller's
 * responsibility to free the memory.
 */
int mwifiex_fill_new_bss_desc(struct mwifiex_private *priv,
			      struct cfg80211_bss *bss,
			      struct mwifiex_bssdescriptor *bss_desc)
{
	u8 *beacon_ie;
	size_t beacon_ie_len;
	struct mwifiex_bss_priv *bss_priv = (void *)bss->priv;
	const struct cfg80211_bss_ies *ies;
	int ret;

	rcu_read_lock();
	ies = rcu_dereference(bss->ies);
	beacon_ie = kmemdup(ies->data, ies->len, GFP_ATOMIC);
	beacon_ie_len = ies->len;
	bss_desc->timestamp = ies->tsf;
	rcu_read_unlock();

	if (!beacon_ie) {
		mwifiex_dbg(priv->adapter, ERROR,
			    " failed to alloc beacon_ie\n");
		return -ENOMEM;
	}

	memcpy(bss_desc->mac_address, bss->bssid, ETH_ALEN);
	bss_desc->rssi = bss->signal;
	/* The caller of this function will free beacon_ie */
	bss_desc->beacon_buf = beacon_ie;
	bss_desc->beacon_buf_size = beacon_ie_len;
	bss_desc->beacon_period = bss->beacon_interval;
	bss_desc->cap_info_bitmap = bss->capability;
	bss_desc->bss_band = bss_priv->band;
	bss_desc->fw_tsf = bss_priv->fw_tsf;
	if (bss_desc->cap_info_bitmap & WLAN_CAPABILITY_PRIVACY) {
		mwifiex_dbg(priv->adapter, INFO,
			    "info: InterpretIE: AP WEP enabled\n");
		bss_desc->privacy = MWIFIEX_802_11_PRIV_FILTER_8021X_WEP;
	} else {
		bss_desc->privacy = MWIFIEX_802_11_PRIV_FILTER_ACCEPT_ALL;
	}
	if (bss_desc->cap_info_bitmap & WLAN_CAPABILITY_IBSS)
		bss_desc->bss_mode = NL80211_IFTYPE_ADHOC;
	else
		bss_desc->bss_mode = NL80211_IFTYPE_STATION;

	/* Disable 11ac by default. Enable it only where there
	 * exist VHT_CAP IE in AP beacon
	 */
	bss_desc->disable_11ac = true;

	if (bss_desc->cap_info_bitmap & WLAN_CAPABILITY_SPECTRUM_MGMT)
		bss_desc->sensed_11h = true;

	ret = mwifiex_update_bss_desc_with_ie(priv->adapter, bss_desc);
	if (ret)
		return ret;

	/* Update HT40 capability based on current channel information */
	if (bss_desc->bcn_ht_oper && bss_desc->bcn_ht_cap) {
		u8 ht_param = bss_desc->bcn_ht_oper->ht_param;
		u8 radio = mwifiex_band_to_radio_type(bss_desc->bss_band);
		struct ieee80211_supported_band *sband =
						priv->wdev.wiphy->bands[radio];
		int freq = ieee80211_channel_to_frequency(bss_desc->channel,
							  radio);
		struct ieee80211_channel *chan =
			ieee80211_get_channel(priv->adapter->wiphy, freq);

		switch (ht_param & IEEE80211_HT_PARAM_CHA_SEC_OFFSET) {
		case IEEE80211_HT_PARAM_CHA_SEC_ABOVE:
			if (chan->flags & IEEE80211_CHAN_NO_HT40PLUS) {
				sband->ht_cap.cap &=
					~IEEE80211_HT_CAP_SUP_WIDTH_20_40;
				sband->ht_cap.cap &= ~IEEE80211_HT_CAP_SGI_40;
			} else {
				sband->ht_cap.cap |=
					IEEE80211_HT_CAP_SUP_WIDTH_20_40 |
					IEEE80211_HT_CAP_SGI_40;
			}
			break;
		case IEEE80211_HT_PARAM_CHA_SEC_BELOW:
			if (chan->flags & IEEE80211_CHAN_NO_HT40MINUS) {
				sband->ht_cap.cap &=
					~IEEE80211_HT_CAP_SUP_WIDTH_20_40;
				sband->ht_cap.cap &= ~IEEE80211_HT_CAP_SGI_40;
			} else {
				sband->ht_cap.cap |=
					IEEE80211_HT_CAP_SUP_WIDTH_20_40 |
					IEEE80211_HT_CAP_SGI_40;
			}
			break;
		}
	}

	return 0;
}

void mwifiex_dnld_txpwr_table(struct mwifiex_private *priv)
{
	if (priv->adapter->dt_node) {
		char txpwr[] = {"marvell,00_txpwrlimit"};

		memcpy(&txpwr[8], priv->adapter->country_code, 2);
		mwifiex_dnld_dt_cfgdata(priv, priv->adapter->dt_node, txpwr);
	}
}

static int mwifiex_process_country_ie(struct mwifiex_private *priv,
				      struct cfg80211_bss *bss)
{
	const u8 *country_ie;
	u8 country_ie_len;
	struct mwifiex_802_11d_domain_reg *domain_info =
					&priv->adapter->domain_reg;

	rcu_read_lock();
	country_ie = ieee80211_bss_get_ie(bss, WLAN_EID_COUNTRY);
	if (!country_ie) {
		rcu_read_unlock();
		return 0;
	}

	country_ie_len = country_ie[1];
	if (country_ie_len < IEEE80211_COUNTRY_IE_MIN_LEN) {
		rcu_read_unlock();
		return 0;
	}

	if (!strncmp(priv->adapter->country_code, &country_ie[2], 2)) {
		rcu_read_unlock();
		mwifiex_dbg(priv->adapter, INFO,
			    "11D: skip setting domain info in FW\n");
		return 0;
	}
	memcpy(priv->adapter->country_code, &country_ie[2], 2);

	domain_info->country_code[0] = country_ie[2];
	domain_info->country_code[1] = country_ie[3];
	domain_info->country_code[2] = ' ';

	country_ie_len -= IEEE80211_COUNTRY_STRING_LEN;

	domain_info->no_of_triplet =
		country_ie_len / sizeof(struct ieee80211_country_ie_triplet);

	memcpy((u8 *)domain_info->triplet,
	       &country_ie[2] + IEEE80211_COUNTRY_STRING_LEN, country_ie_len);

	rcu_read_unlock();

	if (mwifiex_send_cmd(priv, HostCmd_CMD_802_11D_DOMAIN_INFO,
			     HostCmd_ACT_GEN_SET, 0, NULL, false)) {
		mwifiex_dbg(priv->adapter, ERROR,
			    "11D: setting domain info in FW fail\n");
		return -1;
	}

	mwifiex_dnld_txpwr_table(priv);

	return 0;
}

/*
 * In Ad-Hoc mode, the IBSS is created if not found in scan list.
 * In both Ad-Hoc and infra mode, an deauthentication is performed
 * first.
 */
int mwifiex_bss_start(struct mwifiex_private *priv, struct cfg80211_bss *bss,
		      struct cfg80211_ssid *req_ssid)
{
	int ret;
	struct mwifiex_adapter *adapter = priv->adapter;
	struct mwifiex_bssdescriptor *bss_desc = NULL;

	priv->scan_block = false;

	if (bss) {
		if (adapter->region_code == 0x00)
			mwifiex_process_country_ie(priv, bss);

		/* Allocate and fill new bss descriptor */
		bss_desc = kzalloc(sizeof(struct mwifiex_bssdescriptor),
				   GFP_KERNEL);
		if (!bss_desc)
			return -ENOMEM;

		ret = mwifiex_fill_new_bss_desc(priv, bss, bss_desc);
		if (ret)
			goto done;
	}

	if (priv->bss_mode == NL80211_IFTYPE_STATION ||
	    priv->bss_mode == NL80211_IFTYPE_P2P_CLIENT) {
		u8 config_bands;

		if (!bss_desc)
			return -1;

		if (mwifiex_band_to_radio_type(bss_desc->bss_band) ==
						HostCmd_SCAN_RADIO_TYPE_BG) {
			config_bands = BAND_B | BAND_G | BAND_GN;
		} else {
			config_bands = BAND_A | BAND_AN;
			if (adapter->fw_bands & BAND_AAC)
				config_bands |= BAND_AAC;
		}

		if (!((config_bands | adapter->fw_bands) & ~adapter->fw_bands))
			adapter->config_bands = config_bands;

		ret = mwifiex_check_network_compatibility(priv, bss_desc);
		if (ret)
			goto done;

		if (mwifiex_11h_get_csa_closed_channel(priv) ==
							(u8)bss_desc->channel) {
			mwifiex_dbg(adapter, ERROR,
				    "Attempt to reconnect on csa closed chan(%d)\n",
				    bss_desc->channel);
			ret = -1;
			goto done;
		}

		mwifiex_dbg(adapter, INFO,
			    "info: SSID found in scan list ...\t"
			    "associating...\n");

		mwifiex_stop_net_dev_queue(priv->netdev, adapter);
		if (netif_carrier_ok(priv->netdev))
			netif_carrier_off(priv->netdev);

		/* Clear any past association response stored for
		 * application retrieval */
		priv->assoc_rsp_size = 0;
		ret = mwifiex_associate(priv, bss_desc);

		/* If auth type is auto and association fails using open mode,
		 * try to connect using shared mode */
		if (ret == WLAN_STATUS_NOT_SUPPORTED_AUTH_ALG &&
		    priv->sec_info.is_authtype_auto &&
		    priv->sec_info.wep_enabled) {
			priv->sec_info.authentication_mode =
						NL80211_AUTHTYPE_SHARED_KEY;
			ret = mwifiex_associate(priv, bss_desc);
		}

		if (bss)
			cfg80211_put_bss(priv->adapter->wiphy, bss);
	} else {
		/* Adhoc mode */
		/* If the requested SSID matches current SSID, return */
		if (bss_desc && bss_desc->ssid.ssid_len &&
		    (!mwifiex_ssid_cmp(&priv->curr_bss_params.bss_descriptor.
				       ssid, &bss_desc->ssid))) {
			ret = 0;
			goto done;
		}

		priv->adhoc_is_link_sensed = false;

		ret = mwifiex_check_network_compatibility(priv, bss_desc);

		mwifiex_stop_net_dev_queue(priv->netdev, adapter);
		if (netif_carrier_ok(priv->netdev))
			netif_carrier_off(priv->netdev);

		if (!ret) {
			mwifiex_dbg(adapter, INFO,
				    "info: network found in scan\t"
				    " list. Joining...\n");
			ret = mwifiex_adhoc_join(priv, bss_desc);
			if (bss)
				cfg80211_put_bss(priv->adapter->wiphy, bss);
		} else {
			mwifiex_dbg(adapter, INFO,
				    "info: Network not found in\t"
				    "the list, creating adhoc with ssid = %s\n",
				    req_ssid->ssid);
			ret = mwifiex_adhoc_start(priv, req_ssid);
		}
	}

done:
	/* beacon_ie buffer was allocated in function
	 * mwifiex_fill_new_bss_desc(). Free it now.
	 */
	if (bss_desc)
		kfree(bss_desc->beacon_buf);
	kfree(bss_desc);
	return ret;
}

/*
 * IOCTL request handler to set host sleep configuration.
 *
 * This function prepares the correct firmware command and
 * issues it.
 */
int mwifiex_set_hs_params(struct mwifiex_private *priv, u16 action,
			  int cmd_type, struct mwifiex_ds_hs_cfg *hs_cfg)

{
	struct mwifiex_adapter *adapter = priv->adapter;
	int status = 0;
	u32 prev_cond = 0;

	if (!hs_cfg)
		return -ENOMEM;

	switch (action) {
	case HostCmd_ACT_GEN_SET:
		if (adapter->pps_uapsd_mode) {
			mwifiex_dbg(adapter, INFO,
				    "info: Host Sleep IOCTL\t"
				    "is blocked in UAPSD/PPS mode\n");
			status = -1;
			break;
		}
		if (hs_cfg->is_invoke_hostcmd) {
			if (hs_cfg->conditions == HS_CFG_CANCEL) {
				if (!adapter->is_hs_configured)
					/* Already cancelled */
					break;
				/* Save previous condition */
				prev_cond = le32_to_cpu(adapter->hs_cfg
							.conditions);
				adapter->hs_cfg.conditions =
						cpu_to_le32(hs_cfg->conditions);
			} else if (hs_cfg->conditions) {
				adapter->hs_cfg.conditions =
						cpu_to_le32(hs_cfg->conditions);
				adapter->hs_cfg.gpio = (u8)hs_cfg->gpio;
				if (hs_cfg->gap)
					adapter->hs_cfg.gap = (u8)hs_cfg->gap;
			} else if (adapter->hs_cfg.conditions ==
				   cpu_to_le32(HS_CFG_CANCEL)) {
				/* Return failure if no parameters for HS
				   enable */
				status = -1;
				break;
			}

			status = mwifiex_send_cmd(priv,
						  HostCmd_CMD_802_11_HS_CFG_ENH,
						  HostCmd_ACT_GEN_SET, 0,
						  &adapter->hs_cfg,
						  cmd_type == MWIFIEX_SYNC_CMD);

			if (hs_cfg->conditions == HS_CFG_CANCEL)
				/* Restore previous condition */
				adapter->hs_cfg.conditions =
						cpu_to_le32(prev_cond);
		} else {
			adapter->hs_cfg.conditions =
						cpu_to_le32(hs_cfg->conditions);
			adapter->hs_cfg.gpio = (u8)hs_cfg->gpio;
			adapter->hs_cfg.gap = (u8)hs_cfg->gap;
		}
		break;
	case HostCmd_ACT_GEN_GET:
		hs_cfg->conditions = le32_to_cpu(adapter->hs_cfg.conditions);
		hs_cfg->gpio = adapter->hs_cfg.gpio;
		hs_cfg->gap = adapter->hs_cfg.gap;
		break;
	default:
		status = -1;
		break;
	}

	return status;
}

/*
 * Sends IOCTL request to cancel the existing Host Sleep configuration.
 *
 * This function allocates the IOCTL request buffer, fills it
 * with requisite parameters and calls the IOCTL handler.
 */
int mwifiex_cancel_hs(struct mwifiex_private *priv, int cmd_type)
{
	struct mwifiex_ds_hs_cfg hscfg;

	hscfg.conditions = HS_CFG_CANCEL;
	hscfg.is_invoke_hostcmd = true;

	return mwifiex_set_hs_params(priv, HostCmd_ACT_GEN_SET,
				    cmd_type, &hscfg);
}
EXPORT_SYMBOL_GPL(mwifiex_cancel_hs);

/*
 * Sends IOCTL request to cancel the existing Host Sleep configuration.
 *
 * This function allocates the IOCTL request buffer, fills it
 * with requisite parameters and calls the IOCTL handler.
 */
int mwifiex_enable_hs(struct mwifiex_adapter *adapter)
{
	struct mwifiex_ds_hs_cfg hscfg;
	struct mwifiex_private *priv;
	int i;

	if (disconnect_on_suspend) {
		for (i = 0; i < adapter->priv_num; i++) {
			priv = adapter->priv[i];
			if (priv)
				mwifiex_deauthenticate(priv, NULL);
		}
	}

	priv = mwifiex_get_priv(adapter, MWIFIEX_BSS_ROLE_STA);

	if (priv && priv->sched_scanning) {
#ifdef CONFIG_PM
<<<<<<< HEAD
		if (!priv->wdev.wiphy->wowlan_config->nd_config) {
=======
		if (priv->wdev.wiphy->wowlan_config &&
		    !priv->wdev.wiphy->wowlan_config->nd_config) {
>>>>>>> ed596a4a
#endif
			mwifiex_dbg(adapter, CMD, "aborting bgscan!\n");
			mwifiex_stop_bg_scan(priv);
			cfg80211_sched_scan_stopped(priv->wdev.wiphy);
#ifdef CONFIG_PM
		}
#endif
	}

	if (adapter->hs_activated) {
		mwifiex_dbg(adapter, CMD,
			    "cmd: HS Already activated\n");
		return true;
	}

	adapter->hs_activate_wait_q_woken = false;

	memset(&hscfg, 0, sizeof(struct mwifiex_ds_hs_cfg));
	hscfg.is_invoke_hostcmd = true;

	adapter->hs_enabling = true;
	mwifiex_cancel_all_pending_cmd(adapter);

	if (mwifiex_set_hs_params(mwifiex_get_priv(adapter,
						   MWIFIEX_BSS_ROLE_STA),
				  HostCmd_ACT_GEN_SET, MWIFIEX_SYNC_CMD,
				  &hscfg)) {
		mwifiex_dbg(adapter, ERROR,
			    "IOCTL request HS enable failed\n");
		return false;
	}

	if (wait_event_interruptible_timeout(adapter->hs_activate_wait_q,
					     adapter->hs_activate_wait_q_woken,
					     (10 * HZ)) <= 0) {
		mwifiex_dbg(adapter, ERROR,
			    "hs_activate_wait_q terminated\n");
		return false;
	}

	return true;
}
EXPORT_SYMBOL_GPL(mwifiex_enable_hs);

/*
 * IOCTL request handler to get BSS information.
 *
 * This function collates the information from different driver structures
 * to send to the user.
 */
int mwifiex_get_bss_info(struct mwifiex_private *priv,
			 struct mwifiex_bss_info *info)
{
	struct mwifiex_adapter *adapter = priv->adapter;
	struct mwifiex_bssdescriptor *bss_desc;

	if (!info)
		return -1;

	bss_desc = &priv->curr_bss_params.bss_descriptor;

	info->bss_mode = priv->bss_mode;

	memcpy(&info->ssid, &bss_desc->ssid, sizeof(struct cfg80211_ssid));

	memcpy(&info->bssid, &bss_desc->mac_address, ETH_ALEN);

	info->bss_chan = bss_desc->channel;

	memcpy(info->country_code, adapter->country_code,
	       IEEE80211_COUNTRY_STRING_LEN);

	info->media_connected = priv->media_connected;

	info->max_power_level = priv->max_tx_power_level;
	info->min_power_level = priv->min_tx_power_level;

	info->adhoc_state = priv->adhoc_state;

	info->bcn_nf_last = priv->bcn_nf_last;

	if (priv->sec_info.wep_enabled)
		info->wep_status = true;
	else
		info->wep_status = false;

	info->is_hs_configured = adapter->is_hs_configured;
	info->is_deep_sleep = adapter->is_deep_sleep;

	return 0;
}

/*
 * The function disables auto deep sleep mode.
 */
int mwifiex_disable_auto_ds(struct mwifiex_private *priv)
{
	struct mwifiex_ds_auto_ds auto_ds;

	auto_ds.auto_ds = DEEP_SLEEP_OFF;

	return mwifiex_send_cmd(priv, HostCmd_CMD_802_11_PS_MODE_ENH,
				DIS_AUTO_PS, BITMAP_AUTO_DS, &auto_ds, true);
}
EXPORT_SYMBOL_GPL(mwifiex_disable_auto_ds);

/*
 * Sends IOCTL request to get the data rate.
 *
 * This function allocates the IOCTL request buffer, fills it
 * with requisite parameters and calls the IOCTL handler.
 */
int mwifiex_drv_get_data_rate(struct mwifiex_private *priv, u32 *rate)
{
	int ret;

	ret = mwifiex_send_cmd(priv, HostCmd_CMD_802_11_TX_RATE_QUERY,
			       HostCmd_ACT_GEN_GET, 0, NULL, true);

	if (!ret) {
		if (priv->is_data_rate_auto)
			*rate = mwifiex_index_to_data_rate(priv, priv->tx_rate,
							   priv->tx_htinfo);
		else
			*rate = priv->data_rate;
	}

	return ret;
}

/*
 * IOCTL request handler to set tx power configuration.
 *
 * This function prepares the correct firmware command and
 * issues it.
 *
 * For non-auto power mode, all the following power groups are set -
 *      - Modulation class HR/DSSS
 *      - Modulation class OFDM
 *      - Modulation class HTBW20
 *      - Modulation class HTBW40
 */
int mwifiex_set_tx_power(struct mwifiex_private *priv,
			 struct mwifiex_power_cfg *power_cfg)
{
	int ret;
	struct host_cmd_ds_txpwr_cfg *txp_cfg;
	struct mwifiex_types_power_group *pg_tlv;
	struct mwifiex_power_group *pg;
	u8 *buf;
	u16 dbm = 0;

	if (!power_cfg->is_power_auto) {
		dbm = (u16) power_cfg->power_level;
		if ((dbm < priv->min_tx_power_level) ||
		    (dbm > priv->max_tx_power_level)) {
			mwifiex_dbg(priv->adapter, ERROR,
				    "txpower value %d dBm\t"
				    "is out of range (%d dBm-%d dBm)\n",
				    dbm, priv->min_tx_power_level,
				    priv->max_tx_power_level);
			return -1;
		}
	}
	buf = kzalloc(MWIFIEX_SIZE_OF_CMD_BUFFER, GFP_KERNEL);
	if (!buf)
		return -ENOMEM;

	txp_cfg = (struct host_cmd_ds_txpwr_cfg *) buf;
	txp_cfg->action = cpu_to_le16(HostCmd_ACT_GEN_SET);
	if (!power_cfg->is_power_auto) {
		txp_cfg->mode = cpu_to_le32(1);
		pg_tlv = (struct mwifiex_types_power_group *)
			 (buf + sizeof(struct host_cmd_ds_txpwr_cfg));
		pg_tlv->type = cpu_to_le16(TLV_TYPE_POWER_GROUP);
		pg_tlv->length =
			cpu_to_le16(4 * sizeof(struct mwifiex_power_group));
		pg = (struct mwifiex_power_group *)
		     (buf + sizeof(struct host_cmd_ds_txpwr_cfg)
		      + sizeof(struct mwifiex_types_power_group));
		/* Power group for modulation class HR/DSSS */
		pg->first_rate_code = 0x00;
		pg->last_rate_code = 0x03;
		pg->modulation_class = MOD_CLASS_HR_DSSS;
		pg->power_step = 0;
		pg->power_min = (s8) dbm;
		pg->power_max = (s8) dbm;
		pg++;
		/* Power group for modulation class OFDM */
		pg->first_rate_code = 0x00;
		pg->last_rate_code = 0x07;
		pg->modulation_class = MOD_CLASS_OFDM;
		pg->power_step = 0;
		pg->power_min = (s8) dbm;
		pg->power_max = (s8) dbm;
		pg++;
		/* Power group for modulation class HTBW20 */
		pg->first_rate_code = 0x00;
		pg->last_rate_code = 0x20;
		pg->modulation_class = MOD_CLASS_HT;
		pg->power_step = 0;
		pg->power_min = (s8) dbm;
		pg->power_max = (s8) dbm;
		pg->ht_bandwidth = HT_BW_20;
		pg++;
		/* Power group for modulation class HTBW40 */
		pg->first_rate_code = 0x00;
		pg->last_rate_code = 0x20;
		pg->modulation_class = MOD_CLASS_HT;
		pg->power_step = 0;
		pg->power_min = (s8) dbm;
		pg->power_max = (s8) dbm;
		pg->ht_bandwidth = HT_BW_40;
	}
	ret = mwifiex_send_cmd(priv, HostCmd_CMD_TXPWR_CFG,
			       HostCmd_ACT_GEN_SET, 0, buf, true);

	kfree(buf);
	return ret;
}

/*
 * IOCTL request handler to get power save mode.
 *
 * This function prepares the correct firmware command and
 * issues it.
 */
int mwifiex_drv_set_power(struct mwifiex_private *priv, u32 *ps_mode)
{
	int ret;
	struct mwifiex_adapter *adapter = priv->adapter;
	u16 sub_cmd;

	if (*ps_mode)
		adapter->ps_mode = MWIFIEX_802_11_POWER_MODE_PSP;
	else
		adapter->ps_mode = MWIFIEX_802_11_POWER_MODE_CAM;
	sub_cmd = (*ps_mode) ? EN_AUTO_PS : DIS_AUTO_PS;
	ret = mwifiex_send_cmd(priv, HostCmd_CMD_802_11_PS_MODE_ENH,
			       sub_cmd, BITMAP_STA_PS, NULL, true);
	if ((!ret) && (sub_cmd == DIS_AUTO_PS))
		ret = mwifiex_send_cmd(priv, HostCmd_CMD_802_11_PS_MODE_ENH,
				       GET_PS, 0, NULL, false);

	return ret;
}

/*
 * IOCTL request handler to set/reset WPA IE.
 *
 * The supplied WPA IE is treated as a opaque buffer. Only the first field
 * is checked to determine WPA version. If buffer length is zero, the existing
 * WPA IE is reset.
 */
static int mwifiex_set_wpa_ie_helper(struct mwifiex_private *priv,
				     u8 *ie_data_ptr, u16 ie_len)
{
	if (ie_len) {
		if (ie_len > sizeof(priv->wpa_ie)) {
			mwifiex_dbg(priv->adapter, ERROR,
				    "failed to copy WPA IE, too big\n");
			return -1;
		}
		memcpy(priv->wpa_ie, ie_data_ptr, ie_len);
		priv->wpa_ie_len = ie_len;
		mwifiex_dbg(priv->adapter, CMD,
			    "cmd: Set Wpa_ie_len=%d IE=%#x\n",
			    priv->wpa_ie_len, priv->wpa_ie[0]);

		if (priv->wpa_ie[0] == WLAN_EID_VENDOR_SPECIFIC) {
			priv->sec_info.wpa_enabled = true;
		} else if (priv->wpa_ie[0] == WLAN_EID_RSN) {
			priv->sec_info.wpa2_enabled = true;
		} else {
			priv->sec_info.wpa_enabled = false;
			priv->sec_info.wpa2_enabled = false;
		}
	} else {
		memset(priv->wpa_ie, 0, sizeof(priv->wpa_ie));
		priv->wpa_ie_len = 0;
		mwifiex_dbg(priv->adapter, INFO,
			    "info: reset wpa_ie_len=%d IE=%#x\n",
			    priv->wpa_ie_len, priv->wpa_ie[0]);
		priv->sec_info.wpa_enabled = false;
		priv->sec_info.wpa2_enabled = false;
	}

	return 0;
}

/*
 * IOCTL request handler to set/reset WAPI IE.
 *
 * The supplied WAPI IE is treated as a opaque buffer. Only the first field
 * is checked to internally enable WAPI. If buffer length is zero, the existing
 * WAPI IE is reset.
 */
static int mwifiex_set_wapi_ie(struct mwifiex_private *priv,
			       u8 *ie_data_ptr, u16 ie_len)
{
	if (ie_len) {
		if (ie_len > sizeof(priv->wapi_ie)) {
			mwifiex_dbg(priv->adapter, ERROR,
				    "info: failed to copy WAPI IE, too big\n");
			return -1;
		}
		memcpy(priv->wapi_ie, ie_data_ptr, ie_len);
		priv->wapi_ie_len = ie_len;
		mwifiex_dbg(priv->adapter, CMD,
			    "cmd: Set wapi_ie_len=%d IE=%#x\n",
			    priv->wapi_ie_len, priv->wapi_ie[0]);

		if (priv->wapi_ie[0] == WLAN_EID_BSS_AC_ACCESS_DELAY)
			priv->sec_info.wapi_enabled = true;
	} else {
		memset(priv->wapi_ie, 0, sizeof(priv->wapi_ie));
		priv->wapi_ie_len = ie_len;
		mwifiex_dbg(priv->adapter, INFO,
			    "info: Reset wapi_ie_len=%d IE=%#x\n",
			    priv->wapi_ie_len, priv->wapi_ie[0]);
		priv->sec_info.wapi_enabled = false;
	}
	return 0;
}

/*
 * IOCTL request handler to set/reset WPS IE.
 *
 * The supplied WPS IE is treated as a opaque buffer. Only the first field
 * is checked to internally enable WPS. If buffer length is zero, the existing
 * WPS IE is reset.
 */
static int mwifiex_set_wps_ie(struct mwifiex_private *priv,
			       u8 *ie_data_ptr, u16 ie_len)
{
	if (ie_len) {
		if (ie_len > MWIFIEX_MAX_VSIE_LEN) {
			mwifiex_dbg(priv->adapter, ERROR,
				    "info: failed to copy WPS IE, too big\n");
			return -1;
		}

		priv->wps_ie = kzalloc(MWIFIEX_MAX_VSIE_LEN, GFP_KERNEL);
		if (!priv->wps_ie)
			return -ENOMEM;

		memcpy(priv->wps_ie, ie_data_ptr, ie_len);
		priv->wps_ie_len = ie_len;
		mwifiex_dbg(priv->adapter, CMD,
			    "cmd: Set wps_ie_len=%d IE=%#x\n",
			    priv->wps_ie_len, priv->wps_ie[0]);
	} else {
		kfree(priv->wps_ie);
		priv->wps_ie_len = ie_len;
		mwifiex_dbg(priv->adapter, INFO,
			    "info: Reset wps_ie_len=%d\n", priv->wps_ie_len);
	}
	return 0;
}

/*
 * IOCTL request handler to set WAPI key.
 *
 * This function prepares the correct firmware command and
 * issues it.
 */
static int mwifiex_sec_ioctl_set_wapi_key(struct mwifiex_private *priv,
			       struct mwifiex_ds_encrypt_key *encrypt_key)
{

	return mwifiex_send_cmd(priv, HostCmd_CMD_802_11_KEY_MATERIAL,
				HostCmd_ACT_GEN_SET, KEY_INFO_ENABLED,
				encrypt_key, true);
}

/*
 * IOCTL request handler to set WEP network key.
 *
 * This function prepares the correct firmware command and
 * issues it, after validation checks.
 */
static int mwifiex_sec_ioctl_set_wep_key(struct mwifiex_private *priv,
			      struct mwifiex_ds_encrypt_key *encrypt_key)
{
	struct mwifiex_adapter *adapter = priv->adapter;
	int ret;
	struct mwifiex_wep_key *wep_key;
	int index;

	if (priv->wep_key_curr_index >= NUM_WEP_KEYS)
		priv->wep_key_curr_index = 0;
	wep_key = &priv->wep_key[priv->wep_key_curr_index];
	index = encrypt_key->key_index;
	if (encrypt_key->key_disable) {
		priv->sec_info.wep_enabled = 0;
	} else if (!encrypt_key->key_len) {
		/* Copy the required key as the current key */
		wep_key = &priv->wep_key[index];
		if (!wep_key->key_length) {
			mwifiex_dbg(adapter, ERROR,
				    "key not set, so cannot enable it\n");
			return -1;
		}

		if (adapter->key_api_major_ver == KEY_API_VER_MAJOR_V2) {
			memcpy(encrypt_key->key_material,
			       wep_key->key_material, wep_key->key_length);
			encrypt_key->key_len = wep_key->key_length;
		}

		priv->wep_key_curr_index = (u16) index;
		priv->sec_info.wep_enabled = 1;
	} else {
		wep_key = &priv->wep_key[index];
		memset(wep_key, 0, sizeof(struct mwifiex_wep_key));
		/* Copy the key in the driver */
		memcpy(wep_key->key_material,
		       encrypt_key->key_material,
		       encrypt_key->key_len);
		wep_key->key_index = index;
		wep_key->key_length = encrypt_key->key_len;
		priv->sec_info.wep_enabled = 1;
	}
	if (wep_key->key_length) {
		void *enc_key;

		if (encrypt_key->key_disable) {
			memset(&priv->wep_key[index], 0,
			       sizeof(struct mwifiex_wep_key));
			goto done;
		}

		if (adapter->key_api_major_ver == KEY_API_VER_MAJOR_V2)
			enc_key = encrypt_key;
		else
			enc_key = NULL;

		/* Send request to firmware */
		ret = mwifiex_send_cmd(priv, HostCmd_CMD_802_11_KEY_MATERIAL,
				       HostCmd_ACT_GEN_SET, 0, enc_key, false);
		if (ret)
			return ret;
	}

done:
	if (priv->sec_info.wep_enabled)
		priv->curr_pkt_filter |= HostCmd_ACT_MAC_WEP_ENABLE;
	else
		priv->curr_pkt_filter &= ~HostCmd_ACT_MAC_WEP_ENABLE;

	ret = mwifiex_send_cmd(priv, HostCmd_CMD_MAC_CONTROL,
			       HostCmd_ACT_GEN_SET, 0,
			       &priv->curr_pkt_filter, true);

	return ret;
}

/*
 * IOCTL request handler to set WPA key.
 *
 * This function prepares the correct firmware command and
 * issues it, after validation checks.
 *
 * Current driver only supports key length of up to 32 bytes.
 *
 * This function can also be used to disable a currently set key.
 */
static int mwifiex_sec_ioctl_set_wpa_key(struct mwifiex_private *priv,
			      struct mwifiex_ds_encrypt_key *encrypt_key)
{
	int ret;
	u8 remove_key = false;
	struct host_cmd_ds_802_11_key_material *ibss_key;

	/* Current driver only supports key length of up to 32 bytes */
	if (encrypt_key->key_len > WLAN_MAX_KEY_LEN) {
		mwifiex_dbg(priv->adapter, ERROR,
			    "key length too long\n");
		return -1;
	}

	if (priv->bss_mode == NL80211_IFTYPE_ADHOC) {
		/*
		 * IBSS/WPA-None uses only one key (Group) for both receiving
		 * and sending unicast and multicast packets.
		 */
		/* Send the key as PTK to firmware */
		encrypt_key->key_index = MWIFIEX_KEY_INDEX_UNICAST;
		ret = mwifiex_send_cmd(priv, HostCmd_CMD_802_11_KEY_MATERIAL,
				       HostCmd_ACT_GEN_SET,
				       KEY_INFO_ENABLED, encrypt_key, false);
		if (ret)
			return ret;

		ibss_key = &priv->aes_key;
		memset(ibss_key, 0,
		       sizeof(struct host_cmd_ds_802_11_key_material));
		/* Copy the key in the driver */
		memcpy(ibss_key->key_param_set.key, encrypt_key->key_material,
		       encrypt_key->key_len);
		memcpy(&ibss_key->key_param_set.key_len, &encrypt_key->key_len,
		       sizeof(ibss_key->key_param_set.key_len));
		ibss_key->key_param_set.key_type_id
			= cpu_to_le16(KEY_TYPE_ID_TKIP);
		ibss_key->key_param_set.key_info = cpu_to_le16(KEY_ENABLED);

		/* Send the key as GTK to firmware */
		encrypt_key->key_index = ~MWIFIEX_KEY_INDEX_UNICAST;
	}

	if (!encrypt_key->key_index)
		encrypt_key->key_index = MWIFIEX_KEY_INDEX_UNICAST;

	if (remove_key)
		ret = mwifiex_send_cmd(priv, HostCmd_CMD_802_11_KEY_MATERIAL,
				       HostCmd_ACT_GEN_SET,
				       !KEY_INFO_ENABLED, encrypt_key, true);
	else
		ret = mwifiex_send_cmd(priv, HostCmd_CMD_802_11_KEY_MATERIAL,
				       HostCmd_ACT_GEN_SET,
				       KEY_INFO_ENABLED, encrypt_key, true);

	return ret;
}

/*
 * IOCTL request handler to set/get network keys.
 *
 * This is a generic key handling function which supports WEP, WPA
 * and WAPI.
 */
static int
mwifiex_sec_ioctl_encrypt_key(struct mwifiex_private *priv,
			      struct mwifiex_ds_encrypt_key *encrypt_key)
{
	int status;

	if (encrypt_key->is_wapi_key)
		status = mwifiex_sec_ioctl_set_wapi_key(priv, encrypt_key);
	else if (encrypt_key->key_len > WLAN_KEY_LEN_WEP104)
		status = mwifiex_sec_ioctl_set_wpa_key(priv, encrypt_key);
	else
		status = mwifiex_sec_ioctl_set_wep_key(priv, encrypt_key);
	return status;
}

/*
 * This function returns the driver version.
 */
int
mwifiex_drv_get_driver_version(struct mwifiex_adapter *adapter, char *version,
			       int max_len)
{
	union {
		__le32 l;
		u8 c[4];
	} ver;
	char fw_ver[32];

	ver.l = cpu_to_le32(adapter->fw_release_number);
	sprintf(fw_ver, "%u.%u.%u.p%u", ver.c[2], ver.c[1], ver.c[0], ver.c[3]);

	snprintf(version, max_len, driver_version, fw_ver);

	mwifiex_dbg(adapter, MSG, "info: MWIFIEX VERSION: %s\n", version);

	return 0;
}

/*
 * Sends IOCTL request to set encoding parameters.
 *
 * This function allocates the IOCTL request buffer, fills it
 * with requisite parameters and calls the IOCTL handler.
 */
int mwifiex_set_encode(struct mwifiex_private *priv, struct key_params *kp,
		       const u8 *key, int key_len, u8 key_index,
		       const u8 *mac_addr, int disable)
{
	struct mwifiex_ds_encrypt_key encrypt_key;

	memset(&encrypt_key, 0, sizeof(struct mwifiex_ds_encrypt_key));
	encrypt_key.key_len = key_len;
	encrypt_key.key_index = key_index;

	if (kp && kp->cipher == WLAN_CIPHER_SUITE_AES_CMAC)
		encrypt_key.is_igtk_key = true;

	if (!disable) {
		if (key_len)
			memcpy(encrypt_key.key_material, key, key_len);
		else
			encrypt_key.is_current_wep_key = true;

		if (mac_addr)
			memcpy(encrypt_key.mac_addr, mac_addr, ETH_ALEN);
		if (kp && kp->seq && kp->seq_len) {
			memcpy(encrypt_key.pn, kp->seq, kp->seq_len);
			encrypt_key.pn_len = kp->seq_len;
			encrypt_key.is_rx_seq_valid = true;
		}
	} else {
		if (GET_BSS_ROLE(priv) == MWIFIEX_BSS_ROLE_UAP)
			return 0;
		encrypt_key.key_disable = true;
		if (mac_addr)
			memcpy(encrypt_key.mac_addr, mac_addr, ETH_ALEN);
	}

	return mwifiex_sec_ioctl_encrypt_key(priv, &encrypt_key);
}

/*
 * Sends IOCTL request to get extended version.
 *
 * This function allocates the IOCTL request buffer, fills it
 * with requisite parameters and calls the IOCTL handler.
 */
int
mwifiex_get_ver_ext(struct mwifiex_private *priv, u32 version_str_sel)
{
	struct mwifiex_ver_ext ver_ext;

	memset(&ver_ext, 0, sizeof(struct host_cmd_ds_version_ext));
	ver_ext.version_str_sel = version_str_sel;
	if (mwifiex_send_cmd(priv, HostCmd_CMD_VERSION_EXT,
			     HostCmd_ACT_GEN_GET, 0, &ver_ext, true))
		return -1;

	return 0;
}

int
mwifiex_remain_on_chan_cfg(struct mwifiex_private *priv, u16 action,
			   struct ieee80211_channel *chan,
			   unsigned int duration)
{
	struct host_cmd_ds_remain_on_chan roc_cfg;
	u8 sc;

	memset(&roc_cfg, 0, sizeof(roc_cfg));
	roc_cfg.action = cpu_to_le16(action);
	if (action == HostCmd_ACT_GEN_SET) {
		roc_cfg.band_cfg = chan->band;
		sc = mwifiex_chan_type_to_sec_chan_offset(NL80211_CHAN_NO_HT);
		roc_cfg.band_cfg |= (sc << 2);

		roc_cfg.channel =
			ieee80211_frequency_to_channel(chan->center_freq);
		roc_cfg.duration = cpu_to_le32(duration);
	}
	if (mwifiex_send_cmd(priv, HostCmd_CMD_REMAIN_ON_CHAN,
			     action, 0, &roc_cfg, true)) {
		mwifiex_dbg(priv->adapter, ERROR,
			    "failed to remain on channel\n");
		return -1;
	}

	return roc_cfg.status;
}

/*
 * Sends IOCTL request to get statistics information.
 *
 * This function allocates the IOCTL request buffer, fills it
 * with requisite parameters and calls the IOCTL handler.
 */
int
mwifiex_get_stats_info(struct mwifiex_private *priv,
		       struct mwifiex_ds_get_stats *log)
{
	return mwifiex_send_cmd(priv, HostCmd_CMD_802_11_GET_LOG,
				HostCmd_ACT_GEN_GET, 0, log, true);
}

/*
 * IOCTL request handler to read/write register.
 *
 * This function prepares the correct firmware command and
 * issues it.
 *
 * Access to the following registers are supported -
 *      - MAC
 *      - BBP
 *      - RF
 *      - PMIC
 *      - CAU
 */
static int mwifiex_reg_mem_ioctl_reg_rw(struct mwifiex_private *priv,
					struct mwifiex_ds_reg_rw *reg_rw,
					u16 action)
{
	u16 cmd_no;

	switch (le32_to_cpu(reg_rw->type)) {
	case MWIFIEX_REG_MAC:
		cmd_no = HostCmd_CMD_MAC_REG_ACCESS;
		break;
	case MWIFIEX_REG_BBP:
		cmd_no = HostCmd_CMD_BBP_REG_ACCESS;
		break;
	case MWIFIEX_REG_RF:
		cmd_no = HostCmd_CMD_RF_REG_ACCESS;
		break;
	case MWIFIEX_REG_PMIC:
		cmd_no = HostCmd_CMD_PMIC_REG_ACCESS;
		break;
	case MWIFIEX_REG_CAU:
		cmd_no = HostCmd_CMD_CAU_REG_ACCESS;
		break;
	default:
		return -1;
	}

	return mwifiex_send_cmd(priv, cmd_no, action, 0, reg_rw, true);
}

/*
 * Sends IOCTL request to write to a register.
 *
 * This function allocates the IOCTL request buffer, fills it
 * with requisite parameters and calls the IOCTL handler.
 */
int
mwifiex_reg_write(struct mwifiex_private *priv, u32 reg_type,
		  u32 reg_offset, u32 reg_value)
{
	struct mwifiex_ds_reg_rw reg_rw;

	reg_rw.type = cpu_to_le32(reg_type);
	reg_rw.offset = cpu_to_le32(reg_offset);
	reg_rw.value = cpu_to_le32(reg_value);

	return mwifiex_reg_mem_ioctl_reg_rw(priv, &reg_rw, HostCmd_ACT_GEN_SET);
}

/*
 * Sends IOCTL request to read from a register.
 *
 * This function allocates the IOCTL request buffer, fills it
 * with requisite parameters and calls the IOCTL handler.
 */
int
mwifiex_reg_read(struct mwifiex_private *priv, u32 reg_type,
		 u32 reg_offset, u32 *value)
{
	int ret;
	struct mwifiex_ds_reg_rw reg_rw;

	reg_rw.type = cpu_to_le32(reg_type);
	reg_rw.offset = cpu_to_le32(reg_offset);
	ret = mwifiex_reg_mem_ioctl_reg_rw(priv, &reg_rw, HostCmd_ACT_GEN_GET);

	if (ret)
		goto done;

	*value = le32_to_cpu(reg_rw.value);

done:
	return ret;
}

/*
 * Sends IOCTL request to read from EEPROM.
 *
 * This function allocates the IOCTL request buffer, fills it
 * with requisite parameters and calls the IOCTL handler.
 */
int
mwifiex_eeprom_read(struct mwifiex_private *priv, u16 offset, u16 bytes,
		    u8 *value)
{
	int ret;
	struct mwifiex_ds_read_eeprom rd_eeprom;

	rd_eeprom.offset = cpu_to_le16((u16) offset);
	rd_eeprom.byte_count = cpu_to_le16((u16) bytes);

	/* Send request to firmware */
	ret = mwifiex_send_cmd(priv, HostCmd_CMD_802_11_EEPROM_ACCESS,
			       HostCmd_ACT_GEN_GET, 0, &rd_eeprom, true);

	if (!ret)
		memcpy(value, rd_eeprom.value, MAX_EEPROM_DATA);
	return ret;
}

/*
 * This function sets a generic IE. In addition to generic IE, it can
 * also handle WPA, WPA2 and WAPI IEs.
 */
static int
mwifiex_set_gen_ie_helper(struct mwifiex_private *priv, u8 *ie_data_ptr,
			  u16 ie_len)
{
	int ret = 0;
	struct ieee_types_vendor_header *pvendor_ie;
	const u8 wpa_oui[] = { 0x00, 0x50, 0xf2, 0x01 };
	const u8 wps_oui[] = { 0x00, 0x50, 0xf2, 0x04 };
	u16 unparsed_len = ie_len;
	int find_wpa_ie = 0;

	/* If the passed length is zero, reset the buffer */
	if (!ie_len) {
		priv->gen_ie_buf_len = 0;
		priv->wps.session_enable = false;

		return 0;
	} else if (!ie_data_ptr) {
		return -1;
	}
	pvendor_ie = (struct ieee_types_vendor_header *) ie_data_ptr;

	while (pvendor_ie) {
		if (pvendor_ie->element_id == WLAN_EID_VENDOR_SPECIFIC) {
			/* Test to see if it is a WPA IE, if not, then it is a
			 * gen IE
			 */
			if (!memcmp(pvendor_ie->oui, wpa_oui,
				    sizeof(wpa_oui))) {
				find_wpa_ie = 1;
				break;
			}

			/* Test to see if it is a WPS IE, if so, enable
			 * wps session flag
			 */
			if (!memcmp(pvendor_ie->oui, wps_oui,
				    sizeof(wps_oui))) {
				priv->wps.session_enable = true;
				mwifiex_dbg(priv->adapter, MSG,
					    "info: WPS Session Enabled.\n");
				ret = mwifiex_set_wps_ie(priv,
							 (u8 *)pvendor_ie,
							 unparsed_len);
			}
		}

		if (pvendor_ie->element_id == WLAN_EID_RSN) {
			find_wpa_ie = 1;
			break;
		}

		if (pvendor_ie->element_id == WLAN_EID_BSS_AC_ACCESS_DELAY) {
		/* IE is a WAPI IE so call set_wapi function */
			ret = mwifiex_set_wapi_ie(priv, (u8 *)pvendor_ie,
						  unparsed_len);
			return ret;
		}

		unparsed_len -= (pvendor_ie->len +
				 sizeof(struct ieee_types_header));

		if (unparsed_len <= sizeof(struct ieee_types_header))
			pvendor_ie = NULL;
		else
			pvendor_ie = (struct ieee_types_vendor_header *)
				(((u8 *)pvendor_ie) + pvendor_ie->len +
				 sizeof(struct ieee_types_header));
	}

	if (find_wpa_ie) {
		/* IE is a WPA/WPA2 IE so call set_wpa function */
		ret = mwifiex_set_wpa_ie_helper(priv, (u8 *)pvendor_ie,
						unparsed_len);
		priv->wps.session_enable = false;
		return ret;
	}

	/*
	 * Verify that the passed length is not larger than the
	 * available space remaining in the buffer
	 */
	if (ie_len < (sizeof(priv->gen_ie_buf) - priv->gen_ie_buf_len)) {

		/* Append the passed data to the end of the
		   genIeBuffer */
		memcpy(priv->gen_ie_buf + priv->gen_ie_buf_len, ie_data_ptr,
		       ie_len);
		/* Increment the stored buffer length by the
		   size passed */
		priv->gen_ie_buf_len += ie_len;
	} else {
		/* Passed data does not fit in the remaining
		   buffer space */
		ret = -1;
	}

	/* Return 0, or -1 for error case */
	return ret;
}

/*
 * IOCTL request handler to set/get generic IE.
 *
 * In addition to various generic IEs, this function can also be
 * used to set the ARP filter.
 */
static int mwifiex_misc_ioctl_gen_ie(struct mwifiex_private *priv,
				     struct mwifiex_ds_misc_gen_ie *gen_ie,
				     u16 action)
{
	struct mwifiex_adapter *adapter = priv->adapter;

	switch (gen_ie->type) {
	case MWIFIEX_IE_TYPE_GEN_IE:
		if (action == HostCmd_ACT_GEN_GET) {
			gen_ie->len = priv->wpa_ie_len;
			memcpy(gen_ie->ie_data, priv->wpa_ie, gen_ie->len);
		} else {
			mwifiex_set_gen_ie_helper(priv, gen_ie->ie_data,
						  (u16) gen_ie->len);
		}
		break;
	case MWIFIEX_IE_TYPE_ARP_FILTER:
		memset(adapter->arp_filter, 0, sizeof(adapter->arp_filter));
		if (gen_ie->len > ARP_FILTER_MAX_BUF_SIZE) {
			adapter->arp_filter_size = 0;
			mwifiex_dbg(adapter, ERROR,
				    "invalid ARP filter size\n");
			return -1;
		} else {
			memcpy(adapter->arp_filter, gen_ie->ie_data,
			       gen_ie->len);
			adapter->arp_filter_size = gen_ie->len;
		}
		break;
	default:
		mwifiex_dbg(adapter, ERROR, "invalid IE type\n");
		return -1;
	}
	return 0;
}

/*
 * Sends IOCTL request to set a generic IE.
 *
 * This function allocates the IOCTL request buffer, fills it
 * with requisite parameters and calls the IOCTL handler.
 */
int
mwifiex_set_gen_ie(struct mwifiex_private *priv, const u8 *ie, int ie_len)
{
	struct mwifiex_ds_misc_gen_ie gen_ie;

	if (ie_len > IEEE_MAX_IE_SIZE)
		return -EFAULT;

	gen_ie.type = MWIFIEX_IE_TYPE_GEN_IE;
	gen_ie.len = ie_len;
	memcpy(gen_ie.ie_data, ie, ie_len);
	if (mwifiex_misc_ioctl_gen_ie(priv, &gen_ie, HostCmd_ACT_GEN_SET))
		return -EFAULT;

	return 0;
}

/* This function get Host Sleep wake up reason.
 *
 */
int mwifiex_get_wakeup_reason(struct mwifiex_private *priv, u16 action,
			      int cmd_type,
			      struct mwifiex_ds_wakeup_reason *wakeup_reason)
{
	int status = 0;

	status = mwifiex_send_cmd(priv, HostCmd_CMD_HS_WAKEUP_REASON,
				  HostCmd_ACT_GEN_GET, 0, wakeup_reason,
				  cmd_type == MWIFIEX_SYNC_CMD);

	return status;
}<|MERGE_RESOLUTION|>--- conflicted
+++ resolved
@@ -551,12 +551,8 @@
 
 	if (priv && priv->sched_scanning) {
 #ifdef CONFIG_PM
-<<<<<<< HEAD
-		if (!priv->wdev.wiphy->wowlan_config->nd_config) {
-=======
 		if (priv->wdev.wiphy->wowlan_config &&
 		    !priv->wdev.wiphy->wowlan_config->nd_config) {
->>>>>>> ed596a4a
 #endif
 			mwifiex_dbg(adapter, CMD, "aborting bgscan!\n");
 			mwifiex_stop_bg_scan(priv);
