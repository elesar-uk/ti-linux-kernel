--- conflicted
+++ resolved
@@ -902,12 +902,6 @@
 	int hw_lro;
 
 	if (data & ~ETH_FLAG_LRO)
-<<<<<<< HEAD
-		return -EINVAL;
-
-	if (!(adapter->capabilities & NX_FW_CAPABILITY_HW_LRO))
-		return -EINVAL;
-=======
 		return -EINVAL;
 
 	if (!(adapter->capabilities & NX_FW_CAPABILITY_HW_LRO))
@@ -920,17 +914,12 @@
 
 	if (!!(data & ETH_FLAG_LRO) == !!(netdev->features & NETIF_F_LRO))
 		return 0;
->>>>>>> 3cbea436
 
 	if (data & ETH_FLAG_LRO) {
 		hw_lro = NETXEN_NIC_LRO_ENABLED;
 		netdev->features |= NETIF_F_LRO;
 	} else {
-<<<<<<< HEAD
-		hw_lro = 0;
-=======
 		hw_lro = NETXEN_NIC_LRO_DISABLED;
->>>>>>> 3cbea436
 		netdev->features &= ~NETIF_F_LRO;
 	}
 
