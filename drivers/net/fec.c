--- conflicted
+++ resolved
@@ -678,26 +678,6 @@
 {
 	struct fec_enet_private *fep = netdev_priv(dev);
 	struct phy_device *phy_dev = NULL;
-<<<<<<< HEAD
-	int ret;
-
-	fep->phy_dev = NULL;
-
-	/* find the first phy */
-	phy_dev = phy_find_first(fep->mii_bus);
-	if (!phy_dev) {
-		printk(KERN_ERR "%s: no PHY found\n", dev->name);
-		return -ENODEV;
-	}
-
-	/* attach the mac to the phy */
-	ret = phy_connect_direct(dev, phy_dev,
-			     &fec_enet_adjust_link, 0,
-			     PHY_INTERFACE_MODE_MII);
-	if (ret) {
-		printk(KERN_ERR "%s: Could not attach to PHY\n", dev->name);
-		return ret;
-=======
 	char mdio_bus_id[MII_BUS_ID_SIZE];
 	char phy_name[MII_BUS_ID_SIZE + 3];
 	int phy_id;
@@ -729,7 +709,6 @@
 	if (IS_ERR(phy_dev)) {
 		printk(KERN_ERR "%s: could not attach to PHY\n", dev->name);
 		return PTR_ERR(phy_dev);
->>>>>>> 062c1825
 	}
 
 	/* mask with MAC supported features */
@@ -772,11 +751,7 @@
 	fep->mii_bus->read = fec_enet_mdio_read;
 	fep->mii_bus->write = fec_enet_mdio_write;
 	fep->mii_bus->reset = fec_enet_mdio_reset;
-<<<<<<< HEAD
-	snprintf(fep->mii_bus->id, MII_BUS_ID_SIZE, "%x", pdev->id);
-=======
 	snprintf(fep->mii_bus->id, MII_BUS_ID_SIZE, "%x", pdev->id + 1);
->>>>>>> 062c1825
 	fep->mii_bus->priv = fep;
 	fep->mii_bus->parent = &pdev->dev;
 
@@ -1349,12 +1324,9 @@
 	if (ret)
 		goto failed_mii_init;
 
-<<<<<<< HEAD
-=======
 	/* Carrier starts down, phylib will bring it up */
 	netif_carrier_off(ndev);
 
->>>>>>> 062c1825
 	ret = register_netdev(ndev);
 	if (ret)
 		goto failed_register;
