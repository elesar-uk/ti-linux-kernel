/* bnx2x.h: Broadcom Everest network driver.
 *
 * Copyright (c) 2007-2010 Broadcom Corporation
 *
 * This program is free software; you can redistribute it and/or modify
 * it under the terms of the GNU General Public License as published by
 * the Free Software Foundation.
 *
 * Maintained by: Eilon Greenstein <eilong@broadcom.com>
 * Written by: Eliezer Tamir
 * Based on code from Michael Chan's bnx2 driver
 */

#ifndef BNX2X_H
#define BNX2X_H
#include <linux/netdevice.h>
#include <linux/types.h>

/* compilation time flags */

/* define this to make the driver freeze on error to allow getting debug info
 * (you will need to reboot afterwards) */
/* #define BNX2X_STOP_ON_ERROR */

<<<<<<< HEAD
#define DRV_MODULE_VERSION      "1.62.00-3"
#define DRV_MODULE_RELDATE      "2010/12/21"
=======
#define DRV_MODULE_VERSION      "1.62.11-0"
#define DRV_MODULE_RELDATE      "2011/01/31"
>>>>>>> 105e53f8
#define BNX2X_BC_VER            0x040200

#define BNX2X_MULTI_QUEUE

#define BNX2X_NEW_NAPI

#if defined(CONFIG_DCB)
<<<<<<< HEAD
#define BCM_DCB
=======
#define BCM_DCBNL
>>>>>>> 105e53f8
#endif
#if defined(CONFIG_CNIC) || defined(CONFIG_CNIC_MODULE)
#define BCM_CNIC 1
#include "../cnic_if.h"
#endif

#ifdef BCM_CNIC
#define BNX2X_MIN_MSIX_VEC_CNT 3
#define BNX2X_MSIX_VEC_FP_START 2
#else
#define BNX2X_MIN_MSIX_VEC_CNT 2
#define BNX2X_MSIX_VEC_FP_START 1
#endif

#include <linux/mdio.h>
#include <linux/pci.h>
#include "bnx2x_reg.h"
#include "bnx2x_fw_defs.h"
#include "bnx2x_hsi.h"
#include "bnx2x_link.h"
#include "bnx2x_dcb.h"
#include "bnx2x_stats.h"

/* error/debug prints */

#define DRV_MODULE_NAME		"bnx2x"

/* for messages that are currently off */
#define BNX2X_MSG_OFF			0
#define BNX2X_MSG_MCP			0x010000 /* was: NETIF_MSG_HW */
#define BNX2X_MSG_STATS			0x020000 /* was: NETIF_MSG_TIMER */
#define BNX2X_MSG_NVM			0x040000 /* was: NETIF_MSG_HW */
#define BNX2X_MSG_DMAE			0x080000 /* was: NETIF_MSG_HW */
#define BNX2X_MSG_SP			0x100000 /* was: NETIF_MSG_INTR */
#define BNX2X_MSG_FP			0x200000 /* was: NETIF_MSG_INTR */

#define DP_LEVEL			KERN_NOTICE	/* was: KERN_DEBUG */

/* regular debug print */
#define DP(__mask, __fmt, __args...)				\
do {								\
	if (bp->msg_enable & (__mask))				\
		printk(DP_LEVEL "[%s:%d(%s)]" __fmt,		\
		       __func__, __LINE__,			\
		       bp->dev ? (bp->dev->name) : "?",		\
		       ##__args);				\
} while (0)

/* errors debug print */
#define BNX2X_DBG_ERR(__fmt, __args...)				\
do {								\
	if (netif_msg_probe(bp))				\
		pr_err("[%s:%d(%s)]" __fmt,			\
		       __func__, __LINE__,			\
		       bp->dev ? (bp->dev->name) : "?",		\
		       ##__args);				\
} while (0)

/* for errors (never masked) */
#define BNX2X_ERR(__fmt, __args...)				\
do {								\
	pr_err("[%s:%d(%s)]" __fmt,				\
	       __func__, __LINE__,				\
	       bp->dev ? (bp->dev->name) : "?",			\
	       ##__args);					\
	} while (0)

#define BNX2X_ERROR(__fmt, __args...) do { \
	pr_err("[%s:%d]" __fmt, __func__, __LINE__, ##__args); \
	} while (0)


/* before we have a dev->name use dev_info() */
#define BNX2X_DEV_INFO(__fmt, __args...)			 \
do {								 \
	if (netif_msg_probe(bp))				 \
		dev_info(&bp->pdev->dev, __fmt, ##__args);	 \
} while (0)

void bnx2x_panic_dump(struct bnx2x *bp);

#ifdef BNX2X_STOP_ON_ERROR
#define bnx2x_panic() do { \
		bp->panic = 1; \
		BNX2X_ERR("driver assert\n"); \
		bnx2x_int_disable(bp); \
		bnx2x_panic_dump(bp); \
	} while (0)
#else
#define bnx2x_panic() do { \
		bp->panic = 1; \
		BNX2X_ERR("driver assert\n"); \
		bnx2x_panic_dump(bp); \
	} while (0)
#endif

#define bnx2x_mc_addr(ha)      ((ha)->addr)
#define bnx2x_uc_addr(ha)      ((ha)->addr)

#define U64_LO(x)			(u32)(((u64)(x)) & 0xffffffff)
#define U64_HI(x)			(u32)(((u64)(x)) >> 32)
#define HILO_U64(hi, lo)		((((u64)(hi)) << 32) + (lo))


#define REG_ADDR(bp, offset)		((bp->regview) + (offset))

#define REG_RD(bp, offset)		readl(REG_ADDR(bp, offset))
#define REG_RD8(bp, offset)		readb(REG_ADDR(bp, offset))
#define REG_RD16(bp, offset)		readw(REG_ADDR(bp, offset))

#define REG_WR(bp, offset, val)		writel((u32)val, REG_ADDR(bp, offset))
#define REG_WR8(bp, offset, val)	writeb((u8)val, REG_ADDR(bp, offset))
#define REG_WR16(bp, offset, val)	writew((u16)val, REG_ADDR(bp, offset))

#define REG_RD_IND(bp, offset)		bnx2x_reg_rd_ind(bp, offset)
#define REG_WR_IND(bp, offset, val)	bnx2x_reg_wr_ind(bp, offset, val)

#define REG_RD_DMAE(bp, offset, valp, len32) \
	do { \
		bnx2x_read_dmae(bp, offset, len32);\
		memcpy(valp, bnx2x_sp(bp, wb_data[0]), (len32) * 4); \
	} while (0)

#define REG_WR_DMAE(bp, offset, valp, len32) \
	do { \
		memcpy(bnx2x_sp(bp, wb_data[0]), valp, (len32) * 4); \
		bnx2x_write_dmae(bp, bnx2x_sp_mapping(bp, wb_data), \
				 offset, len32); \
	} while (0)

#define REG_WR_DMAE_LEN(bp, offset, valp, len32) \
	REG_WR_DMAE(bp, offset, valp, len32)

#define VIRT_WR_DMAE_LEN(bp, data, addr, len32, le32_swap) \
	do { \
		memcpy(GUNZIP_BUF(bp), data, (len32) * 4); \
		bnx2x_write_big_buf_wb(bp, addr, len32); \
	} while (0)

#define SHMEM_ADDR(bp, field)		(bp->common.shmem_base + \
					 offsetof(struct shmem_region, field))
#define SHMEM_RD(bp, field)		REG_RD(bp, SHMEM_ADDR(bp, field))
#define SHMEM_WR(bp, field, val)	REG_WR(bp, SHMEM_ADDR(bp, field), val)

#define SHMEM2_ADDR(bp, field)		(bp->common.shmem2_base + \
					 offsetof(struct shmem2_region, field))
#define SHMEM2_RD(bp, field)		REG_RD(bp, SHMEM2_ADDR(bp, field))
#define SHMEM2_WR(bp, field, val)	REG_WR(bp, SHMEM2_ADDR(bp, field), val)
#define MF_CFG_ADDR(bp, field)		(bp->common.mf_cfg_base + \
					 offsetof(struct mf_cfg, field))
#define MF2_CFG_ADDR(bp, field)		(bp->common.mf2_cfg_base + \
					 offsetof(struct mf2_cfg, field))

#define MF_CFG_RD(bp, field)		REG_RD(bp, MF_CFG_ADDR(bp, field))
#define MF_CFG_WR(bp, field, val)	REG_WR(bp,\
					       MF_CFG_ADDR(bp, field), (val))
#define MF2_CFG_RD(bp, field)		REG_RD(bp, MF2_CFG_ADDR(bp, field))

#define SHMEM2_HAS(bp, field)		((bp)->common.shmem2_base &&	\
					 (SHMEM2_RD((bp), size) >	\
					 offsetof(struct shmem2_region, field)))

#define EMAC_RD(bp, reg)		REG_RD(bp, emac_base + reg)
#define EMAC_WR(bp, reg, val)		REG_WR(bp, emac_base + reg, val)

/* SP SB indices */

/* General SP events - stats query, cfc delete, etc  */
#define HC_SP_INDEX_ETH_DEF_CONS		3

/* EQ completions */
#define HC_SP_INDEX_EQ_CONS			7

/* FCoE L2 connection completions */
#define HC_SP_INDEX_ETH_FCOE_TX_CQ_CONS		6
#define HC_SP_INDEX_ETH_FCOE_RX_CQ_CONS		4
/* iSCSI L2 */
#define HC_SP_INDEX_ETH_ISCSI_CQ_CONS		5
#define HC_SP_INDEX_ETH_ISCSI_RX_CQ_CONS	1

/* Special clients parameters */

/* SB indices */
/* FCoE L2 */
#define BNX2X_FCOE_L2_RX_INDEX \
	(&bp->def_status_blk->sp_sb.\
	index_values[HC_SP_INDEX_ETH_FCOE_RX_CQ_CONS])

#define BNX2X_FCOE_L2_TX_INDEX \
	(&bp->def_status_blk->sp_sb.\
	index_values[HC_SP_INDEX_ETH_FCOE_TX_CQ_CONS])

/**
 *  CIDs and CLIDs:
 *  CLIDs below is a CLID for func 0, then the CLID for other
 *  functions will be calculated by the formula:
 *
 *  FUNC_N_CLID_X = N * NUM_SPECIAL_CLIENTS + FUNC_0_CLID_X
 *
 */
/* iSCSI L2 */
#define BNX2X_ISCSI_ETH_CL_ID		17
#define BNX2X_ISCSI_ETH_CID		17

/* FCoE L2 */
#define BNX2X_FCOE_ETH_CL_ID		18
#define BNX2X_FCOE_ETH_CID		18

/** Additional rings budgeting */
#ifdef BCM_CNIC
#define CNIC_CONTEXT_USE		1
#define FCOE_CONTEXT_USE		1
#else
#define CNIC_CONTEXT_USE		0
#define FCOE_CONTEXT_USE		0
#endif /* BCM_CNIC */
#define NONE_ETH_CONTEXT_USE	(FCOE_CONTEXT_USE)

#define AEU_IN_ATTN_BITS_PXPPCICLOCKCLIENT_PARITY_ERROR \
	AEU_INPUTS_ATTN_BITS_PXPPCICLOCKCLIENT_PARITY_ERROR

#define SM_RX_ID			0
#define SM_TX_ID			1

/* fast path */

struct sw_rx_bd {
	struct sk_buff	*skb;
	DEFINE_DMA_UNMAP_ADDR(mapping);
};

struct sw_tx_bd {
	struct sk_buff	*skb;
	u16		first_bd;
	u8		flags;
/* Set on the first BD descriptor when there is a split BD */
#define BNX2X_TSO_SPLIT_BD		(1<<0)
};

struct sw_rx_page {
	struct page	*page;
	DEFINE_DMA_UNMAP_ADDR(mapping);
};

union db_prod {
	struct doorbell_set_prod data;
	u32		raw;
};


/* MC hsi */
#define BCM_PAGE_SHIFT			12
#define BCM_PAGE_SIZE			(1 << BCM_PAGE_SHIFT)
#define BCM_PAGE_MASK			(~(BCM_PAGE_SIZE - 1))
#define BCM_PAGE_ALIGN(addr)	(((addr) + BCM_PAGE_SIZE - 1) & BCM_PAGE_MASK)

#define PAGES_PER_SGE_SHIFT		0
#define PAGES_PER_SGE			(1 << PAGES_PER_SGE_SHIFT)
#define SGE_PAGE_SIZE			PAGE_SIZE
#define SGE_PAGE_SHIFT			PAGE_SHIFT
#define SGE_PAGE_ALIGN(addr)		PAGE_ALIGN((typeof(PAGE_SIZE))(addr))

/* SGE ring related macros */
#define NUM_RX_SGE_PAGES		2
#define RX_SGE_CNT		(BCM_PAGE_SIZE / sizeof(struct eth_rx_sge))
#define MAX_RX_SGE_CNT			(RX_SGE_CNT - 2)
/* RX_SGE_CNT is promised to be a power of 2 */
#define RX_SGE_MASK			(RX_SGE_CNT - 1)
#define NUM_RX_SGE			(RX_SGE_CNT * NUM_RX_SGE_PAGES)
#define MAX_RX_SGE			(NUM_RX_SGE - 1)
#define NEXT_SGE_IDX(x)		((((x) & RX_SGE_MASK) == \
				  (MAX_RX_SGE_CNT - 1)) ? (x) + 3 : (x) + 1)
#define RX_SGE(x)			((x) & MAX_RX_SGE)

/* SGE producer mask related macros */
/* Number of bits in one sge_mask array element */
#define RX_SGE_MASK_ELEM_SZ		64
#define RX_SGE_MASK_ELEM_SHIFT		6
#define RX_SGE_MASK_ELEM_MASK		((u64)RX_SGE_MASK_ELEM_SZ - 1)

/* Creates a bitmask of all ones in less significant bits.
   idx - index of the most significant bit in the created mask */
#define RX_SGE_ONES_MASK(idx) \
		(((u64)0x1 << (((idx) & RX_SGE_MASK_ELEM_MASK) + 1)) - 1)
#define RX_SGE_MASK_ELEM_ONE_MASK	((u64)(~0))

/* Number of u64 elements in SGE mask array */
#define RX_SGE_MASK_LEN			((NUM_RX_SGE_PAGES * RX_SGE_CNT) / \
					 RX_SGE_MASK_ELEM_SZ)
#define RX_SGE_MASK_LEN_MASK		(RX_SGE_MASK_LEN - 1)
#define NEXT_SGE_MASK_ELEM(el)		(((el) + 1) & RX_SGE_MASK_LEN_MASK)

union host_hc_status_block {
	/* pointer to fp status block e1x */
	struct host_hc_status_block_e1x *e1x_sb;
	/* pointer to fp status block e2 */
	struct host_hc_status_block_e2  *e2_sb;
};

struct bnx2x_fastpath {

#define BNX2X_NAPI_WEIGHT       128
	struct napi_struct	napi;
	union host_hc_status_block	status_blk;
	/* chip independed shortcuts into sb structure */
	__le16			*sb_index_values;
	__le16			*sb_running_index;
	/* chip independed shortcut into rx_prods_offset memory */
	u32			ustorm_rx_prods_offset;

	u32			rx_buf_size;

	dma_addr_t		status_blk_mapping;

	struct sw_tx_bd		*tx_buf_ring;

	union eth_tx_bd_types	*tx_desc_ring;
	dma_addr_t		tx_desc_mapping;

	struct sw_rx_bd		*rx_buf_ring;	/* BDs mappings ring */
	struct sw_rx_page	*rx_page_ring;	/* SGE pages mappings ring */

	struct eth_rx_bd	*rx_desc_ring;
	dma_addr_t		rx_desc_mapping;

	union eth_rx_cqe	*rx_comp_ring;
	dma_addr_t		rx_comp_mapping;

	/* SGE ring */
	struct eth_rx_sge	*rx_sge_ring;
	dma_addr_t		rx_sge_mapping;

	u64			sge_mask[RX_SGE_MASK_LEN];

	int			state;
#define BNX2X_FP_STATE_CLOSED		0
#define BNX2X_FP_STATE_IRQ		0x80000
#define BNX2X_FP_STATE_OPENING		0x90000
#define BNX2X_FP_STATE_OPEN		0xa0000
#define BNX2X_FP_STATE_HALTING		0xb0000
#define BNX2X_FP_STATE_HALTED		0xc0000
#define BNX2X_FP_STATE_TERMINATING	0xd0000
#define BNX2X_FP_STATE_TERMINATED	0xe0000

	u8			index;		/* number in fp array */
	u8			cl_id;		/* eth client id */
	u8			cl_qzone_id;
	u8			fw_sb_id;	/* status block number in FW */
	u8			igu_sb_id;	/* status block number in HW */
	u32			cid;

	union db_prod		tx_db;

	u16			tx_pkt_prod;
	u16			tx_pkt_cons;
	u16			tx_bd_prod;
	u16			tx_bd_cons;
	__le16			*tx_cons_sb;

	__le16			fp_hc_idx;

	u16			rx_bd_prod;
	u16			rx_bd_cons;
	u16			rx_comp_prod;
	u16			rx_comp_cons;
	u16			rx_sge_prod;
	/* The last maximal completed SGE */
	u16			last_max_sge;
	__le16			*rx_cons_sb;

	unsigned long		tx_pkt,
				rx_pkt,
				rx_calls;

	/* TPA related */
	struct sw_rx_bd		tpa_pool[ETH_MAX_AGGREGATION_QUEUES_E1H];
	u8			tpa_state[ETH_MAX_AGGREGATION_QUEUES_E1H];
#define BNX2X_TPA_START			1
#define BNX2X_TPA_STOP			2
	u8			disable_tpa;
#ifdef BNX2X_STOP_ON_ERROR
	u64			tpa_queue_used;
#endif

	struct tstorm_per_client_stats old_tclient;
	struct ustorm_per_client_stats old_uclient;
	struct xstorm_per_client_stats old_xclient;
	struct bnx2x_eth_q_stats eth_q_stats;

	/* The size is calculated using the following:
	     sizeof name field from netdev structure +
	     4 ('-Xx-' string) +
	     4 (for the digits and to make it DWORD aligned) */
#define FP_NAME_SIZE		(sizeof(((struct net_device *)0)->name) + 8)
	char			name[FP_NAME_SIZE];
	struct bnx2x		*bp; /* parent */
};

#define bnx2x_fp(bp, nr, var)		(bp->fp[nr].var)
#ifdef BCM_CNIC
/* FCoE L2 `fastpath' is right after the eth entries */
#define FCOE_IDX			BNX2X_NUM_ETH_QUEUES(bp)
#define bnx2x_fcoe_fp(bp)		(&bp->fp[FCOE_IDX])
#define bnx2x_fcoe(bp, var)		(bnx2x_fcoe_fp(bp)->var)
#define IS_FCOE_FP(fp)			(fp->index == FCOE_IDX)
#define IS_FCOE_IDX(idx)		((idx) == FCOE_IDX)
#else
#define IS_FCOE_FP(fp)		false
#define IS_FCOE_IDX(idx)	false
#endif

/* Use 2500 as a mini-jumbo MTU for FCoE */
#define BNX2X_FCOE_MINI_JUMBO_MTU	2500

#ifdef BCM_CNIC
/* FCoE L2 `fastpath' is right after the eth entries */
#define FCOE_IDX			BNX2X_NUM_ETH_QUEUES(bp)
#define bnx2x_fcoe_fp(bp)		(&bp->fp[FCOE_IDX])
#define bnx2x_fcoe(bp, var)		(bnx2x_fcoe_fp(bp)->var)
#define IS_FCOE_FP(fp)			(fp->index == FCOE_IDX)
#define IS_FCOE_IDX(idx)		((idx) == FCOE_IDX)
#else
#define IS_FCOE_FP(fp)		false
#define IS_FCOE_IDX(idx)	false
#endif


/* MC hsi */
#define MAX_FETCH_BD			13	/* HW max BDs per packet */
#define RX_COPY_THRESH			92

#define NUM_TX_RINGS			16
#define TX_DESC_CNT		(BCM_PAGE_SIZE / sizeof(union eth_tx_bd_types))
#define MAX_TX_DESC_CNT			(TX_DESC_CNT - 1)
#define NUM_TX_BD			(TX_DESC_CNT * NUM_TX_RINGS)
#define MAX_TX_BD			(NUM_TX_BD - 1)
#define MAX_TX_AVAIL			(MAX_TX_DESC_CNT * NUM_TX_RINGS - 2)
#define INIT_JUMBO_TX_RING_SIZE		MAX_TX_AVAIL
#define INIT_TX_RING_SIZE		MAX_TX_AVAIL
#define NEXT_TX_IDX(x)		((((x) & MAX_TX_DESC_CNT) == \
				  (MAX_TX_DESC_CNT - 1)) ? (x) + 2 : (x) + 1)
#define TX_BD(x)			((x) & MAX_TX_BD)
#define TX_BD_POFF(x)			((x) & MAX_TX_DESC_CNT)

/* The RX BD ring is special, each bd is 8 bytes but the last one is 16 */
#define NUM_RX_RINGS			8
#define RX_DESC_CNT		(BCM_PAGE_SIZE / sizeof(struct eth_rx_bd))
#define MAX_RX_DESC_CNT			(RX_DESC_CNT - 2)
#define RX_DESC_MASK			(RX_DESC_CNT - 1)
#define NUM_RX_BD			(RX_DESC_CNT * NUM_RX_RINGS)
#define MAX_RX_BD			(NUM_RX_BD - 1)
#define MAX_RX_AVAIL			(MAX_RX_DESC_CNT * NUM_RX_RINGS - 2)
#define MIN_RX_AVAIL			128
#define INIT_JUMBO_RX_RING_SIZE		MAX_RX_AVAIL
#define INIT_RX_RING_SIZE		MAX_RX_AVAIL
#define NEXT_RX_IDX(x)		((((x) & RX_DESC_MASK) == \
				  (MAX_RX_DESC_CNT - 1)) ? (x) + 3 : (x) + 1)
#define RX_BD(x)			((x) & MAX_RX_BD)

/* As long as CQE is 4 times bigger than BD entry we have to allocate
   4 times more pages for CQ ring in order to keep it balanced with
   BD ring */
#define NUM_RCQ_RINGS			(NUM_RX_RINGS * 4)
#define RCQ_DESC_CNT		(BCM_PAGE_SIZE / sizeof(union eth_rx_cqe))
#define MAX_RCQ_DESC_CNT		(RCQ_DESC_CNT - 1)
#define NUM_RCQ_BD			(RCQ_DESC_CNT * NUM_RCQ_RINGS)
#define MAX_RCQ_BD			(NUM_RCQ_BD - 1)
#define MAX_RCQ_AVAIL			(MAX_RCQ_DESC_CNT * NUM_RCQ_RINGS - 2)
#define NEXT_RCQ_IDX(x)		((((x) & MAX_RCQ_DESC_CNT) == \
				  (MAX_RCQ_DESC_CNT - 1)) ? (x) + 2 : (x) + 1)
#define RCQ_BD(x)			((x) & MAX_RCQ_BD)


/* This is needed for determining of last_max */
#define SUB_S16(a, b)			(s16)((s16)(a) - (s16)(b))

#define __SGE_MASK_SET_BIT(el, bit) \
	do { \
		el = ((el) | ((u64)0x1 << (bit))); \
	} while (0)

#define __SGE_MASK_CLEAR_BIT(el, bit) \
	do { \
		el = ((el) & (~((u64)0x1 << (bit)))); \
	} while (0)

#define SGE_MASK_SET_BIT(fp, idx) \
	__SGE_MASK_SET_BIT(fp->sge_mask[(idx) >> RX_SGE_MASK_ELEM_SHIFT], \
			   ((idx) & RX_SGE_MASK_ELEM_MASK))

#define SGE_MASK_CLEAR_BIT(fp, idx) \
	__SGE_MASK_CLEAR_BIT(fp->sge_mask[(idx) >> RX_SGE_MASK_ELEM_SHIFT], \
			     ((idx) & RX_SGE_MASK_ELEM_MASK))


/* used on a CID received from the HW */
#define SW_CID(x)			(le32_to_cpu(x) & \
					 (COMMON_RAMROD_ETH_RX_CQE_CID >> 7))
#define CQE_CMD(x)			(le32_to_cpu(x) >> \
					COMMON_RAMROD_ETH_RX_CQE_CMD_ID_SHIFT)

#define BD_UNMAP_ADDR(bd)		HILO_U64(le32_to_cpu((bd)->addr_hi), \
						 le32_to_cpu((bd)->addr_lo))
#define BD_UNMAP_LEN(bd)		(le16_to_cpu((bd)->nbytes))

#define BNX2X_DB_MIN_SHIFT		3	/* 8 bytes */
#define BNX2X_DB_SHIFT			7	/* 128 bytes*/
#define DPM_TRIGER_TYPE			0x40
#define DOORBELL(bp, cid, val) \
	do { \
		writel((u32)(val), bp->doorbells + (bp->db_size * (cid)) + \
		       DPM_TRIGER_TYPE); \
	} while (0)


/* TX CSUM helpers */
#define SKB_CS_OFF(skb)		(offsetof(struct tcphdr, check) - \
				 skb->csum_offset)
#define SKB_CS(skb)		(*(u16 *)(skb_transport_header(skb) + \
					  skb->csum_offset))

#define pbd_tcp_flags(skb)	(ntohl(tcp_flag_word(tcp_hdr(skb)))>>16 & 0xff)

#define XMIT_PLAIN			0
#define XMIT_CSUM_V4			0x1
#define XMIT_CSUM_V6			0x2
#define XMIT_CSUM_TCP			0x4
#define XMIT_GSO_V4			0x8
#define XMIT_GSO_V6			0x10

#define XMIT_CSUM			(XMIT_CSUM_V4 | XMIT_CSUM_V6)
#define XMIT_GSO			(XMIT_GSO_V4 | XMIT_GSO_V6)


/* stuff added to make the code fit 80Col */

#define CQE_TYPE(cqe_fp_flags)	((cqe_fp_flags) & ETH_FAST_PATH_RX_CQE_TYPE)

#define TPA_TYPE_START			ETH_FAST_PATH_RX_CQE_START_FLG
#define TPA_TYPE_END			ETH_FAST_PATH_RX_CQE_END_FLG
#define TPA_TYPE(cqe_fp_flags)		((cqe_fp_flags) & \
					 (TPA_TYPE_START | TPA_TYPE_END))

#define ETH_RX_ERROR_FALGS		ETH_FAST_PATH_RX_CQE_PHY_DECODE_ERR_FLG

#define BNX2X_IP_CSUM_ERR(cqe) \
			(!((cqe)->fast_path_cqe.status_flags & \
			   ETH_FAST_PATH_RX_CQE_IP_XSUM_NO_VALIDATION_FLG) && \
			 ((cqe)->fast_path_cqe.type_error_flags & \
			  ETH_FAST_PATH_RX_CQE_IP_BAD_XSUM_FLG))

#define BNX2X_L4_CSUM_ERR(cqe) \
			(!((cqe)->fast_path_cqe.status_flags & \
			   ETH_FAST_PATH_RX_CQE_L4_XSUM_NO_VALIDATION_FLG) && \
			 ((cqe)->fast_path_cqe.type_error_flags & \
			  ETH_FAST_PATH_RX_CQE_L4_BAD_XSUM_FLG))

#define BNX2X_RX_CSUM_OK(cqe) \
			(!(BNX2X_L4_CSUM_ERR(cqe) || BNX2X_IP_CSUM_ERR(cqe)))

#define BNX2X_PRS_FLAG_OVERETH_IPV4(flags) \
				(((le16_to_cpu(flags) & \
				   PARSING_FLAGS_OVER_ETHERNET_PROTOCOL) >> \
				  PARSING_FLAGS_OVER_ETHERNET_PROTOCOL_SHIFT) \
				 == PRS_FLAG_OVERETH_IPV4)
#define BNX2X_RX_SUM_FIX(cqe) \
	BNX2X_PRS_FLAG_OVERETH_IPV4(cqe->fast_path_cqe.pars_flags.flags)

#define U_SB_ETH_RX_CQ_INDEX		1
#define U_SB_ETH_RX_BD_INDEX		2
#define C_SB_ETH_TX_CQ_INDEX		5

#define BNX2X_RX_SB_INDEX \
	(&fp->sb_index_values[U_SB_ETH_RX_CQ_INDEX])

#define BNX2X_TX_SB_INDEX \
	(&fp->sb_index_values[C_SB_ETH_TX_CQ_INDEX])

/* end of fast path */

/* common */

struct bnx2x_common {

	u32			chip_id;
/* chip num:16-31, rev:12-15, metal:4-11, bond_id:0-3 */
#define CHIP_ID(bp)			(bp->common.chip_id & 0xfffffff0)

#define CHIP_NUM(bp)			(bp->common.chip_id >> 16)
#define CHIP_NUM_57710			0x164e
#define CHIP_NUM_57711			0x164f
#define CHIP_NUM_57711E			0x1650
#define CHIP_NUM_57712			0x1662
#define CHIP_NUM_57712E			0x1663
#define CHIP_IS_E1(bp)			(CHIP_NUM(bp) == CHIP_NUM_57710)
#define CHIP_IS_57711(bp)		(CHIP_NUM(bp) == CHIP_NUM_57711)
#define CHIP_IS_57711E(bp)		(CHIP_NUM(bp) == CHIP_NUM_57711E)
#define CHIP_IS_57712(bp)		(CHIP_NUM(bp) == CHIP_NUM_57712)
#define CHIP_IS_57712E(bp)		(CHIP_NUM(bp) == CHIP_NUM_57712E)
#define CHIP_IS_E1H(bp)			(CHIP_IS_57711(bp) || \
					 CHIP_IS_57711E(bp))
#define CHIP_IS_E2(bp)			(CHIP_IS_57712(bp) || \
					 CHIP_IS_57712E(bp))
#define CHIP_IS_E1x(bp)			(CHIP_IS_E1((bp)) || CHIP_IS_E1H((bp)))
#define IS_E1H_OFFSET			(CHIP_IS_E1H(bp) || CHIP_IS_E2(bp))

#define CHIP_REV(bp)			(bp->common.chip_id & 0x0000f000)
#define CHIP_REV_Ax			0x00000000
/* assume maximum 5 revisions */
#define CHIP_REV_IS_SLOW(bp)		(CHIP_REV(bp) > 0x00005000)
/* Emul versions are A=>0xe, B=>0xc, C=>0xa, D=>8, E=>6 */
#define CHIP_REV_IS_EMUL(bp)		((CHIP_REV_IS_SLOW(bp)) && \
					 !(CHIP_REV(bp) & 0x00001000))
/* FPGA versions are A=>0xf, B=>0xd, C=>0xb, D=>9, E=>7 */
#define CHIP_REV_IS_FPGA(bp)		((CHIP_REV_IS_SLOW(bp)) && \
					 (CHIP_REV(bp) & 0x00001000))

#define CHIP_TIME(bp)			((CHIP_REV_IS_EMUL(bp)) ? 2000 : \
					((CHIP_REV_IS_FPGA(bp)) ? 200 : 1))

#define CHIP_METAL(bp)			(bp->common.chip_id & 0x00000ff0)
#define CHIP_BOND_ID(bp)		(bp->common.chip_id & 0x0000000f)
#define CHIP_PARITY_ENABLED(bp)	(CHIP_IS_E1(bp) || CHIP_IS_E1H(bp))

	int			flash_size;
#define NVRAM_1MB_SIZE			0x20000	/* 1M bit in bytes */
#define NVRAM_TIMEOUT_COUNT		30000
#define NVRAM_PAGE_SIZE			256

	u32			shmem_base;
	u32			shmem2_base;
	u32			mf_cfg_base;
	u32			mf2_cfg_base;

	u32			hw_config;

	u32			bc_ver;

	u8			int_block;
#define INT_BLOCK_HC			0
#define INT_BLOCK_IGU			1
#define INT_BLOCK_MODE_NORMAL		0
#define INT_BLOCK_MODE_BW_COMP		2
#define CHIP_INT_MODE_IS_NBC(bp)		\
			(CHIP_IS_E2(bp) &&	\
			!((bp)->common.int_block & INT_BLOCK_MODE_BW_COMP))
#define CHIP_INT_MODE_IS_BC(bp) (!CHIP_INT_MODE_IS_NBC(bp))

	u8			chip_port_mode;
#define CHIP_4_PORT_MODE			0x0
#define CHIP_2_PORT_MODE			0x1
#define CHIP_PORT_MODE_NONE			0x2
#define CHIP_MODE(bp)			(bp->common.chip_port_mode)
#define CHIP_MODE_IS_4_PORT(bp) (CHIP_MODE(bp) == CHIP_4_PORT_MODE)
};

/* IGU MSIX STATISTICS on 57712: 64 for VFs; 4 for PFs; 4 for Attentions */
#define BNX2X_IGU_STAS_MSG_VF_CNT 64
#define BNX2X_IGU_STAS_MSG_PF_CNT 4

/* end of common */

/* port */

struct bnx2x_port {
	u32			pmf;

	u32			link_config[LINK_CONFIG_SIZE];

	u32			supported[LINK_CONFIG_SIZE];
/* link settings - missing defines */
#define SUPPORTED_2500baseX_Full	(1 << 15)

	u32			advertising[LINK_CONFIG_SIZE];
/* link settings - missing defines */
#define ADVERTISED_2500baseX_Full	(1 << 15)

	u32			phy_addr;

	/* used to synchronize phy accesses */
	struct mutex		phy_mutex;
	int			need_hw_lock;

	u32			port_stx;

	struct nig_stats	old_nig_stats;
};

/* end of port */

/* e1h Classification CAM line allocations */
enum {
	CAM_ETH_LINE = 0,
	CAM_ISCSI_ETH_LINE,
	CAM_FIP_ETH_LINE,
	CAM_FIP_MCAST_LINE,
	CAM_MAX_PF_LINE = CAM_FIP_MCAST_LINE
};
/* number of MACs per function in NIG memory - used for SI mode */
#define NIG_LLH_FUNC_MEM_SIZE		16
/* number of entries in NIG_REG_LLHX_FUNC_MEM */
#define NIG_LLH_FUNC_MEM_MAX_OFFSET	8

#define BNX2X_VF_ID_INVALID	0xFF

/*
 * The total number of L2 queues, MSIX vectors and HW contexts (CIDs) is
 * control by the number of fast-path status blocks supported by the
 * device (HW/FW). Each fast-path status block (FP-SB) aka non-default
 * status block represents an independent interrupts context that can
 * serve a regular L2 networking queue. However special L2 queues such
 * as the FCoE queue do not require a FP-SB and other components like
 * the CNIC may consume FP-SB reducing the number of possible L2 queues
 *
 * If the maximum number of FP-SB available is X then:
 * a. If CNIC is supported it consumes 1 FP-SB thus the max number of
 *    regular L2 queues is Y=X-1
 * b. in MF mode the actual number of L2 queues is Y= (X-1/MF_factor)
 * c. If the FCoE L2 queue is supported the actual number of L2 queues
 *    is Y+1
 * d. The number of irqs (MSIX vectors) is either Y+1 (one extra for
 *    slow-path interrupts) or Y+2 if CNIC is supported (one additional
 *    FP interrupt context for the CNIC).
 * e. The number of HW context (CID count) is always X or X+1 if FCoE
 *    L2 queue is supported. the cid for the FCoE L2 queue is always X.
 */

#define FP_SB_MAX_E1x		16	/* fast-path interrupt contexts E1x */
#define FP_SB_MAX_E2		16	/* fast-path interrupt contexts E2 */

/*
 * cid_cnt paramter below refers to the value returned by
 * 'bnx2x_get_l2_cid_count()' routine
 */

/*
 * The number of FP context allocated by the driver == max number of regular
 * L2 queues + 1 for the FCoE L2 queue
 */
#define L2_FP_COUNT(cid_cnt)	((cid_cnt) - CNIC_CONTEXT_USE)

/*
 * The number of FP-SB allocated by the driver == max number of regular L2
 * queues + 1 for the CNIC which also consumes an FP-SB
 */
#define FP_SB_COUNT(cid_cnt)	((cid_cnt) - FCOE_CONTEXT_USE)
#define NUM_IGU_SB_REQUIRED(cid_cnt) \
				(FP_SB_COUNT(cid_cnt) - NONE_ETH_CONTEXT_USE)

union cdu_context {
	struct eth_context eth;
	char pad[1024];
};

/* CDU host DB constants */
#define CDU_ILT_PAGE_SZ_HW	3
#define CDU_ILT_PAGE_SZ		(4096 << CDU_ILT_PAGE_SZ_HW) /* 32K */
#define ILT_PAGE_CIDS		(CDU_ILT_PAGE_SZ / sizeof(union cdu_context))

#ifdef BCM_CNIC
#define CNIC_ISCSI_CID_MAX	256
#define CNIC_FCOE_CID_MAX	2048
#define CNIC_CID_MAX		(CNIC_ISCSI_CID_MAX + CNIC_FCOE_CID_MAX)
#define CNIC_ILT_LINES		DIV_ROUND_UP(CNIC_CID_MAX, ILT_PAGE_CIDS)
#endif

#define QM_ILT_PAGE_SZ_HW	3
#define QM_ILT_PAGE_SZ		(4096 << QM_ILT_PAGE_SZ_HW) /* 32K */
#define QM_CID_ROUND		1024

#ifdef BCM_CNIC
/* TM (timers) host DB constants */
#define TM_ILT_PAGE_SZ_HW	2
#define TM_ILT_PAGE_SZ		(4096 << TM_ILT_PAGE_SZ_HW) /* 16K */
/* #define TM_CONN_NUM		(CNIC_STARTING_CID+CNIC_ISCSI_CXT_MAX) */
#define TM_CONN_NUM		1024
#define TM_ILT_SZ		(8 * TM_CONN_NUM)
#define TM_ILT_LINES		DIV_ROUND_UP(TM_ILT_SZ, TM_ILT_PAGE_SZ)

/* SRC (Searcher) host DB constants */
#define SRC_ILT_PAGE_SZ_HW	3
#define SRC_ILT_PAGE_SZ		(4096 << SRC_ILT_PAGE_SZ_HW) /* 32K */
#define SRC_HASH_BITS		10
#define SRC_CONN_NUM		(1 << SRC_HASH_BITS) /* 1024 */
#define SRC_ILT_SZ		(sizeof(struct src_ent) * SRC_CONN_NUM)
#define SRC_T2_SZ		SRC_ILT_SZ
#define SRC_ILT_LINES		DIV_ROUND_UP(SRC_ILT_SZ, SRC_ILT_PAGE_SZ)
#endif

#define MAX_DMAE_C			8

/* DMA memory not used in fastpath */
struct bnx2x_slowpath {
	struct eth_stats_query		fw_stats;
	struct mac_configuration_cmd	mac_config;
	struct mac_configuration_cmd	mcast_config;
	struct mac_configuration_cmd	uc_mac_config;
	struct client_init_ramrod_data	client_init_data;

	/* used by dmae command executer */
	struct dmae_command		dmae[MAX_DMAE_C];

	u32				stats_comp;
	union mac_stats			mac_stats;
	struct nig_stats		nig_stats;
	struct host_port_stats		port_stats;
	struct host_func_stats		func_stats;
	struct host_func_stats		func_stats_base;

	u32				wb_comp;
	u32				wb_data[4];
	/* pfc configuration for DCBX ramrod */
	struct flow_control_configuration pfc_config;
};

#define bnx2x_sp(bp, var)		(&bp->slowpath->var)
#define bnx2x_sp_mapping(bp, var) \
		(bp->slowpath_mapping + offsetof(struct bnx2x_slowpath, var))


/* attn group wiring */
#define MAX_DYNAMIC_ATTN_GRPS		8

struct attn_route {
	u32	sig[5];
};

struct iro {
	u32 base;
	u16 m1;
	u16 m2;
	u16 m3;
	u16 size;
};

struct hw_context {
	union cdu_context *vcxt;
	dma_addr_t cxt_mapping;
	size_t size;
};

/* forward */
struct bnx2x_ilt;

typedef enum {
	BNX2X_RECOVERY_DONE,
	BNX2X_RECOVERY_INIT,
	BNX2X_RECOVERY_WAIT,
} bnx2x_recovery_state_t;

/**
 * Event queue (EQ or event ring) MC hsi
 * NUM_EQ_PAGES and EQ_DESC_CNT_PAGE must be power of 2
 */
#define NUM_EQ_PAGES		1
#define EQ_DESC_CNT_PAGE	(BCM_PAGE_SIZE / sizeof(union event_ring_elem))
#define EQ_DESC_MAX_PAGE	(EQ_DESC_CNT_PAGE - 1)
#define NUM_EQ_DESC		(EQ_DESC_CNT_PAGE * NUM_EQ_PAGES)
#define EQ_DESC_MASK		(NUM_EQ_DESC - 1)
#define MAX_EQ_AVAIL		(EQ_DESC_MAX_PAGE * NUM_EQ_PAGES - 2)

/* depends on EQ_DESC_CNT_PAGE being a power of 2 */
#define NEXT_EQ_IDX(x)		((((x) & EQ_DESC_MAX_PAGE) == \
				  (EQ_DESC_MAX_PAGE - 1)) ? (x) + 2 : (x) + 1)

/* depends on the above and on NUM_EQ_PAGES being a power of 2 */
#define EQ_DESC(x)		((x) & EQ_DESC_MASK)

#define BNX2X_EQ_INDEX \
	(&bp->def_status_blk->sp_sb.\
	index_values[HC_SP_INDEX_EQ_CONS])

struct bnx2x {
	/* Fields used in the tx and intr/napi performance paths
	 * are grouped together in the beginning of the structure
	 */
	struct bnx2x_fastpath	*fp;
	void __iomem		*regview;
	void __iomem		*doorbells;
	u16			db_size;

	struct net_device	*dev;
	struct pci_dev		*pdev;

	struct iro		*iro_arr;
#define IRO (bp->iro_arr)

	atomic_t		intr_sem;

	bnx2x_recovery_state_t	recovery_state;
	int			is_leader;
	struct msix_entry	*msix_table;
#define INT_MODE_INTx			1
#define INT_MODE_MSI			2

	int			tx_ring_size;

	u32			rx_csum;
/* L2 header size + 2*VLANs (8 bytes) + LLC SNAP (8 bytes) */
#define ETH_OVREHEAD		(ETH_HLEN + 8 + 8)
#define ETH_MIN_PACKET_SIZE		60
#define ETH_MAX_PACKET_SIZE		1500
#define ETH_MAX_JUMBO_PACKET_SIZE	9600

	/* Max supported alignment is 256 (8 shift) */
#define BNX2X_RX_ALIGN_SHIFT		((L1_CACHE_SHIFT < 8) ? \
					 L1_CACHE_SHIFT : 8)
#define BNX2X_RX_ALIGN			(1 << BNX2X_RX_ALIGN_SHIFT)
#define BNX2X_PXP_DRAM_ALIGN		(BNX2X_RX_ALIGN_SHIFT - 5)

	struct host_sp_status_block *def_status_blk;
#define DEF_SB_IGU_ID			16
#define DEF_SB_ID			HC_SP_SB_ID
	__le16			def_idx;
	__le16			def_att_idx;
	u32			attn_state;
	struct attn_route	attn_group[MAX_DYNAMIC_ATTN_GRPS];

	/* slow path ring */
	struct eth_spe		*spq;
	dma_addr_t		spq_mapping;
	u16			spq_prod_idx;
	struct eth_spe		*spq_prod_bd;
	struct eth_spe		*spq_last_bd;
	__le16			*dsb_sp_prod;
	atomic_t		cq_spq_left; /* ETH_XXX ramrods credit */
	/* used to synchronize spq accesses */
	spinlock_t		spq_lock;

	/* event queue */
	union event_ring_elem	*eq_ring;
	dma_addr_t		eq_mapping;
	u16			eq_prod;
	u16			eq_cons;
	__le16			*eq_cons_sb;
	atomic_t		eq_spq_left; /* COMMON_XXX ramrods credit */

	/* Flags for marking that there is a STAT_QUERY or
	   SET_MAC ramrod pending */
	int			stats_pending;
	int			set_mac_pending;

	/* End of fields used in the performance code paths */

	int			panic;
	int			msg_enable;

	u32			flags;
#define PCIX_FLAG			1
#define PCI_32BIT_FLAG			2
#define ONE_PORT_FLAG			4
#define NO_WOL_FLAG			8
#define USING_DAC_FLAG			0x10
#define USING_MSIX_FLAG			0x20
#define USING_MSI_FLAG			0x40

#define TPA_ENABLE_FLAG			0x80
#define NO_MCP_FLAG			0x100
#define DISABLE_MSI_FLAG		0x200
#define BP_NOMCP(bp)			(bp->flags & NO_MCP_FLAG)
#define MF_FUNC_DIS			0x1000
#define FCOE_MACS_SET			0x2000
#define NO_FCOE_FLAG			0x4000
<<<<<<< HEAD

#define NO_FCOE(bp)		((bp)->flags & NO_FCOE_FLAG)
=======
#define NO_ISCSI_OOO_FLAG		0x8000
#define NO_ISCSI_FLAG			0x10000

#define NO_FCOE(bp)		((bp)->flags & NO_FCOE_FLAG)
#define NO_ISCSI(bp)		((bp)->flags & NO_ISCSI_FLAG)
#define NO_ISCSI_OOO(bp)	((bp)->flags & NO_ISCSI_OOO_FLAG)
>>>>>>> 105e53f8

	int			pf_num;	/* absolute PF number */
	int			pfid;	/* per-path PF number */
	int			base_fw_ndsb;
#define BP_PATH(bp)			(!CHIP_IS_E2(bp) ? \
						0 : (bp->pf_num & 1))
#define BP_PORT(bp)			(bp->pfid & 1)
#define BP_FUNC(bp)			(bp->pfid)
#define BP_ABS_FUNC(bp)			(bp->pf_num)
#define BP_E1HVN(bp)			(bp->pfid >> 1)
#define BP_VN(bp)			(CHIP_MODE_IS_4_PORT(bp) ? \
						0 : BP_E1HVN(bp))
#define BP_L_ID(bp)			(BP_E1HVN(bp) << 2)
#define BP_FW_MB_IDX(bp)		(BP_PORT(bp) +\
					 BP_VN(bp) * (CHIP_IS_E1x(bp) ? 2  : 1))

#ifdef BCM_CNIC
#define BCM_CNIC_CID_START		16
#define BCM_ISCSI_ETH_CL_ID		17
#endif

	int			pm_cap;
	int			pcie_cap;
	int			mrrs;

	struct delayed_work	sp_task;
	struct delayed_work	reset_task;
	struct timer_list	timer;
	int			current_interval;

	u16			fw_seq;
	u16			fw_drv_pulse_wr_seq;
	u32			func_stx;

	struct link_params	link_params;
	struct link_vars	link_vars;
	struct mdio_if_info	mdio;

	struct bnx2x_common	common;
	struct bnx2x_port	port;

	struct cmng_struct_per_port cmng;
	u32			vn_weight_sum;

	u32			mf_config[E1HVN_MAX];
	u32			mf2_config[E2_FUNC_MAX];
	u16			mf_ov;
	u8			mf_mode;
#define IS_MF(bp)		(bp->mf_mode != 0)
#define IS_MF_SI(bp)		(bp->mf_mode == MULTI_FUNCTION_SI)
#define IS_MF_SD(bp)		(bp->mf_mode == MULTI_FUNCTION_SD)

	u8			wol;

	int			rx_ring_size;

	u16			tx_quick_cons_trip_int;
	u16			tx_quick_cons_trip;
	u16			tx_ticks_int;
	u16			tx_ticks;

	u16			rx_quick_cons_trip_int;
	u16			rx_quick_cons_trip;
	u16			rx_ticks_int;
	u16			rx_ticks;
/* Maximal coalescing timeout in us */
#define BNX2X_MAX_COALESCE_TOUT		(0xf0*12)

	u32			lin_cnt;

	int			state;
#define BNX2X_STATE_CLOSED		0
#define BNX2X_STATE_OPENING_WAIT4_LOAD	0x1000
#define BNX2X_STATE_OPENING_WAIT4_PORT	0x2000
#define BNX2X_STATE_OPEN		0x3000
#define BNX2X_STATE_CLOSING_WAIT4_HALT	0x4000
#define BNX2X_STATE_CLOSING_WAIT4_DELETE 0x5000
#define BNX2X_STATE_CLOSING_WAIT4_UNLOAD 0x6000
#define BNX2X_STATE_FUNC_STARTED	0x7000
#define BNX2X_STATE_DIAG		0xe000
#define BNX2X_STATE_ERROR		0xf000

	int			multi_mode;
	int			num_queues;
	int			disable_tpa;
	int			int_mode;
	u32			*rx_indir_table;

	struct tstorm_eth_mac_filter_config	mac_filters;
#define BNX2X_ACCEPT_NONE		0x0000
#define BNX2X_ACCEPT_UNICAST		0x0001
#define BNX2X_ACCEPT_MULTICAST		0x0002
#define BNX2X_ACCEPT_ALL_UNICAST	0x0004
#define BNX2X_ACCEPT_ALL_MULTICAST	0x0008
#define BNX2X_ACCEPT_BROADCAST		0x0010
#define BNX2X_ACCEPT_UNMATCHED_UCAST	0x0020
#define BNX2X_PROMISCUOUS_MODE		0x10000

	u32			rx_mode;
#define BNX2X_RX_MODE_NONE		0
#define BNX2X_RX_MODE_NORMAL		1
#define BNX2X_RX_MODE_ALLMULTI		2
#define BNX2X_RX_MODE_PROMISC		3
#define BNX2X_MAX_MULTICAST		64
#define BNX2X_MAX_EMUL_MULTI		16

	u8			igu_dsb_id;
	u8			igu_base_sb;
	u8			igu_sb_cnt;
	dma_addr_t		def_status_blk_mapping;

	struct bnx2x_slowpath	*slowpath;
	dma_addr_t		slowpath_mapping;
	struct hw_context	context;

	struct bnx2x_ilt	*ilt;
#define BP_ILT(bp)		((bp)->ilt)
#define ILT_MAX_LINES		128

	int			l2_cid_count;
#define L2_ILT_LINES(bp)	(DIV_ROUND_UP((bp)->l2_cid_count, \
				 ILT_PAGE_CIDS))
#define BNX2X_DB_SIZE(bp)	((bp)->l2_cid_count * (1 << BNX2X_DB_SHIFT))

	int			qm_cid_count;

	int			dropless_fc;

#ifdef BCM_CNIC
	u32			cnic_flags;
#define BNX2X_CNIC_FLAG_MAC_SET		1
	void			*t2;
	dma_addr_t		t2_mapping;
	struct cnic_ops	__rcu	*cnic_ops;
	void			*cnic_data;
	u32			cnic_tag;
	struct cnic_eth_dev	cnic_eth_dev;
	union host_hc_status_block cnic_sb;
	dma_addr_t		cnic_sb_mapping;
#define CNIC_SB_ID(bp)		((bp)->base_fw_ndsb + BP_L_ID(bp))
#define CNIC_IGU_SB_ID(bp)	((bp)->igu_base_sb)
	struct eth_spe		*cnic_kwq;
	struct eth_spe		*cnic_kwq_prod;
	struct eth_spe		*cnic_kwq_cons;
	struct eth_spe		*cnic_kwq_last;
	u16			cnic_kwq_pending;
	u16			cnic_spq_pending;
	struct mutex		cnic_mutex;
<<<<<<< HEAD
	u8			iscsi_mac[ETH_ALEN];
=======
>>>>>>> 105e53f8
	u8			fip_mac[ETH_ALEN];
#endif

	int			dmae_ready;
	/* used to synchronize dmae accesses */
	spinlock_t		dmae_lock;

	/* used to protect the FW mail box */
	struct mutex		fw_mb_mutex;

	/* used to synchronize stats collecting */
	int			stats_state;

	/* used for synchronization of concurrent threads statistics handling */
	spinlock_t		stats_lock;

	/* used by dmae command loader */
	struct dmae_command	stats_dmae;
	int			executer_idx;

	u16			stats_counter;
	struct bnx2x_eth_stats	eth_stats;

	struct z_stream_s	*strm;
	void			*gunzip_buf;
	dma_addr_t		gunzip_mapping;
	int			gunzip_outlen;
#define FW_BUF_SIZE			0x8000
#define GUNZIP_BUF(bp)			(bp->gunzip_buf)
#define GUNZIP_PHYS(bp)			(bp->gunzip_mapping)
#define GUNZIP_OUTLEN(bp)		(bp->gunzip_outlen)

	struct raw_op		*init_ops;
	/* Init blocks offsets inside init_ops */
	u16			*init_ops_offsets;
	/* Data blob - has 32 bit granularity */
	u32			*init_data;
	/* Zipped PRAM blobs - raw data */
	const u8		*tsem_int_table_data;
	const u8		*tsem_pram_data;
	const u8		*usem_int_table_data;
	const u8		*usem_pram_data;
	const u8		*xsem_int_table_data;
	const u8		*xsem_pram_data;
	const u8		*csem_int_table_data;
	const u8		*csem_pram_data;
#define INIT_OPS(bp)			(bp->init_ops)
#define INIT_OPS_OFFSETS(bp)		(bp->init_ops_offsets)
#define INIT_DATA(bp)			(bp->init_data)
#define INIT_TSEM_INT_TABLE_DATA(bp)	(bp->tsem_int_table_data)
#define INIT_TSEM_PRAM_DATA(bp)		(bp->tsem_pram_data)
#define INIT_USEM_INT_TABLE_DATA(bp)	(bp->usem_int_table_data)
#define INIT_USEM_PRAM_DATA(bp)		(bp->usem_pram_data)
#define INIT_XSEM_INT_TABLE_DATA(bp)	(bp->xsem_int_table_data)
#define INIT_XSEM_PRAM_DATA(bp)		(bp->xsem_pram_data)
#define INIT_CSEM_INT_TABLE_DATA(bp)	(bp->csem_int_table_data)
#define INIT_CSEM_PRAM_DATA(bp)		(bp->csem_pram_data)

	char			fw_ver[32];
	const struct firmware	*firmware;
	/* LLDP params */
	struct bnx2x_config_lldp_params		lldp_config_params;

	/* DCB support on/off */
	u16 dcb_state;
#define BNX2X_DCB_STATE_OFF			0
#define BNX2X_DCB_STATE_ON			1

	/* DCBX engine mode */
	int dcbx_enabled;
#define BNX2X_DCBX_ENABLED_OFF			0
#define BNX2X_DCBX_ENABLED_ON_NEG_OFF		1
#define BNX2X_DCBX_ENABLED_ON_NEG_ON		2
#define BNX2X_DCBX_ENABLED_INVALID		(-1)

	bool dcbx_mode_uset;

	struct bnx2x_config_dcbx_params		dcbx_config_params;

	struct bnx2x_dcbx_port_params		dcbx_port_params;
	int					dcb_version;

<<<<<<< HEAD
	/* DCBX Negotation results */
	struct dcbx_features			dcbx_local_feat;
	u32					dcbx_error;
=======
	/* DCBX Negotiation results */
	struct dcbx_features			dcbx_local_feat;
	u32					dcbx_error;
	u32					pending_max;
>>>>>>> 105e53f8
};

/**
 *	Init queue/func interface
 */
/* queue init flags */
#define QUEUE_FLG_TPA		0x0001
#define QUEUE_FLG_CACHE_ALIGN	0x0002
#define QUEUE_FLG_STATS		0x0004
#define QUEUE_FLG_OV		0x0008
#define QUEUE_FLG_VLAN		0x0010
#define QUEUE_FLG_COS		0x0020
#define QUEUE_FLG_HC		0x0040
#define QUEUE_FLG_DHC		0x0080
#define QUEUE_FLG_OOO		0x0100

#define QUEUE_DROP_IP_CS_ERR	TSTORM_ETH_CLIENT_CONFIG_DROP_IP_CS_ERR
#define QUEUE_DROP_TCP_CS_ERR	TSTORM_ETH_CLIENT_CONFIG_DROP_TCP_CS_ERR
#define QUEUE_DROP_TTL0		TSTORM_ETH_CLIENT_CONFIG_DROP_TTL0
#define QUEUE_DROP_UDP_CS_ERR	TSTORM_ETH_CLIENT_CONFIG_DROP_UDP_CS_ERR



/* rss capabilities */
#define RSS_IPV4_CAP		0x0001
#define RSS_IPV4_TCP_CAP	0x0002
#define RSS_IPV6_CAP		0x0004
#define RSS_IPV6_TCP_CAP	0x0008

#define BNX2X_NUM_QUEUES(bp)	(bp->num_queues)
#define BNX2X_NUM_ETH_QUEUES(bp) (BNX2X_NUM_QUEUES(bp) - NONE_ETH_CONTEXT_USE)

/* ethtool statistics are displayed for all regular ethernet queues and the
 * fcoe L2 queue if not disabled
 */
#define BNX2X_NUM_STAT_QUEUES(bp) (NO_FCOE(bp) ? BNX2X_NUM_ETH_QUEUES(bp) : \
			   (BNX2X_NUM_ETH_QUEUES(bp) + FCOE_CONTEXT_USE))

#define is_multi(bp)		(BNX2X_NUM_QUEUES(bp) > 1)

#define BNX2X_MAX_QUEUES(bp)	(bp->igu_sb_cnt - CNIC_CONTEXT_USE)

#define RSS_IPV4_CAP_MASK						\
	TSTORM_ETH_FUNCTION_COMMON_CONFIG_RSS_IPV4_CAPABILITY

#define RSS_IPV4_TCP_CAP_MASK						\
	TSTORM_ETH_FUNCTION_COMMON_CONFIG_RSS_IPV4_TCP_CAPABILITY

#define RSS_IPV6_CAP_MASK						\
	TSTORM_ETH_FUNCTION_COMMON_CONFIG_RSS_IPV6_CAPABILITY

#define RSS_IPV6_TCP_CAP_MASK						\
	TSTORM_ETH_FUNCTION_COMMON_CONFIG_RSS_IPV6_TCP_CAPABILITY

/* func init flags */
#define FUNC_FLG_STATS		0x0001
#define FUNC_FLG_TPA		0x0002
#define FUNC_FLG_SPQ		0x0004
#define FUNC_FLG_LEADING	0x0008	/* PF only */

struct rxq_pause_params {
	u16		bd_th_lo;
	u16		bd_th_hi;
	u16		rcq_th_lo;
	u16		rcq_th_hi;
	u16		sge_th_lo; /* valid iff QUEUE_FLG_TPA */
	u16		sge_th_hi; /* valid iff QUEUE_FLG_TPA */
	u16		pri_map;
};

struct bnx2x_rxq_init_params {
	/* cxt*/
	struct eth_context *cxt;

	/* dma */
	dma_addr_t	dscr_map;
	dma_addr_t	sge_map;
	dma_addr_t	rcq_map;
	dma_addr_t	rcq_np_map;

	u16		flags;
	u16		drop_flags;
	u16		mtu;
	u16		buf_sz;
	u16		fw_sb_id;
	u16		cl_id;
	u16		spcl_id;
	u16		cl_qzone_id;

	/* valid iff QUEUE_FLG_STATS */
	u16		stat_id;

	/* valid iff QUEUE_FLG_TPA */
	u16		tpa_agg_sz;
	u16		sge_buf_sz;
	u16		max_sges_pkt;

	/* valid iff QUEUE_FLG_CACHE_ALIGN */
	u8		cache_line_log;

	u8		sb_cq_index;
	u32		cid;

	/* desired interrupts per sec. valid iff QUEUE_FLG_HC */
	u32		hc_rate;
};

struct bnx2x_txq_init_params {
	/* cxt*/
	struct eth_context *cxt;

	/* dma */
	dma_addr_t	dscr_map;

	u16		flags;
	u16		fw_sb_id;
	u8		sb_cq_index;
	u8		cos;		/* valid iff QUEUE_FLG_COS */
	u16		stat_id;	/* valid iff QUEUE_FLG_STATS */
	u16		traffic_type;
	u32		cid;
	u16		hc_rate;	/* desired interrupts per sec.*/
					/* valid iff QUEUE_FLG_HC */

};

struct bnx2x_client_ramrod_params {
	int *pstate;
	int state;
	u16 index;
	u16 cl_id;
	u32 cid;
	u8 poll;
#define CLIENT_IS_FCOE			0x01
#define CLIENT_IS_LEADING_RSS		0x02
	u8 flags;
};

struct bnx2x_client_init_params {
	struct rxq_pause_params pause;
	struct bnx2x_rxq_init_params rxq_params;
	struct bnx2x_txq_init_params txq_params;
	struct bnx2x_client_ramrod_params ramrod_params;
};

struct bnx2x_rss_params {
	int	mode;
	u16	cap;
	u16	result_mask;
};

struct bnx2x_func_init_params {

	/* rss */
	struct bnx2x_rss_params *rss;	/* valid iff FUNC_FLG_RSS */

	/* dma */
	dma_addr_t	fw_stat_map;	/* valid iff FUNC_FLG_STATS */
	dma_addr_t	spq_map;	/* valid iff FUNC_FLG_SPQ */

	u16		func_flgs;
	u16		func_id;	/* abs fid */
	u16		pf_id;
	u16		spq_prod;	/* valid iff FUNC_FLG_SPQ */
};

#define for_each_eth_queue(bp, var) \
			for (var = 0; var < BNX2X_NUM_ETH_QUEUES(bp); var++)

#define for_each_nondefault_eth_queue(bp, var) \
			for (var = 1; var < BNX2X_NUM_ETH_QUEUES(bp); var++)

#define for_each_napi_queue(bp, var) \
	for (var = 0; \
		var < BNX2X_NUM_ETH_QUEUES(bp) + FCOE_CONTEXT_USE; var++) \
		if (skip_queue(bp, var))	\
			continue;		\
		else

#define for_each_queue(bp, var) \
	for (var = 0; var < BNX2X_NUM_QUEUES(bp); var++) \
		if (skip_queue(bp, var))	\
			continue;		\
		else

#define for_each_rx_queue(bp, var) \
	for (var = 0; var < BNX2X_NUM_QUEUES(bp); var++) \
		if (skip_rx_queue(bp, var))	\
			continue;		\
		else

#define for_each_tx_queue(bp, var) \
	for (var = 0; var < BNX2X_NUM_QUEUES(bp); var++) \
		if (skip_tx_queue(bp, var))	\
			continue;		\
		else

#define for_each_nondefault_queue(bp, var) \
	for (var = 1; var < BNX2X_NUM_QUEUES(bp); var++) \
		if (skip_queue(bp, var))	\
			continue;		\
		else

/* skip rx queue
 * if FCOE l2 support is disabled and this is the fcoe L2 queue
 */
#define skip_rx_queue(bp, idx)	(NO_FCOE(bp) && IS_FCOE_IDX(idx))
<<<<<<< HEAD

/* skip tx queue
 * if FCOE l2 support is disabled and this is the fcoe L2 queue
 */
#define skip_tx_queue(bp, idx)	(NO_FCOE(bp) && IS_FCOE_IDX(idx))

=======

/* skip tx queue
 * if FCOE l2 support is disabled and this is the fcoe L2 queue
 */
#define skip_tx_queue(bp, idx)	(NO_FCOE(bp) && IS_FCOE_IDX(idx))

>>>>>>> 105e53f8
#define skip_queue(bp, idx)	(NO_FCOE(bp) && IS_FCOE_IDX(idx))

#define WAIT_RAMROD_POLL	0x01
#define WAIT_RAMROD_COMMON	0x02

/* dmae */
void bnx2x_read_dmae(struct bnx2x *bp, u32 src_addr, u32 len32);
void bnx2x_write_dmae(struct bnx2x *bp, dma_addr_t dma_addr, u32 dst_addr,
		      u32 len32);
void bnx2x_post_dmae(struct bnx2x *bp, struct dmae_command *dmae, int idx);
u32 bnx2x_dmae_opcode_add_comp(u32 opcode, u8 comp_type);
u32 bnx2x_dmae_opcode_clr_src_reset(u32 opcode);
u32 bnx2x_dmae_opcode(struct bnx2x *bp, u8 src_type, u8 dst_type,
		      bool with_comp, u8 comp_type);

int bnx2x_get_gpio(struct bnx2x *bp, int gpio_num, u8 port);
int bnx2x_set_gpio(struct bnx2x *bp, int gpio_num, u32 mode, u8 port);
int bnx2x_set_gpio_int(struct bnx2x *bp, int gpio_num, u32 mode, u8 port);
u32 bnx2x_fw_command(struct bnx2x *bp, u32 command, u32 param);

void bnx2x_calc_fc_adv(struct bnx2x *bp);
int bnx2x_sp_post(struct bnx2x *bp, int command, int cid,
		  u32 data_hi, u32 data_lo, int common);

/* Clears multicast and unicast list configuration in the chip. */
void bnx2x_invalidate_e1_mc_list(struct bnx2x *bp);
void bnx2x_invalidate_e1h_mc_list(struct bnx2x *bp);
void bnx2x_invalidate_uc_list(struct bnx2x *bp);

void bnx2x_update_coalesce(struct bnx2x *bp);
int bnx2x_get_link_cfg_idx(struct bnx2x *bp);

static inline u32 reg_poll(struct bnx2x *bp, u32 reg, u32 expected, int ms,
			   int wait)
{
	u32 val;

	do {
		val = REG_RD(bp, reg);
		if (val == expected)
			break;
		ms -= wait;
		msleep(wait);

	} while (ms > 0);

	return val;
}

#define BNX2X_ILT_ZALLOC(x, y, size) \
	do { \
		x = dma_alloc_coherent(&bp->pdev->dev, size, y, GFP_KERNEL); \
		if (x) \
			memset(x, 0, size); \
	} while (0)

#define BNX2X_ILT_FREE(x, y, size) \
	do { \
		if (x) { \
			dma_free_coherent(&bp->pdev->dev, size, x, y); \
			x = NULL; \
			y = 0; \
		} \
	} while (0)

#define ILOG2(x)	(ilog2((x)))

#define ILT_NUM_PAGE_ENTRIES	(3072)
/* In 57710/11 we use whole table since we have 8 func
 * In 57712 we have only 4 func, but use same size per func, then only half of
 * the table in use
 */
#define ILT_PER_FUNC		(ILT_NUM_PAGE_ENTRIES/8)

#define FUNC_ILT_BASE(func)	(func * ILT_PER_FUNC)
/*
 * the phys address is shifted right 12 bits and has an added
 * 1=valid bit added to the 53rd bit
 * then since this is a wide register(TM)
 * we split it into two 32 bit writes
 */
#define ONCHIP_ADDR1(x)		((u32)(((u64)x >> 12) & 0xFFFFFFFF))
#define ONCHIP_ADDR2(x)		((u32)((1 << 20) | ((u64)x >> 44)))

/* load/unload mode */
#define LOAD_NORMAL			0
#define LOAD_OPEN			1
#define LOAD_DIAG			2
#define UNLOAD_NORMAL			0
#define UNLOAD_CLOSE			1
#define UNLOAD_RECOVERY			2


/* DMAE command defines */
#define DMAE_TIMEOUT			-1
#define DMAE_PCI_ERROR			-2	/* E2 and onward */
#define DMAE_NOT_RDY			-3
#define DMAE_PCI_ERR_FLAG		0x80000000

#define DMAE_SRC_PCI			0
#define DMAE_SRC_GRC			1

#define DMAE_DST_NONE			0
#define DMAE_DST_PCI			1
#define DMAE_DST_GRC			2

#define DMAE_COMP_PCI			0
#define DMAE_COMP_GRC			1

/* E2 and onward - PCI error handling in the completion */

#define DMAE_COMP_REGULAR		0
#define DMAE_COM_SET_ERR		1

#define DMAE_CMD_SRC_PCI		(DMAE_SRC_PCI << \
						DMAE_COMMAND_SRC_SHIFT)
#define DMAE_CMD_SRC_GRC		(DMAE_SRC_GRC << \
						DMAE_COMMAND_SRC_SHIFT)

#define DMAE_CMD_DST_PCI		(DMAE_DST_PCI << \
						DMAE_COMMAND_DST_SHIFT)
#define DMAE_CMD_DST_GRC		(DMAE_DST_GRC << \
						DMAE_COMMAND_DST_SHIFT)

#define DMAE_CMD_C_DST_PCI		(DMAE_COMP_PCI << \
						DMAE_COMMAND_C_DST_SHIFT)
#define DMAE_CMD_C_DST_GRC		(DMAE_COMP_GRC << \
						DMAE_COMMAND_C_DST_SHIFT)

#define DMAE_CMD_C_ENABLE		DMAE_COMMAND_C_TYPE_ENABLE

#define DMAE_CMD_ENDIANITY_NO_SWAP	(0 << DMAE_COMMAND_ENDIANITY_SHIFT)
#define DMAE_CMD_ENDIANITY_B_SWAP	(1 << DMAE_COMMAND_ENDIANITY_SHIFT)
#define DMAE_CMD_ENDIANITY_DW_SWAP	(2 << DMAE_COMMAND_ENDIANITY_SHIFT)
#define DMAE_CMD_ENDIANITY_B_DW_SWAP	(3 << DMAE_COMMAND_ENDIANITY_SHIFT)

#define DMAE_CMD_PORT_0			0
#define DMAE_CMD_PORT_1			DMAE_COMMAND_PORT

#define DMAE_CMD_SRC_RESET		DMAE_COMMAND_SRC_RESET
#define DMAE_CMD_DST_RESET		DMAE_COMMAND_DST_RESET
#define DMAE_CMD_E1HVN_SHIFT		DMAE_COMMAND_E1HVN_SHIFT

#define DMAE_SRC_PF			0
#define DMAE_SRC_VF			1

#define DMAE_DST_PF			0
#define DMAE_DST_VF			1

#define DMAE_C_SRC			0
#define DMAE_C_DST			1

#define DMAE_LEN32_RD_MAX		0x80
#define DMAE_LEN32_WR_MAX(bp)		(CHIP_IS_E1(bp) ? 0x400 : 0x2000)

#define DMAE_COMP_VAL			0x60d0d0ae /* E2 and on - upper bit
							indicates eror */

#define MAX_DMAE_C_PER_PORT		8
#define INIT_DMAE_C(bp)			(BP_PORT(bp) * MAX_DMAE_C_PER_PORT + \
					 BP_E1HVN(bp))
#define PMF_DMAE_C(bp)			(BP_PORT(bp) * MAX_DMAE_C_PER_PORT + \
					 E1HVN_MAX)

/* PCIE link and speed */
#define PCICFG_LINK_WIDTH		0x1f00000
#define PCICFG_LINK_WIDTH_SHIFT		20
#define PCICFG_LINK_SPEED		0xf0000
#define PCICFG_LINK_SPEED_SHIFT		16


#define BNX2X_NUM_TESTS			7

#define BNX2X_PHY_LOOPBACK		0
#define BNX2X_MAC_LOOPBACK		1
#define BNX2X_PHY_LOOPBACK_FAILED	1
#define BNX2X_MAC_LOOPBACK_FAILED	2
#define BNX2X_LOOPBACK_FAILED		(BNX2X_MAC_LOOPBACK_FAILED | \
					 BNX2X_PHY_LOOPBACK_FAILED)


#define STROM_ASSERT_ARRAY_SIZE		50


/* must be used on a CID before placing it on a HW ring */
#define HW_CID(bp, x)			((BP_PORT(bp) << 23) | \
					 (BP_E1HVN(bp) << 17) | (x))

#define SP_DESC_CNT		(BCM_PAGE_SIZE / sizeof(struct eth_spe))
#define MAX_SP_DESC_CNT			(SP_DESC_CNT - 1)


#define BNX2X_BTR			4
#define MAX_SPQ_PENDING			8

/* CMNG constants, as derived from system spec calculations */
/* default MIN rate in case VNIC min rate is configured to zero - 100Mbps */
#define DEF_MIN_RATE					100
/* resolution of the rate shaping timer - 400 usec */
#define RS_PERIODIC_TIMEOUT_USEC			400
/* number of bytes in single QM arbitration cycle -
 * coefficient for calculating the fairness timer */
#define QM_ARB_BYTES					160000
/* resolution of Min algorithm 1:100 */
#define MIN_RES						100
/* how many bytes above threshold for the minimal credit of Min algorithm*/
#define MIN_ABOVE_THRESH				32768
/* Fairness algorithm integration time coefficient -
 * for calculating the actual Tfair */
#define T_FAIR_COEF	((MIN_ABOVE_THRESH +  QM_ARB_BYTES) * 8 * MIN_RES)
/* Memory of fairness algorithm . 2 cycles */
#define FAIR_MEM					2


#define ATTN_NIG_FOR_FUNC		(1L << 8)
#define ATTN_SW_TIMER_4_FUNC		(1L << 9)
#define GPIO_2_FUNC			(1L << 10)
#define GPIO_3_FUNC			(1L << 11)
#define GPIO_4_FUNC			(1L << 12)
#define ATTN_GENERAL_ATTN_1		(1L << 13)
#define ATTN_GENERAL_ATTN_2		(1L << 14)
#define ATTN_GENERAL_ATTN_3		(1L << 15)
#define ATTN_GENERAL_ATTN_4		(1L << 13)
#define ATTN_GENERAL_ATTN_5		(1L << 14)
#define ATTN_GENERAL_ATTN_6		(1L << 15)

#define ATTN_HARD_WIRED_MASK		0xff00
#define ATTENTION_ID			4


/* stuff added to make the code fit 80Col */

#define BNX2X_PMF_LINK_ASSERT \
	GENERAL_ATTEN_OFFSET(LINK_SYNC_ATTENTION_BIT_FUNC_0 + BP_FUNC(bp))

#define BNX2X_MC_ASSERT_BITS \
	(GENERAL_ATTEN_OFFSET(TSTORM_FATAL_ASSERT_ATTENTION_BIT) | \
	 GENERAL_ATTEN_OFFSET(USTORM_FATAL_ASSERT_ATTENTION_BIT) | \
	 GENERAL_ATTEN_OFFSET(CSTORM_FATAL_ASSERT_ATTENTION_BIT) | \
	 GENERAL_ATTEN_OFFSET(XSTORM_FATAL_ASSERT_ATTENTION_BIT))

#define BNX2X_MCP_ASSERT \
	GENERAL_ATTEN_OFFSET(MCP_FATAL_ASSERT_ATTENTION_BIT)

#define BNX2X_GRC_TIMEOUT	GENERAL_ATTEN_OFFSET(LATCHED_ATTN_TIMEOUT_GRC)
#define BNX2X_GRC_RSV		(GENERAL_ATTEN_OFFSET(LATCHED_ATTN_RBCR) | \
				 GENERAL_ATTEN_OFFSET(LATCHED_ATTN_RBCT) | \
				 GENERAL_ATTEN_OFFSET(LATCHED_ATTN_RBCN) | \
				 GENERAL_ATTEN_OFFSET(LATCHED_ATTN_RBCU) | \
				 GENERAL_ATTEN_OFFSET(LATCHED_ATTN_RBCP) | \
				 GENERAL_ATTEN_OFFSET(LATCHED_ATTN_RSVD_GRC))

#define HW_INTERRUT_ASSERT_SET_0 \
				(AEU_INPUTS_ATTN_BITS_TSDM_HW_INTERRUPT | \
				 AEU_INPUTS_ATTN_BITS_TCM_HW_INTERRUPT | \
				 AEU_INPUTS_ATTN_BITS_TSEMI_HW_INTERRUPT | \
				 AEU_INPUTS_ATTN_BITS_PBF_HW_INTERRUPT)
#define HW_PRTY_ASSERT_SET_0	(AEU_INPUTS_ATTN_BITS_BRB_PARITY_ERROR | \
				 AEU_INPUTS_ATTN_BITS_PARSER_PARITY_ERROR | \
				 AEU_INPUTS_ATTN_BITS_TSDM_PARITY_ERROR | \
				 AEU_INPUTS_ATTN_BITS_SEARCHER_PARITY_ERROR |\
				 AEU_INPUTS_ATTN_BITS_TSEMI_PARITY_ERROR)
#define HW_INTERRUT_ASSERT_SET_1 \
				(AEU_INPUTS_ATTN_BITS_QM_HW_INTERRUPT | \
				 AEU_INPUTS_ATTN_BITS_TIMERS_HW_INTERRUPT | \
				 AEU_INPUTS_ATTN_BITS_XSDM_HW_INTERRUPT | \
				 AEU_INPUTS_ATTN_BITS_XCM_HW_INTERRUPT | \
				 AEU_INPUTS_ATTN_BITS_XSEMI_HW_INTERRUPT | \
				 AEU_INPUTS_ATTN_BITS_USDM_HW_INTERRUPT | \
				 AEU_INPUTS_ATTN_BITS_UCM_HW_INTERRUPT | \
				 AEU_INPUTS_ATTN_BITS_USEMI_HW_INTERRUPT | \
				 AEU_INPUTS_ATTN_BITS_UPB_HW_INTERRUPT | \
				 AEU_INPUTS_ATTN_BITS_CSDM_HW_INTERRUPT | \
				 AEU_INPUTS_ATTN_BITS_CCM_HW_INTERRUPT)
#define HW_PRTY_ASSERT_SET_1	(AEU_INPUTS_ATTN_BITS_PBCLIENT_PARITY_ERROR |\
				 AEU_INPUTS_ATTN_BITS_QM_PARITY_ERROR | \
				 AEU_INPUTS_ATTN_BITS_XSDM_PARITY_ERROR | \
				 AEU_INPUTS_ATTN_BITS_XSEMI_PARITY_ERROR | \
				 AEU_INPUTS_ATTN_BITS_DOORBELLQ_PARITY_ERROR |\
			     AEU_INPUTS_ATTN_BITS_VAUX_PCI_CORE_PARITY_ERROR |\
				 AEU_INPUTS_ATTN_BITS_DEBUG_PARITY_ERROR | \
				 AEU_INPUTS_ATTN_BITS_USDM_PARITY_ERROR | \
				 AEU_INPUTS_ATTN_BITS_USEMI_PARITY_ERROR | \
				 AEU_INPUTS_ATTN_BITS_UPB_PARITY_ERROR | \
				 AEU_INPUTS_ATTN_BITS_CSDM_PARITY_ERROR)
#define HW_INTERRUT_ASSERT_SET_2 \
				(AEU_INPUTS_ATTN_BITS_CSEMI_HW_INTERRUPT | \
				 AEU_INPUTS_ATTN_BITS_CDU_HW_INTERRUPT | \
				 AEU_INPUTS_ATTN_BITS_DMAE_HW_INTERRUPT | \
			AEU_INPUTS_ATTN_BITS_PXPPCICLOCKCLIENT_HW_INTERRUPT |\
				 AEU_INPUTS_ATTN_BITS_MISC_HW_INTERRUPT)
#define HW_PRTY_ASSERT_SET_2	(AEU_INPUTS_ATTN_BITS_CSEMI_PARITY_ERROR | \
				 AEU_INPUTS_ATTN_BITS_PXP_PARITY_ERROR | \
			AEU_INPUTS_ATTN_BITS_PXPPCICLOCKCLIENT_PARITY_ERROR |\
				 AEU_INPUTS_ATTN_BITS_CFC_PARITY_ERROR | \
				 AEU_INPUTS_ATTN_BITS_CDU_PARITY_ERROR | \
				 AEU_INPUTS_ATTN_BITS_IGU_PARITY_ERROR | \
				 AEU_INPUTS_ATTN_BITS_MISC_PARITY_ERROR)

#define HW_PRTY_ASSERT_SET_3 (AEU_INPUTS_ATTN_BITS_MCP_LATCHED_ROM_PARITY | \
		AEU_INPUTS_ATTN_BITS_MCP_LATCHED_UMP_RX_PARITY | \
		AEU_INPUTS_ATTN_BITS_MCP_LATCHED_UMP_TX_PARITY | \
		AEU_INPUTS_ATTN_BITS_MCP_LATCHED_SCPAD_PARITY)

#define RSS_FLAGS(bp) \
		(TSTORM_ETH_FUNCTION_COMMON_CONFIG_RSS_IPV4_CAPABILITY | \
		 TSTORM_ETH_FUNCTION_COMMON_CONFIG_RSS_IPV4_TCP_CAPABILITY | \
		 TSTORM_ETH_FUNCTION_COMMON_CONFIG_RSS_IPV6_CAPABILITY | \
		 TSTORM_ETH_FUNCTION_COMMON_CONFIG_RSS_IPV6_TCP_CAPABILITY | \
		 (bp->multi_mode << \
		  TSTORM_ETH_FUNCTION_COMMON_CONFIG_RSS_MODE_SHIFT))
#define MULTI_MASK			0x7f

#define BNX2X_SP_DSB_INDEX \
		(&bp->def_status_blk->sp_sb.\
					index_values[HC_SP_INDEX_ETH_DEF_CONS])

#define SET_FLAG(value, mask, flag) \
	do {\
		(value) &= ~(mask);\
		(value) |= ((flag) << (mask##_SHIFT));\
	} while (0)

#define GET_FLAG(value, mask) \
	(((value) &= (mask)) >> (mask##_SHIFT))

#define GET_FIELD(value, fname) \
	(((value) & (fname##_MASK)) >> (fname##_SHIFT))

#define CAM_IS_INVALID(x) \
	(GET_FLAG(x.flags, \
	MAC_CONFIGURATION_ENTRY_ACTION_TYPE) == \
	(T_ETH_MAC_COMMAND_INVALIDATE))

/* Number of u32 elements in MC hash array */
#define MC_HASH_SIZE			8
#define MC_HASH_OFFSET(bp, i)		(BAR_TSTRORM_INTMEM + \
	TSTORM_APPROXIMATE_MATCH_MULTICAST_FILTERING_OFFSET(BP_FUNC(bp)) + i*4)


#ifndef PXP2_REG_PXP2_INT_STS
#define PXP2_REG_PXP2_INT_STS		PXP2_REG_PXP2_INT_STS_0
#endif

#ifndef ETH_MAX_RX_CLIENTS_E2
#define ETH_MAX_RX_CLIENTS_E2		ETH_MAX_RX_CLIENTS_E1H
#endif

#define BNX2X_VPD_LEN			128
#define VENDOR_ID_LEN			4

/* Congestion management fairness mode */
#define CMNG_FNS_NONE		0
#define CMNG_FNS_MINMAX		1

#define HC_SEG_ACCESS_DEF		0   /*Driver decision 0-3*/
#define HC_SEG_ACCESS_ATTN		4
#define HC_SEG_ACCESS_NORM		0   /*Driver decision 0-1*/

#ifdef BNX2X_MAIN
#define BNX2X_EXTERN
#else
#define BNX2X_EXTERN extern
#endif

BNX2X_EXTERN int load_count[2][3]; /* per path: 0-common, 1-port0, 2-port1 */

extern void bnx2x_set_ethtool_ops(struct net_device *netdev);
void bnx2x_push_indir_table(struct bnx2x *bp);

#endif /* bnx2x.h */<|MERGE_RESOLUTION|>--- conflicted
+++ resolved
@@ -22,13 +22,8 @@
  * (you will need to reboot afterwards) */
 /* #define BNX2X_STOP_ON_ERROR */
 
-<<<<<<< HEAD
-#define DRV_MODULE_VERSION      "1.62.00-3"
-#define DRV_MODULE_RELDATE      "2010/12/21"
-=======
 #define DRV_MODULE_VERSION      "1.62.11-0"
 #define DRV_MODULE_RELDATE      "2011/01/31"
->>>>>>> 105e53f8
 #define BNX2X_BC_VER            0x040200
 
 #define BNX2X_MULTI_QUEUE
@@ -36,11 +31,7 @@
 #define BNX2X_NEW_NAPI
 
 #if defined(CONFIG_DCB)
-<<<<<<< HEAD
-#define BCM_DCB
-=======
 #define BCM_DCBNL
->>>>>>> 105e53f8
 #endif
 #if defined(CONFIG_CNIC) || defined(CONFIG_CNIC_MODULE)
 #define BCM_CNIC 1
@@ -440,17 +431,6 @@
 };
 
 #define bnx2x_fp(bp, nr, var)		(bp->fp[nr].var)
-#ifdef BCM_CNIC
-/* FCoE L2 `fastpath' is right after the eth entries */
-#define FCOE_IDX			BNX2X_NUM_ETH_QUEUES(bp)
-#define bnx2x_fcoe_fp(bp)		(&bp->fp[FCOE_IDX])
-#define bnx2x_fcoe(bp, var)		(bnx2x_fcoe_fp(bp)->var)
-#define IS_FCOE_FP(fp)			(fp->index == FCOE_IDX)
-#define IS_FCOE_IDX(idx)		((idx) == FCOE_IDX)
-#else
-#define IS_FCOE_FP(fp)		false
-#define IS_FCOE_IDX(idx)	false
-#endif
 
 /* Use 2500 as a mini-jumbo MTU for FCoE */
 #define BNX2X_FCOE_MINI_JUMBO_MTU	2500
@@ -1004,17 +984,12 @@
 #define MF_FUNC_DIS			0x1000
 #define FCOE_MACS_SET			0x2000
 #define NO_FCOE_FLAG			0x4000
-<<<<<<< HEAD
-
-#define NO_FCOE(bp)		((bp)->flags & NO_FCOE_FLAG)
-=======
 #define NO_ISCSI_OOO_FLAG		0x8000
 #define NO_ISCSI_FLAG			0x10000
 
 #define NO_FCOE(bp)		((bp)->flags & NO_FCOE_FLAG)
 #define NO_ISCSI(bp)		((bp)->flags & NO_ISCSI_FLAG)
 #define NO_ISCSI_OOO(bp)	((bp)->flags & NO_ISCSI_OOO_FLAG)
->>>>>>> 105e53f8
 
 	int			pf_num;	/* absolute PF number */
 	int			pfid;	/* per-path PF number */
@@ -1163,10 +1138,6 @@
 	u16			cnic_kwq_pending;
 	u16			cnic_spq_pending;
 	struct mutex		cnic_mutex;
-<<<<<<< HEAD
-	u8			iscsi_mac[ETH_ALEN];
-=======
->>>>>>> 105e53f8
 	u8			fip_mac[ETH_ALEN];
 #endif
 
@@ -1249,16 +1220,10 @@
 	struct bnx2x_dcbx_port_params		dcbx_port_params;
 	int					dcb_version;
 
-<<<<<<< HEAD
-	/* DCBX Negotation results */
-	struct dcbx_features			dcbx_local_feat;
-	u32					dcbx_error;
-=======
 	/* DCBX Negotiation results */
 	struct dcbx_features			dcbx_local_feat;
 	u32					dcbx_error;
 	u32					pending_max;
->>>>>>> 105e53f8
 };
 
 /**
@@ -1466,21 +1431,12 @@
  * if FCOE l2 support is disabled and this is the fcoe L2 queue
  */
 #define skip_rx_queue(bp, idx)	(NO_FCOE(bp) && IS_FCOE_IDX(idx))
-<<<<<<< HEAD
 
 /* skip tx queue
  * if FCOE l2 support is disabled and this is the fcoe L2 queue
  */
 #define skip_tx_queue(bp, idx)	(NO_FCOE(bp) && IS_FCOE_IDX(idx))
 
-=======
-
-/* skip tx queue
- * if FCOE l2 support is disabled and this is the fcoe L2 queue
- */
-#define skip_tx_queue(bp, idx)	(NO_FCOE(bp) && IS_FCOE_IDX(idx))
-
->>>>>>> 105e53f8
 #define skip_queue(bp, idx)	(NO_FCOE(bp) && IS_FCOE_IDX(idx))
 
 #define WAIT_RAMROD_POLL	0x01
