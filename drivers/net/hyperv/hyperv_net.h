/*
 *
 * Copyright (c) 2011, Microsoft Corporation.
 *
 * This program is free software; you can redistribute it and/or modify it
 * under the terms and conditions of the GNU General Public License,
 * version 2, as published by the Free Software Foundation.
 *
 * This program is distributed in the hope it will be useful, but WITHOUT
 * ANY WARRANTY; without even the implied warranty of MERCHANTABILITY or
 * FITNESS FOR A PARTICULAR PURPOSE.  See the GNU General Public License for
 * more details.
 *
 * You should have received a copy of the GNU General Public License along with
 * this program; if not, see <http://www.gnu.org/licenses/>.
 *
 * Authors:
 *   Haiyang Zhang <haiyangz@microsoft.com>
 *   Hank Janssen  <hjanssen@microsoft.com>
 *   K. Y. Srinivasan <kys@microsoft.com>
 *
 */

#ifndef _HYPERV_NET_H
#define _HYPERV_NET_H

#include <linux/list.h>
#include <linux/hyperv.h>
#include <linux/rndis.h>

/* RSS related */
#define OID_GEN_RECEIVE_SCALE_CAPABILITIES 0x00010203  /* query only */
#define OID_GEN_RECEIVE_SCALE_PARAMETERS 0x00010204  /* query and set */

#define NDIS_OBJECT_TYPE_RSS_CAPABILITIES 0x88
#define NDIS_OBJECT_TYPE_RSS_PARAMETERS 0x89

#define NDIS_RECEIVE_SCALE_CAPABILITIES_REVISION_2 2
#define NDIS_RECEIVE_SCALE_PARAMETERS_REVISION_2 2

struct ndis_obj_header {
	u8 type;
	u8 rev;
	u16 size;
} __packed;

/* ndis_recv_scale_cap/cap_flag */
#define NDIS_RSS_CAPS_MESSAGE_SIGNALED_INTERRUPTS 0x01000000
#define NDIS_RSS_CAPS_CLASSIFICATION_AT_ISR       0x02000000
#define NDIS_RSS_CAPS_CLASSIFICATION_AT_DPC       0x04000000
#define NDIS_RSS_CAPS_USING_MSI_X                 0x08000000
#define NDIS_RSS_CAPS_RSS_AVAILABLE_ON_PORTS      0x10000000
#define NDIS_RSS_CAPS_SUPPORTS_MSI_X              0x20000000
#define NDIS_RSS_CAPS_HASH_TYPE_TCP_IPV4          0x00000100
#define NDIS_RSS_CAPS_HASH_TYPE_TCP_IPV6          0x00000200
#define NDIS_RSS_CAPS_HASH_TYPE_TCP_IPV6_EX       0x00000400

struct ndis_recv_scale_cap { /* NDIS_RECEIVE_SCALE_CAPABILITIES */
	struct ndis_obj_header hdr;
	u32 cap_flag;
	u32 num_int_msg;
	u32 num_recv_que;
	u16 num_indirect_tabent;
} __packed;


/* ndis_recv_scale_param flags */
#define NDIS_RSS_PARAM_FLAG_BASE_CPU_UNCHANGED     0x0001
#define NDIS_RSS_PARAM_FLAG_HASH_INFO_UNCHANGED    0x0002
#define NDIS_RSS_PARAM_FLAG_ITABLE_UNCHANGED       0x0004
#define NDIS_RSS_PARAM_FLAG_HASH_KEY_UNCHANGED     0x0008
#define NDIS_RSS_PARAM_FLAG_DISABLE_RSS            0x0010

/* Hash info bits */
#define NDIS_HASH_FUNC_TOEPLITZ 0x00000001
#define NDIS_HASH_IPV4          0x00000100
#define NDIS_HASH_TCP_IPV4      0x00000200
#define NDIS_HASH_IPV6          0x00000400
#define NDIS_HASH_IPV6_EX       0x00000800
#define NDIS_HASH_TCP_IPV6      0x00001000
#define NDIS_HASH_TCP_IPV6_EX   0x00002000

#define NDIS_RSS_INDIRECTION_TABLE_MAX_SIZE_REVISION_2 (128 * 4)
#define NDIS_RSS_HASH_SECRET_KEY_MAX_SIZE_REVISION_2   40

#define ITAB_NUM 128
#define HASH_KEYLEN NDIS_RSS_HASH_SECRET_KEY_MAX_SIZE_REVISION_2
extern u8 netvsc_hash_key[];

struct ndis_recv_scale_param { /* NDIS_RECEIVE_SCALE_PARAMETERS */
	struct ndis_obj_header hdr;

	/* Qualifies the rest of the information */
	u16 flag;

	/* The base CPU number to do receive processing. not used */
	u16 base_cpu_number;

	/* This describes the hash function and type being enabled */
	u32 hashinfo;

	/* The size of indirection table array */
	u16 indirect_tabsize;

	/* The offset of the indirection table from the beginning of this
	 * structure
	 */
	u32 indirect_taboffset;

	/* The size of the hash secret key */
	u16 hashkey_size;

	/* The offset of the secret key from the beginning of this structure */
	u32 kashkey_offset;

	u32 processor_masks_offset;
	u32 num_processor_masks;
	u32 processor_masks_entry_size;
};

/* Fwd declaration */
struct ndis_tcp_ip_checksum_info;

/*
 * Represent netvsc packet which contains 1 RNDIS and 1 ethernet frame
 * within the RNDIS
 *
 * The size of this structure is less than 48 bytes and we can now
 * place this structure in the skb->cb field.
 */
struct hv_netvsc_packet {
	/* Bookkeeping stuff */
	u8 cp_partial; /* partial copy into send buffer */

	u8 rmsg_size; /* RNDIS header and PPI size */
	u8 rmsg_pgcnt; /* page count of RNDIS header and PPI */
	u8 page_buf_cnt;

	u16 q_idx;
	u32 send_buf_index;

	u32 total_data_buflen;
};

struct netvsc_device_info {
	unsigned char mac_adr[ETH_ALEN];
	bool link_state;	/* 0 - link up, 1 - link down */
	int  ring_size;
	u32  max_num_vrss_chns;
	u32  num_chn;
};

enum rndis_device_state {
	RNDIS_DEV_UNINITIALIZED = 0,
	RNDIS_DEV_INITIALIZING,
	RNDIS_DEV_INITIALIZED,
	RNDIS_DEV_DATAINITIALIZED,
};

struct rndis_device {
	struct net_device *ndev;

	enum rndis_device_state state;
	bool link_state;
	atomic_t new_req_id;

	spinlock_t request_lock;
	struct list_head req_list;

	unsigned char hw_mac_adr[ETH_ALEN];
};


/* Interface */
struct rndis_message;
int netvsc_device_add(struct hv_device *device, void *additional_info);
int netvsc_device_remove(struct hv_device *device);
int netvsc_send(struct hv_device *device,
		struct hv_netvsc_packet *packet,
		struct rndis_message *rndis_msg,
		struct hv_page_buffer **page_buffer,
		struct sk_buff *skb);
void netvsc_linkstatus_callback(struct hv_device *device_obj,
				struct rndis_message *resp);
int netvsc_recv_callback(struct hv_device *device_obj,
			struct hv_netvsc_packet *packet,
			void **data,
			struct ndis_tcp_ip_checksum_info *csum_info,
			struct vmbus_channel *channel,
			u16 vlan_tci);
void netvsc_channel_cb(void *context);
int rndis_filter_open(struct hv_device *dev);
int rndis_filter_close(struct hv_device *dev);
int rndis_filter_device_add(struct hv_device *dev,
			void *additional_info);
void rndis_filter_device_remove(struct hv_device *dev);
int rndis_filter_receive(struct hv_device *dev,
			struct hv_netvsc_packet *pkt,
			void **data,
			struct vmbus_channel *channel);

int rndis_filter_set_packet_filter(struct rndis_device *dev, u32 new_filter);
int rndis_filter_set_device_mac(struct hv_device *hdev, char *mac);

void netvsc_switch_datapath(struct net_device *nv_dev, bool vf);

#define NVSP_INVALID_PROTOCOL_VERSION	((u32)0xFFFFFFFF)

#define NVSP_PROTOCOL_VERSION_1		2
#define NVSP_PROTOCOL_VERSION_2		0x30002
#define NVSP_PROTOCOL_VERSION_4		0x40000
#define NVSP_PROTOCOL_VERSION_5		0x50000

enum {
	NVSP_MSG_TYPE_NONE = 0,

	/* Init Messages */
	NVSP_MSG_TYPE_INIT			= 1,
	NVSP_MSG_TYPE_INIT_COMPLETE		= 2,

	NVSP_VERSION_MSG_START			= 100,

	/* Version 1 Messages */
	NVSP_MSG1_TYPE_SEND_NDIS_VER		= NVSP_VERSION_MSG_START,

	NVSP_MSG1_TYPE_SEND_RECV_BUF,
	NVSP_MSG1_TYPE_SEND_RECV_BUF_COMPLETE,
	NVSP_MSG1_TYPE_REVOKE_RECV_BUF,

	NVSP_MSG1_TYPE_SEND_SEND_BUF,
	NVSP_MSG1_TYPE_SEND_SEND_BUF_COMPLETE,
	NVSP_MSG1_TYPE_REVOKE_SEND_BUF,

	NVSP_MSG1_TYPE_SEND_RNDIS_PKT,
	NVSP_MSG1_TYPE_SEND_RNDIS_PKT_COMPLETE,

	/* Version 2 messages */
	NVSP_MSG2_TYPE_SEND_CHIMNEY_DELEGATED_BUF,
	NVSP_MSG2_TYPE_SEND_CHIMNEY_DELEGATED_BUF_COMP,
	NVSP_MSG2_TYPE_REVOKE_CHIMNEY_DELEGATED_BUF,

	NVSP_MSG2_TYPE_RESUME_CHIMNEY_RX_INDICATION,

	NVSP_MSG2_TYPE_TERMINATE_CHIMNEY,
	NVSP_MSG2_TYPE_TERMINATE_CHIMNEY_COMP,

	NVSP_MSG2_TYPE_INDICATE_CHIMNEY_EVENT,

	NVSP_MSG2_TYPE_SEND_CHIMNEY_PKT,
	NVSP_MSG2_TYPE_SEND_CHIMNEY_PKT_COMP,

	NVSP_MSG2_TYPE_POST_CHIMNEY_RECV_REQ,
	NVSP_MSG2_TYPE_POST_CHIMNEY_RECV_REQ_COMP,

	NVSP_MSG2_TYPE_ALLOC_RXBUF,
	NVSP_MSG2_TYPE_ALLOC_RXBUF_COMP,

	NVSP_MSG2_TYPE_FREE_RXBUF,

	NVSP_MSG2_TYPE_SEND_VMQ_RNDIS_PKT,
	NVSP_MSG2_TYPE_SEND_VMQ_RNDIS_PKT_COMP,

	NVSP_MSG2_TYPE_SEND_NDIS_CONFIG,

	NVSP_MSG2_TYPE_ALLOC_CHIMNEY_HANDLE,
	NVSP_MSG2_TYPE_ALLOC_CHIMNEY_HANDLE_COMP,

	NVSP_MSG2_MAX = NVSP_MSG2_TYPE_ALLOC_CHIMNEY_HANDLE_COMP,

	/* Version 4 messages */
	NVSP_MSG4_TYPE_SEND_VF_ASSOCIATION,
	NVSP_MSG4_TYPE_SWITCH_DATA_PATH,
	NVSP_MSG4_TYPE_UPLINK_CONNECT_STATE_DEPRECATED,

	NVSP_MSG4_MAX = NVSP_MSG4_TYPE_UPLINK_CONNECT_STATE_DEPRECATED,

	/* Version 5 messages */
	NVSP_MSG5_TYPE_OID_QUERY_EX,
	NVSP_MSG5_TYPE_OID_QUERY_EX_COMP,
	NVSP_MSG5_TYPE_SUBCHANNEL,
	NVSP_MSG5_TYPE_SEND_INDIRECTION_TABLE,

	NVSP_MSG5_MAX = NVSP_MSG5_TYPE_SEND_INDIRECTION_TABLE,
};

enum {
	NVSP_STAT_NONE = 0,
	NVSP_STAT_SUCCESS,
	NVSP_STAT_FAIL,
	NVSP_STAT_PROTOCOL_TOO_NEW,
	NVSP_STAT_PROTOCOL_TOO_OLD,
	NVSP_STAT_INVALID_RNDIS_PKT,
	NVSP_STAT_BUSY,
	NVSP_STAT_PROTOCOL_UNSUPPORTED,
	NVSP_STAT_MAX,
};

struct nvsp_message_header {
	u32 msg_type;
};

/* Init Messages */

/*
 * This message is used by the VSC to initialize the channel after the channels
 * has been opened. This message should never include anything other then
 * versioning (i.e. this message will be the same for ever).
 */
struct nvsp_message_init {
	u32 min_protocol_ver;
	u32 max_protocol_ver;
} __packed;

/*
 * This message is used by the VSP to complete the initialization of the
 * channel. This message should never include anything other then versioning
 * (i.e. this message will be the same for ever).
 */
struct nvsp_message_init_complete {
	u32 negotiated_protocol_ver;
	u32 max_mdl_chain_len;
	u32 status;
} __packed;

union nvsp_message_init_uber {
	struct nvsp_message_init init;
	struct nvsp_message_init_complete init_complete;
} __packed;

/* Version 1 Messages */

/*
 * This message is used by the VSC to send the NDIS version to the VSP. The VSP
 * can use this information when handling OIDs sent by the VSC.
 */
struct nvsp_1_message_send_ndis_version {
	u32 ndis_major_ver;
	u32 ndis_minor_ver;
} __packed;

/*
 * This message is used by the VSC to send a receive buffer to the VSP. The VSP
 * can then use the receive buffer to send data to the VSC.
 */
struct nvsp_1_message_send_receive_buffer {
	u32 gpadl_handle;
	u16 id;
} __packed;

struct nvsp_1_receive_buffer_section {
	u32 offset;
	u32 sub_alloc_size;
	u32 num_sub_allocs;
	u32 end_offset;
} __packed;

/*
 * This message is used by the VSP to acknowledge a receive buffer send by the
 * VSC. This message must be sent by the VSP before the VSP uses the receive
 * buffer.
 */
struct nvsp_1_message_send_receive_buffer_complete {
	u32 status;
	u32 num_sections;

	/*
	 * The receive buffer is split into two parts, a large suballocation
	 * section and a small suballocation section. These sections are then
	 * suballocated by a certain size.
	 */

	/*
	 * For example, the following break up of the receive buffer has 6
	 * large suballocations and 10 small suballocations.
	 */

	/*
	 * |            Large Section          |  |   Small Section   |
	 * ------------------------------------------------------------
	 * |     |     |     |     |     |     |  | | | | | | | | | | |
	 * |                                      |
	 *  LargeOffset                            SmallOffset
	 */

	struct nvsp_1_receive_buffer_section sections[1];
} __packed;

/*
 * This message is sent by the VSC to revoke the receive buffer.  After the VSP
 * completes this transaction, the vsp should never use the receive buffer
 * again.
 */
struct nvsp_1_message_revoke_receive_buffer {
	u16 id;
};

/*
 * This message is used by the VSC to send a send buffer to the VSP. The VSC
 * can then use the send buffer to send data to the VSP.
 */
struct nvsp_1_message_send_send_buffer {
	u32 gpadl_handle;
	u16 id;
} __packed;

/*
 * This message is used by the VSP to acknowledge a send buffer sent by the
 * VSC. This message must be sent by the VSP before the VSP uses the sent
 * buffer.
 */
struct nvsp_1_message_send_send_buffer_complete {
	u32 status;

	/*
	 * The VSC gets to choose the size of the send buffer and the VSP gets
	 * to choose the sections size of the buffer.  This was done to enable
	 * dynamic reconfigurations when the cost of GPA-direct buffers
	 * decreases.
	 */
	u32 section_size;
} __packed;

/*
 * This message is sent by the VSC to revoke the send buffer.  After the VSP
 * completes this transaction, the vsp should never use the send buffer again.
 */
struct nvsp_1_message_revoke_send_buffer {
	u16 id;
};

/*
 * This message is used by both the VSP and the VSC to send a RNDIS message to
 * the opposite channel endpoint.
 */
struct nvsp_1_message_send_rndis_packet {
	/*
	 * This field is specified by RNIDS. They assume there's two different
	 * channels of communication. However, the Network VSP only has one.
	 * Therefore, the channel travels with the RNDIS packet.
	 */
	u32 channel_type;

	/*
	 * This field is used to send part or all of the data through a send
	 * buffer. This values specifies an index into the send buffer. If the
	 * index is 0xFFFFFFFF, then the send buffer is not being used and all
	 * of the data was sent through other VMBus mechanisms.
	 */
	u32 send_buf_section_index;
	u32 send_buf_section_size;
} __packed;

/*
 * This message is used by both the VSP and the VSC to complete a RNDIS message
 * to the opposite channel endpoint. At this point, the initiator of this
 * message cannot use any resources associated with the original RNDIS packet.
 */
struct nvsp_1_message_send_rndis_packet_complete {
	u32 status;
};

union nvsp_1_message_uber {
	struct nvsp_1_message_send_ndis_version send_ndis_ver;

	struct nvsp_1_message_send_receive_buffer send_recv_buf;
	struct nvsp_1_message_send_receive_buffer_complete
						send_recv_buf_complete;
	struct nvsp_1_message_revoke_receive_buffer revoke_recv_buf;

	struct nvsp_1_message_send_send_buffer send_send_buf;
	struct nvsp_1_message_send_send_buffer_complete send_send_buf_complete;
	struct nvsp_1_message_revoke_send_buffer revoke_send_buf;

	struct nvsp_1_message_send_rndis_packet send_rndis_pkt;
	struct nvsp_1_message_send_rndis_packet_complete
						send_rndis_pkt_complete;
} __packed;


/*
 * Network VSP protocol version 2 messages:
 */
struct nvsp_2_vsc_capability {
	union {
		u64 data;
		struct {
			u64 vmq:1;
			u64 chimney:1;
			u64 sriov:1;
			u64 ieee8021q:1;
			u64 correlation_id:1;
		};
	};
} __packed;

struct nvsp_2_send_ndis_config {
	u32 mtu;
	u32 reserved;
	struct nvsp_2_vsc_capability capability;
} __packed;

/* Allocate receive buffer */
struct nvsp_2_alloc_rxbuf {
	/* Allocation ID to match the allocation request and response */
	u32 alloc_id;

	/* Length of the VM shared memory receive buffer that needs to
	 * be allocated
	 */
	u32 len;
} __packed;

/* Allocate receive buffer complete */
struct nvsp_2_alloc_rxbuf_comp {
	/* The NDIS_STATUS code for buffer allocation */
	u32 status;

	u32 alloc_id;

	/* GPADL handle for the allocated receive buffer */
	u32 gpadl_handle;

	/* Receive buffer ID */
	u64 recv_buf_id;
} __packed;

struct nvsp_2_free_rxbuf {
	u64 recv_buf_id;
} __packed;

union nvsp_2_message_uber {
	struct nvsp_2_send_ndis_config send_ndis_config;
	struct nvsp_2_alloc_rxbuf alloc_rxbuf;
	struct nvsp_2_alloc_rxbuf_comp alloc_rxbuf_comp;
	struct nvsp_2_free_rxbuf free_rxbuf;
} __packed;

struct nvsp_4_send_vf_association {
	/* 1: allocated, serial number is valid. 0: not allocated */
	u32 allocated;

	/* Serial number of the VF to team with */
	u32 serial;
} __packed;

enum nvsp_vm_datapath {
	NVSP_DATAPATH_SYNTHETIC = 0,
	NVSP_DATAPATH_VF,
	NVSP_DATAPATH_MAX
};

struct nvsp_4_sw_datapath {
	u32 active_datapath; /* active data path in VM */
} __packed;

union nvsp_4_message_uber {
	struct nvsp_4_send_vf_association vf_assoc;
	struct nvsp_4_sw_datapath active_dp;
} __packed;

enum nvsp_subchannel_operation {
	NVSP_SUBCHANNEL_NONE = 0,
	NVSP_SUBCHANNEL_ALLOCATE,
	NVSP_SUBCHANNEL_MAX
};

struct nvsp_5_subchannel_request {
	u32 op;
	u32 num_subchannels;
} __packed;

struct nvsp_5_subchannel_complete {
	u32 status;
	u32 num_subchannels; /* Actual number of subchannels allocated */
} __packed;

struct nvsp_5_send_indirect_table {
	/* The number of entries in the send indirection table */
	u32 count;

	/* The offset of the send indireciton table from top of this struct.
	 * The send indirection table tells which channel to put the send
	 * traffic on. Each entry is a channel number.
	 */
	u32 offset;
} __packed;

union nvsp_5_message_uber {
	struct nvsp_5_subchannel_request subchn_req;
	struct nvsp_5_subchannel_complete subchn_comp;
	struct nvsp_5_send_indirect_table send_table;
} __packed;

union nvsp_all_messages {
	union nvsp_message_init_uber init_msg;
	union nvsp_1_message_uber v1_msg;
	union nvsp_2_message_uber v2_msg;
	union nvsp_4_message_uber v4_msg;
	union nvsp_5_message_uber v5_msg;
} __packed;

/* ALL Messages */
struct nvsp_message {
	struct nvsp_message_header hdr;
	union nvsp_all_messages msg;
} __packed;


#define NETVSC_MTU 65536
#define NETVSC_MTU_MIN 68

#define NETVSC_RECEIVE_BUFFER_SIZE		(1024*1024*16)	/* 16MB */
#define NETVSC_RECEIVE_BUFFER_SIZE_LEGACY	(1024*1024*15)  /* 15MB */
#define NETVSC_SEND_BUFFER_SIZE			(1024 * 1024 * 15)   /* 15MB */
#define NETVSC_INVALID_INDEX			-1


#define NETVSC_RECEIVE_BUFFER_ID		0xcafe
#define NETVSC_SEND_BUFFER_ID			0

#define NETVSC_PACKET_SIZE                      4096

#define VRSS_SEND_TAB_SIZE 16
#define VRSS_CHANNEL_MAX 64

#define RNDIS_MAX_PKT_DEFAULT 8
#define RNDIS_PKT_ALIGN_DEFAULT 8

struct multi_send_data {
	struct sk_buff *skb; /* skb containing the pkt */
	struct hv_netvsc_packet *pkt; /* netvsc pkt pending */
	u32 count; /* counter of batched packets */
};

struct netvsc_stats {
	u64 packets;
	u64 bytes;
	struct u64_stats_sync syncp;
};

struct netvsc_reconfig {
	struct list_head list;
	u32 event;
};

struct garp_wrk {
	struct work_struct dwrk;
	struct net_device *netdev;
	struct netvsc_device *netvsc_dev;
};

/* The context of the netvsc device  */
struct net_device_context {
	/* point back to our device context */
	struct hv_device *device_ctx;
	/* netvsc_device */
	struct netvsc_device *nvdev;
	/* reconfigure work */
	struct delayed_work dwork;
	/* last reconfig time */
	unsigned long last_reconfig;
	/* reconfig events */
	struct list_head reconfig_events;
	/* list protection */
	spinlock_t lock;

	struct work_struct work;
	u32 msg_enable; /* debug level */
	struct garp_wrk gwrk;

	struct netvsc_stats __percpu *tx_stats;
	struct netvsc_stats __percpu *rx_stats;

	/* Ethtool settings */
	u8 duplex;
	u32 speed;
<<<<<<< HEAD
=======

	/* the device is going away */
	bool start_remove;
>>>>>>> ed596a4a
};

/* Per netvsc device */
struct netvsc_device {
	u32 nvsp_version;

	atomic_t num_outstanding_sends;
	wait_queue_head_t wait_drain;
	bool destroy;

	/* Receive buffer allocated by us but manages by NetVSP */
	void *recv_buf;
	u32 recv_buf_size;
	u32 recv_buf_gpadl_handle;
	u32 recv_section_cnt;
	struct nvsp_1_receive_buffer_section *recv_section;

	/* Send buffer allocated by us */
	void *send_buf;
	u32 send_buf_size;
	u32 send_buf_gpadl_handle;
	u32 send_section_cnt;
	u32 send_section_size;
	unsigned long *send_section_map;
	int map_words;

	/* Used for NetVSP initialization protocol */
	struct completion channel_init_wait;
	struct nvsp_message channel_init_pkt;

	struct nvsp_message revoke_packet;
	/* unsigned char HwMacAddr[HW_MACADDR_LEN]; */

<<<<<<< HEAD
	struct net_device *ndev;

=======
>>>>>>> ed596a4a
	struct vmbus_channel *chn_table[VRSS_CHANNEL_MAX];
	u32 send_table[VRSS_SEND_TAB_SIZE];
	u32 max_chn;
	u32 num_chn;
	spinlock_t sc_lock; /* Protects num_sc_offered variable */
	u32 num_sc_offered;
	atomic_t queue_sends[VRSS_CHANNEL_MAX];

	/* Holds rndis device info */
	void *extension;

	int ring_size;

	/* The primary channel callback buffer */
	unsigned char *cb_buffer;
	/* The sub channel callback buffer */
	unsigned char *sub_cb_buf;

	struct multi_send_data msd[VRSS_CHANNEL_MAX];
	u32 max_pkt; /* max number of pkt in one send, e.g. 8 */
	u32 pkt_align; /* alignment bytes, e.g. 8 */

	/* 1: allocated, serial number is valid. 0: not allocated */
	u32 vf_alloc;
	/* Serial number of the VF to team with */
	u32 vf_serial;
	atomic_t open_cnt;
	/* State to manage the associated VF interface. */
	bool vf_inject;
	struct net_device *vf_netdev;
	atomic_t vf_use_cnt;
};

/* NdisInitialize message */
struct rndis_initialize_request {
	u32 req_id;
	u32 major_ver;
	u32 minor_ver;
	u32 max_xfer_size;
};

/* Response to NdisInitialize */
struct rndis_initialize_complete {
	u32 req_id;
	u32 status;
	u32 major_ver;
	u32 minor_ver;
	u32 dev_flags;
	u32 medium;
	u32 max_pkt_per_msg;
	u32 max_xfer_size;
	u32 pkt_alignment_factor;
	u32 af_list_offset;
	u32 af_list_size;
};

/* Call manager devices only: Information about an address family */
/* supported by the device is appended to the response to NdisInitialize. */
struct rndis_co_address_family {
	u32 address_family;
	u32 major_ver;
	u32 minor_ver;
};

/* NdisHalt message */
struct rndis_halt_request {
	u32 req_id;
};

/* NdisQueryRequest message */
struct rndis_query_request {
	u32 req_id;
	u32 oid;
	u32 info_buflen;
	u32 info_buf_offset;
	u32 dev_vc_handle;
};

/* Response to NdisQueryRequest */
struct rndis_query_complete {
	u32 req_id;
	u32 status;
	u32 info_buflen;
	u32 info_buf_offset;
};

/* NdisSetRequest message */
struct rndis_set_request {
	u32 req_id;
	u32 oid;
	u32 info_buflen;
	u32 info_buf_offset;
	u32 dev_vc_handle;
};

/* Response to NdisSetRequest */
struct rndis_set_complete {
	u32 req_id;
	u32 status;
};

/* NdisReset message */
struct rndis_reset_request {
	u32 reserved;
};

/* Response to NdisReset */
struct rndis_reset_complete {
	u32 status;
	u32 addressing_reset;
};

/* NdisMIndicateStatus message */
struct rndis_indicate_status {
	u32 status;
	u32 status_buflen;
	u32 status_buf_offset;
};

/* Diagnostic information passed as the status buffer in */
/* struct rndis_indicate_status messages signifying error conditions. */
struct rndis_diagnostic_info {
	u32 diag_status;
	u32 error_offset;
};

/* NdisKeepAlive message */
struct rndis_keepalive_request {
	u32 req_id;
};

/* Response to NdisKeepAlive */
struct rndis_keepalive_complete {
	u32 req_id;
	u32 status;
};

/*
 * Data message. All Offset fields contain byte offsets from the beginning of
 * struct rndis_packet. All Length fields are in bytes.  VcHandle is set
 * to 0 for connectionless data, otherwise it contains the VC handle.
 */
struct rndis_packet {
	u32 data_offset;
	u32 data_len;
	u32 oob_data_offset;
	u32 oob_data_len;
	u32 num_oob_data_elements;
	u32 per_pkt_info_offset;
	u32 per_pkt_info_len;
	u32 vc_handle;
	u32 reserved;
};

/* Optional Out of Band data associated with a Data message. */
struct rndis_oobd {
	u32 size;
	u32 type;
	u32 class_info_offset;
};

/* Packet extension field contents associated with a Data message. */
struct rndis_per_packet_info {
	u32 size;
	u32 type;
	u32 ppi_offset;
};

enum ndis_per_pkt_info_type {
	TCPIP_CHKSUM_PKTINFO,
	IPSEC_PKTINFO,
	TCP_LARGESEND_PKTINFO,
	CLASSIFICATION_HANDLE_PKTINFO,
	NDIS_RESERVED,
	SG_LIST_PKTINFO,
	IEEE_8021Q_INFO,
	ORIGINAL_PKTINFO,
	PACKET_CANCEL_ID,
	NBL_HASH_VALUE = PACKET_CANCEL_ID,
	ORIGINAL_NET_BUFLIST,
	CACHED_NET_BUFLIST,
	SHORT_PKT_PADINFO,
	MAX_PER_PKT_INFO
};

struct ndis_pkt_8021q_info {
	union {
		struct {
			u32 pri:3; /* User Priority */
			u32 cfi:1; /* Canonical Format ID */
			u32 vlanid:12; /* VLAN ID */
			u32 reserved:16;
		};
		u32 value;
	};
};

struct ndis_oject_header {
	u8 type;
	u8 revision;
	u16 size;
};

#define NDIS_OBJECT_TYPE_DEFAULT	0x80
#define NDIS_OFFLOAD_PARAMETERS_REVISION_3 3
#define NDIS_OFFLOAD_PARAMETERS_NO_CHANGE 0
#define NDIS_OFFLOAD_PARAMETERS_LSOV2_DISABLED 1
#define NDIS_OFFLOAD_PARAMETERS_LSOV2_ENABLED  2
#define NDIS_OFFLOAD_PARAMETERS_LSOV1_ENABLED  2
#define NDIS_OFFLOAD_PARAMETERS_RSC_DISABLED 1
#define NDIS_OFFLOAD_PARAMETERS_RSC_ENABLED 2
#define NDIS_OFFLOAD_PARAMETERS_TX_RX_DISABLED 1
#define NDIS_OFFLOAD_PARAMETERS_TX_ENABLED_RX_DISABLED 2
#define NDIS_OFFLOAD_PARAMETERS_RX_ENABLED_TX_DISABLED 3
#define NDIS_OFFLOAD_PARAMETERS_TX_RX_ENABLED 4

#define NDIS_TCP_LARGE_SEND_OFFLOAD_V2_TYPE	1
#define NDIS_TCP_LARGE_SEND_OFFLOAD_IPV4	0
#define NDIS_TCP_LARGE_SEND_OFFLOAD_IPV6	1

#define VERSION_4_OFFLOAD_SIZE			22
/*
 * New offload OIDs for NDIS 6
 */
#define OID_TCP_OFFLOAD_CURRENT_CONFIG 0xFC01020B /* query only */
#define OID_TCP_OFFLOAD_PARAMETERS 0xFC01020C		/* set only */
#define OID_TCP_OFFLOAD_HARDWARE_CAPABILITIES 0xFC01020D/* query only */
#define OID_TCP_CONNECTION_OFFLOAD_CURRENT_CONFIG 0xFC01020E /* query only */
#define OID_TCP_CONNECTION_OFFLOAD_HARDWARE_CAPABILITIES 0xFC01020F /* query */
#define OID_OFFLOAD_ENCAPSULATION 0x0101010A /* set/query */

struct ndis_offload_params {
	struct ndis_oject_header header;
	u8 ip_v4_csum;
	u8 tcp_ip_v4_csum;
	u8 udp_ip_v4_csum;
	u8 tcp_ip_v6_csum;
	u8 udp_ip_v6_csum;
	u8 lso_v1;
	u8 ip_sec_v1;
	u8 lso_v2_ipv4;
	u8 lso_v2_ipv6;
	u8 tcp_connection_ip_v4;
	u8 tcp_connection_ip_v6;
	u32 flags;
	u8 ip_sec_v2;
	u8 ip_sec_v2_ip_v4;
	struct {
		u8 rsc_ip_v4;
		u8 rsc_ip_v6;
	};
	struct {
		u8 encapsulated_packet_task_offload;
		u8 encapsulation_types;
	};
};

struct ndis_tcp_ip_checksum_info {
	union {
		struct {
			u32 is_ipv4:1;
			u32 is_ipv6:1;
			u32 tcp_checksum:1;
			u32 udp_checksum:1;
			u32 ip_header_checksum:1;
			u32 reserved:11;
			u32 tcp_header_offset:10;
		} transmit;
		struct {
			u32 tcp_checksum_failed:1;
			u32 udp_checksum_failed:1;
			u32 ip_checksum_failed:1;
			u32 tcp_checksum_succeeded:1;
			u32 udp_checksum_succeeded:1;
			u32 ip_checksum_succeeded:1;
			u32 loopback:1;
			u32 tcp_checksum_value_invalid:1;
			u32 ip_checksum_value_invalid:1;
		} receive;
		u32  value;
	};
};

struct ndis_tcp_lso_info {
	union {
		struct {
			u32 unused:30;
			u32 type:1;
			u32 reserved2:1;
		} transmit;
		struct {
			u32 mss:20;
			u32 tcp_header_offset:10;
			u32 type:1;
			u32 reserved2:1;
		} lso_v1_transmit;
		struct {
			u32 tcp_payload:30;
			u32 type:1;
			u32 reserved2:1;
		} lso_v1_transmit_complete;
		struct {
			u32 mss:20;
			u32 tcp_header_offset:10;
			u32 type:1;
			u32 ip_version:1;
		} lso_v2_transmit;
		struct {
			u32 reserved:30;
			u32 type:1;
			u32 reserved2:1;
		} lso_v2_transmit_complete;
		u32  value;
	};
};

#define NDIS_VLAN_PPI_SIZE (sizeof(struct rndis_per_packet_info) + \
		sizeof(struct ndis_pkt_8021q_info))

#define NDIS_CSUM_PPI_SIZE (sizeof(struct rndis_per_packet_info) + \
		sizeof(struct ndis_tcp_ip_checksum_info))

#define NDIS_LSO_PPI_SIZE (sizeof(struct rndis_per_packet_info) + \
		sizeof(struct ndis_tcp_lso_info))

#define NDIS_HASH_PPI_SIZE (sizeof(struct rndis_per_packet_info) + \
		sizeof(u32))

/* Total size of all PPI data */
#define NDIS_ALL_PPI_SIZE (NDIS_VLAN_PPI_SIZE + NDIS_CSUM_PPI_SIZE + \
			   NDIS_LSO_PPI_SIZE + NDIS_HASH_PPI_SIZE)

/* Format of Information buffer passed in a SetRequest for the OID */
/* OID_GEN_RNDIS_CONFIG_PARAMETER. */
struct rndis_config_parameter_info {
	u32 parameter_name_offset;
	u32 parameter_name_length;
	u32 parameter_type;
	u32 parameter_value_offset;
	u32 parameter_value_length;
};

/* Values for ParameterType in struct rndis_config_parameter_info */
#define RNDIS_CONFIG_PARAM_TYPE_INTEGER     0
#define RNDIS_CONFIG_PARAM_TYPE_STRING      2

/* CONDIS Miniport messages for connection oriented devices */
/* that do not implement a call manager. */

/* CoNdisMiniportCreateVc message */
struct rcondis_mp_create_vc {
	u32 req_id;
	u32 ndis_vc_handle;
};

/* Response to CoNdisMiniportCreateVc */
struct rcondis_mp_create_vc_complete {
	u32 req_id;
	u32 dev_vc_handle;
	u32 status;
};

/* CoNdisMiniportDeleteVc message */
struct rcondis_mp_delete_vc {
	u32 req_id;
	u32 dev_vc_handle;
};

/* Response to CoNdisMiniportDeleteVc */
struct rcondis_mp_delete_vc_complete {
	u32 req_id;
	u32 status;
};

/* CoNdisMiniportQueryRequest message */
struct rcondis_mp_query_request {
	u32 req_id;
	u32 request_type;
	u32 oid;
	u32 dev_vc_handle;
	u32 info_buflen;
	u32 info_buf_offset;
};

/* CoNdisMiniportSetRequest message */
struct rcondis_mp_set_request {
	u32 req_id;
	u32 request_type;
	u32 oid;
	u32 dev_vc_handle;
	u32 info_buflen;
	u32 info_buf_offset;
};

/* CoNdisIndicateStatus message */
struct rcondis_indicate_status {
	u32 ndis_vc_handle;
	u32 status;
	u32 status_buflen;
	u32 status_buf_offset;
};

/* CONDIS Call/VC parameters */
struct rcondis_specific_parameters {
	u32 parameter_type;
	u32 parameter_length;
	u32 parameter_lffset;
};

struct rcondis_media_parameters {
	u32 flags;
	u32 reserved1;
	u32 reserved2;
	struct rcondis_specific_parameters media_specific;
};

struct rndis_flowspec {
	u32 token_rate;
	u32 token_bucket_size;
	u32 peak_bandwidth;
	u32 latency;
	u32 delay_variation;
	u32 service_type;
	u32 max_sdu_size;
	u32 minimum_policed_size;
};

struct rcondis_call_manager_parameters {
	struct rndis_flowspec transmit;
	struct rndis_flowspec receive;
	struct rcondis_specific_parameters call_mgr_specific;
};

/* CoNdisMiniportActivateVc message */
struct rcondis_mp_activate_vc_request {
	u32 req_id;
	u32 flags;
	u32 dev_vc_handle;
	u32 media_params_offset;
	u32 media_params_length;
	u32 call_mgr_params_offset;
	u32 call_mgr_params_length;
};

/* Response to CoNdisMiniportActivateVc */
struct rcondis_mp_activate_vc_complete {
	u32 req_id;
	u32 status;
};

/* CoNdisMiniportDeactivateVc message */
struct rcondis_mp_deactivate_vc_request {
	u32 req_id;
	u32 flags;
	u32 dev_vc_handle;
};

/* Response to CoNdisMiniportDeactivateVc */
struct rcondis_mp_deactivate_vc_complete {
	u32 req_id;
	u32 status;
};


/* union with all of the RNDIS messages */
union rndis_message_container {
	struct rndis_packet pkt;
	struct rndis_initialize_request init_req;
	struct rndis_halt_request halt_req;
	struct rndis_query_request query_req;
	struct rndis_set_request set_req;
	struct rndis_reset_request reset_req;
	struct rndis_keepalive_request keep_alive_req;
	struct rndis_indicate_status indicate_status;
	struct rndis_initialize_complete init_complete;
	struct rndis_query_complete query_complete;
	struct rndis_set_complete set_complete;
	struct rndis_reset_complete reset_complete;
	struct rndis_keepalive_complete keep_alive_complete;
	struct rcondis_mp_create_vc co_miniport_create_vc;
	struct rcondis_mp_delete_vc co_miniport_delete_vc;
	struct rcondis_indicate_status co_indicate_status;
	struct rcondis_mp_activate_vc_request co_miniport_activate_vc;
	struct rcondis_mp_deactivate_vc_request co_miniport_deactivate_vc;
	struct rcondis_mp_create_vc_complete co_miniport_create_vc_complete;
	struct rcondis_mp_delete_vc_complete co_miniport_delete_vc_complete;
	struct rcondis_mp_activate_vc_complete co_miniport_activate_vc_complete;
	struct rcondis_mp_deactivate_vc_complete
		co_miniport_deactivate_vc_complete;
};

/* Remote NDIS message format */
struct rndis_message {
	u32 ndis_msg_type;

	/* Total length of this message, from the beginning */
	/* of the sruct rndis_message, in bytes. */
	u32 msg_len;

	/* Actual message */
	union rndis_message_container msg;
};


/* Handy macros */

/* get the size of an RNDIS message. Pass in the message type, */
/* struct rndis_set_request, struct rndis_packet for example */
#define RNDIS_MESSAGE_SIZE(msg)				\
	(sizeof(msg) + (sizeof(struct rndis_message) -	\
	 sizeof(union rndis_message_container)))

/* get pointer to info buffer with message pointer */
#define MESSAGE_TO_INFO_BUFFER(msg)				\
	(((unsigned char *)(msg)) + msg->info_buf_offset)

/* get pointer to status buffer with message pointer */
#define MESSAGE_TO_STATUS_BUFFER(msg)			\
	(((unsigned char *)(msg)) + msg->status_buf_offset)

/* get pointer to OOBD buffer with message pointer */
#define MESSAGE_TO_OOBD_BUFFER(msg)				\
	(((unsigned char *)(msg)) + msg->oob_data_offset)

/* get pointer to data buffer with message pointer */
#define MESSAGE_TO_DATA_BUFFER(msg)				\
	(((unsigned char *)(msg)) + msg->per_pkt_info_offset)

/* get pointer to contained message from NDIS_MESSAGE pointer */
#define RNDIS_MESSAGE_PTR_TO_MESSAGE_PTR(rndis_msg)		\
	((void *) &rndis_msg->msg)

/* get pointer to contained message from NDIS_MESSAGE pointer */
#define RNDIS_MESSAGE_RAW_PTR_TO_MESSAGE_PTR(rndis_msg)	\
	((void *) rndis_msg)


#define __struct_bcount(x)



#define RNDIS_HEADER_SIZE	(sizeof(struct rndis_message) - \
				 sizeof(union rndis_message_container))

#define RNDIS_AND_PPI_SIZE (sizeof(struct rndis_message) + NDIS_ALL_PPI_SIZE)

#define NDIS_PACKET_TYPE_DIRECTED	0x00000001
#define NDIS_PACKET_TYPE_MULTICAST	0x00000002
#define NDIS_PACKET_TYPE_ALL_MULTICAST	0x00000004
#define NDIS_PACKET_TYPE_BROADCAST	0x00000008
#define NDIS_PACKET_TYPE_SOURCE_ROUTING	0x00000010
#define NDIS_PACKET_TYPE_PROMISCUOUS	0x00000020
#define NDIS_PACKET_TYPE_SMT		0x00000040
#define NDIS_PACKET_TYPE_ALL_LOCAL	0x00000080
#define NDIS_PACKET_TYPE_GROUP		0x00000100
#define NDIS_PACKET_TYPE_ALL_FUNCTIONAL	0x00000200
#define NDIS_PACKET_TYPE_FUNCTIONAL	0x00000400
#define NDIS_PACKET_TYPE_MAC_FRAME	0x00000800

#define INFO_IPV4       2
#define INFO_IPV6       4
#define INFO_TCP        2
#define INFO_UDP        4

#define TRANSPORT_INFO_NOT_IP   0
#define TRANSPORT_INFO_IPV4_TCP ((INFO_IPV4 << 16) | INFO_TCP)
#define TRANSPORT_INFO_IPV4_UDP ((INFO_IPV4 << 16) | INFO_UDP)
#define TRANSPORT_INFO_IPV6_TCP ((INFO_IPV6 << 16) | INFO_TCP)
#define TRANSPORT_INFO_IPV6_UDP ((INFO_IPV6 << 16) | INFO_UDP)

#endif /* _HYPERV_NET_H */<|MERGE_RESOLUTION|>--- conflicted
+++ resolved
@@ -674,12 +674,9 @@
 	/* Ethtool settings */
 	u8 duplex;
 	u32 speed;
-<<<<<<< HEAD
-=======
 
 	/* the device is going away */
 	bool start_remove;
->>>>>>> ed596a4a
 };
 
 /* Per netvsc device */
@@ -713,11 +710,6 @@
 	struct nvsp_message revoke_packet;
 	/* unsigned char HwMacAddr[HW_MACADDR_LEN]; */
 
-<<<<<<< HEAD
-	struct net_device *ndev;
-
-=======
->>>>>>> ed596a4a
 	struct vmbus_channel *chn_table[VRSS_CHANNEL_MAX];
 	u32 send_table[VRSS_SEND_TAB_SIZE];
 	u32 max_chn;
