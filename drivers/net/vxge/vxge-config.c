/******************************************************************************
 * This software may be used and distributed according to the terms of
 * the GNU General Public License (GPL), incorporated herein by reference.
 * Drivers based on or derived from this code fall under the GPL and must
 * retain the authorship, copyright and license notice.  This file is not
 * a complete program and may only be used when the entire operating
 * system is licensed under the GPL.
 * See the file COPYING in this distribution for more information.
 *
 * vxge-config.c: Driver for Exar Corp's X3100 Series 10GbE PCIe I/O
 *                Virtualized Server Adapter.
 * Copyright(c) 2002-2010 Exar Corp.
 ******************************************************************************/
#include <linux/vmalloc.h>
#include <linux/etherdevice.h>
#include <linux/pci.h>
#include <linux/pci_hotplug.h>
#include <linux/slab.h>

#include "vxge-traffic.h"
#include "vxge-config.h"
#include "vxge-main.h"

#define VXGE_HW_VPATH_STATS_PIO_READ(offset) {				\
	status = __vxge_hw_vpath_stats_access(vpath,			\
					      VXGE_HW_STATS_OP_READ,	\
					      offset,			\
					      &val64);			\
	if (status != VXGE_HW_OK)					\
		return status;						\
}

static void
vxge_hw_vpath_set_zero_rx_frm_len(struct vxge_hw_vpath_reg __iomem *vp_reg)
{
	u64 val64;

	val64 = readq(&vp_reg->rxmac_vcfg0);
	val64 &= ~VXGE_HW_RXMAC_VCFG0_RTS_MAX_FRM_LEN(0x3fff);
	writeq(val64, &vp_reg->rxmac_vcfg0);
	val64 = readq(&vp_reg->rxmac_vcfg0);
}

/*
 * vxge_hw_vpath_wait_receive_idle - Wait for Rx to become idle
 */
int vxge_hw_vpath_wait_receive_idle(struct __vxge_hw_device *hldev, u32 vp_id)
{
	struct vxge_hw_vpath_reg __iomem *vp_reg;
	struct __vxge_hw_virtualpath *vpath;
	u64 val64, rxd_count, rxd_spat;
	int count = 0, total_count = 0;

	vpath = &hldev->virtual_paths[vp_id];
	vp_reg = vpath->vp_reg;

	vxge_hw_vpath_set_zero_rx_frm_len(vp_reg);

	/* Check that the ring controller for this vpath has enough free RxDs
	 * to send frames to the host.  This is done by reading the
	 * PRC_RXD_DOORBELL_VPn register and comparing the read value to the
	 * RXD_SPAT value for the vpath.
	 */
	val64 = readq(&vp_reg->prc_cfg6);
	rxd_spat = VXGE_HW_PRC_CFG6_GET_RXD_SPAT(val64) + 1;
	/* Use a factor of 2 when comparing rxd_count against rxd_spat for some
	 * leg room.
	 */
	rxd_spat *= 2;

	do {
		mdelay(1);

		rxd_count = readq(&vp_reg->prc_rxd_doorbell);

		/* Check that the ring controller for this vpath does
		 * not have any frame in its pipeline.
		 */
		val64 = readq(&vp_reg->frm_in_progress_cnt);
		if ((rxd_count <= rxd_spat) || (val64 > 0))
			count = 0;
		else
			count++;
		total_count++;
	} while ((count < VXGE_HW_MIN_SUCCESSIVE_IDLE_COUNT) &&
			(total_count < VXGE_HW_MAX_POLLING_COUNT));

	if (total_count >= VXGE_HW_MAX_POLLING_COUNT)
		printk(KERN_ALERT "%s: Still Receiving traffic. Abort wait\n",
			__func__);

	return total_count;
}

/* vxge_hw_device_wait_receive_idle - This function waits until all frames
 * stored in the frame buffer for each vpath assigned to the given
 * function (hldev) have been sent to the host.
 */
void vxge_hw_device_wait_receive_idle(struct __vxge_hw_device *hldev)
{
	int i, total_count = 0;

	for (i = 0; i < VXGE_HW_MAX_VIRTUAL_PATHS; i++) {
		if (!(hldev->vpaths_deployed & vxge_mBIT(i)))
			continue;

		total_count += vxge_hw_vpath_wait_receive_idle(hldev, i);
		if (total_count >= VXGE_HW_MAX_POLLING_COUNT)
			break;
	}
}

/*
 * __vxge_hw_device_register_poll
 * Will poll certain register for specified amount of time.
 * Will poll until masked bit is not cleared.
 */
static enum vxge_hw_status
__vxge_hw_device_register_poll(void __iomem *reg, u64 mask, u32 max_millis)
{
	u64 val64;
	u32 i = 0;
	enum vxge_hw_status ret = VXGE_HW_FAIL;

	udelay(10);

	do {
		val64 = readq(reg);
		if (!(val64 & mask))
			return VXGE_HW_OK;
		udelay(100);
	} while (++i <= 9);

	i = 0;
	do {
		val64 = readq(reg);
		if (!(val64 & mask))
			return VXGE_HW_OK;
		mdelay(1);
	} while (++i <= max_millis);

	return ret;
}

static inline enum vxge_hw_status
__vxge_hw_pio_mem_write64(u64 val64, void __iomem *addr,
			  u64 mask, u32 max_millis)
{
	__vxge_hw_pio_mem_write32_lower((u32)vxge_bVALn(val64, 32, 32), addr);
	wmb();
	__vxge_hw_pio_mem_write32_upper((u32)vxge_bVALn(val64, 0, 32), addr);
	wmb();

	return __vxge_hw_device_register_poll(addr, mask, max_millis);
}

static enum vxge_hw_status
vxge_hw_vpath_fw_api(struct __vxge_hw_virtualpath *vpath, u32 action,
		     u32 fw_memo, u32 offset, u64 *data0, u64 *data1,
		     u64 *steer_ctrl)
{
	struct vxge_hw_vpath_reg __iomem *vp_reg;
	enum vxge_hw_status status;
	u64 val64;
	u32 retry = 0, max_retry = 100;

	vp_reg = vpath->vp_reg;

	if (vpath->vp_open) {
		max_retry = 3;
		spin_lock(&vpath->lock);
	}

	writeq(*data0, &vp_reg->rts_access_steer_data0);
	writeq(*data1, &vp_reg->rts_access_steer_data1);
	wmb();

	val64 = VXGE_HW_RTS_ACCESS_STEER_CTRL_ACTION(action) |
		VXGE_HW_RTS_ACCESS_STEER_CTRL_DATA_STRUCT_SEL(fw_memo) |
		VXGE_HW_RTS_ACCESS_STEER_CTRL_OFFSET(offset) |
		VXGE_HW_RTS_ACCESS_STEER_CTRL_STROBE |
		*steer_ctrl;

	status = __vxge_hw_pio_mem_write64(val64,
					   &vp_reg->rts_access_steer_ctrl,
					   VXGE_HW_RTS_ACCESS_STEER_CTRL_STROBE,
					   VXGE_HW_DEF_DEVICE_POLL_MILLIS);

	/* The __vxge_hw_device_register_poll can udelay for a significant
<<<<<<< HEAD
	 * amount of time, blocking other proccess from the CPU.  If it delays
=======
	 * amount of time, blocking other process from the CPU.  If it delays
>>>>>>> 105e53f8
	 * for ~5secs, a NMI error can occur.  A way around this is to give up
	 * the processor via msleep, but this is not allowed is under lock.
	 * So, only allow it to sleep for ~4secs if open.  Otherwise, delay for
	 * 1sec and sleep for 10ms until the firmware operation has completed
	 * or timed-out.
	 */
	while ((status != VXGE_HW_OK) && retry++ < max_retry) {
		if (!vpath->vp_open)
			msleep(20);
		status = __vxge_hw_device_register_poll(
					&vp_reg->rts_access_steer_ctrl,
					VXGE_HW_RTS_ACCESS_STEER_CTRL_STROBE,
					VXGE_HW_DEF_DEVICE_POLL_MILLIS);
	}

	if (status != VXGE_HW_OK)
		goto out;

	val64 = readq(&vp_reg->rts_access_steer_ctrl);
	if (val64 & VXGE_HW_RTS_ACCESS_STEER_CTRL_RMACJ_STATUS) {
		*data0 = readq(&vp_reg->rts_access_steer_data0);
		*data1 = readq(&vp_reg->rts_access_steer_data1);
		*steer_ctrl = val64;
	} else
		status = VXGE_HW_FAIL;

out:
	if (vpath->vp_open)
		spin_unlock(&vpath->lock);
	return status;
}

enum vxge_hw_status
vxge_hw_upgrade_read_version(struct __vxge_hw_device *hldev, u32 *major,
			     u32 *minor, u32 *build)
{
	u64 data0 = 0, data1 = 0, steer_ctrl = 0;
	struct __vxge_hw_virtualpath *vpath;
	enum vxge_hw_status status;

	vpath = &hldev->virtual_paths[hldev->first_vp_id];

	status = vxge_hw_vpath_fw_api(vpath,
				      VXGE_HW_FW_UPGRADE_ACTION,
				      VXGE_HW_FW_UPGRADE_MEMO,
				      VXGE_HW_FW_UPGRADE_OFFSET_READ,
				      &data0, &data1, &steer_ctrl);
	if (status != VXGE_HW_OK)
		return status;

	*major = VXGE_HW_RTS_ACCESS_STEER_DATA0_GET_FW_VER_MAJOR(data0);
	*minor = VXGE_HW_RTS_ACCESS_STEER_DATA0_GET_FW_VER_MINOR(data0);
	*build = VXGE_HW_RTS_ACCESS_STEER_DATA0_GET_FW_VER_BUILD(data0);

	return status;
}

enum vxge_hw_status vxge_hw_flash_fw(struct __vxge_hw_device *hldev)
{
	u64 data0 = 0, data1 = 0, steer_ctrl = 0;
	struct __vxge_hw_virtualpath *vpath;
	enum vxge_hw_status status;
	u32 ret;

	vpath = &hldev->virtual_paths[hldev->first_vp_id];

	status = vxge_hw_vpath_fw_api(vpath,
				      VXGE_HW_FW_UPGRADE_ACTION,
				      VXGE_HW_FW_UPGRADE_MEMO,
				      VXGE_HW_FW_UPGRADE_OFFSET_COMMIT,
				      &data0, &data1, &steer_ctrl);
	if (status != VXGE_HW_OK) {
		vxge_debug_init(VXGE_ERR, "%s: FW upgrade failed", __func__);
		goto exit;
	}

	ret = VXGE_HW_RTS_ACCESS_STEER_CTRL_GET_ACTION(steer_ctrl) & 0x7F;
	if (ret != 1) {
		vxge_debug_init(VXGE_ERR, "%s: FW commit failed with error %d",
				__func__, ret);
		status = VXGE_HW_FAIL;
	}

exit:
	return status;
}

enum vxge_hw_status
vxge_update_fw_image(struct __vxge_hw_device *hldev, const u8 *fwdata, int size)
{
	u64 data0 = 0, data1 = 0, steer_ctrl = 0;
	struct __vxge_hw_virtualpath *vpath;
	enum vxge_hw_status status;
	int ret_code, sec_code;

	vpath = &hldev->virtual_paths[hldev->first_vp_id];

	/* send upgrade start command */
	status = vxge_hw_vpath_fw_api(vpath,
				      VXGE_HW_FW_UPGRADE_ACTION,
				      VXGE_HW_FW_UPGRADE_MEMO,
				      VXGE_HW_FW_UPGRADE_OFFSET_START,
				      &data0, &data1, &steer_ctrl);
	if (status != VXGE_HW_OK) {
		vxge_debug_init(VXGE_ERR, " %s: Upgrade start cmd failed",
				__func__);
		return status;
	}

	/* Transfer fw image to adapter 16 bytes at a time */
	for (; size > 0; size -= VXGE_HW_FW_UPGRADE_BLK_SIZE) {
		steer_ctrl = 0;

		/* The next 128bits of fwdata to be loaded onto the adapter */
		data0 = *((u64 *)fwdata);
		data1 = *((u64 *)fwdata + 1);

		status = vxge_hw_vpath_fw_api(vpath,
					      VXGE_HW_FW_UPGRADE_ACTION,
					      VXGE_HW_FW_UPGRADE_MEMO,
					      VXGE_HW_FW_UPGRADE_OFFSET_SEND,
					      &data0, &data1, &steer_ctrl);
		if (status != VXGE_HW_OK) {
			vxge_debug_init(VXGE_ERR, "%s: Upgrade send failed",
					__func__);
			goto out;
		}

		ret_code = VXGE_HW_UPGRADE_GET_RET_ERR_CODE(data0);
		switch (ret_code) {
		case VXGE_HW_FW_UPGRADE_OK:
			/* All OK, send next 16 bytes. */
			break;
		case VXGE_FW_UPGRADE_BYTES2SKIP:
			/* skip bytes in the stream */
			fwdata += (data0 >> 8) & 0xFFFFFFFF;
			break;
		case VXGE_HW_FW_UPGRADE_DONE:
			goto out;
		case VXGE_HW_FW_UPGRADE_ERR:
			sec_code = VXGE_HW_UPGRADE_GET_SEC_ERR_CODE(data0);
			switch (sec_code) {
			case VXGE_HW_FW_UPGRADE_ERR_CORRUPT_DATA_1:
			case VXGE_HW_FW_UPGRADE_ERR_CORRUPT_DATA_7:
				printk(KERN_ERR
				       "corrupted data from .ncf file\n");
				break;
			case VXGE_HW_FW_UPGRADE_ERR_INV_NCF_FILE_3:
			case VXGE_HW_FW_UPGRADE_ERR_INV_NCF_FILE_4:
			case VXGE_HW_FW_UPGRADE_ERR_INV_NCF_FILE_5:
			case VXGE_HW_FW_UPGRADE_ERR_INV_NCF_FILE_6:
			case VXGE_HW_FW_UPGRADE_ERR_INV_NCF_FILE_8:
				printk(KERN_ERR "invalid .ncf file\n");
				break;
			case VXGE_HW_FW_UPGRADE_ERR_BUFFER_OVERFLOW:
				printk(KERN_ERR "buffer overflow\n");
				break;
			case VXGE_HW_FW_UPGRADE_ERR_FAILED_TO_FLASH:
				printk(KERN_ERR "failed to flash the image\n");
				break;
			case VXGE_HW_FW_UPGRADE_ERR_GENERIC_ERROR_UNKNOWN:
				printk(KERN_ERR
				       "generic error. Unknown error type\n");
				break;
			default:
				printk(KERN_ERR "Unknown error of type %d\n",
				       sec_code);
				break;
			}
			status = VXGE_HW_FAIL;
			goto out;
		default:
			printk(KERN_ERR "Unknown FW error: %d\n", ret_code);
			status = VXGE_HW_FAIL;
			goto out;
		}
		/* point to next 16 bytes */
		fwdata += VXGE_HW_FW_UPGRADE_BLK_SIZE;
	}
out:
	return status;
}

enum vxge_hw_status
vxge_hw_vpath_eprom_img_ver_get(struct __vxge_hw_device *hldev,
				struct eprom_image *img)
{
	u64 data0 = 0, data1 = 0, steer_ctrl = 0;
	struct __vxge_hw_virtualpath *vpath;
	enum vxge_hw_status status;
	int i;

	vpath = &hldev->virtual_paths[hldev->first_vp_id];

	for (i = 0; i < VXGE_HW_MAX_ROM_IMAGES; i++) {
		data0 = VXGE_HW_RTS_ACCESS_STEER_ROM_IMAGE_INDEX(i);
		data1 = steer_ctrl = 0;

		status = vxge_hw_vpath_fw_api(vpath,
<<<<<<< HEAD
			VXGE_HW_RTS_ACCESS_STEER_CTRL_DATA_STRUCT_SEL_FW_MEMO,
			VXGE_HW_FW_API_GET_EPROM_REV,
=======
			VXGE_HW_FW_API_GET_EPROM_REV,
			VXGE_HW_RTS_ACCESS_STEER_CTRL_DATA_STRUCT_SEL_FW_MEMO,
>>>>>>> 105e53f8
			0, &data0, &data1, &steer_ctrl);
		if (status != VXGE_HW_OK)
			break;

		img[i].is_valid = VXGE_HW_GET_EPROM_IMAGE_VALID(data0);
		img[i].index = VXGE_HW_GET_EPROM_IMAGE_INDEX(data0);
		img[i].type = VXGE_HW_GET_EPROM_IMAGE_TYPE(data0);
		img[i].version = VXGE_HW_GET_EPROM_IMAGE_REV(data0);
	}

	return status;
}

/*
 * __vxge_hw_channel_free - Free memory allocated for channel
 * This function deallocates memory from the channel and various arrays
 * in the channel
 */
static void __vxge_hw_channel_free(struct __vxge_hw_channel *channel)
{
	kfree(channel->work_arr);
	kfree(channel->free_arr);
	kfree(channel->reserve_arr);
	kfree(channel->orig_arr);
	kfree(channel);
}

/*
 * __vxge_hw_channel_initialize - Initialize a channel
 * This function initializes a channel by properly setting the
 * various references
 */
static enum vxge_hw_status
__vxge_hw_channel_initialize(struct __vxge_hw_channel *channel)
{
	u32 i;
	struct __vxge_hw_virtualpath *vpath;

	vpath = channel->vph->vpath;

	if ((channel->reserve_arr != NULL) && (channel->orig_arr != NULL)) {
		for (i = 0; i < channel->length; i++)
			channel->orig_arr[i] = channel->reserve_arr[i];
	}

	switch (channel->type) {
	case VXGE_HW_CHANNEL_TYPE_FIFO:
		vpath->fifoh = (struct __vxge_hw_fifo *)channel;
		channel->stats = &((struct __vxge_hw_fifo *)
				channel)->stats->common_stats;
		break;
	case VXGE_HW_CHANNEL_TYPE_RING:
		vpath->ringh = (struct __vxge_hw_ring *)channel;
		channel->stats = &((struct __vxge_hw_ring *)
				channel)->stats->common_stats;
		break;
	default:
		break;
	}

	return VXGE_HW_OK;
}

/*
 * __vxge_hw_channel_reset - Resets a channel
 * This function resets a channel by properly setting the various references
 */
static enum vxge_hw_status
__vxge_hw_channel_reset(struct __vxge_hw_channel *channel)
{
	u32 i;

	for (i = 0; i < channel->length; i++) {
		if (channel->reserve_arr != NULL)
			channel->reserve_arr[i] = channel->orig_arr[i];
		if (channel->free_arr != NULL)
			channel->free_arr[i] = NULL;
		if (channel->work_arr != NULL)
			channel->work_arr[i] = NULL;
	}
	channel->free_ptr = channel->length;
	channel->reserve_ptr = channel->length;
	channel->reserve_top = 0;
	channel->post_index = 0;
	channel->compl_index = 0;

	return VXGE_HW_OK;
}

/*
 * __vxge_hw_device_pci_e_init
 * Initialize certain PCI/PCI-X configuration registers
 * with recommended values. Save config space for future hw resets.
 */
static void __vxge_hw_device_pci_e_init(struct __vxge_hw_device *hldev)
{
	u16 cmd = 0;

	/* Set the PErr Repconse bit and SERR in PCI command register. */
	pci_read_config_word(hldev->pdev, PCI_COMMAND, &cmd);
	cmd |= 0x140;
	pci_write_config_word(hldev->pdev, PCI_COMMAND, cmd);

	pci_save_state(hldev->pdev);
}

/* __vxge_hw_device_vpath_reset_in_prog_check - Check if vpath reset
 * in progress
 * This routine checks the vpath reset in progress register is turned zero
 */
static enum vxge_hw_status
__vxge_hw_device_vpath_reset_in_prog_check(u64 __iomem *vpath_rst_in_prog)
{
	enum vxge_hw_status status;
	status = __vxge_hw_device_register_poll(vpath_rst_in_prog,
			VXGE_HW_VPATH_RST_IN_PROG_VPATH_RST_IN_PROG(0x1ffff),
			VXGE_HW_DEF_DEVICE_POLL_MILLIS);
	return status;
}

/*
 * _hw_legacy_swapper_set - Set the swapper bits for the legacy secion.
 * Set the swapper bits appropriately for the lagacy section.
 */
static enum vxge_hw_status
__vxge_hw_legacy_swapper_set(struct vxge_hw_legacy_reg __iomem *legacy_reg)
{
	u64 val64;
	enum vxge_hw_status status = VXGE_HW_OK;

	val64 = readq(&legacy_reg->toc_swapper_fb);

	wmb();

	switch (val64) {
	case VXGE_HW_SWAPPER_INITIAL_VALUE:
		return status;

	case VXGE_HW_SWAPPER_BYTE_SWAPPED_BIT_FLIPPED:
		writeq(VXGE_HW_SWAPPER_READ_BYTE_SWAP_ENABLE,
			&legacy_reg->pifm_rd_swap_en);
		writeq(VXGE_HW_SWAPPER_READ_BIT_FLAP_ENABLE,
			&legacy_reg->pifm_rd_flip_en);
		writeq(VXGE_HW_SWAPPER_WRITE_BYTE_SWAP_ENABLE,
			&legacy_reg->pifm_wr_swap_en);
		writeq(VXGE_HW_SWAPPER_WRITE_BIT_FLAP_ENABLE,
			&legacy_reg->pifm_wr_flip_en);
		break;

	case VXGE_HW_SWAPPER_BYTE_SWAPPED:
		writeq(VXGE_HW_SWAPPER_READ_BYTE_SWAP_ENABLE,
			&legacy_reg->pifm_rd_swap_en);
		writeq(VXGE_HW_SWAPPER_WRITE_BYTE_SWAP_ENABLE,
			&legacy_reg->pifm_wr_swap_en);
		break;

	case VXGE_HW_SWAPPER_BIT_FLIPPED:
		writeq(VXGE_HW_SWAPPER_READ_BIT_FLAP_ENABLE,
			&legacy_reg->pifm_rd_flip_en);
		writeq(VXGE_HW_SWAPPER_WRITE_BIT_FLAP_ENABLE,
			&legacy_reg->pifm_wr_flip_en);
		break;
	}

	wmb();

	val64 = readq(&legacy_reg->toc_swapper_fb);

	if (val64 != VXGE_HW_SWAPPER_INITIAL_VALUE)
		status = VXGE_HW_ERR_SWAPPER_CTRL;

	return status;
}

/*
 * __vxge_hw_device_toc_get
 * This routine sets the swapper and reads the toc pointer and returns the
 * memory mapped address of the toc
 */
static struct vxge_hw_toc_reg __iomem *
__vxge_hw_device_toc_get(void __iomem *bar0)
{
	u64 val64;
	struct vxge_hw_toc_reg __iomem *toc = NULL;
	enum vxge_hw_status status;

	struct vxge_hw_legacy_reg __iomem *legacy_reg =
		(struct vxge_hw_legacy_reg __iomem *)bar0;

	status = __vxge_hw_legacy_swapper_set(legacy_reg);
	if (status != VXGE_HW_OK)
		goto exit;

	val64 =	readq(&legacy_reg->toc_first_pointer);
	toc = (struct vxge_hw_toc_reg __iomem *)(bar0+val64);
exit:
	return toc;
}

/*
 * __vxge_hw_device_reg_addr_get
 * This routine sets the swapper and reads the toc pointer and initializes the
 * register location pointers in the device object. It waits until the ric is
 * completed initializing registers.
 */
static enum vxge_hw_status
__vxge_hw_device_reg_addr_get(struct __vxge_hw_device *hldev)
{
	u64 val64;
	u32 i;
	enum vxge_hw_status status = VXGE_HW_OK;

	hldev->legacy_reg = (struct vxge_hw_legacy_reg __iomem *)hldev->bar0;

	hldev->toc_reg = __vxge_hw_device_toc_get(hldev->bar0);
	if (hldev->toc_reg  == NULL) {
		status = VXGE_HW_FAIL;
		goto exit;
	}

	val64 = readq(&hldev->toc_reg->toc_common_pointer);
	hldev->common_reg =
	(struct vxge_hw_common_reg __iomem *)(hldev->bar0 + val64);

	val64 = readq(&hldev->toc_reg->toc_mrpcim_pointer);
	hldev->mrpcim_reg =
		(struct vxge_hw_mrpcim_reg __iomem *)(hldev->bar0 + val64);

	for (i = 0; i < VXGE_HW_TITAN_SRPCIM_REG_SPACES; i++) {
		val64 = readq(&hldev->toc_reg->toc_srpcim_pointer[i]);
		hldev->srpcim_reg[i] =
			(struct vxge_hw_srpcim_reg __iomem *)
				(hldev->bar0 + val64);
	}

	for (i = 0; i < VXGE_HW_TITAN_VPMGMT_REG_SPACES; i++) {
		val64 = readq(&hldev->toc_reg->toc_vpmgmt_pointer[i]);
		hldev->vpmgmt_reg[i] =
		(struct vxge_hw_vpmgmt_reg __iomem *)(hldev->bar0 + val64);
	}

	for (i = 0; i < VXGE_HW_TITAN_VPATH_REG_SPACES; i++) {
		val64 = readq(&hldev->toc_reg->toc_vpath_pointer[i]);
		hldev->vpath_reg[i] =
			(struct vxge_hw_vpath_reg __iomem *)
				(hldev->bar0 + val64);
	}

	val64 = readq(&hldev->toc_reg->toc_kdfc);

	switch (VXGE_HW_TOC_GET_KDFC_INITIAL_BIR(val64)) {
	case 0:
		hldev->kdfc = (u8 __iomem *)(hldev->bar0 +
			VXGE_HW_TOC_GET_KDFC_INITIAL_OFFSET(val64));
		break;
	default:
		break;
	}

	status = __vxge_hw_device_vpath_reset_in_prog_check(
			(u64 __iomem *)&hldev->common_reg->vpath_rst_in_prog);
exit:
	return status;
}

/*
 * __vxge_hw_device_access_rights_get: Get Access Rights of the driver
 * This routine returns the Access Rights of the driver
 */
static u32
__vxge_hw_device_access_rights_get(u32 host_type, u32 func_id)
{
	u32 access_rights = VXGE_HW_DEVICE_ACCESS_RIGHT_VPATH;

	switch (host_type) {
	case VXGE_HW_NO_MR_NO_SR_NORMAL_FUNCTION:
		if (func_id == 0) {
			access_rights |= VXGE_HW_DEVICE_ACCESS_RIGHT_MRPCIM |
					VXGE_HW_DEVICE_ACCESS_RIGHT_SRPCIM;
		}
		break;
	case VXGE_HW_MR_NO_SR_VH0_BASE_FUNCTION:
		access_rights |= VXGE_HW_DEVICE_ACCESS_RIGHT_MRPCIM |
				VXGE_HW_DEVICE_ACCESS_RIGHT_SRPCIM;
		break;
	case VXGE_HW_NO_MR_SR_VH0_FUNCTION0:
		access_rights |= VXGE_HW_DEVICE_ACCESS_RIGHT_MRPCIM |
				VXGE_HW_DEVICE_ACCESS_RIGHT_SRPCIM;
		break;
	case VXGE_HW_NO_MR_SR_VH0_VIRTUAL_FUNCTION:
	case VXGE_HW_SR_VH_VIRTUAL_FUNCTION:
	case VXGE_HW_MR_SR_VH0_INVALID_CONFIG:
		break;
	case VXGE_HW_SR_VH_FUNCTION0:
	case VXGE_HW_VH_NORMAL_FUNCTION:
		access_rights |= VXGE_HW_DEVICE_ACCESS_RIGHT_SRPCIM;
		break;
	}

	return access_rights;
}
/*
 * __vxge_hw_device_is_privilaged
 * This routine checks if the device function is privilaged or not
 */

enum vxge_hw_status
__vxge_hw_device_is_privilaged(u32 host_type, u32 func_id)
{
	if (__vxge_hw_device_access_rights_get(host_type,
		func_id) &
		VXGE_HW_DEVICE_ACCESS_RIGHT_MRPCIM)
		return VXGE_HW_OK;
	else
		return VXGE_HW_ERR_PRIVILAGED_OPEARATION;
}

/*
 * __vxge_hw_vpath_func_id_get - Get the function id of the vpath.
 * Returns the function number of the vpath.
 */
static u32
__vxge_hw_vpath_func_id_get(struct vxge_hw_vpmgmt_reg __iomem *vpmgmt_reg)
{
	u64 val64;

	val64 = readq(&vpmgmt_reg->vpath_to_func_map_cfg1);

	return
	 (u32)VXGE_HW_VPATH_TO_FUNC_MAP_CFG1_GET_VPATH_TO_FUNC_MAP_CFG1(val64);
}

/*
 * __vxge_hw_device_host_info_get
 * This routine returns the host type assignments
 */
static void __vxge_hw_device_host_info_get(struct __vxge_hw_device *hldev)
{
	u64 val64;
	u32 i;

	val64 = readq(&hldev->common_reg->host_type_assignments);

	hldev->host_type =
	   (u32)VXGE_HW_HOST_TYPE_ASSIGNMENTS_GET_HOST_TYPE_ASSIGNMENTS(val64);

	hldev->vpath_assignments = readq(&hldev->common_reg->vpath_assignments);

	for (i = 0; i < VXGE_HW_MAX_VIRTUAL_PATHS; i++) {
		if (!(hldev->vpath_assignments & vxge_mBIT(i)))
			continue;

		hldev->func_id =
			__vxge_hw_vpath_func_id_get(hldev->vpmgmt_reg[i]);

		hldev->access_rights = __vxge_hw_device_access_rights_get(
			hldev->host_type, hldev->func_id);

		hldev->virtual_paths[i].vp_open = VXGE_HW_VP_NOT_OPEN;
		hldev->virtual_paths[i].vp_reg = hldev->vpath_reg[i];

		hldev->first_vp_id = i;
		break;
	}
}

/*
 * __vxge_hw_verify_pci_e_info - Validate the pci-e link parameters such as
 * link width and signalling rate.
 */
static enum vxge_hw_status
__vxge_hw_verify_pci_e_info(struct __vxge_hw_device *hldev)
{
	int exp_cap;
	u16 lnk;

	/* Get the negotiated link width and speed from PCI config space */
	exp_cap = pci_find_capability(hldev->pdev, PCI_CAP_ID_EXP);
	pci_read_config_word(hldev->pdev, exp_cap + PCI_EXP_LNKSTA, &lnk);

	if ((lnk & PCI_EXP_LNKSTA_CLS) != 1)
		return VXGE_HW_ERR_INVALID_PCI_INFO;

	switch ((lnk & PCI_EXP_LNKSTA_NLW) >> 4) {
	case PCIE_LNK_WIDTH_RESRV:
	case PCIE_LNK_X1:
	case PCIE_LNK_X2:
	case PCIE_LNK_X4:
	case PCIE_LNK_X8:
		break;
	default:
		return VXGE_HW_ERR_INVALID_PCI_INFO;
	}

	return VXGE_HW_OK;
}

/*
 * __vxge_hw_device_initialize
 * Initialize Titan-V hardware.
 */
static enum vxge_hw_status
__vxge_hw_device_initialize(struct __vxge_hw_device *hldev)
{
	enum vxge_hw_status status = VXGE_HW_OK;

	if (VXGE_HW_OK == __vxge_hw_device_is_privilaged(hldev->host_type,
				hldev->func_id)) {
		/* Validate the pci-e link width and speed */
		status = __vxge_hw_verify_pci_e_info(hldev);
		if (status != VXGE_HW_OK)
			goto exit;
	}

exit:
	return status;
}

/*
 * __vxge_hw_vpath_fw_ver_get - Get the fw version
 * Returns FW Version
 */
static enum vxge_hw_status
__vxge_hw_vpath_fw_ver_get(struct __vxge_hw_virtualpath *vpath,
			   struct vxge_hw_device_hw_info *hw_info)
{
	struct vxge_hw_device_version *fw_version = &hw_info->fw_version;
	struct vxge_hw_device_date *fw_date = &hw_info->fw_date;
	struct vxge_hw_device_version *flash_version = &hw_info->flash_version;
	struct vxge_hw_device_date *flash_date = &hw_info->flash_date;
	u64 data0, data1 = 0, steer_ctrl = 0;
	enum vxge_hw_status status;

	status = vxge_hw_vpath_fw_api(vpath,
			VXGE_HW_RTS_ACCESS_STEER_CTRL_ACTION_READ_ENTRY,
			VXGE_HW_RTS_ACCESS_STEER_CTRL_DATA_STRUCT_SEL_FW_MEMO,
			0, &data0, &data1, &steer_ctrl);
	if (status != VXGE_HW_OK)
		goto exit;

	fw_date->day =
	    (u32) VXGE_HW_RTS_ACCESS_STEER_DATA0_GET_FW_VER_DAY(data0);
	fw_date->month =
	    (u32) VXGE_HW_RTS_ACCESS_STEER_DATA0_GET_FW_VER_MONTH(data0);
	fw_date->year =
	    (u32) VXGE_HW_RTS_ACCESS_STEER_DATA0_GET_FW_VER_YEAR(data0);

	snprintf(fw_date->date, VXGE_HW_FW_STRLEN, "%2.2d/%2.2d/%4.4d",
		 fw_date->month, fw_date->day, fw_date->year);

	fw_version->major =
	    (u32) VXGE_HW_RTS_ACCESS_STEER_DATA0_GET_FW_VER_MAJOR(data0);
	fw_version->minor =
	    (u32) VXGE_HW_RTS_ACCESS_STEER_DATA0_GET_FW_VER_MINOR(data0);
	fw_version->build =
	    (u32) VXGE_HW_RTS_ACCESS_STEER_DATA0_GET_FW_VER_BUILD(data0);

	snprintf(fw_version->version, VXGE_HW_FW_STRLEN, "%d.%d.%d",
		 fw_version->major, fw_version->minor, fw_version->build);

	flash_date->day =
	    (u32) VXGE_HW_RTS_ACCESS_STEER_DATA1_GET_FLASH_VER_DAY(data1);
	flash_date->month =
	    (u32) VXGE_HW_RTS_ACCESS_STEER_DATA1_GET_FLASH_VER_MONTH(data1);
	flash_date->year =
	    (u32) VXGE_HW_RTS_ACCESS_STEER_DATA1_GET_FLASH_VER_YEAR(data1);

	snprintf(flash_date->date, VXGE_HW_FW_STRLEN, "%2.2d/%2.2d/%4.4d",
		 flash_date->month, flash_date->day, flash_date->year);

	flash_version->major =
	    (u32) VXGE_HW_RTS_ACCESS_STEER_DATA1_GET_FLASH_VER_MAJOR(data1);
	flash_version->minor =
	    (u32) VXGE_HW_RTS_ACCESS_STEER_DATA1_GET_FLASH_VER_MINOR(data1);
	flash_version->build =
	    (u32) VXGE_HW_RTS_ACCESS_STEER_DATA1_GET_FLASH_VER_BUILD(data1);

	snprintf(flash_version->version, VXGE_HW_FW_STRLEN, "%d.%d.%d",
		 flash_version->major, flash_version->minor,
		 flash_version->build);

exit:
	return status;
}

/*
 * __vxge_hw_vpath_card_info_get - Get the serial numbers,
 * part number and product description.
 */
static enum vxge_hw_status
__vxge_hw_vpath_card_info_get(struct __vxge_hw_virtualpath *vpath,
			      struct vxge_hw_device_hw_info *hw_info)
{
	enum vxge_hw_status status;
	u64 data0, data1 = 0, steer_ctrl = 0;
	u8 *serial_number = hw_info->serial_number;
	u8 *part_number = hw_info->part_number;
	u8 *product_desc = hw_info->product_desc;
	u32 i, j = 0;

	data0 = VXGE_HW_RTS_ACCESS_STEER_DATA0_MEMO_ITEM_SERIAL_NUMBER;

	status = vxge_hw_vpath_fw_api(vpath,
			VXGE_HW_RTS_ACCESS_STEER_CTRL_ACTION_READ_MEMO_ENTRY,
			VXGE_HW_RTS_ACCESS_STEER_CTRL_DATA_STRUCT_SEL_FW_MEMO,
			0, &data0, &data1, &steer_ctrl);
	if (status != VXGE_HW_OK)
		return status;

	((u64 *)serial_number)[0] = be64_to_cpu(data0);
	((u64 *)serial_number)[1] = be64_to_cpu(data1);

	data0 = VXGE_HW_RTS_ACCESS_STEER_DATA0_MEMO_ITEM_PART_NUMBER;
	data1 = steer_ctrl = 0;

	status = vxge_hw_vpath_fw_api(vpath,
			VXGE_HW_RTS_ACCESS_STEER_CTRL_ACTION_READ_MEMO_ENTRY,
			VXGE_HW_RTS_ACCESS_STEER_CTRL_DATA_STRUCT_SEL_FW_MEMO,
			0, &data0, &data1, &steer_ctrl);
	if (status != VXGE_HW_OK)
		return status;

	((u64 *)part_number)[0] = be64_to_cpu(data0);
	((u64 *)part_number)[1] = be64_to_cpu(data1);

	for (i = VXGE_HW_RTS_ACCESS_STEER_DATA0_MEMO_ITEM_DESC_0;
	     i <= VXGE_HW_RTS_ACCESS_STEER_DATA0_MEMO_ITEM_DESC_3; i++) {
		data0 = i;
		data1 = steer_ctrl = 0;

		status = vxge_hw_vpath_fw_api(vpath,
			VXGE_HW_RTS_ACCESS_STEER_CTRL_ACTION_READ_MEMO_ENTRY,
			VXGE_HW_RTS_ACCESS_STEER_CTRL_DATA_STRUCT_SEL_FW_MEMO,
			0, &data0, &data1, &steer_ctrl);
		if (status != VXGE_HW_OK)
			return status;

		((u64 *)product_desc)[j++] = be64_to_cpu(data0);
		((u64 *)product_desc)[j++] = be64_to_cpu(data1);
	}

	return status;
}

/*
 * __vxge_hw_vpath_pci_func_mode_get - Get the pci mode
 * Returns pci function mode
 */
static enum vxge_hw_status
__vxge_hw_vpath_pci_func_mode_get(struct __vxge_hw_virtualpath *vpath,
				  struct vxge_hw_device_hw_info *hw_info)
{
	u64 data0, data1 = 0, steer_ctrl = 0;
	enum vxge_hw_status status;

	data0 = 0;

	status = vxge_hw_vpath_fw_api(vpath,
			VXGE_HW_FW_API_GET_FUNC_MODE,
			VXGE_HW_RTS_ACCESS_STEER_CTRL_DATA_STRUCT_SEL_FW_MEMO,
			0, &data0, &data1, &steer_ctrl);
	if (status != VXGE_HW_OK)
		return status;

	hw_info->function_mode = VXGE_HW_GET_FUNC_MODE_VAL(data0);
	return status;
}

/*
 * __vxge_hw_vpath_addr_get - Get the hw address entry for this vpath
 *               from MAC address table.
 */
static enum vxge_hw_status
__vxge_hw_vpath_addr_get(struct __vxge_hw_virtualpath *vpath,
			 u8 *macaddr, u8 *macaddr_mask)
{
	u64 action = VXGE_HW_RTS_ACCESS_STEER_CTRL_ACTION_LIST_FIRST_ENTRY,
	    data0 = 0, data1 = 0, steer_ctrl = 0;
	enum vxge_hw_status status;
	int i;

	do {
		status = vxge_hw_vpath_fw_api(vpath, action,
			VXGE_HW_RTS_ACCESS_STEER_CTRL_DATA_STRUCT_SEL_DA,
			0, &data0, &data1, &steer_ctrl);
		if (status != VXGE_HW_OK)
			goto exit;

		data0 = VXGE_HW_RTS_ACCESS_STEER_DATA0_GET_DA_MAC_ADDR(data0);
		data1 = VXGE_HW_RTS_ACCESS_STEER_DATA1_GET_DA_MAC_ADDR_MASK(
									data1);

		for (i = ETH_ALEN; i > 0; i--) {
			macaddr[i - 1] = (u8) (data0 & 0xFF);
			data0 >>= 8;

			macaddr_mask[i - 1] = (u8) (data1 & 0xFF);
			data1 >>= 8;
		}

		action = VXGE_HW_RTS_ACCESS_STEER_CTRL_ACTION_LIST_NEXT_ENTRY;
		data0 = 0, data1 = 0, steer_ctrl = 0;

	} while (!is_valid_ether_addr(macaddr));
exit:
	return status;
}

/**
 * vxge_hw_device_hw_info_get - Get the hw information
 * Returns the vpath mask that has the bits set for each vpath allocated
 * for the driver, FW version information and the first mac addresse for
 * each vpath
 */
enum vxge_hw_status __devinit
vxge_hw_device_hw_info_get(void __iomem *bar0,
			   struct vxge_hw_device_hw_info *hw_info)
{
	u32 i;
	u64 val64;
	struct vxge_hw_toc_reg __iomem *toc;
	struct vxge_hw_mrpcim_reg __iomem *mrpcim_reg;
	struct vxge_hw_common_reg __iomem *common_reg;
	struct vxge_hw_vpmgmt_reg __iomem *vpmgmt_reg;
	enum vxge_hw_status status;
	struct __vxge_hw_virtualpath vpath;

	memset(hw_info, 0, sizeof(struct vxge_hw_device_hw_info));

	toc = __vxge_hw_device_toc_get(bar0);
	if (toc == NULL) {
		status = VXGE_HW_ERR_CRITICAL;
		goto exit;
	}

	val64 = readq(&toc->toc_common_pointer);
	common_reg = (struct vxge_hw_common_reg __iomem *)(bar0 + val64);

	status = __vxge_hw_device_vpath_reset_in_prog_check(
		(u64 __iomem *)&common_reg->vpath_rst_in_prog);
	if (status != VXGE_HW_OK)
		goto exit;

	hw_info->vpath_mask = readq(&common_reg->vpath_assignments);

	val64 = readq(&common_reg->host_type_assignments);

	hw_info->host_type =
	   (u32)VXGE_HW_HOST_TYPE_ASSIGNMENTS_GET_HOST_TYPE_ASSIGNMENTS(val64);

	for (i = 0; i < VXGE_HW_MAX_VIRTUAL_PATHS; i++) {
		if (!((hw_info->vpath_mask) & vxge_mBIT(i)))
			continue;

		val64 = readq(&toc->toc_vpmgmt_pointer[i]);

		vpmgmt_reg = (struct vxge_hw_vpmgmt_reg __iomem *)
				(bar0 + val64);

		hw_info->func_id = __vxge_hw_vpath_func_id_get(vpmgmt_reg);
		if (__vxge_hw_device_access_rights_get(hw_info->host_type,
			hw_info->func_id) &
			VXGE_HW_DEVICE_ACCESS_RIGHT_MRPCIM) {

			val64 = readq(&toc->toc_mrpcim_pointer);

			mrpcim_reg = (struct vxge_hw_mrpcim_reg __iomem *)
					(bar0 + val64);

			writeq(0, &mrpcim_reg->xgmac_gen_fw_memo_mask);
			wmb();
		}

		val64 = readq(&toc->toc_vpath_pointer[i]);

		vpath.vp_reg = (struct vxge_hw_vpath_reg __iomem *)
			       (bar0 + val64);
		vpath.vp_open = 0;

		status = __vxge_hw_vpath_pci_func_mode_get(&vpath, hw_info);
		if (status != VXGE_HW_OK)
			goto exit;

		status = __vxge_hw_vpath_fw_ver_get(&vpath, hw_info);
		if (status != VXGE_HW_OK)
			goto exit;

		status = __vxge_hw_vpath_card_info_get(&vpath, hw_info);
		if (status != VXGE_HW_OK)
			goto exit;

		break;
	}

	for (i = 0; i < VXGE_HW_MAX_VIRTUAL_PATHS; i++) {
		if (!((hw_info->vpath_mask) & vxge_mBIT(i)))
			continue;

		val64 = readq(&toc->toc_vpath_pointer[i]);
		vpath.vp_reg = (struct vxge_hw_vpath_reg __iomem *)
			       (bar0 + val64);
		vpath.vp_open = 0;

		status =  __vxge_hw_vpath_addr_get(&vpath,
				hw_info->mac_addrs[i],
				hw_info->mac_addr_masks[i]);
		if (status != VXGE_HW_OK)
			goto exit;
	}
exit:
	return status;
}

/*
 * __vxge_hw_blockpool_destroy - Deallocates the block pool
 */
static void __vxge_hw_blockpool_destroy(struct __vxge_hw_blockpool *blockpool)
{
	struct __vxge_hw_device *hldev;
	struct list_head *p, *n;
	u16 ret;

	if (blockpool == NULL) {
		ret = 1;
		goto exit;
	}

	hldev = blockpool->hldev;

	list_for_each_safe(p, n, &blockpool->free_block_list) {
		pci_unmap_single(hldev->pdev,
			((struct __vxge_hw_blockpool_entry *)p)->dma_addr,
			((struct __vxge_hw_blockpool_entry *)p)->length,
			PCI_DMA_BIDIRECTIONAL);

		vxge_os_dma_free(hldev->pdev,
			((struct __vxge_hw_blockpool_entry *)p)->memblock,
			&((struct __vxge_hw_blockpool_entry *)p)->acc_handle);

		list_del(&((struct __vxge_hw_blockpool_entry *)p)->item);
		kfree(p);
		blockpool->pool_size--;
	}

	list_for_each_safe(p, n, &blockpool->free_entry_list) {
		list_del(&((struct __vxge_hw_blockpool_entry *)p)->item);
		kfree((void *)p);
	}
	ret = 0;
exit:
	return;
}

/*
 * __vxge_hw_blockpool_create - Create block pool
 */
static enum vxge_hw_status
__vxge_hw_blockpool_create(struct __vxge_hw_device *hldev,
			   struct __vxge_hw_blockpool *blockpool,
			   u32 pool_size,
			   u32 pool_max)
{
	u32 i;
	struct __vxge_hw_blockpool_entry *entry = NULL;
	void *memblock;
	dma_addr_t dma_addr;
	struct pci_dev *dma_handle;
	struct pci_dev *acc_handle;
	enum vxge_hw_status status = VXGE_HW_OK;

	if (blockpool == NULL) {
		status = VXGE_HW_FAIL;
		goto blockpool_create_exit;
	}

	blockpool->hldev = hldev;
	blockpool->block_size = VXGE_HW_BLOCK_SIZE;
	blockpool->pool_size = 0;
	blockpool->pool_max = pool_max;
	blockpool->req_out = 0;

	INIT_LIST_HEAD(&blockpool->free_block_list);
	INIT_LIST_HEAD(&blockpool->free_entry_list);

	for (i = 0; i < pool_size + pool_max; i++) {
		entry = kzalloc(sizeof(struct __vxge_hw_blockpool_entry),
				GFP_KERNEL);
		if (entry == NULL) {
			__vxge_hw_blockpool_destroy(blockpool);
			status = VXGE_HW_ERR_OUT_OF_MEMORY;
			goto blockpool_create_exit;
		}
		list_add(&entry->item, &blockpool->free_entry_list);
	}

	for (i = 0; i < pool_size; i++) {
		memblock = vxge_os_dma_malloc(
				hldev->pdev,
				VXGE_HW_BLOCK_SIZE,
				&dma_handle,
				&acc_handle);
		if (memblock == NULL) {
			__vxge_hw_blockpool_destroy(blockpool);
			status = VXGE_HW_ERR_OUT_OF_MEMORY;
			goto blockpool_create_exit;
		}

		dma_addr = pci_map_single(hldev->pdev, memblock,
				VXGE_HW_BLOCK_SIZE, PCI_DMA_BIDIRECTIONAL);
		if (unlikely(pci_dma_mapping_error(hldev->pdev,
				dma_addr))) {
			vxge_os_dma_free(hldev->pdev, memblock, &acc_handle);
			__vxge_hw_blockpool_destroy(blockpool);
			status = VXGE_HW_ERR_OUT_OF_MEMORY;
			goto blockpool_create_exit;
		}

		if (!list_empty(&blockpool->free_entry_list))
			entry = (struct __vxge_hw_blockpool_entry *)
				list_first_entry(&blockpool->free_entry_list,
					struct __vxge_hw_blockpool_entry,
					item);

		if (entry == NULL)
			entry =
			    kzalloc(sizeof(struct __vxge_hw_blockpool_entry),
					GFP_KERNEL);
		if (entry != NULL) {
			list_del(&entry->item);
			entry->length = VXGE_HW_BLOCK_SIZE;
			entry->memblock = memblock;
			entry->dma_addr = dma_addr;
			entry->acc_handle = acc_handle;
			entry->dma_handle = dma_handle;
			list_add(&entry->item,
					  &blockpool->free_block_list);
			blockpool->pool_size++;
		} else {
			__vxge_hw_blockpool_destroy(blockpool);
			status = VXGE_HW_ERR_OUT_OF_MEMORY;
			goto blockpool_create_exit;
		}
	}

blockpool_create_exit:
	return status;
}

/*
 * __vxge_hw_device_fifo_config_check - Check fifo configuration.
 * Check the fifo configuration
 */
static enum vxge_hw_status
__vxge_hw_device_fifo_config_check(struct vxge_hw_fifo_config *fifo_config)
{
	if ((fifo_config->fifo_blocks < VXGE_HW_MIN_FIFO_BLOCKS) ||
	    (fifo_config->fifo_blocks > VXGE_HW_MAX_FIFO_BLOCKS))
		return VXGE_HW_BADCFG_FIFO_BLOCKS;

	return VXGE_HW_OK;
}

/*
 * __vxge_hw_device_vpath_config_check - Check vpath configuration.
 * Check the vpath configuration
 */
static enum vxge_hw_status
__vxge_hw_device_vpath_config_check(struct vxge_hw_vp_config *vp_config)
{
	enum vxge_hw_status status;

	if ((vp_config->min_bandwidth < VXGE_HW_VPATH_BANDWIDTH_MIN) ||
	    (vp_config->min_bandwidth >	VXGE_HW_VPATH_BANDWIDTH_MAX))
		return VXGE_HW_BADCFG_VPATH_MIN_BANDWIDTH;

	status = __vxge_hw_device_fifo_config_check(&vp_config->fifo);
	if (status != VXGE_HW_OK)
		return status;

	if ((vp_config->mtu != VXGE_HW_VPATH_USE_FLASH_DEFAULT_INITIAL_MTU) &&
		((vp_config->mtu < VXGE_HW_VPATH_MIN_INITIAL_MTU) ||
		(vp_config->mtu > VXGE_HW_VPATH_MAX_INITIAL_MTU)))
		return VXGE_HW_BADCFG_VPATH_MTU;

	if ((vp_config->rpa_strip_vlan_tag !=
		VXGE_HW_VPATH_RPA_STRIP_VLAN_TAG_USE_FLASH_DEFAULT) &&
		(vp_config->rpa_strip_vlan_tag !=
		VXGE_HW_VPATH_RPA_STRIP_VLAN_TAG_ENABLE) &&
		(vp_config->rpa_strip_vlan_tag !=
		VXGE_HW_VPATH_RPA_STRIP_VLAN_TAG_DISABLE))
		return VXGE_HW_BADCFG_VPATH_RPA_STRIP_VLAN_TAG;

	return VXGE_HW_OK;
}

/*
 * __vxge_hw_device_config_check - Check device configuration.
 * Check the device configuration
 */
static enum vxge_hw_status
__vxge_hw_device_config_check(struct vxge_hw_device_config *new_config)
{
	u32 i;
	enum vxge_hw_status status;

	if ((new_config->intr_mode != VXGE_HW_INTR_MODE_IRQLINE) &&
	    (new_config->intr_mode != VXGE_HW_INTR_MODE_MSIX) &&
	    (new_config->intr_mode != VXGE_HW_INTR_MODE_MSIX_ONE_SHOT) &&
	    (new_config->intr_mode != VXGE_HW_INTR_MODE_DEF))
		return VXGE_HW_BADCFG_INTR_MODE;

	if ((new_config->rts_mac_en != VXGE_HW_RTS_MAC_DISABLE) &&
	    (new_config->rts_mac_en != VXGE_HW_RTS_MAC_ENABLE))
		return VXGE_HW_BADCFG_RTS_MAC_EN;

	for (i = 0; i < VXGE_HW_MAX_VIRTUAL_PATHS; i++) {
		status = __vxge_hw_device_vpath_config_check(
				&new_config->vp_config[i]);
		if (status != VXGE_HW_OK)
			return status;
	}

	return VXGE_HW_OK;
}

/*
 * vxge_hw_device_initialize - Initialize Titan device.
 * Initialize Titan device. Note that all the arguments of this public API
 * are 'IN', including @hldev. Driver cooperates with
 * OS to find new Titan device, locate its PCI and memory spaces.
 *
 * When done, the driver allocates sizeof(struct __vxge_hw_device) bytes for HW
 * to enable the latter to perform Titan hardware initialization.
 */
enum vxge_hw_status __devinit
vxge_hw_device_initialize(
	struct __vxge_hw_device **devh,
	struct vxge_hw_device_attr *attr,
	struct vxge_hw_device_config *device_config)
{
	u32 i;
	u32 nblocks = 0;
	struct __vxge_hw_device *hldev = NULL;
	enum vxge_hw_status status = VXGE_HW_OK;

	status = __vxge_hw_device_config_check(device_config);
	if (status != VXGE_HW_OK)
		goto exit;

	hldev = vzalloc(sizeof(struct __vxge_hw_device));
	if (hldev == NULL) {
		status = VXGE_HW_ERR_OUT_OF_MEMORY;
		goto exit;
	}

	hldev->magic = VXGE_HW_DEVICE_MAGIC;

	vxge_hw_device_debug_set(hldev, VXGE_ERR, VXGE_COMPONENT_ALL);

	/* apply config */
	memcpy(&hldev->config, device_config,
		sizeof(struct vxge_hw_device_config));

	hldev->bar0 = attr->bar0;
	hldev->pdev = attr->pdev;

	hldev->uld_callbacks.link_up = attr->uld_callbacks.link_up;
	hldev->uld_callbacks.link_down = attr->uld_callbacks.link_down;
	hldev->uld_callbacks.crit_err = attr->uld_callbacks.crit_err;

	__vxge_hw_device_pci_e_init(hldev);

	status = __vxge_hw_device_reg_addr_get(hldev);
	if (status != VXGE_HW_OK) {
		vfree(hldev);
		goto exit;
	}

	__vxge_hw_device_host_info_get(hldev);

	/* Incrementing for stats blocks */
	nblocks++;

	for (i = 0; i < VXGE_HW_MAX_VIRTUAL_PATHS; i++) {
		if (!(hldev->vpath_assignments & vxge_mBIT(i)))
			continue;

		if (device_config->vp_config[i].ring.enable ==
			VXGE_HW_RING_ENABLE)
			nblocks += device_config->vp_config[i].ring.ring_blocks;

		if (device_config->vp_config[i].fifo.enable ==
			VXGE_HW_FIFO_ENABLE)
			nblocks += device_config->vp_config[i].fifo.fifo_blocks;
		nblocks++;
	}

	if (__vxge_hw_blockpool_create(hldev,
		&hldev->block_pool,
		device_config->dma_blockpool_initial + nblocks,
		device_config->dma_blockpool_max + nblocks) != VXGE_HW_OK) {

		vxge_hw_device_terminate(hldev);
		status = VXGE_HW_ERR_OUT_OF_MEMORY;
		goto exit;
	}

	status = __vxge_hw_device_initialize(hldev);
	if (status != VXGE_HW_OK) {
		vxge_hw_device_terminate(hldev);
		goto exit;
	}

	*devh = hldev;
exit:
	return status;
}

/*
 * vxge_hw_device_terminate - Terminate Titan device.
 * Terminate HW device.
 */
void
vxge_hw_device_terminate(struct __vxge_hw_device *hldev)
{
	vxge_assert(hldev->magic == VXGE_HW_DEVICE_MAGIC);

	hldev->magic = VXGE_HW_DEVICE_DEAD;
	__vxge_hw_blockpool_destroy(&hldev->block_pool);
	vfree(hldev);
}

/*
 * __vxge_hw_vpath_stats_access - Get the statistics from the given location
 *                           and offset and perform an operation
 */
static enum vxge_hw_status
__vxge_hw_vpath_stats_access(struct __vxge_hw_virtualpath *vpath,
			     u32 operation, u32 offset, u64 *stat)
{
	u64 val64;
	enum vxge_hw_status status = VXGE_HW_OK;
	struct vxge_hw_vpath_reg __iomem *vp_reg;

	if (vpath->vp_open == VXGE_HW_VP_NOT_OPEN) {
		status = VXGE_HW_ERR_VPATH_NOT_OPEN;
		goto vpath_stats_access_exit;
	}

	vp_reg = vpath->vp_reg;

	val64 =  VXGE_HW_XMAC_STATS_ACCESS_CMD_OP(operation) |
		 VXGE_HW_XMAC_STATS_ACCESS_CMD_STROBE |
		 VXGE_HW_XMAC_STATS_ACCESS_CMD_OFFSET_SEL(offset);

	status = __vxge_hw_pio_mem_write64(val64,
				&vp_reg->xmac_stats_access_cmd,
				VXGE_HW_XMAC_STATS_ACCESS_CMD_STROBE,
				vpath->hldev->config.device_poll_millis);
	if ((status == VXGE_HW_OK) && (operation == VXGE_HW_STATS_OP_READ))
		*stat = readq(&vp_reg->xmac_stats_access_data);
	else
		*stat = 0;

vpath_stats_access_exit:
	return status;
}

/*
 * __vxge_hw_vpath_xmac_tx_stats_get - Get the TX Statistics of a vpath
 */
static enum vxge_hw_status
__vxge_hw_vpath_xmac_tx_stats_get(struct __vxge_hw_virtualpath *vpath,
			struct vxge_hw_xmac_vpath_tx_stats *vpath_tx_stats)
{
	u64 *val64;
	int i;
	u32 offset = VXGE_HW_STATS_VPATH_TX_OFFSET;
	enum vxge_hw_status status = VXGE_HW_OK;

	val64 = (u64 *)vpath_tx_stats;

	if (vpath->vp_open == VXGE_HW_VP_NOT_OPEN) {
		status = VXGE_HW_ERR_VPATH_NOT_OPEN;
		goto exit;
	}

	for (i = 0; i < sizeof(struct vxge_hw_xmac_vpath_tx_stats) / 8; i++) {
		status = __vxge_hw_vpath_stats_access(vpath,
					VXGE_HW_STATS_OP_READ,
					offset, val64);
		if (status != VXGE_HW_OK)
			goto exit;
		offset++;
		val64++;
	}
exit:
	return status;
}

/*
 * __vxge_hw_vpath_xmac_rx_stats_get - Get the RX Statistics of a vpath
 */
static enum vxge_hw_status
__vxge_hw_vpath_xmac_rx_stats_get(struct __vxge_hw_virtualpath *vpath,
			struct vxge_hw_xmac_vpath_rx_stats *vpath_rx_stats)
{
	u64 *val64;
	enum vxge_hw_status status = VXGE_HW_OK;
	int i;
	u32 offset = VXGE_HW_STATS_VPATH_RX_OFFSET;
	val64 = (u64 *) vpath_rx_stats;

	if (vpath->vp_open == VXGE_HW_VP_NOT_OPEN) {
		status = VXGE_HW_ERR_VPATH_NOT_OPEN;
		goto exit;
	}
	for (i = 0; i < sizeof(struct vxge_hw_xmac_vpath_rx_stats) / 8; i++) {
		status = __vxge_hw_vpath_stats_access(vpath,
					VXGE_HW_STATS_OP_READ,
					offset >> 3, val64);
		if (status != VXGE_HW_OK)
			goto exit;

		offset += 8;
		val64++;
	}
exit:
	return status;
}

/*
 * __vxge_hw_vpath_stats_get - Get the vpath hw statistics.
 */
static enum vxge_hw_status
__vxge_hw_vpath_stats_get(struct __vxge_hw_virtualpath *vpath,
			  struct vxge_hw_vpath_stats_hw_info *hw_stats)
{
	u64 val64;
	enum vxge_hw_status status = VXGE_HW_OK;
	struct vxge_hw_vpath_reg __iomem *vp_reg;

	if (vpath->vp_open == VXGE_HW_VP_NOT_OPEN) {
		status = VXGE_HW_ERR_VPATH_NOT_OPEN;
		goto exit;
	}
	vp_reg = vpath->vp_reg;

	val64 = readq(&vp_reg->vpath_debug_stats0);
	hw_stats->ini_num_mwr_sent =
		(u32)VXGE_HW_VPATH_DEBUG_STATS0_GET_INI_NUM_MWR_SENT(val64);

	val64 = readq(&vp_reg->vpath_debug_stats1);
	hw_stats->ini_num_mrd_sent =
		(u32)VXGE_HW_VPATH_DEBUG_STATS1_GET_INI_NUM_MRD_SENT(val64);

	val64 = readq(&vp_reg->vpath_debug_stats2);
	hw_stats->ini_num_cpl_rcvd =
		(u32)VXGE_HW_VPATH_DEBUG_STATS2_GET_INI_NUM_CPL_RCVD(val64);

	val64 = readq(&vp_reg->vpath_debug_stats3);
	hw_stats->ini_num_mwr_byte_sent =
		VXGE_HW_VPATH_DEBUG_STATS3_GET_INI_NUM_MWR_BYTE_SENT(val64);

	val64 = readq(&vp_reg->vpath_debug_stats4);
	hw_stats->ini_num_cpl_byte_rcvd =
		VXGE_HW_VPATH_DEBUG_STATS4_GET_INI_NUM_CPL_BYTE_RCVD(val64);

	val64 = readq(&vp_reg->vpath_debug_stats5);
	hw_stats->wrcrdtarb_xoff =
		(u32)VXGE_HW_VPATH_DEBUG_STATS5_GET_WRCRDTARB_XOFF(val64);

	val64 = readq(&vp_reg->vpath_debug_stats6);
	hw_stats->rdcrdtarb_xoff =
		(u32)VXGE_HW_VPATH_DEBUG_STATS6_GET_RDCRDTARB_XOFF(val64);

	val64 = readq(&vp_reg->vpath_genstats_count01);
	hw_stats->vpath_genstats_count0 =
	(u32)VXGE_HW_VPATH_GENSTATS_COUNT01_GET_PPIF_VPATH_GENSTATS_COUNT0(
		val64);

	val64 = readq(&vp_reg->vpath_genstats_count01);
	hw_stats->vpath_genstats_count1 =
	(u32)VXGE_HW_VPATH_GENSTATS_COUNT01_GET_PPIF_VPATH_GENSTATS_COUNT1(
		val64);

	val64 = readq(&vp_reg->vpath_genstats_count23);
	hw_stats->vpath_genstats_count2 =
	(u32)VXGE_HW_VPATH_GENSTATS_COUNT23_GET_PPIF_VPATH_GENSTATS_COUNT2(
		val64);

	val64 = readq(&vp_reg->vpath_genstats_count01);
	hw_stats->vpath_genstats_count3 =
	(u32)VXGE_HW_VPATH_GENSTATS_COUNT23_GET_PPIF_VPATH_GENSTATS_COUNT3(
		val64);

	val64 = readq(&vp_reg->vpath_genstats_count4);
	hw_stats->vpath_genstats_count4 =
	(u32)VXGE_HW_VPATH_GENSTATS_COUNT4_GET_PPIF_VPATH_GENSTATS_COUNT4(
		val64);

	val64 = readq(&vp_reg->vpath_genstats_count5);
	hw_stats->vpath_genstats_count5 =
	(u32)VXGE_HW_VPATH_GENSTATS_COUNT5_GET_PPIF_VPATH_GENSTATS_COUNT5(
		val64);

	status = __vxge_hw_vpath_xmac_tx_stats_get(vpath, &hw_stats->tx_stats);
	if (status != VXGE_HW_OK)
		goto exit;

	status = __vxge_hw_vpath_xmac_rx_stats_get(vpath, &hw_stats->rx_stats);
	if (status != VXGE_HW_OK)
		goto exit;

	VXGE_HW_VPATH_STATS_PIO_READ(
		VXGE_HW_STATS_VPATH_PROG_EVENT_VNUM0_OFFSET);

	hw_stats->prog_event_vnum0 =
			(u32)VXGE_HW_STATS_GET_VPATH_PROG_EVENT_VNUM0(val64);

	hw_stats->prog_event_vnum1 =
			(u32)VXGE_HW_STATS_GET_VPATH_PROG_EVENT_VNUM1(val64);

	VXGE_HW_VPATH_STATS_PIO_READ(
		VXGE_HW_STATS_VPATH_PROG_EVENT_VNUM2_OFFSET);

	hw_stats->prog_event_vnum2 =
			(u32)VXGE_HW_STATS_GET_VPATH_PROG_EVENT_VNUM2(val64);

	hw_stats->prog_event_vnum3 =
			(u32)VXGE_HW_STATS_GET_VPATH_PROG_EVENT_VNUM3(val64);

	val64 = readq(&vp_reg->rx_multi_cast_stats);
	hw_stats->rx_multi_cast_frame_discard =
		(u16)VXGE_HW_RX_MULTI_CAST_STATS_GET_FRAME_DISCARD(val64);

	val64 = readq(&vp_reg->rx_frm_transferred);
	hw_stats->rx_frm_transferred =
		(u32)VXGE_HW_RX_FRM_TRANSFERRED_GET_RX_FRM_TRANSFERRED(val64);

	val64 = readq(&vp_reg->rxd_returned);
	hw_stats->rxd_returned =
		(u16)VXGE_HW_RXD_RETURNED_GET_RXD_RETURNED(val64);

	val64 = readq(&vp_reg->dbg_stats_rx_mpa);
	hw_stats->rx_mpa_len_fail_frms =
		(u16)VXGE_HW_DBG_STATS_GET_RX_MPA_LEN_FAIL_FRMS(val64);
	hw_stats->rx_mpa_mrk_fail_frms =
		(u16)VXGE_HW_DBG_STATS_GET_RX_MPA_MRK_FAIL_FRMS(val64);
	hw_stats->rx_mpa_crc_fail_frms =
		(u16)VXGE_HW_DBG_STATS_GET_RX_MPA_CRC_FAIL_FRMS(val64);

	val64 = readq(&vp_reg->dbg_stats_rx_fau);
	hw_stats->rx_permitted_frms =
		(u16)VXGE_HW_DBG_STATS_GET_RX_FAU_RX_PERMITTED_FRMS(val64);
	hw_stats->rx_vp_reset_discarded_frms =
	(u16)VXGE_HW_DBG_STATS_GET_RX_FAU_RX_VP_RESET_DISCARDED_FRMS(val64);
	hw_stats->rx_wol_frms =
		(u16)VXGE_HW_DBG_STATS_GET_RX_FAU_RX_WOL_FRMS(val64);

	val64 = readq(&vp_reg->tx_vp_reset_discarded_frms);
	hw_stats->tx_vp_reset_discarded_frms =
	(u16)VXGE_HW_TX_VP_RESET_DISCARDED_FRMS_GET_TX_VP_RESET_DISCARDED_FRMS(
		val64);
exit:
	return status;
}

/*
 * vxge_hw_device_stats_get - Get the device hw statistics.
 * Returns the vpath h/w stats for the device.
 */
enum vxge_hw_status
vxge_hw_device_stats_get(struct __vxge_hw_device *hldev,
			struct vxge_hw_device_stats_hw_info *hw_stats)
{
	u32 i;
	enum vxge_hw_status status = VXGE_HW_OK;

	for (i = 0; i < VXGE_HW_MAX_VIRTUAL_PATHS; i++) {
		if (!(hldev->vpaths_deployed & vxge_mBIT(i)) ||
			(hldev->virtual_paths[i].vp_open ==
				VXGE_HW_VP_NOT_OPEN))
			continue;

		memcpy(hldev->virtual_paths[i].hw_stats_sav,
				hldev->virtual_paths[i].hw_stats,
				sizeof(struct vxge_hw_vpath_stats_hw_info));

		status = __vxge_hw_vpath_stats_get(
			&hldev->virtual_paths[i],
			hldev->virtual_paths[i].hw_stats);
	}

	memcpy(hw_stats, &hldev->stats.hw_dev_info_stats,
			sizeof(struct vxge_hw_device_stats_hw_info));

	return status;
}

/*
 * vxge_hw_driver_stats_get - Get the device sw statistics.
 * Returns the vpath s/w stats for the device.
 */
enum vxge_hw_status vxge_hw_driver_stats_get(
			struct __vxge_hw_device *hldev,
			struct vxge_hw_device_stats_sw_info *sw_stats)
{
	enum vxge_hw_status status = VXGE_HW_OK;

	memcpy(sw_stats, &hldev->stats.sw_dev_info_stats,
		sizeof(struct vxge_hw_device_stats_sw_info));

	return status;
}

/*
 * vxge_hw_mrpcim_stats_access - Access the statistics from the given location
 *                           and offset and perform an operation
 * Get the statistics from the given location and offset.
 */
enum vxge_hw_status
vxge_hw_mrpcim_stats_access(struct __vxge_hw_device *hldev,
			    u32 operation, u32 location, u32 offset, u64 *stat)
{
	u64 val64;
	enum vxge_hw_status status = VXGE_HW_OK;

	status = __vxge_hw_device_is_privilaged(hldev->host_type,
			hldev->func_id);
	if (status != VXGE_HW_OK)
		goto exit;

	val64 = VXGE_HW_XMAC_STATS_SYS_CMD_OP(operation) |
		VXGE_HW_XMAC_STATS_SYS_CMD_STROBE |
		VXGE_HW_XMAC_STATS_SYS_CMD_LOC_SEL(location) |
		VXGE_HW_XMAC_STATS_SYS_CMD_OFFSET_SEL(offset);

	status = __vxge_hw_pio_mem_write64(val64,
				&hldev->mrpcim_reg->xmac_stats_sys_cmd,
				VXGE_HW_XMAC_STATS_SYS_CMD_STROBE,
				hldev->config.device_poll_millis);

	if ((status == VXGE_HW_OK) && (operation == VXGE_HW_STATS_OP_READ))
		*stat = readq(&hldev->mrpcim_reg->xmac_stats_sys_data);
	else
		*stat = 0;
exit:
	return status;
}

/*
 * vxge_hw_device_xmac_aggr_stats_get - Get the Statistics on aggregate port
 * Get the Statistics on aggregate port
 */
static enum vxge_hw_status
vxge_hw_device_xmac_aggr_stats_get(struct __vxge_hw_device *hldev, u32 port,
				   struct vxge_hw_xmac_aggr_stats *aggr_stats)
{
	u64 *val64;
	int i;
	u32 offset = VXGE_HW_STATS_AGGRn_OFFSET;
	enum vxge_hw_status status = VXGE_HW_OK;

	val64 = (u64 *)aggr_stats;

	status = __vxge_hw_device_is_privilaged(hldev->host_type,
			hldev->func_id);
	if (status != VXGE_HW_OK)
		goto exit;

	for (i = 0; i < sizeof(struct vxge_hw_xmac_aggr_stats) / 8; i++) {
		status = vxge_hw_mrpcim_stats_access(hldev,
					VXGE_HW_STATS_OP_READ,
					VXGE_HW_STATS_LOC_AGGR,
					((offset + (104 * port)) >> 3), val64);
		if (status != VXGE_HW_OK)
			goto exit;

		offset += 8;
		val64++;
	}
exit:
	return status;
}

/*
 * vxge_hw_device_xmac_port_stats_get - Get the Statistics on a port
 * Get the Statistics on port
 */
static enum vxge_hw_status
vxge_hw_device_xmac_port_stats_get(struct __vxge_hw_device *hldev, u32 port,
				   struct vxge_hw_xmac_port_stats *port_stats)
{
	u64 *val64;
	enum vxge_hw_status status = VXGE_HW_OK;
	int i;
	u32 offset = 0x0;
	val64 = (u64 *) port_stats;

	status = __vxge_hw_device_is_privilaged(hldev->host_type,
			hldev->func_id);
	if (status != VXGE_HW_OK)
		goto exit;

	for (i = 0; i < sizeof(struct vxge_hw_xmac_port_stats) / 8; i++) {
		status = vxge_hw_mrpcim_stats_access(hldev,
					VXGE_HW_STATS_OP_READ,
					VXGE_HW_STATS_LOC_AGGR,
					((offset + (608 * port)) >> 3), val64);
		if (status != VXGE_HW_OK)
			goto exit;

		offset += 8;
		val64++;
	}

exit:
	return status;
}

/*
 * vxge_hw_device_xmac_stats_get - Get the XMAC Statistics
 * Get the XMAC Statistics
 */
enum vxge_hw_status
vxge_hw_device_xmac_stats_get(struct __vxge_hw_device *hldev,
			      struct vxge_hw_xmac_stats *xmac_stats)
{
	enum vxge_hw_status status = VXGE_HW_OK;
	u32 i;

	status = vxge_hw_device_xmac_aggr_stats_get(hldev,
					0, &xmac_stats->aggr_stats[0]);
	if (status != VXGE_HW_OK)
		goto exit;

	status = vxge_hw_device_xmac_aggr_stats_get(hldev,
				1, &xmac_stats->aggr_stats[1]);
	if (status != VXGE_HW_OK)
		goto exit;

	for (i = 0; i <= VXGE_HW_MAC_MAX_MAC_PORT_ID; i++) {

		status = vxge_hw_device_xmac_port_stats_get(hldev,
					i, &xmac_stats->port_stats[i]);
		if (status != VXGE_HW_OK)
			goto exit;
	}

	for (i = 0; i < VXGE_HW_MAX_VIRTUAL_PATHS; i++) {

		if (!(hldev->vpaths_deployed & vxge_mBIT(i)))
			continue;

		status = __vxge_hw_vpath_xmac_tx_stats_get(
					&hldev->virtual_paths[i],
					&xmac_stats->vpath_tx_stats[i]);
		if (status != VXGE_HW_OK)
			goto exit;

		status = __vxge_hw_vpath_xmac_rx_stats_get(
					&hldev->virtual_paths[i],
					&xmac_stats->vpath_rx_stats[i]);
		if (status != VXGE_HW_OK)
			goto exit;
	}
exit:
	return status;
}

/*
 * vxge_hw_device_debug_set - Set the debug module, level and timestamp
 * This routine is used to dynamically change the debug output
 */
void vxge_hw_device_debug_set(struct __vxge_hw_device *hldev,
			      enum vxge_debug_level level, u32 mask)
{
	if (hldev == NULL)
		return;

#if defined(VXGE_DEBUG_TRACE_MASK) || \
	defined(VXGE_DEBUG_ERR_MASK)
	hldev->debug_module_mask = mask;
	hldev->debug_level = level;
#endif

#if defined(VXGE_DEBUG_ERR_MASK)
	hldev->level_err = level & VXGE_ERR;
#endif

#if defined(VXGE_DEBUG_TRACE_MASK)
	hldev->level_trace = level & VXGE_TRACE;
#endif
}

/*
 * vxge_hw_device_error_level_get - Get the error level
 * This routine returns the current error level set
 */
u32 vxge_hw_device_error_level_get(struct __vxge_hw_device *hldev)
{
#if defined(VXGE_DEBUG_ERR_MASK)
	if (hldev == NULL)
		return VXGE_ERR;
	else
		return hldev->level_err;
#else
	return 0;
#endif
}

/*
 * vxge_hw_device_trace_level_get - Get the trace level
 * This routine returns the current trace level set
 */
u32 vxge_hw_device_trace_level_get(struct __vxge_hw_device *hldev)
{
#if defined(VXGE_DEBUG_TRACE_MASK)
	if (hldev == NULL)
		return VXGE_TRACE;
	else
		return hldev->level_trace;
#else
	return 0;
#endif
}

/*
 * vxge_hw_getpause_data -Pause frame frame generation and reception.
 * Returns the Pause frame generation and reception capability of the NIC.
 */
enum vxge_hw_status vxge_hw_device_getpause_data(struct __vxge_hw_device *hldev,
						 u32 port, u32 *tx, u32 *rx)
{
	u64 val64;
	enum vxge_hw_status status = VXGE_HW_OK;

	if ((hldev == NULL) || (hldev->magic != VXGE_HW_DEVICE_MAGIC)) {
		status = VXGE_HW_ERR_INVALID_DEVICE;
		goto exit;
	}

	if (port > VXGE_HW_MAC_MAX_MAC_PORT_ID) {
		status = VXGE_HW_ERR_INVALID_PORT;
		goto exit;
	}

	if (!(hldev->access_rights & VXGE_HW_DEVICE_ACCESS_RIGHT_MRPCIM)) {
		status = VXGE_HW_ERR_PRIVILAGED_OPEARATION;
		goto exit;
	}

	val64 = readq(&hldev->mrpcim_reg->rxmac_pause_cfg_port[port]);
	if (val64 & VXGE_HW_RXMAC_PAUSE_CFG_PORT_GEN_EN)
		*tx = 1;
	if (val64 & VXGE_HW_RXMAC_PAUSE_CFG_PORT_RCV_EN)
		*rx = 1;
exit:
	return status;
}

/*
 * vxge_hw_device_setpause_data -  set/reset pause frame generation.
 * It can be used to set or reset Pause frame generation or reception
 * support of the NIC.
 */
enum vxge_hw_status vxge_hw_device_setpause_data(struct __vxge_hw_device *hldev,
						 u32 port, u32 tx, u32 rx)
{
	u64 val64;
	enum vxge_hw_status status = VXGE_HW_OK;

	if ((hldev == NULL) || (hldev->magic != VXGE_HW_DEVICE_MAGIC)) {
		status = VXGE_HW_ERR_INVALID_DEVICE;
		goto exit;
	}

	if (port > VXGE_HW_MAC_MAX_MAC_PORT_ID) {
		status = VXGE_HW_ERR_INVALID_PORT;
		goto exit;
	}

	status = __vxge_hw_device_is_privilaged(hldev->host_type,
			hldev->func_id);
	if (status != VXGE_HW_OK)
		goto exit;

	val64 = readq(&hldev->mrpcim_reg->rxmac_pause_cfg_port[port]);
	if (tx)
		val64 |= VXGE_HW_RXMAC_PAUSE_CFG_PORT_GEN_EN;
	else
		val64 &= ~VXGE_HW_RXMAC_PAUSE_CFG_PORT_GEN_EN;
	if (rx)
		val64 |= VXGE_HW_RXMAC_PAUSE_CFG_PORT_RCV_EN;
	else
		val64 &= ~VXGE_HW_RXMAC_PAUSE_CFG_PORT_RCV_EN;

	writeq(val64, &hldev->mrpcim_reg->rxmac_pause_cfg_port[port]);
exit:
	return status;
}

u16 vxge_hw_device_link_width_get(struct __vxge_hw_device *hldev)
{
	int link_width, exp_cap;
	u16 lnk;

	exp_cap = pci_find_capability(hldev->pdev, PCI_CAP_ID_EXP);
	pci_read_config_word(hldev->pdev, exp_cap + PCI_EXP_LNKSTA, &lnk);
	link_width = (lnk & VXGE_HW_PCI_EXP_LNKCAP_LNK_WIDTH) >> 4;
	return link_width;
}

/*
 * __vxge_hw_ring_block_memblock_idx - Return the memblock index
 * This function returns the index of memory block
 */
static inline u32
__vxge_hw_ring_block_memblock_idx(u8 *block)
{
	return (u32)*((u64 *)(block + VXGE_HW_RING_MEMBLOCK_IDX_OFFSET));
}

/*
 * __vxge_hw_ring_block_memblock_idx_set - Sets the memblock index
 * This function sets index to a memory block
 */
static inline void
__vxge_hw_ring_block_memblock_idx_set(u8 *block, u32 memblock_idx)
{
	*((u64 *)(block + VXGE_HW_RING_MEMBLOCK_IDX_OFFSET)) = memblock_idx;
}

/*
 * __vxge_hw_ring_block_next_pointer_set - Sets the next block pointer
 * in RxD block
 * Sets the next block pointer in RxD block
 */
static inline void
__vxge_hw_ring_block_next_pointer_set(u8 *block, dma_addr_t dma_next)
{
	*((u64 *)(block + VXGE_HW_RING_NEXT_BLOCK_POINTER_OFFSET)) = dma_next;
}

/*
 * __vxge_hw_ring_first_block_address_get - Returns the dma address of the
 *             first block
 * Returns the dma address of the first RxD block
 */
static u64 __vxge_hw_ring_first_block_address_get(struct __vxge_hw_ring *ring)
{
	struct vxge_hw_mempool_dma *dma_object;

	dma_object = ring->mempool->memblocks_dma_arr;
	vxge_assert(dma_object != NULL);

	return dma_object->addr;
}

/*
 * __vxge_hw_ring_item_dma_addr - Return the dma address of an item
 * This function returns the dma address of a given item
 */
static dma_addr_t __vxge_hw_ring_item_dma_addr(struct vxge_hw_mempool *mempoolh,
					       void *item)
{
	u32 memblock_idx;
	void *memblock;
	struct vxge_hw_mempool_dma *memblock_dma_object;
	ptrdiff_t dma_item_offset;

	/* get owner memblock index */
	memblock_idx = __vxge_hw_ring_block_memblock_idx(item);

	/* get owner memblock by memblock index */
	memblock = mempoolh->memblocks_arr[memblock_idx];

	/* get memblock DMA object by memblock index */
	memblock_dma_object = mempoolh->memblocks_dma_arr + memblock_idx;

	/* calculate offset in the memblock of this item */
	dma_item_offset = (u8 *)item - (u8 *)memblock;

	return memblock_dma_object->addr + dma_item_offset;
}

/*
 * __vxge_hw_ring_rxdblock_link - Link the RxD blocks
 * This function returns the dma address of a given item
 */
static void __vxge_hw_ring_rxdblock_link(struct vxge_hw_mempool *mempoolh,
					 struct __vxge_hw_ring *ring, u32 from,
					 u32 to)
{
	u8 *to_item , *from_item;
	dma_addr_t to_dma;

	/* get "from" RxD block */
	from_item = mempoolh->items_arr[from];
	vxge_assert(from_item);

	/* get "to" RxD block */
	to_item = mempoolh->items_arr[to];
	vxge_assert(to_item);

	/* return address of the beginning of previous RxD block */
	to_dma = __vxge_hw_ring_item_dma_addr(mempoolh, to_item);

	/* set next pointer for this RxD block to point on
	 * previous item's DMA start address */
	__vxge_hw_ring_block_next_pointer_set(from_item, to_dma);
}

/*
 * __vxge_hw_ring_mempool_item_alloc - Allocate List blocks for RxD
 * block callback
 * This function is callback passed to __vxge_hw_mempool_create to create memory
 * pool for RxD block
 */
static void
__vxge_hw_ring_mempool_item_alloc(struct vxge_hw_mempool *mempoolh,
				  u32 memblock_index,
				  struct vxge_hw_mempool_dma *dma_object,
				  u32 index, u32 is_last)
{
	u32 i;
	void *item = mempoolh->items_arr[index];
	struct __vxge_hw_ring *ring =
		(struct __vxge_hw_ring *)mempoolh->userdata;

	/* format rxds array */
	for (i = 0; i < ring->rxds_per_block; i++) {
		void *rxdblock_priv;
		void *uld_priv;
		struct vxge_hw_ring_rxd_1 *rxdp;

		u32 reserve_index = ring->channel.reserve_ptr -
				(index * ring->rxds_per_block + i + 1);
		u32 memblock_item_idx;

		ring->channel.reserve_arr[reserve_index] = ((u8 *)item) +
						i * ring->rxd_size;

		/* Note: memblock_item_idx is index of the item within
		 *       the memblock. For instance, in case of three RxD-blocks
		 *       per memblock this value can be 0, 1 or 2. */
		rxdblock_priv = __vxge_hw_mempool_item_priv(mempoolh,
					memblock_index, item,
					&memblock_item_idx);

		rxdp = (struct vxge_hw_ring_rxd_1 *)
				ring->channel.reserve_arr[reserve_index];

		uld_priv = ((u8 *)rxdblock_priv + ring->rxd_priv_size * i);

		/* pre-format Host_Control */
		rxdp->host_control = (u64)(size_t)uld_priv;
	}

	__vxge_hw_ring_block_memblock_idx_set(item, memblock_index);

	if (is_last) {
		/* link last one with first one */
		__vxge_hw_ring_rxdblock_link(mempoolh, ring, index, 0);
	}

	if (index > 0) {
		/* link this RxD block with previous one */
		__vxge_hw_ring_rxdblock_link(mempoolh, ring, index - 1, index);
	}
}

/*
 * __vxge_hw_ring_replenish - Initial replenish of RxDs
 * This function replenishes the RxDs from reserve array to work array
 */
enum vxge_hw_status
vxge_hw_ring_replenish(struct __vxge_hw_ring *ring)
{
	void *rxd;
	struct __vxge_hw_channel *channel;
	enum vxge_hw_status status = VXGE_HW_OK;

	channel = &ring->channel;

	while (vxge_hw_channel_dtr_count(channel) > 0) {

		status = vxge_hw_ring_rxd_reserve(ring, &rxd);

		vxge_assert(status == VXGE_HW_OK);

		if (ring->rxd_init) {
			status = ring->rxd_init(rxd, channel->userdata);
			if (status != VXGE_HW_OK) {
				vxge_hw_ring_rxd_free(ring, rxd);
				goto exit;
			}
		}

		vxge_hw_ring_rxd_post(ring, rxd);
	}
	status = VXGE_HW_OK;
exit:
	return status;
}

/*
 * __vxge_hw_channel_allocate - Allocate memory for channel
 * This function allocates required memory for the channel and various arrays
 * in the channel
 */
static struct __vxge_hw_channel *
__vxge_hw_channel_allocate(struct __vxge_hw_vpath_handle *vph,
			   enum __vxge_hw_channel_type type,
			   u32 length, u32 per_dtr_space,
			   void *userdata)
{
	struct __vxge_hw_channel *channel;
	struct __vxge_hw_device *hldev;
	int size = 0;
	u32 vp_id;

	hldev = vph->vpath->hldev;
	vp_id = vph->vpath->vp_id;

	switch (type) {
	case VXGE_HW_CHANNEL_TYPE_FIFO:
		size = sizeof(struct __vxge_hw_fifo);
		break;
	case VXGE_HW_CHANNEL_TYPE_RING:
		size = sizeof(struct __vxge_hw_ring);
		break;
	default:
		break;
	}

	channel = kzalloc(size, GFP_KERNEL);
	if (channel == NULL)
		goto exit0;
	INIT_LIST_HEAD(&channel->item);

	channel->common_reg = hldev->common_reg;
	channel->first_vp_id = hldev->first_vp_id;
	channel->type = type;
	channel->devh = hldev;
	channel->vph = vph;
	channel->userdata = userdata;
	channel->per_dtr_space = per_dtr_space;
	channel->length = length;
	channel->vp_id = vp_id;

	channel->work_arr = kzalloc(sizeof(void *)*length, GFP_KERNEL);
	if (channel->work_arr == NULL)
		goto exit1;

	channel->free_arr = kzalloc(sizeof(void *)*length, GFP_KERNEL);
	if (channel->free_arr == NULL)
		goto exit1;
	channel->free_ptr = length;

	channel->reserve_arr = kzalloc(sizeof(void *)*length, GFP_KERNEL);
	if (channel->reserve_arr == NULL)
		goto exit1;
	channel->reserve_ptr = length;
	channel->reserve_top = 0;

	channel->orig_arr = kzalloc(sizeof(void *)*length, GFP_KERNEL);
	if (channel->orig_arr == NULL)
		goto exit1;

	return channel;
exit1:
	__vxge_hw_channel_free(channel);

exit0:
	return NULL;
}

/*
 * vxge_hw_blockpool_block_add - callback for vxge_os_dma_malloc_async
 * Adds a block to block pool
 */
static void vxge_hw_blockpool_block_add(struct __vxge_hw_device *devh,
					void *block_addr,
					u32 length,
					struct pci_dev *dma_h,
					struct pci_dev *acc_handle)
{
	struct __vxge_hw_blockpool *blockpool;
	struct __vxge_hw_blockpool_entry *entry = NULL;
	dma_addr_t dma_addr;
	enum vxge_hw_status status = VXGE_HW_OK;
	u32 req_out;

	blockpool = &devh->block_pool;

	if (block_addr == NULL) {
		blockpool->req_out--;
		status = VXGE_HW_FAIL;
		goto exit;
	}

	dma_addr = pci_map_single(devh->pdev, block_addr, length,
				PCI_DMA_BIDIRECTIONAL);

	if (unlikely(pci_dma_mapping_error(devh->pdev, dma_addr))) {
		vxge_os_dma_free(devh->pdev, block_addr, &acc_handle);
		blockpool->req_out--;
		status = VXGE_HW_FAIL;
		goto exit;
	}

	if (!list_empty(&blockpool->free_entry_list))
		entry = (struct __vxge_hw_blockpool_entry *)
			list_first_entry(&blockpool->free_entry_list,
				struct __vxge_hw_blockpool_entry,
				item);

	if (entry == NULL)
		entry =	vmalloc(sizeof(struct __vxge_hw_blockpool_entry));
	else
		list_del(&entry->item);

	if (entry != NULL) {
		entry->length = length;
		entry->memblock = block_addr;
		entry->dma_addr = dma_addr;
		entry->acc_handle = acc_handle;
		entry->dma_handle = dma_h;
		list_add(&entry->item, &blockpool->free_block_list);
		blockpool->pool_size++;
		status = VXGE_HW_OK;
	} else
		status = VXGE_HW_ERR_OUT_OF_MEMORY;

	blockpool->req_out--;

	req_out = blockpool->req_out;
exit:
	return;
}

static inline void
vxge_os_dma_malloc_async(struct pci_dev *pdev, void *devh, unsigned long size)
{
	gfp_t flags;
	void *vaddr;

	if (in_interrupt())
		flags = GFP_ATOMIC | GFP_DMA;
	else
		flags = GFP_KERNEL | GFP_DMA;

	vaddr = kmalloc((size), flags);

	vxge_hw_blockpool_block_add(devh, vaddr, size, pdev, pdev);
}

/*
 * __vxge_hw_blockpool_blocks_add - Request additional blocks
 */
static
void __vxge_hw_blockpool_blocks_add(struct __vxge_hw_blockpool *blockpool)
{
	u32 nreq = 0, i;

	if ((blockpool->pool_size  +  blockpool->req_out) <
		VXGE_HW_MIN_DMA_BLOCK_POOL_SIZE) {
		nreq = VXGE_HW_INCR_DMA_BLOCK_POOL_SIZE;
		blockpool->req_out += nreq;
	}

	for (i = 0; i < nreq; i++)
		vxge_os_dma_malloc_async(
			((struct __vxge_hw_device *)blockpool->hldev)->pdev,
			blockpool->hldev, VXGE_HW_BLOCK_SIZE);
}

/*
 * __vxge_hw_blockpool_malloc - Allocate a memory block from pool
 * Allocates a block of memory of given size, either from block pool
 * or by calling vxge_os_dma_malloc()
 */
static void *__vxge_hw_blockpool_malloc(struct __vxge_hw_device *devh, u32 size,
					struct vxge_hw_mempool_dma *dma_object)
{
	struct __vxge_hw_blockpool_entry *entry = NULL;
	struct __vxge_hw_blockpool  *blockpool;
	void *memblock = NULL;
	enum vxge_hw_status status = VXGE_HW_OK;

	blockpool = &devh->block_pool;

	if (size != blockpool->block_size) {

		memblock = vxge_os_dma_malloc(devh->pdev, size,
						&dma_object->handle,
						&dma_object->acc_handle);

		if (memblock == NULL) {
			status = VXGE_HW_ERR_OUT_OF_MEMORY;
			goto exit;
		}

		dma_object->addr = pci_map_single(devh->pdev, memblock, size,
					PCI_DMA_BIDIRECTIONAL);

		if (unlikely(pci_dma_mapping_error(devh->pdev,
				dma_object->addr))) {
			vxge_os_dma_free(devh->pdev, memblock,
				&dma_object->acc_handle);
			status = VXGE_HW_ERR_OUT_OF_MEMORY;
			goto exit;
		}

	} else {

		if (!list_empty(&blockpool->free_block_list))
			entry = (struct __vxge_hw_blockpool_entry *)
				list_first_entry(&blockpool->free_block_list,
					struct __vxge_hw_blockpool_entry,
					item);

		if (entry != NULL) {
			list_del(&entry->item);
			dma_object->addr = entry->dma_addr;
			dma_object->handle = entry->dma_handle;
			dma_object->acc_handle = entry->acc_handle;
			memblock = entry->memblock;

			list_add(&entry->item,
				&blockpool->free_entry_list);
			blockpool->pool_size--;
		}

		if (memblock != NULL)
			__vxge_hw_blockpool_blocks_add(blockpool);
	}
exit:
	return memblock;
}

/*
 * __vxge_hw_blockpool_blocks_remove - Free additional blocks
 */
static void
__vxge_hw_blockpool_blocks_remove(struct __vxge_hw_blockpool *blockpool)
{
	struct list_head *p, *n;

	list_for_each_safe(p, n, &blockpool->free_block_list) {

		if (blockpool->pool_size < blockpool->pool_max)
			break;

		pci_unmap_single(
			((struct __vxge_hw_device *)blockpool->hldev)->pdev,
			((struct __vxge_hw_blockpool_entry *)p)->dma_addr,
			((struct __vxge_hw_blockpool_entry *)p)->length,
			PCI_DMA_BIDIRECTIONAL);

		vxge_os_dma_free(
			((struct __vxge_hw_device *)blockpool->hldev)->pdev,
			((struct __vxge_hw_blockpool_entry *)p)->memblock,
			&((struct __vxge_hw_blockpool_entry *)p)->acc_handle);

		list_del(&((struct __vxge_hw_blockpool_entry *)p)->item);

		list_add(p, &blockpool->free_entry_list);

		blockpool->pool_size--;

	}
}

/*
 * __vxge_hw_blockpool_free - Frees the memory allcoated with
 *				__vxge_hw_blockpool_malloc
 */
static void __vxge_hw_blockpool_free(struct __vxge_hw_device *devh,
				     void *memblock, u32 size,
				     struct vxge_hw_mempool_dma *dma_object)
{
	struct __vxge_hw_blockpool_entry *entry = NULL;
	struct __vxge_hw_blockpool  *blockpool;
	enum vxge_hw_status status = VXGE_HW_OK;

	blockpool = &devh->block_pool;

	if (size != blockpool->block_size) {
		pci_unmap_single(devh->pdev, dma_object->addr, size,
			PCI_DMA_BIDIRECTIONAL);
		vxge_os_dma_free(devh->pdev, memblock, &dma_object->acc_handle);
	} else {

		if (!list_empty(&blockpool->free_entry_list))
			entry = (struct __vxge_hw_blockpool_entry *)
				list_first_entry(&blockpool->free_entry_list,
					struct __vxge_hw_blockpool_entry,
					item);

		if (entry == NULL)
			entry =	vmalloc(sizeof(
					struct __vxge_hw_blockpool_entry));
		else
			list_del(&entry->item);

		if (entry != NULL) {
			entry->length = size;
			entry->memblock = memblock;
			entry->dma_addr = dma_object->addr;
			entry->acc_handle = dma_object->acc_handle;
			entry->dma_handle = dma_object->handle;
			list_add(&entry->item,
					&blockpool->free_block_list);
			blockpool->pool_size++;
			status = VXGE_HW_OK;
		} else
			status = VXGE_HW_ERR_OUT_OF_MEMORY;

		if (status == VXGE_HW_OK)
			__vxge_hw_blockpool_blocks_remove(blockpool);
	}
}

/*
 * vxge_hw_mempool_destroy
 */
static void __vxge_hw_mempool_destroy(struct vxge_hw_mempool *mempool)
{
	u32 i, j;
	struct __vxge_hw_device *devh = mempool->devh;

	for (i = 0; i < mempool->memblocks_allocated; i++) {
		struct vxge_hw_mempool_dma *dma_object;

		vxge_assert(mempool->memblocks_arr[i]);
		vxge_assert(mempool->memblocks_dma_arr + i);

		dma_object = mempool->memblocks_dma_arr + i;

		for (j = 0; j < mempool->items_per_memblock; j++) {
			u32 index = i * mempool->items_per_memblock + j;

			/* to skip last partially filled(if any) memblock */
			if (index >= mempool->items_current)
				break;
		}

		vfree(mempool->memblocks_priv_arr[i]);

		__vxge_hw_blockpool_free(devh, mempool->memblocks_arr[i],
				mempool->memblock_size, dma_object);
	}

	vfree(mempool->items_arr);
	vfree(mempool->memblocks_dma_arr);
	vfree(mempool->memblocks_priv_arr);
	vfree(mempool->memblocks_arr);
	vfree(mempool);
}

/*
 * __vxge_hw_mempool_grow
 * Will resize mempool up to %num_allocate value.
 */
static enum vxge_hw_status
__vxge_hw_mempool_grow(struct vxge_hw_mempool *mempool, u32 num_allocate,
		       u32 *num_allocated)
{
	u32 i, first_time = mempool->memblocks_allocated == 0 ? 1 : 0;
	u32 n_items = mempool->items_per_memblock;
	u32 start_block_idx = mempool->memblocks_allocated;
	u32 end_block_idx = mempool->memblocks_allocated + num_allocate;
	enum vxge_hw_status status = VXGE_HW_OK;

	*num_allocated = 0;

	if (end_block_idx > mempool->memblocks_max) {
		status = VXGE_HW_ERR_OUT_OF_MEMORY;
		goto exit;
	}

	for (i = start_block_idx; i < end_block_idx; i++) {
		u32 j;
		u32 is_last = ((end_block_idx - 1) == i);
		struct vxge_hw_mempool_dma *dma_object =
			mempool->memblocks_dma_arr + i;
		void *the_memblock;

		/* allocate memblock's private part. Each DMA memblock
		 * has a space allocated for item's private usage upon
		 * mempool's user request. Each time mempool grows, it will
		 * allocate new memblock and its private part at once.
		 * This helps to minimize memory usage a lot. */
		mempool->memblocks_priv_arr[i] =
				vzalloc(mempool->items_priv_size * n_items);
		if (mempool->memblocks_priv_arr[i] == NULL) {
			status = VXGE_HW_ERR_OUT_OF_MEMORY;
			goto exit;
		}

		/* allocate DMA-capable memblock */
		mempool->memblocks_arr[i] =
			__vxge_hw_blockpool_malloc(mempool->devh,
				mempool->memblock_size, dma_object);
		if (mempool->memblocks_arr[i] == NULL) {
			vfree(mempool->memblocks_priv_arr[i]);
			status = VXGE_HW_ERR_OUT_OF_MEMORY;
			goto exit;
		}

		(*num_allocated)++;
		mempool->memblocks_allocated++;

		memset(mempool->memblocks_arr[i], 0, mempool->memblock_size);

		the_memblock = mempool->memblocks_arr[i];

		/* fill the items hash array */
		for (j = 0; j < n_items; j++) {
			u32 index = i * n_items + j;

			if (first_time && index >= mempool->items_initial)
				break;

			mempool->items_arr[index] =
				((char *)the_memblock + j*mempool->item_size);

			/* let caller to do more job on each item */
			if (mempool->item_func_alloc != NULL)
				mempool->item_func_alloc(mempool, i,
					dma_object, index, is_last);

			mempool->items_current = index + 1;
		}

		if (first_time && mempool->items_current ==
					mempool->items_initial)
			break;
	}
exit:
	return status;
}

/*
 * vxge_hw_mempool_create
 * This function will create memory pool object. Pool may grow but will
 * never shrink. Pool consists of number of dynamically allocated blocks
 * with size enough to hold %items_initial number of items. Memory is
 * DMA-able but client must map/unmap before interoperating with the device.
 */
static struct vxge_hw_mempool *
__vxge_hw_mempool_create(struct __vxge_hw_device *devh,
			 u32 memblock_size,
			 u32 item_size,
			 u32 items_priv_size,
			 u32 items_initial,
			 u32 items_max,
			 struct vxge_hw_mempool_cbs *mp_callback,
			 void *userdata)
{
	enum vxge_hw_status status = VXGE_HW_OK;
	u32 memblocks_to_allocate;
	struct vxge_hw_mempool *mempool = NULL;
	u32 allocated;

	if (memblock_size < item_size) {
		status = VXGE_HW_FAIL;
		goto exit;
	}

	mempool = vzalloc(sizeof(struct vxge_hw_mempool));
	if (mempool == NULL) {
		status = VXGE_HW_ERR_OUT_OF_MEMORY;
		goto exit;
	}

	mempool->devh			= devh;
	mempool->memblock_size		= memblock_size;
	mempool->items_max		= items_max;
	mempool->items_initial		= items_initial;
	mempool->item_size		= item_size;
	mempool->items_priv_size	= items_priv_size;
	mempool->item_func_alloc	= mp_callback->item_func_alloc;
	mempool->userdata		= userdata;

	mempool->memblocks_allocated = 0;

	mempool->items_per_memblock = memblock_size / item_size;

	mempool->memblocks_max = (items_max + mempool->items_per_memblock - 1) /
					mempool->items_per_memblock;

	/* allocate array of memblocks */
	mempool->memblocks_arr =
		vzalloc(sizeof(void *) * mempool->memblocks_max);
	if (mempool->memblocks_arr == NULL) {
		__vxge_hw_mempool_destroy(mempool);
		status = VXGE_HW_ERR_OUT_OF_MEMORY;
		mempool = NULL;
		goto exit;
	}

	/* allocate array of private parts of items per memblocks */
	mempool->memblocks_priv_arr =
		vzalloc(sizeof(void *) * mempool->memblocks_max);
	if (mempool->memblocks_priv_arr == NULL) {
		__vxge_hw_mempool_destroy(mempool);
		status = VXGE_HW_ERR_OUT_OF_MEMORY;
		mempool = NULL;
		goto exit;
	}

	/* allocate array of memblocks DMA objects */
	mempool->memblocks_dma_arr =
		vzalloc(sizeof(struct vxge_hw_mempool_dma) *
			mempool->memblocks_max);
	if (mempool->memblocks_dma_arr == NULL) {
		__vxge_hw_mempool_destroy(mempool);
		status = VXGE_HW_ERR_OUT_OF_MEMORY;
		mempool = NULL;
		goto exit;
	}

	/* allocate hash array of items */
	mempool->items_arr = vzalloc(sizeof(void *) * mempool->items_max);
	if (mempool->items_arr == NULL) {
		__vxge_hw_mempool_destroy(mempool);
		status = VXGE_HW_ERR_OUT_OF_MEMORY;
		mempool = NULL;
		goto exit;
	}

	/* calculate initial number of memblocks */
	memblocks_to_allocate = (mempool->items_initial +
				 mempool->items_per_memblock - 1) /
						mempool->items_per_memblock;

	/* pre-allocate the mempool */
	status = __vxge_hw_mempool_grow(mempool, memblocks_to_allocate,
					&allocated);
	if (status != VXGE_HW_OK) {
		__vxge_hw_mempool_destroy(mempool);
		status = VXGE_HW_ERR_OUT_OF_MEMORY;
		mempool = NULL;
		goto exit;
	}

exit:
	return mempool;
}

/*
 * __vxge_hw_ring_abort - Returns the RxD
 * This function terminates the RxDs of ring
 */
static enum vxge_hw_status __vxge_hw_ring_abort(struct __vxge_hw_ring *ring)
{
	void *rxdh;
	struct __vxge_hw_channel *channel;

	channel = &ring->channel;

	for (;;) {
		vxge_hw_channel_dtr_try_complete(channel, &rxdh);

		if (rxdh == NULL)
			break;

		vxge_hw_channel_dtr_complete(channel);

		if (ring->rxd_term)
			ring->rxd_term(rxdh, VXGE_HW_RXD_STATE_POSTED,
				channel->userdata);

		vxge_hw_channel_dtr_free(channel, rxdh);
	}

	return VXGE_HW_OK;
}

/*
 * __vxge_hw_ring_reset - Resets the ring
 * This function resets the ring during vpath reset operation
 */
static enum vxge_hw_status __vxge_hw_ring_reset(struct __vxge_hw_ring *ring)
{
	enum vxge_hw_status status = VXGE_HW_OK;
	struct __vxge_hw_channel *channel;

	channel = &ring->channel;

	__vxge_hw_ring_abort(ring);

	status = __vxge_hw_channel_reset(channel);

	if (status != VXGE_HW_OK)
		goto exit;

	if (ring->rxd_init) {
		status = vxge_hw_ring_replenish(ring);
		if (status != VXGE_HW_OK)
			goto exit;
	}
exit:
	return status;
}

/*
 * __vxge_hw_ring_delete - Removes the ring
 * This function freeup the memory pool and removes the ring
 */
static enum vxge_hw_status
__vxge_hw_ring_delete(struct __vxge_hw_vpath_handle *vp)
{
	struct __vxge_hw_ring *ring = vp->vpath->ringh;

	__vxge_hw_ring_abort(ring);

	if (ring->mempool)
		__vxge_hw_mempool_destroy(ring->mempool);

	vp->vpath->ringh = NULL;
	__vxge_hw_channel_free(&ring->channel);

	return VXGE_HW_OK;
}

/*
 * __vxge_hw_ring_create - Create a Ring
 * This function creates Ring and initializes it.
 */
static enum vxge_hw_status
__vxge_hw_ring_create(struct __vxge_hw_vpath_handle *vp,
		      struct vxge_hw_ring_attr *attr)
{
	enum vxge_hw_status status = VXGE_HW_OK;
	struct __vxge_hw_ring *ring;
	u32 ring_length;
	struct vxge_hw_ring_config *config;
	struct __vxge_hw_device *hldev;
	u32 vp_id;
	struct vxge_hw_mempool_cbs ring_mp_callback;

	if ((vp == NULL) || (attr == NULL)) {
		status = VXGE_HW_FAIL;
		goto exit;
	}

	hldev = vp->vpath->hldev;
	vp_id = vp->vpath->vp_id;

	config = &hldev->config.vp_config[vp_id].ring;

	ring_length = config->ring_blocks *
			vxge_hw_ring_rxds_per_block_get(config->buffer_mode);

	ring = (struct __vxge_hw_ring *)__vxge_hw_channel_allocate(vp,
						VXGE_HW_CHANNEL_TYPE_RING,
						ring_length,
						attr->per_rxd_space,
						attr->userdata);
	if (ring == NULL) {
		status = VXGE_HW_ERR_OUT_OF_MEMORY;
		goto exit;
	}

	vp->vpath->ringh = ring;
	ring->vp_id = vp_id;
	ring->vp_reg = vp->vpath->vp_reg;
	ring->common_reg = hldev->common_reg;
	ring->stats = &vp->vpath->sw_stats->ring_stats;
	ring->config = config;
	ring->callback = attr->callback;
	ring->rxd_init = attr->rxd_init;
	ring->rxd_term = attr->rxd_term;
	ring->buffer_mode = config->buffer_mode;
<<<<<<< HEAD
=======
	ring->tim_rti_cfg1_saved = vp->vpath->tim_rti_cfg1_saved;
	ring->tim_rti_cfg3_saved = vp->vpath->tim_rti_cfg3_saved;
>>>>>>> 105e53f8
	ring->rxds_limit = config->rxds_limit;

	ring->rxd_size = vxge_hw_ring_rxd_size_get(config->buffer_mode);
	ring->rxd_priv_size =
		sizeof(struct __vxge_hw_ring_rxd_priv) + attr->per_rxd_space;
	ring->per_rxd_space = attr->per_rxd_space;

	ring->rxd_priv_size =
		((ring->rxd_priv_size + VXGE_CACHE_LINE_SIZE - 1) /
		VXGE_CACHE_LINE_SIZE) * VXGE_CACHE_LINE_SIZE;

	/* how many RxDs can fit into one block. Depends on configured
	 * buffer_mode. */
	ring->rxds_per_block =
		vxge_hw_ring_rxds_per_block_get(config->buffer_mode);

	/* calculate actual RxD block private size */
	ring->rxdblock_priv_size = ring->rxd_priv_size * ring->rxds_per_block;
	ring_mp_callback.item_func_alloc = __vxge_hw_ring_mempool_item_alloc;
	ring->mempool = __vxge_hw_mempool_create(hldev,
				VXGE_HW_BLOCK_SIZE,
				VXGE_HW_BLOCK_SIZE,
				ring->rxdblock_priv_size,
				ring->config->ring_blocks,
				ring->config->ring_blocks,
				&ring_mp_callback,
				ring);
	if (ring->mempool == NULL) {
		__vxge_hw_ring_delete(vp);
		return VXGE_HW_ERR_OUT_OF_MEMORY;
	}

	status = __vxge_hw_channel_initialize(&ring->channel);
	if (status != VXGE_HW_OK) {
		__vxge_hw_ring_delete(vp);
		goto exit;
	}

	/* Note:
	 * Specifying rxd_init callback means two things:
	 * 1) rxds need to be initialized by driver at channel-open time;
	 * 2) rxds need to be posted at channel-open time
	 *    (that's what the initial_replenish() below does)
	 * Currently we don't have a case when the 1) is done without the 2).
	 */
	if (ring->rxd_init) {
		status = vxge_hw_ring_replenish(ring);
		if (status != VXGE_HW_OK) {
			__vxge_hw_ring_delete(vp);
			goto exit;
		}
	}

	/* initial replenish will increment the counter in its post() routine,
	 * we have to reset it */
	ring->stats->common_stats.usage_cnt = 0;
exit:
	return status;
}

/*
 * vxge_hw_device_config_default_get - Initialize device config with defaults.
 * Initialize Titan device config with default values.
 */
enum vxge_hw_status __devinit
vxge_hw_device_config_default_get(struct vxge_hw_device_config *device_config)
{
	u32 i;

	device_config->dma_blockpool_initial =
					VXGE_HW_INITIAL_DMA_BLOCK_POOL_SIZE;
	device_config->dma_blockpool_max = VXGE_HW_MAX_DMA_BLOCK_POOL_SIZE;
	device_config->intr_mode = VXGE_HW_INTR_MODE_DEF;
	device_config->rth_en = VXGE_HW_RTH_DEFAULT;
	device_config->rth_it_type = VXGE_HW_RTH_IT_TYPE_DEFAULT;
	device_config->device_poll_millis =  VXGE_HW_DEF_DEVICE_POLL_MILLIS;
	device_config->rts_mac_en =  VXGE_HW_RTS_MAC_DEFAULT;

	for (i = 0; i < VXGE_HW_MAX_VIRTUAL_PATHS; i++) {
		device_config->vp_config[i].vp_id = i;

		device_config->vp_config[i].min_bandwidth =
				VXGE_HW_VPATH_BANDWIDTH_DEFAULT;

		device_config->vp_config[i].ring.enable = VXGE_HW_RING_DEFAULT;

		device_config->vp_config[i].ring.ring_blocks =
				VXGE_HW_DEF_RING_BLOCKS;

		device_config->vp_config[i].ring.buffer_mode =
				VXGE_HW_RING_RXD_BUFFER_MODE_DEFAULT;

		device_config->vp_config[i].ring.scatter_mode =
				VXGE_HW_RING_SCATTER_MODE_USE_FLASH_DEFAULT;

		device_config->vp_config[i].ring.rxds_limit =
				VXGE_HW_DEF_RING_RXDS_LIMIT;

		device_config->vp_config[i].fifo.enable = VXGE_HW_FIFO_ENABLE;

		device_config->vp_config[i].fifo.fifo_blocks =
				VXGE_HW_MIN_FIFO_BLOCKS;

		device_config->vp_config[i].fifo.max_frags =
				VXGE_HW_MAX_FIFO_FRAGS;

		device_config->vp_config[i].fifo.memblock_size =
				VXGE_HW_DEF_FIFO_MEMBLOCK_SIZE;

		device_config->vp_config[i].fifo.alignment_size =
				VXGE_HW_DEF_FIFO_ALIGNMENT_SIZE;

		device_config->vp_config[i].fifo.intr =
				VXGE_HW_FIFO_QUEUE_INTR_DEFAULT;

		device_config->vp_config[i].fifo.no_snoop_bits =
				VXGE_HW_FIFO_NO_SNOOP_DEFAULT;
		device_config->vp_config[i].tti.intr_enable =
				VXGE_HW_TIM_INTR_DEFAULT;

		device_config->vp_config[i].tti.btimer_val =
				VXGE_HW_USE_FLASH_DEFAULT;

		device_config->vp_config[i].tti.timer_ac_en =
				VXGE_HW_USE_FLASH_DEFAULT;

		device_config->vp_config[i].tti.timer_ci_en =
				VXGE_HW_USE_FLASH_DEFAULT;

		device_config->vp_config[i].tti.timer_ri_en =
				VXGE_HW_USE_FLASH_DEFAULT;

		device_config->vp_config[i].tti.rtimer_val =
				VXGE_HW_USE_FLASH_DEFAULT;

		device_config->vp_config[i].tti.util_sel =
				VXGE_HW_USE_FLASH_DEFAULT;

		device_config->vp_config[i].tti.ltimer_val =
				VXGE_HW_USE_FLASH_DEFAULT;

		device_config->vp_config[i].tti.urange_a =
				VXGE_HW_USE_FLASH_DEFAULT;

		device_config->vp_config[i].tti.uec_a =
				VXGE_HW_USE_FLASH_DEFAULT;

		device_config->vp_config[i].tti.urange_b =
				VXGE_HW_USE_FLASH_DEFAULT;

		device_config->vp_config[i].tti.uec_b =
				VXGE_HW_USE_FLASH_DEFAULT;

		device_config->vp_config[i].tti.urange_c =
				VXGE_HW_USE_FLASH_DEFAULT;

		device_config->vp_config[i].tti.uec_c =
				VXGE_HW_USE_FLASH_DEFAULT;

		device_config->vp_config[i].tti.uec_d =
				VXGE_HW_USE_FLASH_DEFAULT;

		device_config->vp_config[i].rti.intr_enable =
				VXGE_HW_TIM_INTR_DEFAULT;

		device_config->vp_config[i].rti.btimer_val =
				VXGE_HW_USE_FLASH_DEFAULT;

		device_config->vp_config[i].rti.timer_ac_en =
				VXGE_HW_USE_FLASH_DEFAULT;

		device_config->vp_config[i].rti.timer_ci_en =
				VXGE_HW_USE_FLASH_DEFAULT;

		device_config->vp_config[i].rti.timer_ri_en =
				VXGE_HW_USE_FLASH_DEFAULT;

		device_config->vp_config[i].rti.rtimer_val =
				VXGE_HW_USE_FLASH_DEFAULT;

		device_config->vp_config[i].rti.util_sel =
				VXGE_HW_USE_FLASH_DEFAULT;

		device_config->vp_config[i].rti.ltimer_val =
				VXGE_HW_USE_FLASH_DEFAULT;

		device_config->vp_config[i].rti.urange_a =
				VXGE_HW_USE_FLASH_DEFAULT;

		device_config->vp_config[i].rti.uec_a =
				VXGE_HW_USE_FLASH_DEFAULT;

		device_config->vp_config[i].rti.urange_b =
				VXGE_HW_USE_FLASH_DEFAULT;

		device_config->vp_config[i].rti.uec_b =
				VXGE_HW_USE_FLASH_DEFAULT;

		device_config->vp_config[i].rti.urange_c =
				VXGE_HW_USE_FLASH_DEFAULT;

		device_config->vp_config[i].rti.uec_c =
				VXGE_HW_USE_FLASH_DEFAULT;

		device_config->vp_config[i].rti.uec_d =
				VXGE_HW_USE_FLASH_DEFAULT;

		device_config->vp_config[i].mtu =
				VXGE_HW_VPATH_USE_FLASH_DEFAULT_INITIAL_MTU;

		device_config->vp_config[i].rpa_strip_vlan_tag =
			VXGE_HW_VPATH_RPA_STRIP_VLAN_TAG_USE_FLASH_DEFAULT;
	}

	return VXGE_HW_OK;
}

/*
 * __vxge_hw_vpath_swapper_set - Set the swapper bits for the vpath.
 * Set the swapper bits appropriately for the vpath.
 */
static enum vxge_hw_status
__vxge_hw_vpath_swapper_set(struct vxge_hw_vpath_reg __iomem *vpath_reg)
{
#ifndef __BIG_ENDIAN
	u64 val64;

	val64 = readq(&vpath_reg->vpath_general_cfg1);
	wmb();
	val64 |= VXGE_HW_VPATH_GENERAL_CFG1_CTL_BYTE_SWAPEN;
	writeq(val64, &vpath_reg->vpath_general_cfg1);
	wmb();
#endif
	return VXGE_HW_OK;
}

/*
 * __vxge_hw_kdfc_swapper_set - Set the swapper bits for the kdfc.
 * Set the swapper bits appropriately for the vpath.
 */
static enum vxge_hw_status
__vxge_hw_kdfc_swapper_set(struct vxge_hw_legacy_reg __iomem *legacy_reg,
			   struct vxge_hw_vpath_reg __iomem *vpath_reg)
{
	u64 val64;

	val64 = readq(&legacy_reg->pifm_wr_swap_en);

	if (val64 == VXGE_HW_SWAPPER_WRITE_BYTE_SWAP_ENABLE) {
		val64 = readq(&vpath_reg->kdfcctl_cfg0);
		wmb();

		val64 |= VXGE_HW_KDFCCTL_CFG0_BYTE_SWAPEN_FIFO0	|
			VXGE_HW_KDFCCTL_CFG0_BYTE_SWAPEN_FIFO1	|
			VXGE_HW_KDFCCTL_CFG0_BYTE_SWAPEN_FIFO2;

		writeq(val64, &vpath_reg->kdfcctl_cfg0);
		wmb();
	}

	return VXGE_HW_OK;
}

/*
 * vxge_hw_mgmt_reg_read - Read Titan register.
 */
enum vxge_hw_status
vxge_hw_mgmt_reg_read(struct __vxge_hw_device *hldev,
		      enum vxge_hw_mgmt_reg_type type,
		      u32 index, u32 offset, u64 *value)
{
	enum vxge_hw_status status = VXGE_HW_OK;

	if ((hldev == NULL) || (hldev->magic != VXGE_HW_DEVICE_MAGIC)) {
		status = VXGE_HW_ERR_INVALID_DEVICE;
		goto exit;
	}

	switch (type) {
	case vxge_hw_mgmt_reg_type_legacy:
		if (offset > sizeof(struct vxge_hw_legacy_reg) - 8) {
			status = VXGE_HW_ERR_INVALID_OFFSET;
			break;
		}
		*value = readq((void __iomem *)hldev->legacy_reg + offset);
		break;
	case vxge_hw_mgmt_reg_type_toc:
		if (offset > sizeof(struct vxge_hw_toc_reg) - 8) {
			status = VXGE_HW_ERR_INVALID_OFFSET;
			break;
		}
		*value = readq((void __iomem *)hldev->toc_reg + offset);
		break;
	case vxge_hw_mgmt_reg_type_common:
		if (offset > sizeof(struct vxge_hw_common_reg) - 8) {
			status = VXGE_HW_ERR_INVALID_OFFSET;
			break;
		}
		*value = readq((void __iomem *)hldev->common_reg + offset);
		break;
	case vxge_hw_mgmt_reg_type_mrpcim:
		if (!(hldev->access_rights &
			VXGE_HW_DEVICE_ACCESS_RIGHT_MRPCIM)) {
			status = VXGE_HW_ERR_PRIVILAGED_OPEARATION;
			break;
		}
		if (offset > sizeof(struct vxge_hw_mrpcim_reg) - 8) {
			status = VXGE_HW_ERR_INVALID_OFFSET;
			break;
		}
		*value = readq((void __iomem *)hldev->mrpcim_reg + offset);
		break;
	case vxge_hw_mgmt_reg_type_srpcim:
		if (!(hldev->access_rights &
			VXGE_HW_DEVICE_ACCESS_RIGHT_SRPCIM)) {
			status = VXGE_HW_ERR_PRIVILAGED_OPEARATION;
			break;
		}
		if (index > VXGE_HW_TITAN_SRPCIM_REG_SPACES - 1) {
			status = VXGE_HW_ERR_INVALID_INDEX;
			break;
		}
		if (offset > sizeof(struct vxge_hw_srpcim_reg) - 8) {
			status = VXGE_HW_ERR_INVALID_OFFSET;
			break;
		}
		*value = readq((void __iomem *)hldev->srpcim_reg[index] +
				offset);
		break;
	case vxge_hw_mgmt_reg_type_vpmgmt:
		if ((index > VXGE_HW_TITAN_VPMGMT_REG_SPACES - 1) ||
			(!(hldev->vpath_assignments & vxge_mBIT(index)))) {
			status = VXGE_HW_ERR_INVALID_INDEX;
			break;
		}
		if (offset > sizeof(struct vxge_hw_vpmgmt_reg) - 8) {
			status = VXGE_HW_ERR_INVALID_OFFSET;
			break;
		}
		*value = readq((void __iomem *)hldev->vpmgmt_reg[index] +
				offset);
		break;
	case vxge_hw_mgmt_reg_type_vpath:
		if ((index > VXGE_HW_TITAN_VPATH_REG_SPACES - 1) ||
			(!(hldev->vpath_assignments & vxge_mBIT(index)))) {
			status = VXGE_HW_ERR_INVALID_INDEX;
			break;
		}
		if (index > VXGE_HW_TITAN_VPATH_REG_SPACES - 1) {
			status = VXGE_HW_ERR_INVALID_INDEX;
			break;
		}
		if (offset > sizeof(struct vxge_hw_vpath_reg) - 8) {
			status = VXGE_HW_ERR_INVALID_OFFSET;
			break;
		}
		*value = readq((void __iomem *)hldev->vpath_reg[index] +
				offset);
		break;
	default:
		status = VXGE_HW_ERR_INVALID_TYPE;
		break;
	}

exit:
	return status;
}

/*
 * vxge_hw_vpath_strip_fcs_check - Check for FCS strip.
 */
enum vxge_hw_status
vxge_hw_vpath_strip_fcs_check(struct __vxge_hw_device *hldev, u64 vpath_mask)
{
	struct vxge_hw_vpmgmt_reg       __iomem *vpmgmt_reg;
	enum vxge_hw_status status = VXGE_HW_OK;
	int i = 0, j = 0;

	for (i = 0; i < VXGE_HW_MAX_VIRTUAL_PATHS; i++) {
		if (!((vpath_mask) & vxge_mBIT(i)))
			continue;
		vpmgmt_reg = hldev->vpmgmt_reg[i];
		for (j = 0; j < VXGE_HW_MAC_MAX_MAC_PORT_ID; j++) {
			if (readq(&vpmgmt_reg->rxmac_cfg0_port_vpmgmt_clone[j])
			& VXGE_HW_RXMAC_CFG0_PORT_VPMGMT_CLONE_STRIP_FCS)
				return VXGE_HW_FAIL;
		}
	}
	return status;
}
/*
 * vxge_hw_mgmt_reg_Write - Write Titan register.
 */
enum vxge_hw_status
vxge_hw_mgmt_reg_write(struct __vxge_hw_device *hldev,
		      enum vxge_hw_mgmt_reg_type type,
		      u32 index, u32 offset, u64 value)
{
	enum vxge_hw_status status = VXGE_HW_OK;

	if ((hldev == NULL) || (hldev->magic != VXGE_HW_DEVICE_MAGIC)) {
		status = VXGE_HW_ERR_INVALID_DEVICE;
		goto exit;
	}

	switch (type) {
	case vxge_hw_mgmt_reg_type_legacy:
		if (offset > sizeof(struct vxge_hw_legacy_reg) - 8) {
			status = VXGE_HW_ERR_INVALID_OFFSET;
			break;
		}
		writeq(value, (void __iomem *)hldev->legacy_reg + offset);
		break;
	case vxge_hw_mgmt_reg_type_toc:
		if (offset > sizeof(struct vxge_hw_toc_reg) - 8) {
			status = VXGE_HW_ERR_INVALID_OFFSET;
			break;
		}
		writeq(value, (void __iomem *)hldev->toc_reg + offset);
		break;
	case vxge_hw_mgmt_reg_type_common:
		if (offset > sizeof(struct vxge_hw_common_reg) - 8) {
			status = VXGE_HW_ERR_INVALID_OFFSET;
			break;
		}
		writeq(value, (void __iomem *)hldev->common_reg + offset);
		break;
	case vxge_hw_mgmt_reg_type_mrpcim:
		if (!(hldev->access_rights &
			VXGE_HW_DEVICE_ACCESS_RIGHT_MRPCIM)) {
			status = VXGE_HW_ERR_PRIVILAGED_OPEARATION;
			break;
		}
		if (offset > sizeof(struct vxge_hw_mrpcim_reg) - 8) {
			status = VXGE_HW_ERR_INVALID_OFFSET;
			break;
		}
		writeq(value, (void __iomem *)hldev->mrpcim_reg + offset);
		break;
	case vxge_hw_mgmt_reg_type_srpcim:
		if (!(hldev->access_rights &
			VXGE_HW_DEVICE_ACCESS_RIGHT_SRPCIM)) {
			status = VXGE_HW_ERR_PRIVILAGED_OPEARATION;
			break;
		}
		if (index > VXGE_HW_TITAN_SRPCIM_REG_SPACES - 1) {
			status = VXGE_HW_ERR_INVALID_INDEX;
			break;
		}
		if (offset > sizeof(struct vxge_hw_srpcim_reg) - 8) {
			status = VXGE_HW_ERR_INVALID_OFFSET;
			break;
		}
		writeq(value, (void __iomem *)hldev->srpcim_reg[index] +
			offset);

		break;
	case vxge_hw_mgmt_reg_type_vpmgmt:
		if ((index > VXGE_HW_TITAN_VPMGMT_REG_SPACES - 1) ||
			(!(hldev->vpath_assignments & vxge_mBIT(index)))) {
			status = VXGE_HW_ERR_INVALID_INDEX;
			break;
		}
		if (offset > sizeof(struct vxge_hw_vpmgmt_reg) - 8) {
			status = VXGE_HW_ERR_INVALID_OFFSET;
			break;
		}
		writeq(value, (void __iomem *)hldev->vpmgmt_reg[index] +
			offset);
		break;
	case vxge_hw_mgmt_reg_type_vpath:
		if ((index > VXGE_HW_TITAN_VPATH_REG_SPACES-1) ||
			(!(hldev->vpath_assignments & vxge_mBIT(index)))) {
			status = VXGE_HW_ERR_INVALID_INDEX;
			break;
		}
		if (offset > sizeof(struct vxge_hw_vpath_reg) - 8) {
			status = VXGE_HW_ERR_INVALID_OFFSET;
			break;
		}
		writeq(value, (void __iomem *)hldev->vpath_reg[index] +
			offset);
		break;
	default:
		status = VXGE_HW_ERR_INVALID_TYPE;
		break;
	}
exit:
	return status;
}

/*
 * __vxge_hw_fifo_abort - Returns the TxD
 * This function terminates the TxDs of fifo
 */
static enum vxge_hw_status __vxge_hw_fifo_abort(struct __vxge_hw_fifo *fifo)
{
	void *txdlh;

	for (;;) {
		vxge_hw_channel_dtr_try_complete(&fifo->channel, &txdlh);

		if (txdlh == NULL)
			break;

		vxge_hw_channel_dtr_complete(&fifo->channel);

		if (fifo->txdl_term) {
			fifo->txdl_term(txdlh,
			VXGE_HW_TXDL_STATE_POSTED,
			fifo->channel.userdata);
		}

		vxge_hw_channel_dtr_free(&fifo->channel, txdlh);
	}

	return VXGE_HW_OK;
}

/*
 * __vxge_hw_fifo_reset - Resets the fifo
 * This function resets the fifo during vpath reset operation
 */
static enum vxge_hw_status __vxge_hw_fifo_reset(struct __vxge_hw_fifo *fifo)
{
	enum vxge_hw_status status = VXGE_HW_OK;

	__vxge_hw_fifo_abort(fifo);
	status = __vxge_hw_channel_reset(&fifo->channel);

	return status;
}

/*
 * __vxge_hw_fifo_delete - Removes the FIFO
 * This function freeup the memory pool and removes the FIFO
 */
static enum vxge_hw_status
__vxge_hw_fifo_delete(struct __vxge_hw_vpath_handle *vp)
{
	struct __vxge_hw_fifo *fifo = vp->vpath->fifoh;

	__vxge_hw_fifo_abort(fifo);

	if (fifo->mempool)
		__vxge_hw_mempool_destroy(fifo->mempool);

	vp->vpath->fifoh = NULL;

	__vxge_hw_channel_free(&fifo->channel);

	return VXGE_HW_OK;
}

/*
 * __vxge_hw_fifo_mempool_item_alloc - Allocate List blocks for TxD
 * list callback
 * This function is callback passed to __vxge_hw_mempool_create to create memory
 * pool for TxD list
 */
static void
__vxge_hw_fifo_mempool_item_alloc(
	struct vxge_hw_mempool *mempoolh,
	u32 memblock_index, struct vxge_hw_mempool_dma *dma_object,
	u32 index, u32 is_last)
{
	u32 memblock_item_idx;
	struct __vxge_hw_fifo_txdl_priv *txdl_priv;
	struct vxge_hw_fifo_txd *txdp =
		(struct vxge_hw_fifo_txd *)mempoolh->items_arr[index];
	struct __vxge_hw_fifo *fifo =
			(struct __vxge_hw_fifo *)mempoolh->userdata;
	void *memblock = mempoolh->memblocks_arr[memblock_index];

	vxge_assert(txdp);

	txdp->host_control = (u64) (size_t)
	__vxge_hw_mempool_item_priv(mempoolh, memblock_index, txdp,
					&memblock_item_idx);

	txdl_priv = __vxge_hw_fifo_txdl_priv(fifo, txdp);

	vxge_assert(txdl_priv);

	fifo->channel.reserve_arr[fifo->channel.reserve_ptr - 1 - index] = txdp;

	/* pre-format HW's TxDL's private */
	txdl_priv->dma_offset = (char *)txdp - (char *)memblock;
	txdl_priv->dma_addr = dma_object->addr + txdl_priv->dma_offset;
	txdl_priv->dma_handle = dma_object->handle;
	txdl_priv->memblock   = memblock;
	txdl_priv->first_txdp = txdp;
	txdl_priv->next_txdl_priv = NULL;
	txdl_priv->alloc_frags = 0;
}

/*
 * __vxge_hw_fifo_create - Create a FIFO
 * This function creates FIFO and initializes it.
 */
static enum vxge_hw_status
__vxge_hw_fifo_create(struct __vxge_hw_vpath_handle *vp,
		      struct vxge_hw_fifo_attr *attr)
{
	enum vxge_hw_status status = VXGE_HW_OK;
	struct __vxge_hw_fifo *fifo;
	struct vxge_hw_fifo_config *config;
	u32 txdl_size, txdl_per_memblock;
	struct vxge_hw_mempool_cbs fifo_mp_callback;
	struct __vxge_hw_virtualpath *vpath;

	if ((vp == NULL) || (attr == NULL)) {
		status = VXGE_HW_ERR_INVALID_HANDLE;
		goto exit;
	}
	vpath = vp->vpath;
	config = &vpath->hldev->config.vp_config[vpath->vp_id].fifo;

	txdl_size = config->max_frags * sizeof(struct vxge_hw_fifo_txd);

	txdl_per_memblock = config->memblock_size / txdl_size;

	fifo = (struct __vxge_hw_fifo *)__vxge_hw_channel_allocate(vp,
					VXGE_HW_CHANNEL_TYPE_FIFO,
					config->fifo_blocks * txdl_per_memblock,
					attr->per_txdl_space, attr->userdata);

	if (fifo == NULL) {
		status = VXGE_HW_ERR_OUT_OF_MEMORY;
		goto exit;
	}

	vpath->fifoh = fifo;
	fifo->nofl_db = vpath->nofl_db;

	fifo->vp_id = vpath->vp_id;
	fifo->vp_reg = vpath->vp_reg;
	fifo->stats = &vpath->sw_stats->fifo_stats;

	fifo->config = config;

	/* apply "interrupts per txdl" attribute */
	fifo->interrupt_type = VXGE_HW_FIFO_TXD_INT_TYPE_UTILZ;
	fifo->tim_tti_cfg1_saved = vpath->tim_tti_cfg1_saved;
	fifo->tim_tti_cfg3_saved = vpath->tim_tti_cfg3_saved;

	if (fifo->config->intr)
		fifo->interrupt_type = VXGE_HW_FIFO_TXD_INT_TYPE_PER_LIST;

	fifo->no_snoop_bits = config->no_snoop_bits;

	/*
	 * FIFO memory management strategy:
	 *
	 * TxDL split into three independent parts:
	 *	- set of TxD's
	 *	- TxD HW private part
	 *	- driver private part
	 *
	 * Adaptative memory allocation used. i.e. Memory allocated on
	 * demand with the size which will fit into one memory block.
	 * One memory block may contain more than one TxDL.
	 *
	 * During "reserve" operations more memory can be allocated on demand
	 * for example due to FIFO full condition.
	 *
	 * Pool of memory memblocks never shrinks except in __vxge_hw_fifo_close
	 * routine which will essentially stop the channel and free resources.
	 */

	/* TxDL common private size == TxDL private  +  driver private */
	fifo->priv_size =
		sizeof(struct __vxge_hw_fifo_txdl_priv) + attr->per_txdl_space;
	fifo->priv_size = ((fifo->priv_size  +  VXGE_CACHE_LINE_SIZE - 1) /
			VXGE_CACHE_LINE_SIZE) * VXGE_CACHE_LINE_SIZE;

	fifo->per_txdl_space = attr->per_txdl_space;

	/* recompute txdl size to be cacheline aligned */
	fifo->txdl_size = txdl_size;
	fifo->txdl_per_memblock = txdl_per_memblock;

	fifo->txdl_term = attr->txdl_term;
	fifo->callback = attr->callback;

	if (fifo->txdl_per_memblock == 0) {
		__vxge_hw_fifo_delete(vp);
		status = VXGE_HW_ERR_INVALID_BLOCK_SIZE;
		goto exit;
	}

	fifo_mp_callback.item_func_alloc = __vxge_hw_fifo_mempool_item_alloc;

	fifo->mempool =
		__vxge_hw_mempool_create(vpath->hldev,
			fifo->config->memblock_size,
			fifo->txdl_size,
			fifo->priv_size,
			(fifo->config->fifo_blocks * fifo->txdl_per_memblock),
			(fifo->config->fifo_blocks * fifo->txdl_per_memblock),
			&fifo_mp_callback,
			fifo);

	if (fifo->mempool == NULL) {
		__vxge_hw_fifo_delete(vp);
		status = VXGE_HW_ERR_OUT_OF_MEMORY;
		goto exit;
	}

	status = __vxge_hw_channel_initialize(&fifo->channel);
	if (status != VXGE_HW_OK) {
		__vxge_hw_fifo_delete(vp);
		goto exit;
	}

	vxge_assert(fifo->channel.reserve_ptr);
exit:
	return status;
}

/*
 * __vxge_hw_vpath_pci_read - Read the content of given address
 *                          in pci config space.
 * Read from the vpath pci config space.
 */
static enum vxge_hw_status
__vxge_hw_vpath_pci_read(struct __vxge_hw_virtualpath *vpath,
			 u32 phy_func_0, u32 offset, u32 *val)
{
	u64 val64;
	enum vxge_hw_status status = VXGE_HW_OK;
	struct vxge_hw_vpath_reg __iomem *vp_reg = vpath->vp_reg;

	val64 =	VXGE_HW_PCI_CONFIG_ACCESS_CFG1_ADDRESS(offset);

	if (phy_func_0)
		val64 |= VXGE_HW_PCI_CONFIG_ACCESS_CFG1_SEL_FUNC0;

	writeq(val64, &vp_reg->pci_config_access_cfg1);
	wmb();
	writeq(VXGE_HW_PCI_CONFIG_ACCESS_CFG2_REQ,
			&vp_reg->pci_config_access_cfg2);
	wmb();

	status = __vxge_hw_device_register_poll(
			&vp_reg->pci_config_access_cfg2,
			VXGE_HW_INTR_MASK_ALL, VXGE_HW_DEF_DEVICE_POLL_MILLIS);

	if (status != VXGE_HW_OK)
		goto exit;

	val64 = readq(&vp_reg->pci_config_access_status);

	if (val64 & VXGE_HW_PCI_CONFIG_ACCESS_STATUS_ACCESS_ERR) {
		status = VXGE_HW_FAIL;
		*val = 0;
	} else
		*val = (u32)vxge_bVALn(val64, 32, 32);
exit:
	return status;
}

/**
 * vxge_hw_device_flick_link_led - Flick (blink) link LED.
 * @hldev: HW device.
 * @on_off: TRUE if flickering to be on, FALSE to be off
 *
 * Flicker the link LED.
 */
enum vxge_hw_status
vxge_hw_device_flick_link_led(struct __vxge_hw_device *hldev, u64 on_off)
{
	struct __vxge_hw_virtualpath *vpath;
	u64 data0, data1 = 0, steer_ctrl = 0;
	enum vxge_hw_status status;

	if (hldev == NULL) {
		status = VXGE_HW_ERR_INVALID_DEVICE;
		goto exit;
	}

	vpath = &hldev->virtual_paths[hldev->first_vp_id];

	data0 = on_off;
	status = vxge_hw_vpath_fw_api(vpath,
			VXGE_HW_RTS_ACCESS_STEER_CTRL_ACTION_LED_CONTROL,
			VXGE_HW_RTS_ACCESS_STEER_CTRL_DATA_STRUCT_SEL_FW_MEMO,
			0, &data0, &data1, &steer_ctrl);
exit:
	return status;
}

/*
 * __vxge_hw_vpath_rts_table_get - Get the entries from RTS access tables
 */
enum vxge_hw_status
__vxge_hw_vpath_rts_table_get(struct __vxge_hw_vpath_handle *vp,
			      u32 action, u32 rts_table, u32 offset,
			      u64 *data0, u64 *data1)
{
	enum vxge_hw_status status;
	u64 steer_ctrl = 0;

	if (vp == NULL) {
		status = VXGE_HW_ERR_INVALID_HANDLE;
		goto exit;
	}

	if ((rts_table ==
	     VXGE_HW_RTS_ACS_STEER_CTRL_DATA_STRUCT_SEL_RTH_SOLO_IT) ||
	    (rts_table ==
	     VXGE_HW_RTS_ACS_STEER_CTRL_DATA_STRUCT_SEL_RTH_MULTI_IT) ||
	    (rts_table ==
	     VXGE_HW_RTS_ACCESS_STEER_CTRL_DATA_STRUCT_SEL_RTH_MASK) ||
	    (rts_table ==
	     VXGE_HW_RTS_ACCESS_STEER_CTRL_DATA_STRUCT_SEL_RTH_KEY)) {
		steer_ctrl = VXGE_HW_RTS_ACCESS_STEER_CTRL_TABLE_SEL;
	}

	status = vxge_hw_vpath_fw_api(vp->vpath, action, rts_table, offset,
				      data0, data1, &steer_ctrl);
	if (status != VXGE_HW_OK)
		goto exit;

<<<<<<< HEAD
	if ((rts_table != VXGE_HW_RTS_ACCESS_STEER_CTRL_DATA_STRUCT_SEL_DA) ||
=======
	if ((rts_table != VXGE_HW_RTS_ACCESS_STEER_CTRL_DATA_STRUCT_SEL_DA) &&
>>>>>>> 105e53f8
	    (rts_table !=
	     VXGE_HW_RTS_ACS_STEER_CTRL_DATA_STRUCT_SEL_RTH_MULTI_IT))
		*data1 = 0;
exit:
	return status;
}

/*
 * __vxge_hw_vpath_rts_table_set - Set the entries of RTS access tables
 */
enum vxge_hw_status
__vxge_hw_vpath_rts_table_set(struct __vxge_hw_vpath_handle *vp, u32 action,
			      u32 rts_table, u32 offset, u64 steer_data0,
			      u64 steer_data1)
{
	u64 data0, data1 = 0, steer_ctrl = 0;
	enum vxge_hw_status status;

	if (vp == NULL) {
		status = VXGE_HW_ERR_INVALID_HANDLE;
		goto exit;
	}

	data0 = steer_data0;

	if ((rts_table == VXGE_HW_RTS_ACCESS_STEER_CTRL_DATA_STRUCT_SEL_DA) ||
	    (rts_table ==
	     VXGE_HW_RTS_ACS_STEER_CTRL_DATA_STRUCT_SEL_RTH_MULTI_IT))
		data1 = steer_data1;

	status = vxge_hw_vpath_fw_api(vp->vpath, action, rts_table, offset,
				      &data0, &data1, &steer_ctrl);
exit:
	return status;
}

/*
 * vxge_hw_vpath_rts_rth_set - Set/configure RTS hashing.
 */
enum vxge_hw_status vxge_hw_vpath_rts_rth_set(
			struct __vxge_hw_vpath_handle *vp,
			enum vxge_hw_rth_algoritms algorithm,
			struct vxge_hw_rth_hash_types *hash_type,
			u16 bucket_size)
{
	u64 data0, data1;
	enum vxge_hw_status status = VXGE_HW_OK;

	if (vp == NULL) {
		status = VXGE_HW_ERR_INVALID_HANDLE;
		goto exit;
	}

	status = __vxge_hw_vpath_rts_table_get(vp,
		     VXGE_HW_RTS_ACCESS_STEER_CTRL_ACTION_READ_ENTRY,
		     VXGE_HW_RTS_ACCESS_STEER_CTRL_DATA_STRUCT_SEL_RTH_GEN_CFG,
			0, &data0, &data1);
	if (status != VXGE_HW_OK)
		goto exit;

	data0 &= ~(VXGE_HW_RTS_ACCESS_STEER_DATA0_RTH_GEN_BUCKET_SIZE(0xf) |
			VXGE_HW_RTS_ACCESS_STEER_DATA0_RTH_GEN_ALG_SEL(0x3));

	data0 |= VXGE_HW_RTS_ACCESS_STEER_DATA0_RTH_GEN_RTH_EN |
	VXGE_HW_RTS_ACCESS_STEER_DATA0_RTH_GEN_BUCKET_SIZE(bucket_size) |
	VXGE_HW_RTS_ACCESS_STEER_DATA0_RTH_GEN_ALG_SEL(algorithm);

	if (hash_type->hash_type_tcpipv4_en)
		data0 |= VXGE_HW_RTS_ACCESS_STEER_DATA0_RTH_GEN_RTH_TCP_IPV4_EN;

	if (hash_type->hash_type_ipv4_en)
		data0 |= VXGE_HW_RTS_ACCESS_STEER_DATA0_RTH_GEN_RTH_IPV4_EN;

	if (hash_type->hash_type_tcpipv6_en)
		data0 |= VXGE_HW_RTS_ACCESS_STEER_DATA0_RTH_GEN_RTH_TCP_IPV6_EN;

	if (hash_type->hash_type_ipv6_en)
		data0 |= VXGE_HW_RTS_ACCESS_STEER_DATA0_RTH_GEN_RTH_IPV6_EN;

	if (hash_type->hash_type_tcpipv6ex_en)
		data0 |=
		VXGE_HW_RTS_ACCESS_STEER_DATA0_RTH_GEN_RTH_TCP_IPV6_EX_EN;

	if (hash_type->hash_type_ipv6ex_en)
		data0 |= VXGE_HW_RTS_ACCESS_STEER_DATA0_RTH_GEN_RTH_IPV6_EX_EN;

	if (VXGE_HW_RTS_ACCESS_STEER_DATA0_GET_RTH_GEN_ACTIVE_TABLE(data0))
		data0 &= ~VXGE_HW_RTS_ACCESS_STEER_DATA0_RTH_GEN_ACTIVE_TABLE;
	else
		data0 |= VXGE_HW_RTS_ACCESS_STEER_DATA0_RTH_GEN_ACTIVE_TABLE;

	status = __vxge_hw_vpath_rts_table_set(vp,
		VXGE_HW_RTS_ACCESS_STEER_CTRL_ACTION_WRITE_ENTRY,
		VXGE_HW_RTS_ACCESS_STEER_CTRL_DATA_STRUCT_SEL_RTH_GEN_CFG,
		0, data0, 0);
exit:
	return status;
}

static void
vxge_hw_rts_rth_data0_data1_get(u32 j, u64 *data0, u64 *data1,
				u16 flag, u8 *itable)
{
	switch (flag) {
	case 1:
		*data0 = VXGE_HW_RTS_ACCESS_STEER_DATA0_RTH_ITEM0_BUCKET_NUM(j)|
			VXGE_HW_RTS_ACCESS_STEER_DATA0_RTH_ITEM0_ENTRY_EN |
			VXGE_HW_RTS_ACCESS_STEER_DATA0_RTH_ITEM0_BUCKET_DATA(
			itable[j]);
	case 2:
		*data0 |=
			VXGE_HW_RTS_ACCESS_STEER_DATA0_RTH_ITEM1_BUCKET_NUM(j)|
			VXGE_HW_RTS_ACCESS_STEER_DATA0_RTH_ITEM1_ENTRY_EN |
			VXGE_HW_RTS_ACCESS_STEER_DATA0_RTH_ITEM1_BUCKET_DATA(
			itable[j]);
	case 3:
		*data1 = VXGE_HW_RTS_ACCESS_STEER_DATA1_RTH_ITEM0_BUCKET_NUM(j)|
			VXGE_HW_RTS_ACCESS_STEER_DATA1_RTH_ITEM0_ENTRY_EN |
			VXGE_HW_RTS_ACCESS_STEER_DATA1_RTH_ITEM0_BUCKET_DATA(
			itable[j]);
	case 4:
		*data1 |=
			VXGE_HW_RTS_ACCESS_STEER_DATA1_RTH_ITEM1_BUCKET_NUM(j)|
			VXGE_HW_RTS_ACCESS_STEER_DATA1_RTH_ITEM1_ENTRY_EN |
			VXGE_HW_RTS_ACCESS_STEER_DATA1_RTH_ITEM1_BUCKET_DATA(
			itable[j]);
	default:
		return;
	}
}
/*
 * vxge_hw_vpath_rts_rth_itable_set - Set/configure indirection table (IT).
 */
enum vxge_hw_status vxge_hw_vpath_rts_rth_itable_set(
			struct __vxge_hw_vpath_handle **vpath_handles,
			u32 vpath_count,
			u8 *mtable,
			u8 *itable,
			u32 itable_size)
{
	u32 i, j, action, rts_table;
	u64 data0;
	u64 data1;
	u32 max_entries;
	enum vxge_hw_status status = VXGE_HW_OK;
	struct __vxge_hw_vpath_handle *vp = vpath_handles[0];

	if (vp == NULL) {
		status = VXGE_HW_ERR_INVALID_HANDLE;
		goto exit;
	}

	max_entries = (((u32)1) << itable_size);

	if (vp->vpath->hldev->config.rth_it_type
				== VXGE_HW_RTH_IT_TYPE_SOLO_IT) {
		action = VXGE_HW_RTS_ACCESS_STEER_CTRL_ACTION_WRITE_ENTRY;
		rts_table =
			VXGE_HW_RTS_ACS_STEER_CTRL_DATA_STRUCT_SEL_RTH_SOLO_IT;

		for (j = 0; j < max_entries; j++) {

			data1 = 0;

			data0 =
			VXGE_HW_RTS_ACCESS_STEER_DATA0_RTH_SOLO_IT_BUCKET_DATA(
				itable[j]);

			status = __vxge_hw_vpath_rts_table_set(vpath_handles[0],
				action, rts_table, j, data0, data1);

			if (status != VXGE_HW_OK)
				goto exit;
		}

		for (j = 0; j < max_entries; j++) {

			data1 = 0;

			data0 =
			VXGE_HW_RTS_ACCESS_STEER_DATA0_RTH_SOLO_IT_ENTRY_EN |
			VXGE_HW_RTS_ACCESS_STEER_DATA0_RTH_SOLO_IT_BUCKET_DATA(
				itable[j]);

			status = __vxge_hw_vpath_rts_table_set(
				vpath_handles[mtable[itable[j]]], action,
				rts_table, j, data0, data1);

			if (status != VXGE_HW_OK)
				goto exit;
		}
	} else {
		action = VXGE_HW_RTS_ACCESS_STEER_CTRL_ACTION_WRITE_ENTRY;
		rts_table =
			VXGE_HW_RTS_ACS_STEER_CTRL_DATA_STRUCT_SEL_RTH_MULTI_IT;
		for (i = 0; i < vpath_count; i++) {

			for (j = 0; j < max_entries;) {

				data0 = 0;
				data1 = 0;

				while (j < max_entries) {
					if (mtable[itable[j]] != i) {
						j++;
						continue;
					}
					vxge_hw_rts_rth_data0_data1_get(j,
						&data0, &data1, 1, itable);
					j++;
					break;
				}

				while (j < max_entries) {
					if (mtable[itable[j]] != i) {
						j++;
						continue;
					}
					vxge_hw_rts_rth_data0_data1_get(j,
						&data0, &data1, 2, itable);
					j++;
					break;
				}

				while (j < max_entries) {
					if (mtable[itable[j]] != i) {
						j++;
						continue;
					}
					vxge_hw_rts_rth_data0_data1_get(j,
						&data0, &data1, 3, itable);
					j++;
					break;
				}

				while (j < max_entries) {
					if (mtable[itable[j]] != i) {
						j++;
						continue;
					}
					vxge_hw_rts_rth_data0_data1_get(j,
						&data0, &data1, 4, itable);
					j++;
					break;
				}

				if (data0 != 0) {
					status = __vxge_hw_vpath_rts_table_set(
							vpath_handles[i],
							action, rts_table,
							0, data0, data1);

					if (status != VXGE_HW_OK)
						goto exit;
				}
			}
		}
	}
exit:
	return status;
}

/**
 * vxge_hw_vpath_check_leak - Check for memory leak
 * @ringh: Handle to the ring object used for receive
 *
 * If PRC_RXD_DOORBELL_VPn.NEW_QW_CNT is larger or equal to
 * PRC_CFG6_VPn.RXD_SPAT then a leak has occurred.
 * Returns: VXGE_HW_FAIL, if leak has occurred.
 *
 */
enum vxge_hw_status
vxge_hw_vpath_check_leak(struct __vxge_hw_ring *ring)
{
	enum vxge_hw_status status = VXGE_HW_OK;
	u64 rxd_new_count, rxd_spat;

	if (ring == NULL)
		return status;

	rxd_new_count = readl(&ring->vp_reg->prc_rxd_doorbell);
	rxd_spat = readq(&ring->vp_reg->prc_cfg6);
	rxd_spat = VXGE_HW_PRC_CFG6_RXD_SPAT(rxd_spat);

	if (rxd_new_count >= rxd_spat)
		status = VXGE_HW_FAIL;

	return status;
}

/*
 * __vxge_hw_vpath_mgmt_read
 * This routine reads the vpath_mgmt registers
 */
static enum vxge_hw_status
__vxge_hw_vpath_mgmt_read(
	struct __vxge_hw_device *hldev,
	struct __vxge_hw_virtualpath *vpath)
{
	u32 i, mtu = 0, max_pyld = 0;
	u64 val64;
	enum vxge_hw_status status = VXGE_HW_OK;

	for (i = 0; i < VXGE_HW_MAC_MAX_MAC_PORT_ID; i++) {

		val64 = readq(&vpath->vpmgmt_reg->
				rxmac_cfg0_port_vpmgmt_clone[i]);
		max_pyld =
			(u32)
			VXGE_HW_RXMAC_CFG0_PORT_VPMGMT_CLONE_GET_MAX_PYLD_LEN
			(val64);
		if (mtu < max_pyld)
			mtu = max_pyld;
	}

	vpath->max_mtu = mtu + VXGE_HW_MAC_HEADER_MAX_SIZE;

	val64 = readq(&vpath->vpmgmt_reg->xmac_vsport_choices_vp);

	for (i = 0; i < VXGE_HW_MAX_VIRTUAL_PATHS; i++) {
		if (val64 & vxge_mBIT(i))
			vpath->vsport_number = i;
	}

	val64 = readq(&vpath->vpmgmt_reg->xgmac_gen_status_vpmgmt_clone);

	if (val64 & VXGE_HW_XGMAC_GEN_STATUS_VPMGMT_CLONE_XMACJ_NTWK_OK)
		VXGE_HW_DEVICE_LINK_STATE_SET(vpath->hldev, VXGE_HW_LINK_UP);
	else
		VXGE_HW_DEVICE_LINK_STATE_SET(vpath->hldev, VXGE_HW_LINK_DOWN);

	return status;
}

/*
 * __vxge_hw_vpath_reset_check - Check if resetting the vpath completed
 * This routine checks the vpath_rst_in_prog register to see if
 * adapter completed the reset process for the vpath
 */
static enum vxge_hw_status
__vxge_hw_vpath_reset_check(struct __vxge_hw_virtualpath *vpath)
{
	enum vxge_hw_status status;

	status = __vxge_hw_device_register_poll(
			&vpath->hldev->common_reg->vpath_rst_in_prog,
			VXGE_HW_VPATH_RST_IN_PROG_VPATH_RST_IN_PROG(
				1 << (16 - vpath->vp_id)),
			vpath->hldev->config.device_poll_millis);

	return status;
}

/*
 * __vxge_hw_vpath_reset
 * This routine resets the vpath on the device
 */
static enum vxge_hw_status
__vxge_hw_vpath_reset(struct __vxge_hw_device *hldev, u32 vp_id)
{
	u64 val64;
	enum vxge_hw_status status = VXGE_HW_OK;

	val64 = VXGE_HW_CMN_RSTHDLR_CFG0_SW_RESET_VPATH(1 << (16 - vp_id));

	__vxge_hw_pio_mem_write32_upper((u32)vxge_bVALn(val64, 0, 32),
				&hldev->common_reg->cmn_rsthdlr_cfg0);

	return status;
}

/*
 * __vxge_hw_vpath_sw_reset
 * This routine resets the vpath structures
 */
static enum vxge_hw_status
__vxge_hw_vpath_sw_reset(struct __vxge_hw_device *hldev, u32 vp_id)
{
	enum vxge_hw_status status = VXGE_HW_OK;
	struct __vxge_hw_virtualpath *vpath;

	vpath = (struct __vxge_hw_virtualpath *)&hldev->virtual_paths[vp_id];

	if (vpath->ringh) {
		status = __vxge_hw_ring_reset(vpath->ringh);
		if (status != VXGE_HW_OK)
			goto exit;
	}

	if (vpath->fifoh)
		status = __vxge_hw_fifo_reset(vpath->fifoh);
exit:
	return status;
}

/*
 * __vxge_hw_vpath_prc_configure
 * This routine configures the prc registers of virtual path using the config
 * passed
 */
static void
__vxge_hw_vpath_prc_configure(struct __vxge_hw_device *hldev, u32 vp_id)
{
	u64 val64;
	struct __vxge_hw_virtualpath *vpath;
	struct vxge_hw_vp_config *vp_config;
	struct vxge_hw_vpath_reg __iomem *vp_reg;

	vpath = &hldev->virtual_paths[vp_id];
	vp_reg = vpath->vp_reg;
	vp_config = vpath->vp_config;

	if (vp_config->ring.enable == VXGE_HW_RING_DISABLE)
		return;

	val64 = readq(&vp_reg->prc_cfg1);
	val64 |= VXGE_HW_PRC_CFG1_RTI_TINT_DISABLE;
	writeq(val64, &vp_reg->prc_cfg1);

	val64 = readq(&vpath->vp_reg->prc_cfg6);
	val64 |= VXGE_HW_PRC_CFG6_DOORBELL_MODE_EN;
	writeq(val64, &vpath->vp_reg->prc_cfg6);

	val64 = readq(&vp_reg->prc_cfg7);

	if (vpath->vp_config->ring.scatter_mode !=
		VXGE_HW_RING_SCATTER_MODE_USE_FLASH_DEFAULT) {

		val64 &= ~VXGE_HW_PRC_CFG7_SCATTER_MODE(0x3);

		switch (vpath->vp_config->ring.scatter_mode) {
		case VXGE_HW_RING_SCATTER_MODE_A:
			val64 |= VXGE_HW_PRC_CFG7_SCATTER_MODE(
					VXGE_HW_PRC_CFG7_SCATTER_MODE_A);
			break;
		case VXGE_HW_RING_SCATTER_MODE_B:
			val64 |= VXGE_HW_PRC_CFG7_SCATTER_MODE(
					VXGE_HW_PRC_CFG7_SCATTER_MODE_B);
			break;
		case VXGE_HW_RING_SCATTER_MODE_C:
			val64 |= VXGE_HW_PRC_CFG7_SCATTER_MODE(
					VXGE_HW_PRC_CFG7_SCATTER_MODE_C);
			break;
		}
	}

	writeq(val64, &vp_reg->prc_cfg7);

	writeq(VXGE_HW_PRC_CFG5_RXD0_ADD(
				__vxge_hw_ring_first_block_address_get(
					vpath->ringh) >> 3), &vp_reg->prc_cfg5);

	val64 = readq(&vp_reg->prc_cfg4);
	val64 |= VXGE_HW_PRC_CFG4_IN_SVC;
	val64 &= ~VXGE_HW_PRC_CFG4_RING_MODE(0x3);

	val64 |= VXGE_HW_PRC_CFG4_RING_MODE(
			VXGE_HW_PRC_CFG4_RING_MODE_ONE_BUFFER);

	if (hldev->config.rth_en == VXGE_HW_RTH_DISABLE)
		val64 |= VXGE_HW_PRC_CFG4_RTH_DISABLE;
	else
		val64 &= ~VXGE_HW_PRC_CFG4_RTH_DISABLE;

	writeq(val64, &vp_reg->prc_cfg4);
}

/*
 * __vxge_hw_vpath_kdfc_configure
 * This routine configures the kdfc registers of virtual path using the
 * config passed
 */
static enum vxge_hw_status
__vxge_hw_vpath_kdfc_configure(struct __vxge_hw_device *hldev, u32 vp_id)
{
	u64 val64;
	u64 vpath_stride;
	enum vxge_hw_status status = VXGE_HW_OK;
	struct __vxge_hw_virtualpath *vpath;
	struct vxge_hw_vpath_reg __iomem *vp_reg;

	vpath = &hldev->virtual_paths[vp_id];
	vp_reg = vpath->vp_reg;
	status = __vxge_hw_kdfc_swapper_set(hldev->legacy_reg, vp_reg);

	if (status != VXGE_HW_OK)
		goto exit;

	val64 = readq(&vp_reg->kdfc_drbl_triplet_total);

	vpath->max_kdfc_db =
		(u32)VXGE_HW_KDFC_DRBL_TRIPLET_TOTAL_GET_KDFC_MAX_SIZE(
			val64+1)/2;

	if (vpath->vp_config->fifo.enable == VXGE_HW_FIFO_ENABLE) {

		vpath->max_nofl_db = vpath->max_kdfc_db;

		if (vpath->max_nofl_db <
			((vpath->vp_config->fifo.memblock_size /
			(vpath->vp_config->fifo.max_frags *
			sizeof(struct vxge_hw_fifo_txd))) *
			vpath->vp_config->fifo.fifo_blocks)) {

			return VXGE_HW_BADCFG_FIFO_BLOCKS;
		}
		val64 = VXGE_HW_KDFC_FIFO_TRPL_PARTITION_LENGTH_0(
				(vpath->max_nofl_db*2)-1);
	}

	writeq(val64, &vp_reg->kdfc_fifo_trpl_partition);

	writeq(VXGE_HW_KDFC_FIFO_TRPL_CTRL_TRIPLET_ENABLE,
		&vp_reg->kdfc_fifo_trpl_ctrl);

	val64 = readq(&vp_reg->kdfc_trpl_fifo_0_ctrl);

	val64 &= ~(VXGE_HW_KDFC_TRPL_FIFO_0_CTRL_MODE(0x3) |
		   VXGE_HW_KDFC_TRPL_FIFO_0_CTRL_SELECT(0xFF));

	val64 |= VXGE_HW_KDFC_TRPL_FIFO_0_CTRL_MODE(
		 VXGE_HW_KDFC_TRPL_FIFO_0_CTRL_MODE_NON_OFFLOAD_ONLY) |
#ifndef __BIG_ENDIAN
		 VXGE_HW_KDFC_TRPL_FIFO_0_CTRL_SWAP_EN |
#endif
		 VXGE_HW_KDFC_TRPL_FIFO_0_CTRL_SELECT(0);

	writeq(val64, &vp_reg->kdfc_trpl_fifo_0_ctrl);
	writeq((u64)0, &vp_reg->kdfc_trpl_fifo_0_wb_address);
	wmb();
	vpath_stride = readq(&hldev->toc_reg->toc_kdfc_vpath_stride);

	vpath->nofl_db =
		(struct __vxge_hw_non_offload_db_wrapper __iomem *)
		(hldev->kdfc + (vp_id *
		VXGE_HW_TOC_KDFC_VPATH_STRIDE_GET_TOC_KDFC_VPATH_STRIDE(
					vpath_stride)));
exit:
	return status;
}

/*
 * __vxge_hw_vpath_mac_configure
 * This routine configures the mac of virtual path using the config passed
 */
static enum vxge_hw_status
__vxge_hw_vpath_mac_configure(struct __vxge_hw_device *hldev, u32 vp_id)
{
	u64 val64;
	enum vxge_hw_status status = VXGE_HW_OK;
	struct __vxge_hw_virtualpath *vpath;
	struct vxge_hw_vp_config *vp_config;
	struct vxge_hw_vpath_reg __iomem *vp_reg;

	vpath = &hldev->virtual_paths[vp_id];
	vp_reg = vpath->vp_reg;
	vp_config = vpath->vp_config;

	writeq(VXGE_HW_XMAC_VSPORT_CHOICE_VSPORT_NUMBER(
			vpath->vsport_number), &vp_reg->xmac_vsport_choice);

	if (vp_config->ring.enable == VXGE_HW_RING_ENABLE) {

		val64 = readq(&vp_reg->xmac_rpa_vcfg);

		if (vp_config->rpa_strip_vlan_tag !=
			VXGE_HW_VPATH_RPA_STRIP_VLAN_TAG_USE_FLASH_DEFAULT) {
			if (vp_config->rpa_strip_vlan_tag)
				val64 |= VXGE_HW_XMAC_RPA_VCFG_STRIP_VLAN_TAG;
			else
				val64 &= ~VXGE_HW_XMAC_RPA_VCFG_STRIP_VLAN_TAG;
		}

		writeq(val64, &vp_reg->xmac_rpa_vcfg);
		val64 = readq(&vp_reg->rxmac_vcfg0);

		if (vp_config->mtu !=
				VXGE_HW_VPATH_USE_FLASH_DEFAULT_INITIAL_MTU) {
			val64 &= ~VXGE_HW_RXMAC_VCFG0_RTS_MAX_FRM_LEN(0x3fff);
			if ((vp_config->mtu  +
				VXGE_HW_MAC_HEADER_MAX_SIZE) < vpath->max_mtu)
				val64 |= VXGE_HW_RXMAC_VCFG0_RTS_MAX_FRM_LEN(
					vp_config->mtu  +
					VXGE_HW_MAC_HEADER_MAX_SIZE);
			else
				val64 |= VXGE_HW_RXMAC_VCFG0_RTS_MAX_FRM_LEN(
					vpath->max_mtu);
		}

		writeq(val64, &vp_reg->rxmac_vcfg0);

		val64 = readq(&vp_reg->rxmac_vcfg1);

		val64 &= ~(VXGE_HW_RXMAC_VCFG1_RTS_RTH_MULTI_IT_BD_MODE(0x3) |
			VXGE_HW_RXMAC_VCFG1_RTS_RTH_MULTI_IT_EN_MODE);

		if (hldev->config.rth_it_type ==
				VXGE_HW_RTH_IT_TYPE_MULTI_IT) {
			val64 |= VXGE_HW_RXMAC_VCFG1_RTS_RTH_MULTI_IT_BD_MODE(
				0x2) |
				VXGE_HW_RXMAC_VCFG1_RTS_RTH_MULTI_IT_EN_MODE;
		}

		writeq(val64, &vp_reg->rxmac_vcfg1);
	}
	return status;
}

/*
 * __vxge_hw_vpath_tim_configure
 * This routine configures the tim registers of virtual path using the config
 * passed
 */
static enum vxge_hw_status
__vxge_hw_vpath_tim_configure(struct __vxge_hw_device *hldev, u32 vp_id)
{
	u64 val64;
	enum vxge_hw_status status = VXGE_HW_OK;
	struct __vxge_hw_virtualpath *vpath;
	struct vxge_hw_vpath_reg __iomem *vp_reg;
	struct vxge_hw_vp_config *config;

	vpath = &hldev->virtual_paths[vp_id];
	vp_reg = vpath->vp_reg;
	config = vpath->vp_config;

	writeq(0, &vp_reg->tim_dest_addr);
	writeq(0, &vp_reg->tim_vpath_map);
	writeq(0, &vp_reg->tim_bitmap);
	writeq(0, &vp_reg->tim_remap);

	if (config->ring.enable == VXGE_HW_RING_ENABLE)
		writeq(VXGE_HW_TIM_RING_ASSN_INT_NUM(
			(vp_id * VXGE_HW_MAX_INTR_PER_VP) +
			VXGE_HW_VPATH_INTR_RX), &vp_reg->tim_ring_assn);

	val64 = readq(&vp_reg->tim_pci_cfg);
	val64 |= VXGE_HW_TIM_PCI_CFG_ADD_PAD;
	writeq(val64, &vp_reg->tim_pci_cfg);

	if (config->fifo.enable == VXGE_HW_FIFO_ENABLE) {

		val64 = readq(&vp_reg->tim_cfg1_int_num[VXGE_HW_VPATH_INTR_TX]);

		if (config->tti.btimer_val != VXGE_HW_USE_FLASH_DEFAULT) {
			val64 &= ~VXGE_HW_TIM_CFG1_INT_NUM_BTIMER_VAL(
				0x3ffffff);
			val64 |= VXGE_HW_TIM_CFG1_INT_NUM_BTIMER_VAL(
					config->tti.btimer_val);
		}

		val64 &= ~VXGE_HW_TIM_CFG1_INT_NUM_BITMP_EN;

		if (config->tti.timer_ac_en != VXGE_HW_USE_FLASH_DEFAULT) {
			if (config->tti.timer_ac_en)
				val64 |= VXGE_HW_TIM_CFG1_INT_NUM_TIMER_AC;
			else
				val64 &= ~VXGE_HW_TIM_CFG1_INT_NUM_TIMER_AC;
		}

		if (config->tti.timer_ci_en != VXGE_HW_USE_FLASH_DEFAULT) {
			if (config->tti.timer_ci_en)
				val64 |= VXGE_HW_TIM_CFG1_INT_NUM_TIMER_CI;
			else
				val64 &= ~VXGE_HW_TIM_CFG1_INT_NUM_TIMER_CI;
		}

		if (config->tti.urange_a != VXGE_HW_USE_FLASH_DEFAULT) {
			val64 &= ~VXGE_HW_TIM_CFG1_INT_NUM_URNG_A(0x3f);
			val64 |= VXGE_HW_TIM_CFG1_INT_NUM_URNG_A(
					config->tti.urange_a);
		}

		if (config->tti.urange_b != VXGE_HW_USE_FLASH_DEFAULT) {
			val64 &= ~VXGE_HW_TIM_CFG1_INT_NUM_URNG_B(0x3f);
			val64 |= VXGE_HW_TIM_CFG1_INT_NUM_URNG_B(
					config->tti.urange_b);
		}

		if (config->tti.urange_c != VXGE_HW_USE_FLASH_DEFAULT) {
			val64 &= ~VXGE_HW_TIM_CFG1_INT_NUM_URNG_C(0x3f);
			val64 |= VXGE_HW_TIM_CFG1_INT_NUM_URNG_C(
					config->tti.urange_c);
		}

		writeq(val64, &vp_reg->tim_cfg1_int_num[VXGE_HW_VPATH_INTR_TX]);
		vpath->tim_tti_cfg1_saved = val64;

		val64 = readq(&vp_reg->tim_cfg2_int_num[VXGE_HW_VPATH_INTR_TX]);

		if (config->tti.uec_a != VXGE_HW_USE_FLASH_DEFAULT) {
			val64 &= ~VXGE_HW_TIM_CFG2_INT_NUM_UEC_A(0xffff);
			val64 |= VXGE_HW_TIM_CFG2_INT_NUM_UEC_A(
						config->tti.uec_a);
		}

		if (config->tti.uec_b != VXGE_HW_USE_FLASH_DEFAULT) {
			val64 &= ~VXGE_HW_TIM_CFG2_INT_NUM_UEC_B(0xffff);
			val64 |= VXGE_HW_TIM_CFG2_INT_NUM_UEC_B(
						config->tti.uec_b);
		}

		if (config->tti.uec_c != VXGE_HW_USE_FLASH_DEFAULT) {
			val64 &= ~VXGE_HW_TIM_CFG2_INT_NUM_UEC_C(0xffff);
			val64 |= VXGE_HW_TIM_CFG2_INT_NUM_UEC_C(
						config->tti.uec_c);
		}

		if (config->tti.uec_d != VXGE_HW_USE_FLASH_DEFAULT) {
			val64 &= ~VXGE_HW_TIM_CFG2_INT_NUM_UEC_D(0xffff);
			val64 |= VXGE_HW_TIM_CFG2_INT_NUM_UEC_D(
						config->tti.uec_d);
		}

		writeq(val64, &vp_reg->tim_cfg2_int_num[VXGE_HW_VPATH_INTR_TX]);
		val64 = readq(&vp_reg->tim_cfg3_int_num[VXGE_HW_VPATH_INTR_TX]);

		if (config->tti.timer_ri_en != VXGE_HW_USE_FLASH_DEFAULT) {
			if (config->tti.timer_ri_en)
				val64 |= VXGE_HW_TIM_CFG3_INT_NUM_TIMER_RI;
			else
				val64 &= ~VXGE_HW_TIM_CFG3_INT_NUM_TIMER_RI;
		}

		if (config->tti.rtimer_val != VXGE_HW_USE_FLASH_DEFAULT) {
			val64 &= ~VXGE_HW_TIM_CFG3_INT_NUM_RTIMER_VAL(
					0x3ffffff);
			val64 |= VXGE_HW_TIM_CFG3_INT_NUM_RTIMER_VAL(
					config->tti.rtimer_val);
		}

		if (config->tti.util_sel != VXGE_HW_USE_FLASH_DEFAULT) {
			val64 &= ~VXGE_HW_TIM_CFG3_INT_NUM_UTIL_SEL(0x3f);
			val64 |= VXGE_HW_TIM_CFG3_INT_NUM_UTIL_SEL(vp_id);
		}

		if (config->tti.ltimer_val != VXGE_HW_USE_FLASH_DEFAULT) {
			val64 &= ~VXGE_HW_TIM_CFG3_INT_NUM_LTIMER_VAL(
					0x3ffffff);
			val64 |= VXGE_HW_TIM_CFG3_INT_NUM_LTIMER_VAL(
					config->tti.ltimer_val);
		}

		writeq(val64, &vp_reg->tim_cfg3_int_num[VXGE_HW_VPATH_INTR_TX]);
		vpath->tim_tti_cfg3_saved = val64;
	}

	if (config->ring.enable == VXGE_HW_RING_ENABLE) {

		val64 = readq(&vp_reg->tim_cfg1_int_num[VXGE_HW_VPATH_INTR_RX]);

		if (config->rti.btimer_val != VXGE_HW_USE_FLASH_DEFAULT) {
			val64 &= ~VXGE_HW_TIM_CFG1_INT_NUM_BTIMER_VAL(
					0x3ffffff);
			val64 |= VXGE_HW_TIM_CFG1_INT_NUM_BTIMER_VAL(
					config->rti.btimer_val);
		}

		val64 &= ~VXGE_HW_TIM_CFG1_INT_NUM_BITMP_EN;

		if (config->rti.timer_ac_en != VXGE_HW_USE_FLASH_DEFAULT) {
			if (config->rti.timer_ac_en)
				val64 |= VXGE_HW_TIM_CFG1_INT_NUM_TIMER_AC;
			else
				val64 &= ~VXGE_HW_TIM_CFG1_INT_NUM_TIMER_AC;
		}

		if (config->rti.timer_ci_en != VXGE_HW_USE_FLASH_DEFAULT) {
			if (config->rti.timer_ci_en)
				val64 |= VXGE_HW_TIM_CFG1_INT_NUM_TIMER_CI;
			else
				val64 &= ~VXGE_HW_TIM_CFG1_INT_NUM_TIMER_CI;
		}

		if (config->rti.urange_a != VXGE_HW_USE_FLASH_DEFAULT) {
			val64 &= ~VXGE_HW_TIM_CFG1_INT_NUM_URNG_A(0x3f);
			val64 |= VXGE_HW_TIM_CFG1_INT_NUM_URNG_A(
					config->rti.urange_a);
		}

		if (config->rti.urange_b != VXGE_HW_USE_FLASH_DEFAULT) {
			val64 &= ~VXGE_HW_TIM_CFG1_INT_NUM_URNG_B(0x3f);
			val64 |= VXGE_HW_TIM_CFG1_INT_NUM_URNG_B(
					config->rti.urange_b);
		}

		if (config->rti.urange_c != VXGE_HW_USE_FLASH_DEFAULT) {
			val64 &= ~VXGE_HW_TIM_CFG1_INT_NUM_URNG_C(0x3f);
			val64 |= VXGE_HW_TIM_CFG1_INT_NUM_URNG_C(
					config->rti.urange_c);
		}

		writeq(val64, &vp_reg->tim_cfg1_int_num[VXGE_HW_VPATH_INTR_RX]);
		vpath->tim_rti_cfg1_saved = val64;

		val64 = readq(&vp_reg->tim_cfg2_int_num[VXGE_HW_VPATH_INTR_RX]);

		if (config->rti.uec_a != VXGE_HW_USE_FLASH_DEFAULT) {
			val64 &= ~VXGE_HW_TIM_CFG2_INT_NUM_UEC_A(0xffff);
			val64 |= VXGE_HW_TIM_CFG2_INT_NUM_UEC_A(
						config->rti.uec_a);
		}

		if (config->rti.uec_b != VXGE_HW_USE_FLASH_DEFAULT) {
			val64 &= ~VXGE_HW_TIM_CFG2_INT_NUM_UEC_B(0xffff);
			val64 |= VXGE_HW_TIM_CFG2_INT_NUM_UEC_B(
						config->rti.uec_b);
		}

		if (config->rti.uec_c != VXGE_HW_USE_FLASH_DEFAULT) {
			val64 &= ~VXGE_HW_TIM_CFG2_INT_NUM_UEC_C(0xffff);
			val64 |= VXGE_HW_TIM_CFG2_INT_NUM_UEC_C(
						config->rti.uec_c);
		}

		if (config->rti.uec_d != VXGE_HW_USE_FLASH_DEFAULT) {
			val64 &= ~VXGE_HW_TIM_CFG2_INT_NUM_UEC_D(0xffff);
			val64 |= VXGE_HW_TIM_CFG2_INT_NUM_UEC_D(
						config->rti.uec_d);
		}

		writeq(val64, &vp_reg->tim_cfg2_int_num[VXGE_HW_VPATH_INTR_RX]);
		val64 = readq(&vp_reg->tim_cfg3_int_num[VXGE_HW_VPATH_INTR_RX]);

		if (config->rti.timer_ri_en != VXGE_HW_USE_FLASH_DEFAULT) {
			if (config->rti.timer_ri_en)
				val64 |= VXGE_HW_TIM_CFG3_INT_NUM_TIMER_RI;
			else
				val64 &= ~VXGE_HW_TIM_CFG3_INT_NUM_TIMER_RI;
		}

		if (config->rti.rtimer_val != VXGE_HW_USE_FLASH_DEFAULT) {
			val64 &= ~VXGE_HW_TIM_CFG3_INT_NUM_RTIMER_VAL(
					0x3ffffff);
			val64 |= VXGE_HW_TIM_CFG3_INT_NUM_RTIMER_VAL(
					config->rti.rtimer_val);
		}

		if (config->rti.util_sel != VXGE_HW_USE_FLASH_DEFAULT) {
			val64 &= ~VXGE_HW_TIM_CFG3_INT_NUM_UTIL_SEL(0x3f);
			val64 |= VXGE_HW_TIM_CFG3_INT_NUM_UTIL_SEL(vp_id);
		}

		if (config->rti.ltimer_val != VXGE_HW_USE_FLASH_DEFAULT) {
			val64 &= ~VXGE_HW_TIM_CFG3_INT_NUM_LTIMER_VAL(
					0x3ffffff);
			val64 |= VXGE_HW_TIM_CFG3_INT_NUM_LTIMER_VAL(
					config->rti.ltimer_val);
		}

		writeq(val64, &vp_reg->tim_cfg3_int_num[VXGE_HW_VPATH_INTR_RX]);
		vpath->tim_rti_cfg3_saved = val64;
	}

	val64 = 0;
	writeq(val64, &vp_reg->tim_cfg1_int_num[VXGE_HW_VPATH_INTR_EINTA]);
	writeq(val64, &vp_reg->tim_cfg2_int_num[VXGE_HW_VPATH_INTR_EINTA]);
	writeq(val64, &vp_reg->tim_cfg3_int_num[VXGE_HW_VPATH_INTR_EINTA]);
	writeq(val64, &vp_reg->tim_cfg1_int_num[VXGE_HW_VPATH_INTR_BMAP]);
	writeq(val64, &vp_reg->tim_cfg2_int_num[VXGE_HW_VPATH_INTR_BMAP]);
	writeq(val64, &vp_reg->tim_cfg3_int_num[VXGE_HW_VPATH_INTR_BMAP]);

	val64 = VXGE_HW_TIM_WRKLD_CLC_WRKLD_EVAL_PRD(150);
	val64 |= VXGE_HW_TIM_WRKLD_CLC_WRKLD_EVAL_DIV(0);
	val64 |= VXGE_HW_TIM_WRKLD_CLC_CNT_RX_TX(3);
	writeq(val64, &vp_reg->tim_wrkld_clc);

	return status;
<<<<<<< HEAD
}

void vxge_hw_vpath_tti_ci_set(struct __vxge_hw_device *hldev, u32 vp_id)
{
	struct __vxge_hw_virtualpath *vpath;
	struct vxge_hw_vpath_reg __iomem *vp_reg;
	struct vxge_hw_vp_config *config;
	u64 val64;

	vpath = &hldev->virtual_paths[vp_id];
	vp_reg = vpath->vp_reg;
	config = vpath->vp_config;

	if (config->fifo.enable == VXGE_HW_FIFO_ENABLE &&
	    config->tti.timer_ci_en != VXGE_HW_TIM_TIMER_CI_ENABLE) {
		config->tti.timer_ci_en = VXGE_HW_TIM_TIMER_CI_ENABLE;
		val64 = readq(&vp_reg->tim_cfg1_int_num[VXGE_HW_VPATH_INTR_TX]);
		val64 |= VXGE_HW_TIM_CFG1_INT_NUM_TIMER_CI;
		writeq(val64, &vp_reg->tim_cfg1_int_num[VXGE_HW_VPATH_INTR_TX]);
	}
=======
>>>>>>> 105e53f8
}

/*
 * __vxge_hw_vpath_initialize
 * This routine is the final phase of init which initializes the
 * registers of the vpath using the configuration passed.
 */
static enum vxge_hw_status
__vxge_hw_vpath_initialize(struct __vxge_hw_device *hldev, u32 vp_id)
{
	u64 val64;
	u32 val32;
	enum vxge_hw_status status = VXGE_HW_OK;
	struct __vxge_hw_virtualpath *vpath;
	struct vxge_hw_vpath_reg __iomem *vp_reg;

	vpath = &hldev->virtual_paths[vp_id];

	if (!(hldev->vpath_assignments & vxge_mBIT(vp_id))) {
		status = VXGE_HW_ERR_VPATH_NOT_AVAILABLE;
		goto exit;
	}
	vp_reg = vpath->vp_reg;

	status =  __vxge_hw_vpath_swapper_set(vpath->vp_reg);
	if (status != VXGE_HW_OK)
		goto exit;

	status =  __vxge_hw_vpath_mac_configure(hldev, vp_id);
	if (status != VXGE_HW_OK)
		goto exit;

	status =  __vxge_hw_vpath_kdfc_configure(hldev, vp_id);
	if (status != VXGE_HW_OK)
		goto exit;

	status = __vxge_hw_vpath_tim_configure(hldev, vp_id);
	if (status != VXGE_HW_OK)
		goto exit;

	val64 = readq(&vp_reg->rtdma_rd_optimization_ctrl);

	/* Get MRRS value from device control */
	status  = __vxge_hw_vpath_pci_read(vpath, 1, 0x78, &val32);
	if (status == VXGE_HW_OK) {
		val32 = (val32 & VXGE_HW_PCI_EXP_DEVCTL_READRQ) >> 12;
		val64 &=
		    ~(VXGE_HW_RTDMA_RD_OPTIMIZATION_CTRL_FB_FILL_THRESH(7));
		val64 |=
		    VXGE_HW_RTDMA_RD_OPTIMIZATION_CTRL_FB_FILL_THRESH(val32);

		val64 |= VXGE_HW_RTDMA_RD_OPTIMIZATION_CTRL_FB_WAIT_FOR_SPACE;
	}

	val64 &= ~(VXGE_HW_RTDMA_RD_OPTIMIZATION_CTRL_FB_ADDR_BDRY(7));
	val64 |=
	    VXGE_HW_RTDMA_RD_OPTIMIZATION_CTRL_FB_ADDR_BDRY(
		    VXGE_HW_MAX_PAYLOAD_SIZE_512);

	val64 |= VXGE_HW_RTDMA_RD_OPTIMIZATION_CTRL_FB_ADDR_BDRY_EN;
	writeq(val64, &vp_reg->rtdma_rd_optimization_ctrl);

exit:
	return status;
}

/*
 * __vxge_hw_vp_terminate - Terminate Virtual Path structure
 * This routine closes all channels it opened and freeup memory
 */
static void __vxge_hw_vp_terminate(struct __vxge_hw_device *hldev, u32 vp_id)
{
	struct __vxge_hw_virtualpath *vpath;

	vpath = &hldev->virtual_paths[vp_id];

	if (vpath->vp_open == VXGE_HW_VP_NOT_OPEN)
		goto exit;

	VXGE_HW_DEVICE_TIM_INT_MASK_RESET(vpath->hldev->tim_int_mask0,
		vpath->hldev->tim_int_mask1, vpath->vp_id);
	hldev->stats.hw_dev_info_stats.vpath_info[vpath->vp_id] = NULL;

	memset(vpath, 0, sizeof(struct __vxge_hw_virtualpath));
exit:
	return;
}

/*
 * __vxge_hw_vp_initialize - Initialize Virtual Path structure
 * This routine is the initial phase of init which resets the vpath and
 * initializes the software support structures.
 */
static enum vxge_hw_status
__vxge_hw_vp_initialize(struct __vxge_hw_device *hldev, u32 vp_id,
			struct vxge_hw_vp_config *config)
{
	struct __vxge_hw_virtualpath *vpath;
	enum vxge_hw_status status = VXGE_HW_OK;

	if (!(hldev->vpath_assignments & vxge_mBIT(vp_id))) {
		status = VXGE_HW_ERR_VPATH_NOT_AVAILABLE;
		goto exit;
	}

	vpath = &hldev->virtual_paths[vp_id];

	spin_lock_init(&hldev->virtual_paths[vp_id].lock);
	vpath->vp_id = vp_id;
	vpath->vp_open = VXGE_HW_VP_OPEN;
	vpath->hldev = hldev;
	vpath->vp_config = config;
	vpath->vp_reg = hldev->vpath_reg[vp_id];
	vpath->vpmgmt_reg = hldev->vpmgmt_reg[vp_id];

	__vxge_hw_vpath_reset(hldev, vp_id);

	status = __vxge_hw_vpath_reset_check(vpath);
	if (status != VXGE_HW_OK) {
		memset(vpath, 0, sizeof(struct __vxge_hw_virtualpath));
		goto exit;
	}

	status = __vxge_hw_vpath_mgmt_read(hldev, vpath);
	if (status != VXGE_HW_OK) {
		memset(vpath, 0, sizeof(struct __vxge_hw_virtualpath));
		goto exit;
	}

	INIT_LIST_HEAD(&vpath->vpath_handles);

	vpath->sw_stats = &hldev->stats.sw_dev_info_stats.vpath_info[vp_id];

	VXGE_HW_DEVICE_TIM_INT_MASK_SET(hldev->tim_int_mask0,
		hldev->tim_int_mask1, vp_id);

	status = __vxge_hw_vpath_initialize(hldev, vp_id);
	if (status != VXGE_HW_OK)
		__vxge_hw_vp_terminate(hldev, vp_id);
exit:
	return status;
}

/*
 * vxge_hw_vpath_mtu_set - Set MTU.
 * Set new MTU value. Example, to use jumbo frames:
 * vxge_hw_vpath_mtu_set(my_device, 9600);
 */
enum vxge_hw_status
vxge_hw_vpath_mtu_set(struct __vxge_hw_vpath_handle *vp, u32 new_mtu)
{
	u64 val64;
	enum vxge_hw_status status = VXGE_HW_OK;
	struct __vxge_hw_virtualpath *vpath;

	if (vp == NULL) {
		status = VXGE_HW_ERR_INVALID_HANDLE;
		goto exit;
	}
	vpath = vp->vpath;

	new_mtu += VXGE_HW_MAC_HEADER_MAX_SIZE;

	if ((new_mtu < VXGE_HW_MIN_MTU) || (new_mtu > vpath->max_mtu))
		status = VXGE_HW_ERR_INVALID_MTU_SIZE;

	val64 = readq(&vpath->vp_reg->rxmac_vcfg0);

	val64 &= ~VXGE_HW_RXMAC_VCFG0_RTS_MAX_FRM_LEN(0x3fff);
	val64 |= VXGE_HW_RXMAC_VCFG0_RTS_MAX_FRM_LEN(new_mtu);

	writeq(val64, &vpath->vp_reg->rxmac_vcfg0);

	vpath->vp_config->mtu = new_mtu - VXGE_HW_MAC_HEADER_MAX_SIZE;

exit:
	return status;
}

/*
 * vxge_hw_vpath_stats_enable - Enable vpath h/wstatistics.
 * Enable the DMA vpath statistics. The function is to be called to re-enable
 * the adapter to update stats into the host memory
 */
static enum vxge_hw_status
vxge_hw_vpath_stats_enable(struct __vxge_hw_vpath_handle *vp)
{
	enum vxge_hw_status status = VXGE_HW_OK;
	struct __vxge_hw_virtualpath *vpath;

	vpath = vp->vpath;

	if (vpath->vp_open == VXGE_HW_VP_NOT_OPEN) {
		status = VXGE_HW_ERR_VPATH_NOT_OPEN;
		goto exit;
	}

	memcpy(vpath->hw_stats_sav, vpath->hw_stats,
			sizeof(struct vxge_hw_vpath_stats_hw_info));

	status = __vxge_hw_vpath_stats_get(vpath, vpath->hw_stats);
exit:
	return status;
}

/*
 * __vxge_hw_blockpool_block_allocate - Allocates a block from block pool
 * This function allocates a block from block pool or from the system
 */
static struct __vxge_hw_blockpool_entry *
__vxge_hw_blockpool_block_allocate(struct __vxge_hw_device *devh, u32 size)
{
	struct __vxge_hw_blockpool_entry *entry = NULL;
	struct __vxge_hw_blockpool  *blockpool;

	blockpool = &devh->block_pool;

	if (size == blockpool->block_size) {

		if (!list_empty(&blockpool->free_block_list))
			entry = (struct __vxge_hw_blockpool_entry *)
				list_first_entry(&blockpool->free_block_list,
					struct __vxge_hw_blockpool_entry,
					item);

		if (entry != NULL) {
			list_del(&entry->item);
			blockpool->pool_size--;
		}
	}

	if (entry != NULL)
		__vxge_hw_blockpool_blocks_add(blockpool);

	return entry;
}

/*
 * vxge_hw_vpath_open - Open a virtual path on a given adapter
 * This function is used to open access to virtual path of an
 * adapter for offload, GRO operations. This function returns
 * synchronously.
 */
enum vxge_hw_status
vxge_hw_vpath_open(struct __vxge_hw_device *hldev,
		   struct vxge_hw_vpath_attr *attr,
		   struct __vxge_hw_vpath_handle **vpath_handle)
{
	struct __vxge_hw_virtualpath *vpath;
	struct __vxge_hw_vpath_handle *vp;
	enum vxge_hw_status status;

	vpath = &hldev->virtual_paths[attr->vp_id];

	if (vpath->vp_open == VXGE_HW_VP_OPEN) {
		status = VXGE_HW_ERR_INVALID_STATE;
		goto vpath_open_exit1;
	}

	status = __vxge_hw_vp_initialize(hldev, attr->vp_id,
			&hldev->config.vp_config[attr->vp_id]);
	if (status != VXGE_HW_OK)
		goto vpath_open_exit1;

	vp = vzalloc(sizeof(struct __vxge_hw_vpath_handle));
	if (vp == NULL) {
		status = VXGE_HW_ERR_OUT_OF_MEMORY;
		goto vpath_open_exit2;
	}

	vp->vpath = vpath;

	if (vpath->vp_config->fifo.enable == VXGE_HW_FIFO_ENABLE) {
		status = __vxge_hw_fifo_create(vp, &attr->fifo_attr);
		if (status != VXGE_HW_OK)
			goto vpath_open_exit6;
	}

	if (vpath->vp_config->ring.enable == VXGE_HW_RING_ENABLE) {
		status = __vxge_hw_ring_create(vp, &attr->ring_attr);
		if (status != VXGE_HW_OK)
			goto vpath_open_exit7;

		__vxge_hw_vpath_prc_configure(hldev, attr->vp_id);
	}

	vpath->fifoh->tx_intr_num =
		(attr->vp_id * VXGE_HW_MAX_INTR_PER_VP)  +
			VXGE_HW_VPATH_INTR_TX;

	vpath->stats_block = __vxge_hw_blockpool_block_allocate(hldev,
				VXGE_HW_BLOCK_SIZE);
	if (vpath->stats_block == NULL) {
		status = VXGE_HW_ERR_OUT_OF_MEMORY;
		goto vpath_open_exit8;
	}

	vpath->hw_stats = (struct vxge_hw_vpath_stats_hw_info *)vpath->
			stats_block->memblock;
	memset(vpath->hw_stats, 0,
		sizeof(struct vxge_hw_vpath_stats_hw_info));

	hldev->stats.hw_dev_info_stats.vpath_info[attr->vp_id] =
						vpath->hw_stats;

	vpath->hw_stats_sav =
		&hldev->stats.hw_dev_info_stats.vpath_info_sav[attr->vp_id];
	memset(vpath->hw_stats_sav, 0,
			sizeof(struct vxge_hw_vpath_stats_hw_info));

	writeq(vpath->stats_block->dma_addr, &vpath->vp_reg->stats_cfg);

	status = vxge_hw_vpath_stats_enable(vp);
	if (status != VXGE_HW_OK)
		goto vpath_open_exit8;

	list_add(&vp->item, &vpath->vpath_handles);

	hldev->vpaths_deployed |= vxge_mBIT(vpath->vp_id);

	*vpath_handle = vp;

	attr->fifo_attr.userdata = vpath->fifoh;
	attr->ring_attr.userdata = vpath->ringh;

	return VXGE_HW_OK;

vpath_open_exit8:
	if (vpath->ringh != NULL)
		__vxge_hw_ring_delete(vp);
vpath_open_exit7:
	if (vpath->fifoh != NULL)
		__vxge_hw_fifo_delete(vp);
vpath_open_exit6:
	vfree(vp);
vpath_open_exit2:
	__vxge_hw_vp_terminate(hldev, attr->vp_id);
vpath_open_exit1:

	return status;
}

/**
 * vxge_hw_vpath_rx_doorbell_post - Close the handle got from previous vpath
 * (vpath) open
 * @vp: Handle got from previous vpath open
 *
 * This function is used to close access to virtual path opened
 * earlier.
 */
void vxge_hw_vpath_rx_doorbell_init(struct __vxge_hw_vpath_handle *vp)
{
	struct __vxge_hw_virtualpath *vpath = vp->vpath;
	struct __vxge_hw_ring *ring = vpath->ringh;
	struct vxgedev *vdev = netdev_priv(vpath->hldev->ndev);
	u64 new_count, val64, val164;

	if (vdev->titan1) {
		new_count = readq(&vpath->vp_reg->rxdmem_size);
		new_count &= 0x1fff;
	} else
		new_count = ring->config->ring_blocks * VXGE_HW_BLOCK_SIZE / 8;

	val164 = VXGE_HW_RXDMEM_SIZE_PRC_RXDMEM_SIZE(new_count);

	writeq(VXGE_HW_PRC_RXD_DOORBELL_NEW_QW_CNT(val164),
		&vpath->vp_reg->prc_rxd_doorbell);
	readl(&vpath->vp_reg->prc_rxd_doorbell);

	val164 /= 2;
	val64 = readq(&vpath->vp_reg->prc_cfg6);
	val64 = VXGE_HW_PRC_CFG6_RXD_SPAT(val64);
	val64 &= 0x1ff;

	/*
	 * Each RxD is of 4 qwords
	 */
	new_count -= (val64 + 1);
	val64 = min(val164, new_count) / 4;

	ring->rxds_limit = min(ring->rxds_limit, val64);
	if (ring->rxds_limit < 4)
		ring->rxds_limit = 4;
}

/*
 * __vxge_hw_blockpool_block_free - Frees a block from block pool
 * @devh: Hal device
 * @entry: Entry of block to be freed
 *
 * This function frees a block from block pool
 */
static void
__vxge_hw_blockpool_block_free(struct __vxge_hw_device *devh,
			       struct __vxge_hw_blockpool_entry *entry)
{
	struct __vxge_hw_blockpool  *blockpool;

	blockpool = &devh->block_pool;

	if (entry->length == blockpool->block_size) {
		list_add(&entry->item, &blockpool->free_block_list);
		blockpool->pool_size++;
	}

	__vxge_hw_blockpool_blocks_remove(blockpool);
}

/*
 * vxge_hw_vpath_close - Close the handle got from previous vpath (vpath) open
 * This function is used to close access to virtual path opened
 * earlier.
 */
enum vxge_hw_status vxge_hw_vpath_close(struct __vxge_hw_vpath_handle *vp)
{
	struct __vxge_hw_virtualpath *vpath = NULL;
	struct __vxge_hw_device *devh = NULL;
	u32 vp_id = vp->vpath->vp_id;
	u32 is_empty = TRUE;
	enum vxge_hw_status status = VXGE_HW_OK;

	vpath = vp->vpath;
	devh = vpath->hldev;

	if (vpath->vp_open == VXGE_HW_VP_NOT_OPEN) {
		status = VXGE_HW_ERR_VPATH_NOT_OPEN;
		goto vpath_close_exit;
	}

	list_del(&vp->item);

	if (!list_empty(&vpath->vpath_handles)) {
		list_add(&vp->item, &vpath->vpath_handles);
		is_empty = FALSE;
	}

	if (!is_empty) {
		status = VXGE_HW_FAIL;
		goto vpath_close_exit;
	}

	devh->vpaths_deployed &= ~vxge_mBIT(vp_id);

	if (vpath->ringh != NULL)
		__vxge_hw_ring_delete(vp);

	if (vpath->fifoh != NULL)
		__vxge_hw_fifo_delete(vp);

	if (vpath->stats_block != NULL)
		__vxge_hw_blockpool_block_free(devh, vpath->stats_block);

	vfree(vp);

	__vxge_hw_vp_terminate(devh, vp_id);

	spin_lock(&vpath->lock);
	vpath->vp_open = VXGE_HW_VP_NOT_OPEN;
	spin_unlock(&vpath->lock);

vpath_close_exit:
	return status;
}

/*
 * vxge_hw_vpath_reset - Resets vpath
 * This function is used to request a reset of vpath
 */
enum vxge_hw_status vxge_hw_vpath_reset(struct __vxge_hw_vpath_handle *vp)
{
	enum vxge_hw_status status;
	u32 vp_id;
	struct __vxge_hw_virtualpath *vpath = vp->vpath;

	vp_id = vpath->vp_id;

	if (vpath->vp_open == VXGE_HW_VP_NOT_OPEN) {
		status = VXGE_HW_ERR_VPATH_NOT_OPEN;
		goto exit;
	}

	status = __vxge_hw_vpath_reset(vpath->hldev, vp_id);
	if (status == VXGE_HW_OK)
		vpath->sw_stats->soft_reset_cnt++;
exit:
	return status;
}

/*
 * vxge_hw_vpath_recover_from_reset - Poll for reset complete and re-initialize.
 * This function poll's for the vpath reset completion and re initializes
 * the vpath.
 */
enum vxge_hw_status
vxge_hw_vpath_recover_from_reset(struct __vxge_hw_vpath_handle *vp)
{
	struct __vxge_hw_virtualpath *vpath = NULL;
	enum vxge_hw_status status;
	struct __vxge_hw_device *hldev;
	u32 vp_id;

	vp_id = vp->vpath->vp_id;
	vpath = vp->vpath;
	hldev = vpath->hldev;

	if (vpath->vp_open == VXGE_HW_VP_NOT_OPEN) {
		status = VXGE_HW_ERR_VPATH_NOT_OPEN;
		goto exit;
	}

	status = __vxge_hw_vpath_reset_check(vpath);
	if (status != VXGE_HW_OK)
		goto exit;

	status = __vxge_hw_vpath_sw_reset(hldev, vp_id);
	if (status != VXGE_HW_OK)
		goto exit;

	status = __vxge_hw_vpath_initialize(hldev, vp_id);
	if (status != VXGE_HW_OK)
		goto exit;

	if (vpath->ringh != NULL)
		__vxge_hw_vpath_prc_configure(hldev, vp_id);

	memset(vpath->hw_stats, 0,
		sizeof(struct vxge_hw_vpath_stats_hw_info));

	memset(vpath->hw_stats_sav, 0,
		sizeof(struct vxge_hw_vpath_stats_hw_info));

	writeq(vpath->stats_block->dma_addr,
		&vpath->vp_reg->stats_cfg);

	status = vxge_hw_vpath_stats_enable(vp);

exit:
	return status;
}

/*
 * vxge_hw_vpath_enable - Enable vpath.
 * This routine clears the vpath reset thereby enabling a vpath
 * to start forwarding frames and generating interrupts.
 */
void
vxge_hw_vpath_enable(struct __vxge_hw_vpath_handle *vp)
{
	struct __vxge_hw_device *hldev;
	u64 val64;

	hldev = vp->vpath->hldev;

	val64 = VXGE_HW_CMN_RSTHDLR_CFG1_CLR_VPATH_RESET(
		1 << (16 - vp->vpath->vp_id));

	__vxge_hw_pio_mem_write32_upper((u32)vxge_bVALn(val64, 0, 32),
		&hldev->common_reg->cmn_rsthdlr_cfg1);
}<|MERGE_RESOLUTION|>--- conflicted
+++ resolved
@@ -187,11 +187,7 @@
 					   VXGE_HW_DEF_DEVICE_POLL_MILLIS);
 
 	/* The __vxge_hw_device_register_poll can udelay for a significant
-<<<<<<< HEAD
-	 * amount of time, blocking other proccess from the CPU.  If it delays
-=======
 	 * amount of time, blocking other process from the CPU.  If it delays
->>>>>>> 105e53f8
 	 * for ~5secs, a NMI error can occur.  A way around this is to give up
 	 * the processor via msleep, but this is not allowed is under lock.
 	 * So, only allow it to sleep for ~4secs if open.  Otherwise, delay for
@@ -391,13 +387,8 @@
 		data1 = steer_ctrl = 0;
 
 		status = vxge_hw_vpath_fw_api(vpath,
-<<<<<<< HEAD
-			VXGE_HW_RTS_ACCESS_STEER_CTRL_DATA_STRUCT_SEL_FW_MEMO,
-			VXGE_HW_FW_API_GET_EPROM_REV,
-=======
 			VXGE_HW_FW_API_GET_EPROM_REV,
 			VXGE_HW_RTS_ACCESS_STEER_CTRL_DATA_STRUCT_SEL_FW_MEMO,
->>>>>>> 105e53f8
 			0, &data0, &data1, &steer_ctrl);
 		if (status != VXGE_HW_OK)
 			break;
@@ -2877,11 +2868,8 @@
 	ring->rxd_init = attr->rxd_init;
 	ring->rxd_term = attr->rxd_term;
 	ring->buffer_mode = config->buffer_mode;
-<<<<<<< HEAD
-=======
 	ring->tim_rti_cfg1_saved = vp->vpath->tim_rti_cfg1_saved;
 	ring->tim_rti_cfg3_saved = vp->vpath->tim_rti_cfg3_saved;
->>>>>>> 105e53f8
 	ring->rxds_limit = config->rxds_limit;
 
 	ring->rxd_size = vxge_hw_ring_rxd_size_get(config->buffer_mode);
@@ -3706,11 +3694,7 @@
 	if (status != VXGE_HW_OK)
 		goto exit;
 
-<<<<<<< HEAD
-	if ((rts_table != VXGE_HW_RTS_ACCESS_STEER_CTRL_DATA_STRUCT_SEL_DA) ||
-=======
 	if ((rts_table != VXGE_HW_RTS_ACCESS_STEER_CTRL_DATA_STRUCT_SEL_DA) &&
->>>>>>> 105e53f8
 	    (rts_table !=
 	     VXGE_HW_RTS_ACS_STEER_CTRL_DATA_STRUCT_SEL_RTH_MULTI_IT))
 		*data1 = 0;
@@ -4579,29 +4563,6 @@
 	writeq(val64, &vp_reg->tim_wrkld_clc);
 
 	return status;
-<<<<<<< HEAD
-}
-
-void vxge_hw_vpath_tti_ci_set(struct __vxge_hw_device *hldev, u32 vp_id)
-{
-	struct __vxge_hw_virtualpath *vpath;
-	struct vxge_hw_vpath_reg __iomem *vp_reg;
-	struct vxge_hw_vp_config *config;
-	u64 val64;
-
-	vpath = &hldev->virtual_paths[vp_id];
-	vp_reg = vpath->vp_reg;
-	config = vpath->vp_config;
-
-	if (config->fifo.enable == VXGE_HW_FIFO_ENABLE &&
-	    config->tti.timer_ci_en != VXGE_HW_TIM_TIMER_CI_ENABLE) {
-		config->tti.timer_ci_en = VXGE_HW_TIM_TIMER_CI_ENABLE;
-		val64 = readq(&vp_reg->tim_cfg1_int_num[VXGE_HW_VPATH_INTR_TX]);
-		val64 |= VXGE_HW_TIM_CFG1_INT_NUM_TIMER_CI;
-		writeq(val64, &vp_reg->tim_cfg1_int_num[VXGE_HW_VPATH_INTR_TX]);
-	}
-=======
->>>>>>> 105e53f8
 }
 
 /*
