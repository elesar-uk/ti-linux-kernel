--- conflicted
+++ resolved
@@ -1481,10 +1481,7 @@
 
 #define PI_ESIC_K_CSR_IO_LEN		0x40		/* 64 bytes */
 #define PI_ESIC_K_BURST_HOLDOFF_LEN	0x04		/* 4 bytes */
-<<<<<<< HEAD
-=======
 #define PI_ESIC_K_ESIC_CSR_LEN		0x40		/* 64 bytes */
->>>>>>> e529fea9
 
 #define PI_DEFEA_K_CSR_IO		0x000
 #define PI_DEFEA_K_BURST_HOLDOFF	0x040
