--- conflicted
+++ resolved
@@ -384,11 +384,7 @@
 	bool rx_pkt_csummed;
 
 	struct efx_rx_queue rx_queue;
-<<<<<<< HEAD
-	struct efx_tx_queue tx_queue[2];
-=======
 	struct efx_tx_queue tx_queue[EFX_TXQ_TYPES];
->>>>>>> 105e53f8
 };
 
 enum efx_led_mode {
@@ -672,11 +668,7 @@
  * @irq_zero_count: Number of legacy IRQs seen with queue flags == 0
  * @fatal_irq_level: IRQ level (bit number) used for serious errors
  * @mtd_list: List of MTDs attached to the NIC
-<<<<<<< HEAD
- * @nic_data: Hardware dependant state
-=======
  * @nic_data: Hardware dependent state
->>>>>>> 105e53f8
  * @mac_lock: MAC access lock. Protects @port_enabled, @phy_mode,
  *	@port_inhibited, efx_monitor() and efx_reconfigure_port()
  * @port_enabled: Port enabled indicator.
@@ -952,15 +944,12 @@
 			    type >= EFX_TXQ_TYPES);
 	return &efx->channel[efx->tx_channel_offset + index]->tx_queue[type];
 }
-<<<<<<< HEAD
-=======
 
 static inline bool efx_channel_has_tx_queues(struct efx_channel *channel)
 {
 	return channel->channel - channel->efx->tx_channel_offset <
 		channel->efx->n_tx_channels;
 }
->>>>>>> 105e53f8
 
 static inline struct efx_tx_queue *
 efx_channel_get_tx_queue(struct efx_channel *channel, unsigned type)
