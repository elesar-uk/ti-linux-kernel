/* drivers/net/ethernet/freescale/gianfar.c
 *
 * Gianfar Ethernet Driver
 * This driver is designed for the non-CPM ethernet controllers
 * on the 85xx and 83xx family of integrated processors
 * Based on 8260_io/fcc_enet.c
 *
 * Author: Andy Fleming
 * Maintainer: Kumar Gala
 * Modifier: Sandeep Gopalpet <sandeep.kumar@freescale.com>
 *
 * Copyright 2002-2009, 2011 Freescale Semiconductor, Inc.
 * Copyright 2007 MontaVista Software, Inc.
 *
 * This program is free software; you can redistribute  it and/or modify it
 * under  the terms of  the GNU General  Public License as published by the
 * Free Software Foundation;  either version 2 of the  License, or (at your
 * option) any later version.
 *
 *  Gianfar:  AKA Lambda Draconis, "Dragon"
 *  RA 11 31 24.2
 *  Dec +69 19 52
 *  V 3.84
 *  B-V +1.62
 *
 *  Theory of operation
 *
 *  The driver is initialized through of_device. Configuration information
 *  is therefore conveyed through an OF-style device tree.
 *
 *  The Gianfar Ethernet Controller uses a ring of buffer
 *  descriptors.  The beginning is indicated by a register
 *  pointing to the physical address of the start of the ring.
 *  The end is determined by a "wrap" bit being set in the
 *  last descriptor of the ring.
 *
 *  When a packet is received, the RXF bit in the
 *  IEVENT register is set, triggering an interrupt when the
 *  corresponding bit in the IMASK register is also set (if
 *  interrupt coalescing is active, then the interrupt may not
 *  happen immediately, but will wait until either a set number
 *  of frames or amount of time have passed).  In NAPI, the
 *  interrupt handler will signal there is work to be done, and
 *  exit. This method will start at the last known empty
 *  descriptor, and process every subsequent descriptor until there
 *  are none left with data (NAPI will stop after a set number of
 *  packets to give time to other tasks, but will eventually
 *  process all the packets).  The data arrives inside a
 *  pre-allocated skb, and so after the skb is passed up to the
 *  stack, a new skb must be allocated, and the address field in
 *  the buffer descriptor must be updated to indicate this new
 *  skb.
 *
 *  When the kernel requests that a packet be transmitted, the
 *  driver starts where it left off last time, and points the
 *  descriptor at the buffer which was passed in.  The driver
 *  then informs the DMA engine that there are packets ready to
 *  be transmitted.  Once the controller is finished transmitting
 *  the packet, an interrupt may be triggered (under the same
 *  conditions as for reception, but depending on the TXF bit).
 *  The driver then cleans up the buffer.
 */

#define pr_fmt(fmt) KBUILD_MODNAME ": " fmt
#define DEBUG

#include <linux/kernel.h>
#include <linux/string.h>
#include <linux/errno.h>
#include <linux/unistd.h>
#include <linux/slab.h>
#include <linux/interrupt.h>
#include <linux/init.h>
#include <linux/delay.h>
#include <linux/netdevice.h>
#include <linux/etherdevice.h>
#include <linux/skbuff.h>
#include <linux/if_vlan.h>
#include <linux/spinlock.h>
#include <linux/mm.h>
#include <linux/of_mdio.h>
#include <linux/of_platform.h>
#include <linux/ip.h>
#include <linux/tcp.h>
#include <linux/udp.h>
#include <linux/in.h>
#include <linux/net_tstamp.h>

#include <asm/io.h>
#include <asm/reg.h>
#include <asm/irq.h>
#include <asm/uaccess.h>
#include <linux/module.h>
#include <linux/dma-mapping.h>
#include <linux/crc32.h>
#include <linux/mii.h>
#include <linux/phy.h>
#include <linux/phy_fixed.h>
#include <linux/of.h>
#include <linux/of_net.h>

#include "gianfar.h"

#define TX_TIMEOUT      (1*HZ)

const char gfar_driver_version[] = "1.3";

static int gfar_enet_open(struct net_device *dev);
static int gfar_start_xmit(struct sk_buff *skb, struct net_device *dev);
static void gfar_reset_task(struct work_struct *work);
static void gfar_timeout(struct net_device *dev);
static int gfar_close(struct net_device *dev);
struct sk_buff *gfar_new_skb(struct net_device *dev);
static void gfar_new_rxbdp(struct gfar_priv_rx_q *rx_queue, struct rxbd8 *bdp,
			   struct sk_buff *skb);
static int gfar_set_mac_address(struct net_device *dev);
static int gfar_change_mtu(struct net_device *dev, int new_mtu);
static irqreturn_t gfar_error(int irq, void *dev_id);
static irqreturn_t gfar_transmit(int irq, void *dev_id);
static irqreturn_t gfar_interrupt(int irq, void *dev_id);
static void adjust_link(struct net_device *dev);
static void init_registers(struct net_device *dev);
static int init_phy(struct net_device *dev);
static int gfar_probe(struct platform_device *ofdev);
static int gfar_remove(struct platform_device *ofdev);
static void free_skb_resources(struct gfar_private *priv);
static void gfar_set_multi(struct net_device *dev);
static void gfar_set_hash_for_addr(struct net_device *dev, u8 *addr);
static void gfar_configure_serdes(struct net_device *dev);
static int gfar_poll(struct napi_struct *napi, int budget);
#ifdef CONFIG_NET_POLL_CONTROLLER
static void gfar_netpoll(struct net_device *dev);
#endif
int gfar_clean_rx_ring(struct gfar_priv_rx_q *rx_queue, int rx_work_limit);
static int gfar_clean_tx_ring(struct gfar_priv_tx_q *tx_queue);
static int gfar_process_frame(struct net_device *dev, struct sk_buff *skb,
			      int amount_pull, struct napi_struct *napi);
void gfar_halt(struct net_device *dev);
static void gfar_halt_nodisable(struct net_device *dev);
void gfar_start(struct net_device *dev);
static void gfar_clear_exact_match(struct net_device *dev);
static void gfar_set_mac_for_addr(struct net_device *dev, int num,
				  const u8 *addr);
static int gfar_ioctl(struct net_device *dev, struct ifreq *rq, int cmd);

MODULE_AUTHOR("Freescale Semiconductor, Inc");
MODULE_DESCRIPTION("Gianfar Ethernet Driver");
MODULE_LICENSE("GPL");

static void gfar_init_rxbdp(struct gfar_priv_rx_q *rx_queue, struct rxbd8 *bdp,
			    dma_addr_t buf)
{
	u32 lstatus;

	bdp->bufPtr = buf;

	lstatus = BD_LFLAG(RXBD_EMPTY | RXBD_INTERRUPT);
	if (bdp == rx_queue->rx_bd_base + rx_queue->rx_ring_size - 1)
		lstatus |= BD_LFLAG(RXBD_WRAP);

	eieio();

	bdp->lstatus = lstatus;
}

static int gfar_init_bds(struct net_device *ndev)
{
	struct gfar_private *priv = netdev_priv(ndev);
	struct gfar_priv_tx_q *tx_queue = NULL;
	struct gfar_priv_rx_q *rx_queue = NULL;
	struct txbd8 *txbdp;
	struct rxbd8 *rxbdp;
	int i, j;

	for (i = 0; i < priv->num_tx_queues; i++) {
		tx_queue = priv->tx_queue[i];
		/* Initialize some variables in our dev structure */
		tx_queue->num_txbdfree = tx_queue->tx_ring_size;
		tx_queue->dirty_tx = tx_queue->tx_bd_base;
		tx_queue->cur_tx = tx_queue->tx_bd_base;
		tx_queue->skb_curtx = 0;
		tx_queue->skb_dirtytx = 0;

		/* Initialize Transmit Descriptor Ring */
		txbdp = tx_queue->tx_bd_base;
		for (j = 0; j < tx_queue->tx_ring_size; j++) {
			txbdp->lstatus = 0;
			txbdp->bufPtr = 0;
			txbdp++;
		}

		/* Set the last descriptor in the ring to indicate wrap */
		txbdp--;
		txbdp->status |= TXBD_WRAP;
	}

	for (i = 0; i < priv->num_rx_queues; i++) {
		rx_queue = priv->rx_queue[i];
		rx_queue->cur_rx = rx_queue->rx_bd_base;
		rx_queue->skb_currx = 0;
		rxbdp = rx_queue->rx_bd_base;

		for (j = 0; j < rx_queue->rx_ring_size; j++) {
			struct sk_buff *skb = rx_queue->rx_skbuff[j];

			if (skb) {
				gfar_init_rxbdp(rx_queue, rxbdp,
						rxbdp->bufPtr);
			} else {
				skb = gfar_new_skb(ndev);
				if (!skb) {
					netdev_err(ndev, "Can't allocate RX buffers\n");
					return -ENOMEM;
				}
				rx_queue->rx_skbuff[j] = skb;

				gfar_new_rxbdp(rx_queue, rxbdp, skb);
			}

			rxbdp++;
		}

	}

	return 0;
}

static int gfar_alloc_skb_resources(struct net_device *ndev)
{
	void *vaddr;
	dma_addr_t addr;
	int i, j, k;
	struct gfar_private *priv = netdev_priv(ndev);
	struct device *dev = &priv->ofdev->dev;
	struct gfar_priv_tx_q *tx_queue = NULL;
	struct gfar_priv_rx_q *rx_queue = NULL;

	priv->total_tx_ring_size = 0;
	for (i = 0; i < priv->num_tx_queues; i++)
		priv->total_tx_ring_size += priv->tx_queue[i]->tx_ring_size;

	priv->total_rx_ring_size = 0;
	for (i = 0; i < priv->num_rx_queues; i++)
		priv->total_rx_ring_size += priv->rx_queue[i]->rx_ring_size;

	/* Allocate memory for the buffer descriptors */
	vaddr = dma_alloc_coherent(dev,
			sizeof(struct txbd8) * priv->total_tx_ring_size +
			sizeof(struct rxbd8) * priv->total_rx_ring_size,
			&addr, GFP_KERNEL);
	if (!vaddr) {
		netif_err(priv, ifup, ndev,
			  "Could not allocate buffer descriptors!\n");
		return -ENOMEM;
	}

	for (i = 0; i < priv->num_tx_queues; i++) {
		tx_queue = priv->tx_queue[i];
		tx_queue->tx_bd_base = vaddr;
		tx_queue->tx_bd_dma_base = addr;
		tx_queue->dev = ndev;
		/* enet DMA only understands physical addresses */
		addr  += sizeof(struct txbd8) * tx_queue->tx_ring_size;
		vaddr += sizeof(struct txbd8) * tx_queue->tx_ring_size;
	}

	/* Start the rx descriptor ring where the tx ring leaves off */
	for (i = 0; i < priv->num_rx_queues; i++) {
		rx_queue = priv->rx_queue[i];
		rx_queue->rx_bd_base = vaddr;
		rx_queue->rx_bd_dma_base = addr;
		rx_queue->dev = ndev;
		addr  += sizeof(struct rxbd8) * rx_queue->rx_ring_size;
		vaddr += sizeof(struct rxbd8) * rx_queue->rx_ring_size;
	}

	/* Setup the skbuff rings */
	for (i = 0; i < priv->num_tx_queues; i++) {
		tx_queue = priv->tx_queue[i];
		tx_queue->tx_skbuff = kmalloc(sizeof(*tx_queue->tx_skbuff) *
					      tx_queue->tx_ring_size,
					      GFP_KERNEL);
		if (!tx_queue->tx_skbuff) {
			netif_err(priv, ifup, ndev,
				  "Could not allocate tx_skbuff\n");
			goto cleanup;
		}

		for (k = 0; k < tx_queue->tx_ring_size; k++)
			tx_queue->tx_skbuff[k] = NULL;
	}

	for (i = 0; i < priv->num_rx_queues; i++) {
		rx_queue = priv->rx_queue[i];
		rx_queue->rx_skbuff = kmalloc(sizeof(*rx_queue->rx_skbuff) *
					      rx_queue->rx_ring_size,
					      GFP_KERNEL);

		if (!rx_queue->rx_skbuff) {
			netif_err(priv, ifup, ndev,
				  "Could not allocate rx_skbuff\n");
			goto cleanup;
		}

		for (j = 0; j < rx_queue->rx_ring_size; j++)
			rx_queue->rx_skbuff[j] = NULL;
	}

	if (gfar_init_bds(ndev))
		goto cleanup;

	return 0;

cleanup:
	free_skb_resources(priv);
	return -ENOMEM;
}

static void gfar_init_tx_rx_base(struct gfar_private *priv)
{
	struct gfar __iomem *regs = priv->gfargrp[0].regs;
	u32 __iomem *baddr;
	int i;

	baddr = &regs->tbase0;
	for (i = 0; i < priv->num_tx_queues; i++) {
		gfar_write(baddr, priv->tx_queue[i]->tx_bd_dma_base);
		baddr += 2;
	}

	baddr = &regs->rbase0;
	for (i = 0; i < priv->num_rx_queues; i++) {
		gfar_write(baddr, priv->rx_queue[i]->rx_bd_dma_base);
		baddr += 2;
	}
}

static void gfar_init_mac(struct net_device *ndev)
{
	struct gfar_private *priv = netdev_priv(ndev);
	struct gfar __iomem *regs = priv->gfargrp[0].regs;
	u32 rctrl = 0;
	u32 tctrl = 0;
	u32 attrs = 0;

	/* write the tx/rx base registers */
	gfar_init_tx_rx_base(priv);

	/* Configure the coalescing support */
	gfar_configure_coalescing(priv, 0xFF, 0xFF);

	if (priv->rx_filer_enable) {
		rctrl |= RCTRL_FILREN;
		/* Program the RIR0 reg with the required distribution */
		gfar_write(&regs->rir0, DEFAULT_RIR0);
	}

	if (ndev->features & NETIF_F_RXCSUM)
		rctrl |= RCTRL_CHECKSUMMING;

	if (priv->extended_hash) {
		rctrl |= RCTRL_EXTHASH;

		gfar_clear_exact_match(ndev);
		rctrl |= RCTRL_EMEN;
	}

	if (priv->padding) {
		rctrl &= ~RCTRL_PAL_MASK;
		rctrl |= RCTRL_PADDING(priv->padding);
	}

	/* Insert receive time stamps into padding alignment bytes */
	if (priv->device_flags & FSL_GIANFAR_DEV_HAS_TIMER) {
		rctrl &= ~RCTRL_PAL_MASK;
		rctrl |= RCTRL_PADDING(8);
		priv->padding = 8;
	}

	/* Enable HW time stamping if requested from user space */
	if (priv->hwts_rx_en)
		rctrl |= RCTRL_PRSDEP_INIT | RCTRL_TS_ENABLE;

	if (ndev->features & NETIF_F_HW_VLAN_RX)
		rctrl |= RCTRL_VLEX | RCTRL_PRSDEP_INIT;

	/* Init rctrl based on our settings */
	gfar_write(&regs->rctrl, rctrl);

	if (ndev->features & NETIF_F_IP_CSUM)
		tctrl |= TCTRL_INIT_CSUM;

	if (priv->prio_sched_en)
		tctrl |= TCTRL_TXSCHED_PRIO;
	else {
		tctrl |= TCTRL_TXSCHED_WRRS;
		gfar_write(&regs->tr03wt, DEFAULT_WRRS_WEIGHT);
		gfar_write(&regs->tr47wt, DEFAULT_WRRS_WEIGHT);
	}

	gfar_write(&regs->tctrl, tctrl);

	/* Set the extraction length and index */
	attrs = ATTRELI_EL(priv->rx_stash_size) |
		ATTRELI_EI(priv->rx_stash_index);

	gfar_write(&regs->attreli, attrs);

	/* Start with defaults, and add stashing or locking
	 * depending on the approprate variables
	 */
	attrs = ATTR_INIT_SETTINGS;

	if (priv->bd_stash_en)
		attrs |= ATTR_BDSTASH;

	if (priv->rx_stash_size != 0)
		attrs |= ATTR_BUFSTASH;

	gfar_write(&regs->attr, attrs);

	gfar_write(&regs->fifo_tx_thr, priv->fifo_threshold);
	gfar_write(&regs->fifo_tx_starve, priv->fifo_starve);
	gfar_write(&regs->fifo_tx_starve_shutoff, priv->fifo_starve_off);
}

static struct net_device_stats *gfar_get_stats(struct net_device *dev)
{
	struct gfar_private *priv = netdev_priv(dev);
	unsigned long rx_packets = 0, rx_bytes = 0, rx_dropped = 0;
	unsigned long tx_packets = 0, tx_bytes = 0;
	int i;

	for (i = 0; i < priv->num_rx_queues; i++) {
		rx_packets += priv->rx_queue[i]->stats.rx_packets;
		rx_bytes   += priv->rx_queue[i]->stats.rx_bytes;
		rx_dropped += priv->rx_queue[i]->stats.rx_dropped;
	}

	dev->stats.rx_packets = rx_packets;
	dev->stats.rx_bytes   = rx_bytes;
	dev->stats.rx_dropped = rx_dropped;

	for (i = 0; i < priv->num_tx_queues; i++) {
		tx_bytes += priv->tx_queue[i]->stats.tx_bytes;
		tx_packets += priv->tx_queue[i]->stats.tx_packets;
	}

	dev->stats.tx_bytes   = tx_bytes;
	dev->stats.tx_packets = tx_packets;

	return &dev->stats;
}

static const struct net_device_ops gfar_netdev_ops = {
	.ndo_open = gfar_enet_open,
	.ndo_start_xmit = gfar_start_xmit,
	.ndo_stop = gfar_close,
	.ndo_change_mtu = gfar_change_mtu,
	.ndo_set_features = gfar_set_features,
	.ndo_set_rx_mode = gfar_set_multi,
	.ndo_tx_timeout = gfar_timeout,
	.ndo_do_ioctl = gfar_ioctl,
	.ndo_get_stats = gfar_get_stats,
	.ndo_set_mac_address = eth_mac_addr,
	.ndo_validate_addr = eth_validate_addr,
#ifdef CONFIG_NET_POLL_CONTROLLER
	.ndo_poll_controller = gfar_netpoll,
#endif
};

void lock_rx_qs(struct gfar_private *priv)
{
	int i;

	for (i = 0; i < priv->num_rx_queues; i++)
		spin_lock(&priv->rx_queue[i]->rxlock);
}

void lock_tx_qs(struct gfar_private *priv)
{
	int i;

	for (i = 0; i < priv->num_tx_queues; i++)
		spin_lock(&priv->tx_queue[i]->txlock);
}

void unlock_rx_qs(struct gfar_private *priv)
{
	int i;

	for (i = 0; i < priv->num_rx_queues; i++)
		spin_unlock(&priv->rx_queue[i]->rxlock);
}

void unlock_tx_qs(struct gfar_private *priv)
{
	int i;

	for (i = 0; i < priv->num_tx_queues; i++)
		spin_unlock(&priv->tx_queue[i]->txlock);
}

static bool gfar_is_vlan_on(struct gfar_private *priv)
{
	return (priv->ndev->features & NETIF_F_HW_VLAN_RX) ||
	       (priv->ndev->features & NETIF_F_HW_VLAN_TX);
}

/* Returns 1 if incoming frames use an FCB */
static inline int gfar_uses_fcb(struct gfar_private *priv)
{
	return gfar_is_vlan_on(priv) ||
	       (priv->ndev->features & NETIF_F_RXCSUM) ||
	       (priv->device_flags & FSL_GIANFAR_DEV_HAS_TIMER);
}

static void free_tx_pointers(struct gfar_private *priv)
{
	int i;

	for (i = 0; i < priv->num_tx_queues; i++)
		kfree(priv->tx_queue[i]);
}

static void free_rx_pointers(struct gfar_private *priv)
{
	int i;

	for (i = 0; i < priv->num_rx_queues; i++)
		kfree(priv->rx_queue[i]);
}

static void unmap_group_regs(struct gfar_private *priv)
{
	int i;

	for (i = 0; i < MAXGROUPS; i++)
		if (priv->gfargrp[i].regs)
			iounmap(priv->gfargrp[i].regs);
}

static void disable_napi(struct gfar_private *priv)
{
	int i;

	for (i = 0; i < priv->num_grps; i++)
		napi_disable(&priv->gfargrp[i].napi);
}

static void enable_napi(struct gfar_private *priv)
{
	int i;

	for (i = 0; i < priv->num_grps; i++)
		napi_enable(&priv->gfargrp[i].napi);
}

static int gfar_parse_group(struct device_node *np,
			    struct gfar_private *priv, const char *model)
{
	u32 *queue_mask;

	priv->gfargrp[priv->num_grps].regs = of_iomap(np, 0);
	if (!priv->gfargrp[priv->num_grps].regs)
		return -ENOMEM;

	priv->gfargrp[priv->num_grps].interruptTransmit =
			irq_of_parse_and_map(np, 0);

	/* If we aren't the FEC we have multiple interrupts */
	if (model && strcasecmp(model, "FEC")) {
		priv->gfargrp[priv->num_grps].interruptReceive =
			irq_of_parse_and_map(np, 1);
		priv->gfargrp[priv->num_grps].interruptError =
			irq_of_parse_and_map(np,2);
		if (priv->gfargrp[priv->num_grps].interruptTransmit == NO_IRQ ||
		    priv->gfargrp[priv->num_grps].interruptReceive  == NO_IRQ ||
		    priv->gfargrp[priv->num_grps].interruptError    == NO_IRQ)
			return -EINVAL;
	}

	priv->gfargrp[priv->num_grps].grp_id = priv->num_grps;
	priv->gfargrp[priv->num_grps].priv = priv;
	spin_lock_init(&priv->gfargrp[priv->num_grps].grplock);
	if (priv->mode == MQ_MG_MODE) {
		queue_mask = (u32 *)of_get_property(np, "fsl,rx-bit-map", NULL);
		priv->gfargrp[priv->num_grps].rx_bit_map = queue_mask ?
			*queue_mask : (DEFAULT_MAPPING >> priv->num_grps);
		queue_mask = (u32 *)of_get_property(np, "fsl,tx-bit-map", NULL);
		priv->gfargrp[priv->num_grps].tx_bit_map = queue_mask ?
			*queue_mask : (DEFAULT_MAPPING >> priv->num_grps);
	} else {
		priv->gfargrp[priv->num_grps].rx_bit_map = 0xFF;
		priv->gfargrp[priv->num_grps].tx_bit_map = 0xFF;
	}
	priv->num_grps++;

	return 0;
}

static int gfar_of_init(struct platform_device *ofdev, struct net_device **pdev)
{
	const char *model;
	const char *ctype;
	const void *mac_addr;
	int err = 0, i;
	struct net_device *dev = NULL;
	struct gfar_private *priv = NULL;
	struct device_node *np = ofdev->dev.of_node;
	struct device_node *child = NULL;
	const u32 *stash;
	const u32 *stash_len;
	const u32 *stash_idx;
	unsigned int num_tx_qs, num_rx_qs;
	u32 *tx_queues, *rx_queues;

	if (!np || !of_device_is_available(np))
		return -ENODEV;

	/* parse the num of tx and rx queues */
	tx_queues = (u32 *)of_get_property(np, "fsl,num_tx_queues", NULL);
	num_tx_qs = tx_queues ? *tx_queues : 1;

	if (num_tx_qs > MAX_TX_QS) {
		pr_err("num_tx_qs(=%d) greater than MAX_TX_QS(=%d)\n",
		       num_tx_qs, MAX_TX_QS);
		pr_err("Cannot do alloc_etherdev, aborting\n");
		return -EINVAL;
	}

	rx_queues = (u32 *)of_get_property(np, "fsl,num_rx_queues", NULL);
	num_rx_qs = rx_queues ? *rx_queues : 1;

	if (num_rx_qs > MAX_RX_QS) {
		pr_err("num_rx_qs(=%d) greater than MAX_RX_QS(=%d)\n",
		       num_rx_qs, MAX_RX_QS);
		pr_err("Cannot do alloc_etherdev, aborting\n");
		return -EINVAL;
	}

	*pdev = alloc_etherdev_mq(sizeof(*priv), num_tx_qs);
	dev = *pdev;
	if (NULL == dev)
		return -ENOMEM;

	priv = netdev_priv(dev);
	priv->node = ofdev->dev.of_node;
	priv->ndev = dev;

	priv->num_tx_queues = num_tx_qs;
	netif_set_real_num_rx_queues(dev, num_rx_qs);
	priv->num_rx_queues = num_rx_qs;
	priv->num_grps = 0x0;

	/* Init Rx queue filer rule set linked list */
	INIT_LIST_HEAD(&priv->rx_list.list);
	priv->rx_list.count = 0;
	mutex_init(&priv->rx_queue_access);

	model = of_get_property(np, "model", NULL);

	for (i = 0; i < MAXGROUPS; i++)
		priv->gfargrp[i].regs = NULL;

	/* Parse and initialize group specific information */
	if (of_device_is_compatible(np, "fsl,etsec2")) {
		priv->mode = MQ_MG_MODE;
		for_each_child_of_node(np, child) {
			err = gfar_parse_group(child, priv, model);
			if (err)
				goto err_grp_init;
		}
	} else {
		priv->mode = SQ_SG_MODE;
		err = gfar_parse_group(np, priv, model);
		if (err)
			goto err_grp_init;
	}

	for (i = 0; i < priv->num_tx_queues; i++)
	       priv->tx_queue[i] = NULL;
	for (i = 0; i < priv->num_rx_queues; i++)
		priv->rx_queue[i] = NULL;

	for (i = 0; i < priv->num_tx_queues; i++) {
		priv->tx_queue[i] = kzalloc(sizeof(struct gfar_priv_tx_q),
					    GFP_KERNEL);
		if (!priv->tx_queue[i]) {
			err = -ENOMEM;
			goto tx_alloc_failed;
		}
		priv->tx_queue[i]->tx_skbuff = NULL;
		priv->tx_queue[i]->qindex = i;
		priv->tx_queue[i]->dev = dev;
		spin_lock_init(&(priv->tx_queue[i]->txlock));
	}

	for (i = 0; i < priv->num_rx_queues; i++) {
		priv->rx_queue[i] = kzalloc(sizeof(struct gfar_priv_rx_q),
					    GFP_KERNEL);
		if (!priv->rx_queue[i]) {
			err = -ENOMEM;
			goto rx_alloc_failed;
		}
		priv->rx_queue[i]->rx_skbuff = NULL;
		priv->rx_queue[i]->qindex = i;
		priv->rx_queue[i]->dev = dev;
		spin_lock_init(&(priv->rx_queue[i]->rxlock));
	}


	stash = of_get_property(np, "bd-stash", NULL);

	if (stash) {
		priv->device_flags |= FSL_GIANFAR_DEV_HAS_BD_STASHING;
		priv->bd_stash_en = 1;
	}

	stash_len = of_get_property(np, "rx-stash-len", NULL);

	if (stash_len)
		priv->rx_stash_size = *stash_len;

	stash_idx = of_get_property(np, "rx-stash-idx", NULL);

	if (stash_idx)
		priv->rx_stash_index = *stash_idx;

	if (stash_len || stash_idx)
		priv->device_flags |= FSL_GIANFAR_DEV_HAS_BUF_STASHING;

	mac_addr = of_get_mac_address(np);

	if (mac_addr)
		memcpy(dev->dev_addr, mac_addr, ETH_ALEN);

	if (model && !strcasecmp(model, "TSEC"))
		priv->device_flags = FSL_GIANFAR_DEV_HAS_GIGABIT |
				     FSL_GIANFAR_DEV_HAS_COALESCE |
				     FSL_GIANFAR_DEV_HAS_RMON |
				     FSL_GIANFAR_DEV_HAS_MULTI_INTR;

	if (model && !strcasecmp(model, "eTSEC"))
		priv->device_flags = FSL_GIANFAR_DEV_HAS_GIGABIT |
				     FSL_GIANFAR_DEV_HAS_COALESCE |
				     FSL_GIANFAR_DEV_HAS_RMON |
				     FSL_GIANFAR_DEV_HAS_MULTI_INTR |
				     FSL_GIANFAR_DEV_HAS_PADDING |
				     FSL_GIANFAR_DEV_HAS_CSUM |
				     FSL_GIANFAR_DEV_HAS_VLAN |
				     FSL_GIANFAR_DEV_HAS_MAGIC_PACKET |
				     FSL_GIANFAR_DEV_HAS_EXTENDED_HASH |
				     FSL_GIANFAR_DEV_HAS_TIMER;

	ctype = of_get_property(np, "phy-connection-type", NULL);

	/* We only care about rgmii-id.  The rest are autodetected */
	if (ctype && !strcmp(ctype, "rgmii-id"))
		priv->interface = PHY_INTERFACE_MODE_RGMII_ID;
	else
		priv->interface = PHY_INTERFACE_MODE_MII;

	if (of_get_property(np, "fsl,magic-packet", NULL))
		priv->device_flags |= FSL_GIANFAR_DEV_HAS_MAGIC_PACKET;

	priv->phy_node = of_parse_phandle(np, "phy-handle", 0);

	/* Find the TBI PHY.  If it's not there, we don't support SGMII */
	priv->tbi_node = of_parse_phandle(np, "tbi-handle", 0);

	return 0;

rx_alloc_failed:
	free_rx_pointers(priv);
tx_alloc_failed:
	free_tx_pointers(priv);
err_grp_init:
	unmap_group_regs(priv);
	free_netdev(dev);
	return err;
}

static int gfar_hwtstamp_ioctl(struct net_device *netdev,
			       struct ifreq *ifr, int cmd)
{
	struct hwtstamp_config config;
	struct gfar_private *priv = netdev_priv(netdev);

	if (copy_from_user(&config, ifr->ifr_data, sizeof(config)))
		return -EFAULT;

	/* reserved for future extensions */
	if (config.flags)
		return -EINVAL;

	switch (config.tx_type) {
	case HWTSTAMP_TX_OFF:
		priv->hwts_tx_en = 0;
		break;
	case HWTSTAMP_TX_ON:
		if (!(priv->device_flags & FSL_GIANFAR_DEV_HAS_TIMER))
			return -ERANGE;
		priv->hwts_tx_en = 1;
		break;
	default:
		return -ERANGE;
	}

	switch (config.rx_filter) {
	case HWTSTAMP_FILTER_NONE:
		if (priv->hwts_rx_en) {
			stop_gfar(netdev);
			priv->hwts_rx_en = 0;
			startup_gfar(netdev);
		}
		break;
	default:
		if (!(priv->device_flags & FSL_GIANFAR_DEV_HAS_TIMER))
			return -ERANGE;
		if (!priv->hwts_rx_en) {
			stop_gfar(netdev);
			priv->hwts_rx_en = 1;
			startup_gfar(netdev);
		}
		config.rx_filter = HWTSTAMP_FILTER_ALL;
		break;
	}

	return copy_to_user(ifr->ifr_data, &config, sizeof(config)) ?
		-EFAULT : 0;
}

/* Ioctl MII Interface */
static int gfar_ioctl(struct net_device *dev, struct ifreq *rq, int cmd)
{
	struct gfar_private *priv = netdev_priv(dev);

	if (!netif_running(dev))
		return -EINVAL;

	if (cmd == SIOCSHWTSTAMP)
		return gfar_hwtstamp_ioctl(dev, rq, cmd);

	if (!priv->phydev)
		return -ENODEV;

	return phy_mii_ioctl(priv->phydev, rq, cmd);
}

static unsigned int reverse_bitmap(unsigned int bit_map, unsigned int max_qs)
{
	unsigned int new_bit_map = 0x0;
	int mask = 0x1 << (max_qs - 1), i;

	for (i = 0; i < max_qs; i++) {
		if (bit_map & mask)
			new_bit_map = new_bit_map + (1 << i);
		mask = mask >> 0x1;
	}
	return new_bit_map;
}

static u32 cluster_entry_per_class(struct gfar_private *priv, u32 rqfar,
				   u32 class)
{
	u32 rqfpr = FPR_FILER_MASK;
	u32 rqfcr = 0x0;

	rqfar--;
	rqfcr = RQFCR_CLE | RQFCR_PID_MASK | RQFCR_CMP_EXACT;
	priv->ftp_rqfpr[rqfar] = rqfpr;
	priv->ftp_rqfcr[rqfar] = rqfcr;
	gfar_write_filer(priv, rqfar, rqfcr, rqfpr);

	rqfar--;
	rqfcr = RQFCR_CMP_NOMATCH;
	priv->ftp_rqfpr[rqfar] = rqfpr;
	priv->ftp_rqfcr[rqfar] = rqfcr;
	gfar_write_filer(priv, rqfar, rqfcr, rqfpr);

	rqfar--;
	rqfcr = RQFCR_CMP_EXACT | RQFCR_PID_PARSE | RQFCR_CLE | RQFCR_AND;
	rqfpr = class;
	priv->ftp_rqfcr[rqfar] = rqfcr;
	priv->ftp_rqfpr[rqfar] = rqfpr;
	gfar_write_filer(priv, rqfar, rqfcr, rqfpr);

	rqfar--;
	rqfcr = RQFCR_CMP_EXACT | RQFCR_PID_MASK | RQFCR_AND;
	rqfpr = class;
	priv->ftp_rqfcr[rqfar] = rqfcr;
	priv->ftp_rqfpr[rqfar] = rqfpr;
	gfar_write_filer(priv, rqfar, rqfcr, rqfpr);

	return rqfar;
}

static void gfar_init_filer_table(struct gfar_private *priv)
{
	int i = 0x0;
	u32 rqfar = MAX_FILER_IDX;
	u32 rqfcr = 0x0;
	u32 rqfpr = FPR_FILER_MASK;

	/* Default rule */
	rqfcr = RQFCR_CMP_MATCH;
	priv->ftp_rqfcr[rqfar] = rqfcr;
	priv->ftp_rqfpr[rqfar] = rqfpr;
	gfar_write_filer(priv, rqfar, rqfcr, rqfpr);

	rqfar = cluster_entry_per_class(priv, rqfar, RQFPR_IPV6);
	rqfar = cluster_entry_per_class(priv, rqfar, RQFPR_IPV6 | RQFPR_UDP);
	rqfar = cluster_entry_per_class(priv, rqfar, RQFPR_IPV6 | RQFPR_TCP);
	rqfar = cluster_entry_per_class(priv, rqfar, RQFPR_IPV4);
	rqfar = cluster_entry_per_class(priv, rqfar, RQFPR_IPV4 | RQFPR_UDP);
	rqfar = cluster_entry_per_class(priv, rqfar, RQFPR_IPV4 | RQFPR_TCP);

	/* cur_filer_idx indicated the first non-masked rule */
	priv->cur_filer_idx = rqfar;

	/* Rest are masked rules */
	rqfcr = RQFCR_CMP_NOMATCH;
	for (i = 0; i < rqfar; i++) {
		priv->ftp_rqfcr[i] = rqfcr;
		priv->ftp_rqfpr[i] = rqfpr;
		gfar_write_filer(priv, i, rqfcr, rqfpr);
	}
}

static void gfar_detect_errata(struct gfar_private *priv)
{
	struct device *dev = &priv->ofdev->dev;
	unsigned int pvr = mfspr(SPRN_PVR);
	unsigned int svr = mfspr(SPRN_SVR);
	unsigned int mod = (svr >> 16) & 0xfff6; /* w/o E suffix */
	unsigned int rev = svr & 0xffff;

	/* MPC8313 Rev 2.0 and higher; All MPC837x */
	if ((pvr == 0x80850010 && mod == 0x80b0 && rev >= 0x0020) ||
	    (pvr == 0x80861010 && (mod & 0xfff9) == 0x80c0))
		priv->errata |= GFAR_ERRATA_74;

	/* MPC8313 and MPC837x all rev */
	if ((pvr == 0x80850010 && mod == 0x80b0) ||
	    (pvr == 0x80861010 && (mod & 0xfff9) == 0x80c0))
		priv->errata |= GFAR_ERRATA_76;

	/* MPC8313 and MPC837x all rev */
	if ((pvr == 0x80850010 && mod == 0x80b0) ||
	    (pvr == 0x80861010 && (mod & 0xfff9) == 0x80c0))
		priv->errata |= GFAR_ERRATA_A002;

	/* MPC8313 Rev < 2.0, MPC8548 rev 2.0 */
	if ((pvr == 0x80850010 && mod == 0x80b0 && rev < 0x0020) ||
	    (pvr == 0x80210020 && mod == 0x8030 && rev == 0x0020))
		priv->errata |= GFAR_ERRATA_12;

	if (priv->errata)
		dev_info(dev, "enabled errata workarounds, flags: 0x%x\n",
			 priv->errata);
}

/* Set up the ethernet device structure, private data,
 * and anything else we need before we start
 */
static int gfar_probe(struct platform_device *ofdev)
{
	u32 tempval;
	struct net_device *dev = NULL;
	struct gfar_private *priv = NULL;
	struct gfar __iomem *regs = NULL;
	int err = 0, i, grp_idx = 0;
	u32 rstat = 0, tstat = 0, rqueue = 0, tqueue = 0;
	u32 isrg = 0;
	u32 __iomem *baddr;

	err = gfar_of_init(ofdev, &dev);

	if (err)
		return err;

	priv = netdev_priv(dev);
	priv->ndev = dev;
	priv->ofdev = ofdev;
	priv->node = ofdev->dev.of_node;
	SET_NETDEV_DEV(dev, &ofdev->dev);

	spin_lock_init(&priv->bflock);
	INIT_WORK(&priv->reset_task, gfar_reset_task);

	dev_set_drvdata(&ofdev->dev, priv);
	regs = priv->gfargrp[0].regs;

	gfar_detect_errata(priv);

	/* Stop the DMA engine now, in case it was running before
	 * (The firmware could have used it, and left it running).
	 */
	gfar_halt(dev);

	/* Reset MAC layer */
	gfar_write(&regs->maccfg1, MACCFG1_SOFT_RESET);

	/* We need to delay at least 3 TX clocks */
	udelay(2);

	tempval = (MACCFG1_TX_FLOW | MACCFG1_RX_FLOW);
	gfar_write(&regs->maccfg1, tempval);

	/* Initialize MACCFG2. */
	tempval = MACCFG2_INIT_SETTINGS;
	if (gfar_has_errata(priv, GFAR_ERRATA_74))
		tempval |= MACCFG2_HUGEFRAME | MACCFG2_LENGTHCHECK;
	gfar_write(&regs->maccfg2, tempval);

	/* Initialize ECNTRL */
	gfar_write(&regs->ecntrl, ECNTRL_INIT_SETTINGS);

	/* Set the dev->base_addr to the gfar reg region */
	dev->base_addr = (unsigned long) regs;

	SET_NETDEV_DEV(dev, &ofdev->dev);

	/* Fill in the dev structure */
	dev->watchdog_timeo = TX_TIMEOUT;
	dev->mtu = 1500;
	dev->netdev_ops = &gfar_netdev_ops;
	dev->ethtool_ops = &gfar_ethtool_ops;

	/* Register for napi ...We are registering NAPI for each grp */
	for (i = 0; i < priv->num_grps; i++)
		netif_napi_add(dev, &priv->gfargrp[i].napi, gfar_poll,
			       GFAR_DEV_WEIGHT);

	if (priv->device_flags & FSL_GIANFAR_DEV_HAS_CSUM) {
		dev->hw_features = NETIF_F_IP_CSUM | NETIF_F_SG |
				   NETIF_F_RXCSUM;
		dev->features |= NETIF_F_IP_CSUM | NETIF_F_SG |
				 NETIF_F_RXCSUM | NETIF_F_HIGHDMA;
	}

	if (priv->device_flags & FSL_GIANFAR_DEV_HAS_VLAN) {
		dev->hw_features |= NETIF_F_HW_VLAN_TX | NETIF_F_HW_VLAN_RX;
		dev->features |= NETIF_F_HW_VLAN_RX;
	}

	if (priv->device_flags & FSL_GIANFAR_DEV_HAS_EXTENDED_HASH) {
		priv->extended_hash = 1;
		priv->hash_width = 9;

		priv->hash_regs[0] = &regs->igaddr0;
		priv->hash_regs[1] = &regs->igaddr1;
		priv->hash_regs[2] = &regs->igaddr2;
		priv->hash_regs[3] = &regs->igaddr3;
		priv->hash_regs[4] = &regs->igaddr4;
		priv->hash_regs[5] = &regs->igaddr5;
		priv->hash_regs[6] = &regs->igaddr6;
		priv->hash_regs[7] = &regs->igaddr7;
		priv->hash_regs[8] = &regs->gaddr0;
		priv->hash_regs[9] = &regs->gaddr1;
		priv->hash_regs[10] = &regs->gaddr2;
		priv->hash_regs[11] = &regs->gaddr3;
		priv->hash_regs[12] = &regs->gaddr4;
		priv->hash_regs[13] = &regs->gaddr5;
		priv->hash_regs[14] = &regs->gaddr6;
		priv->hash_regs[15] = &regs->gaddr7;

	} else {
		priv->extended_hash = 0;
		priv->hash_width = 8;

		priv->hash_regs[0] = &regs->gaddr0;
		priv->hash_regs[1] = &regs->gaddr1;
		priv->hash_regs[2] = &regs->gaddr2;
		priv->hash_regs[3] = &regs->gaddr3;
		priv->hash_regs[4] = &regs->gaddr4;
		priv->hash_regs[5] = &regs->gaddr5;
		priv->hash_regs[6] = &regs->gaddr6;
		priv->hash_regs[7] = &regs->gaddr7;
	}

	if (priv->device_flags & FSL_GIANFAR_DEV_HAS_PADDING)
		priv->padding = DEFAULT_PADDING;
	else
		priv->padding = 0;

	if (dev->features & NETIF_F_IP_CSUM ||
	    priv->device_flags & FSL_GIANFAR_DEV_HAS_TIMER)
		dev->needed_headroom = GMAC_FCB_LEN;

	/* Program the isrg regs only if number of grps > 1 */
	if (priv->num_grps > 1) {
		baddr = &regs->isrg0;
		for (i = 0; i < priv->num_grps; i++) {
			isrg |= (priv->gfargrp[i].rx_bit_map << ISRG_SHIFT_RX);
			isrg |= (priv->gfargrp[i].tx_bit_map << ISRG_SHIFT_TX);
			gfar_write(baddr, isrg);
			baddr++;
			isrg = 0x0;
		}
	}

	/* Need to reverse the bit maps as  bit_map's MSB is q0
	 * but, for_each_set_bit parses from right to left, which
	 * basically reverses the queue numbers
	 */
	for (i = 0; i< priv->num_grps; i++) {
		priv->gfargrp[i].tx_bit_map =
			reverse_bitmap(priv->gfargrp[i].tx_bit_map, MAX_TX_QS);
		priv->gfargrp[i].rx_bit_map =
			reverse_bitmap(priv->gfargrp[i].rx_bit_map, MAX_RX_QS);
	}

	/* Calculate RSTAT, TSTAT, RQUEUE and TQUEUE values,
	 * also assign queues to groups
	 */
	for (grp_idx = 0; grp_idx < priv->num_grps; grp_idx++) {
		priv->gfargrp[grp_idx].num_rx_queues = 0x0;

		for_each_set_bit(i, &priv->gfargrp[grp_idx].rx_bit_map,
				 priv->num_rx_queues) {
			priv->gfargrp[grp_idx].num_rx_queues++;
			priv->rx_queue[i]->grp = &priv->gfargrp[grp_idx];
			rstat = rstat | (RSTAT_CLEAR_RHALT >> i);
			rqueue = rqueue | ((RQUEUE_EN0 | RQUEUE_EX0) >> i);
		}
		priv->gfargrp[grp_idx].num_tx_queues = 0x0;

		for_each_set_bit(i, &priv->gfargrp[grp_idx].tx_bit_map,
				 priv->num_tx_queues) {
			priv->gfargrp[grp_idx].num_tx_queues++;
			priv->tx_queue[i]->grp = &priv->gfargrp[grp_idx];
			tstat = tstat | (TSTAT_CLEAR_THALT >> i);
			tqueue = tqueue | (TQUEUE_EN0 >> i);
		}
		priv->gfargrp[grp_idx].rstat = rstat;
		priv->gfargrp[grp_idx].tstat = tstat;
		rstat = tstat =0;
	}

	gfar_write(&regs->rqueue, rqueue);
	gfar_write(&regs->tqueue, tqueue);

	priv->rx_buffer_size = DEFAULT_RX_BUFFER_SIZE;

	/* Initializing some of the rx/tx queue level parameters */
	for (i = 0; i < priv->num_tx_queues; i++) {
		priv->tx_queue[i]->tx_ring_size = DEFAULT_TX_RING_SIZE;
		priv->tx_queue[i]->num_txbdfree = DEFAULT_TX_RING_SIZE;
		priv->tx_queue[i]->txcoalescing = DEFAULT_TX_COALESCE;
		priv->tx_queue[i]->txic = DEFAULT_TXIC;
	}

	for (i = 0; i < priv->num_rx_queues; i++) {
		priv->rx_queue[i]->rx_ring_size = DEFAULT_RX_RING_SIZE;
		priv->rx_queue[i]->rxcoalescing = DEFAULT_RX_COALESCE;
		priv->rx_queue[i]->rxic = DEFAULT_RXIC;
	}

	/* always enable rx filer */
	priv->rx_filer_enable = 1;
	/* Enable most messages by default */
	priv->msg_enable = (NETIF_MSG_IFUP << 1 ) - 1;
	/* use pritority h/w tx queue scheduling for single queue devices */
	if (priv->num_tx_queues == 1)
		priv->prio_sched_en = 1;

	/* Carrier starts down, phylib will bring it up */
	netif_carrier_off(dev);

	err = register_netdev(dev);

	if (err) {
		pr_err("%s: Cannot register net device, aborting\n", dev->name);
		goto register_fail;
	}

	device_init_wakeup(&dev->dev,
			   priv->device_flags &
			   FSL_GIANFAR_DEV_HAS_MAGIC_PACKET);

	/* fill out IRQ number and name fields */
	for (i = 0; i < priv->num_grps; i++) {
		if (priv->device_flags & FSL_GIANFAR_DEV_HAS_MULTI_INTR) {
			sprintf(priv->gfargrp[i].int_name_tx, "%s%s%c%s",
				dev->name, "_g", '0' + i, "_tx");
			sprintf(priv->gfargrp[i].int_name_rx, "%s%s%c%s",
				dev->name, "_g", '0' + i, "_rx");
			sprintf(priv->gfargrp[i].int_name_er, "%s%s%c%s",
				dev->name, "_g", '0' + i, "_er");
		} else
			strcpy(priv->gfargrp[i].int_name_tx, dev->name);
	}

	/* Initialize the filer table */
	gfar_init_filer_table(priv);

	/* Create all the sysfs files */
	gfar_init_sysfs(dev);

	/* Print out the device info */
	netdev_info(dev, "mac: %pM\n", dev->dev_addr);

	/* Even more device info helps when determining which kernel
	 * provided which set of benchmarks.
	 */
	netdev_info(dev, "Running with NAPI enabled\n");
	for (i = 0; i < priv->num_rx_queues; i++)
		netdev_info(dev, "RX BD ring size for Q[%d]: %d\n",
			    i, priv->rx_queue[i]->rx_ring_size);
	for (i = 0; i < priv->num_tx_queues; i++)
		netdev_info(dev, "TX BD ring size for Q[%d]: %d\n",
			    i, priv->tx_queue[i]->tx_ring_size);

	return 0;

register_fail:
	unmap_group_regs(priv);
	free_tx_pointers(priv);
	free_rx_pointers(priv);
	if (priv->phy_node)
		of_node_put(priv->phy_node);
	if (priv->tbi_node)
		of_node_put(priv->tbi_node);
	free_netdev(dev);
	return err;
}

static int gfar_remove(struct platform_device *ofdev)
{
	struct gfar_private *priv = dev_get_drvdata(&ofdev->dev);

	if (priv->phy_node)
		of_node_put(priv->phy_node);
	if (priv->tbi_node)
		of_node_put(priv->tbi_node);

	dev_set_drvdata(&ofdev->dev, NULL);

	unregister_netdev(priv->ndev);
	unmap_group_regs(priv);
	free_netdev(priv->ndev);

	return 0;
}

#ifdef CONFIG_PM

static int gfar_suspend(struct device *dev)
{
	struct gfar_private *priv = dev_get_drvdata(dev);
	struct net_device *ndev = priv->ndev;
	struct gfar __iomem *regs = priv->gfargrp[0].regs;
	unsigned long flags;
	u32 tempval;

	int magic_packet = priv->wol_en &&
			   (priv->device_flags &
			    FSL_GIANFAR_DEV_HAS_MAGIC_PACKET);

	netif_device_detach(ndev);

	if (netif_running(ndev)) {

		local_irq_save(flags);
		lock_tx_qs(priv);
		lock_rx_qs(priv);

		gfar_halt_nodisable(ndev);

		/* Disable Tx, and Rx if wake-on-LAN is disabled. */
		tempval = gfar_read(&regs->maccfg1);

		tempval &= ~MACCFG1_TX_EN;

		if (!magic_packet)
			tempval &= ~MACCFG1_RX_EN;

		gfar_write(&regs->maccfg1, tempval);

		unlock_rx_qs(priv);
		unlock_tx_qs(priv);
		local_irq_restore(flags);

		disable_napi(priv);

		if (magic_packet) {
			/* Enable interrupt on Magic Packet */
			gfar_write(&regs->imask, IMASK_MAG);

			/* Enable Magic Packet mode */
			tempval = gfar_read(&regs->maccfg2);
			tempval |= MACCFG2_MPEN;
			gfar_write(&regs->maccfg2, tempval);
		} else {
			phy_stop(priv->phydev);
		}
	}

	return 0;
}

static int gfar_resume(struct device *dev)
{
	struct gfar_private *priv = dev_get_drvdata(dev);
	struct net_device *ndev = priv->ndev;
	struct gfar __iomem *regs = priv->gfargrp[0].regs;
	unsigned long flags;
	u32 tempval;
	int magic_packet = priv->wol_en &&
			   (priv->device_flags &
			    FSL_GIANFAR_DEV_HAS_MAGIC_PACKET);

	if (!netif_running(ndev)) {
		netif_device_attach(ndev);
		return 0;
	}

	if (!magic_packet && priv->phydev)
		phy_start(priv->phydev);

	/* Disable Magic Packet mode, in case something
	 * else woke us up.
	 */
	local_irq_save(flags);
	lock_tx_qs(priv);
	lock_rx_qs(priv);

	tempval = gfar_read(&regs->maccfg2);
	tempval &= ~MACCFG2_MPEN;
	gfar_write(&regs->maccfg2, tempval);

	gfar_start(ndev);

	unlock_rx_qs(priv);
	unlock_tx_qs(priv);
	local_irq_restore(flags);

	netif_device_attach(ndev);

	enable_napi(priv);

	return 0;
}

static int gfar_restore(struct device *dev)
{
	struct gfar_private *priv = dev_get_drvdata(dev);
	struct net_device *ndev = priv->ndev;

	if (!netif_running(ndev)) {
		netif_device_attach(ndev);

		return 0;
	}
<<<<<<< HEAD
=======

	if (gfar_init_bds(ndev)) {
		free_skb_resources(priv);
		return -ENOMEM;
	}
>>>>>>> 9931faca

	init_registers(ndev);
	gfar_set_mac_address(ndev);
	gfar_init_mac(ndev);
	gfar_start(ndev);

	priv->oldlink = 0;
	priv->oldspeed = 0;
	priv->oldduplex = -1;

	if (priv->phydev)
		phy_start(priv->phydev);

	netif_device_attach(ndev);
	enable_napi(priv);

	return 0;
}

static struct dev_pm_ops gfar_pm_ops = {
	.suspend = gfar_suspend,
	.resume = gfar_resume,
	.freeze = gfar_suspend,
	.thaw = gfar_resume,
	.restore = gfar_restore,
};

#define GFAR_PM_OPS (&gfar_pm_ops)

#else

#define GFAR_PM_OPS NULL

#endif

/* Reads the controller's registers to determine what interface
 * connects it to the PHY.
 */
static phy_interface_t gfar_get_interface(struct net_device *dev)
{
	struct gfar_private *priv = netdev_priv(dev);
	struct gfar __iomem *regs = priv->gfargrp[0].regs;
	u32 ecntrl;

	ecntrl = gfar_read(&regs->ecntrl);

	if (ecntrl & ECNTRL_SGMII_MODE)
		return PHY_INTERFACE_MODE_SGMII;

	if (ecntrl & ECNTRL_TBI_MODE) {
		if (ecntrl & ECNTRL_REDUCED_MODE)
			return PHY_INTERFACE_MODE_RTBI;
		else
			return PHY_INTERFACE_MODE_TBI;
	}

	if (ecntrl & ECNTRL_REDUCED_MODE) {
		if (ecntrl & ECNTRL_REDUCED_MII_MODE) {
			return PHY_INTERFACE_MODE_RMII;
		}
		else {
			phy_interface_t interface = priv->interface;

			/* This isn't autodetected right now, so it must
			 * be set by the device tree or platform code.
			 */
			if (interface == PHY_INTERFACE_MODE_RGMII_ID)
				return PHY_INTERFACE_MODE_RGMII_ID;

			return PHY_INTERFACE_MODE_RGMII;
		}
	}

	if (priv->device_flags & FSL_GIANFAR_DEV_HAS_GIGABIT)
		return PHY_INTERFACE_MODE_GMII;

	return PHY_INTERFACE_MODE_MII;
}


/* Initializes driver's PHY state, and attaches to the PHY.
 * Returns 0 on success.
 */
static int init_phy(struct net_device *dev)
{
	struct gfar_private *priv = netdev_priv(dev);
	uint gigabit_support =
		priv->device_flags & FSL_GIANFAR_DEV_HAS_GIGABIT ?
		SUPPORTED_1000baseT_Full : 0;
	phy_interface_t interface;

	priv->oldlink = 0;
	priv->oldspeed = 0;
	priv->oldduplex = -1;

	interface = gfar_get_interface(dev);

	priv->phydev = of_phy_connect(dev, priv->phy_node, &adjust_link, 0,
				      interface);
	if (!priv->phydev)
		priv->phydev = of_phy_connect_fixed_link(dev, &adjust_link,
							 interface);
	if (!priv->phydev) {
		dev_err(&dev->dev, "could not attach to PHY\n");
		return -ENODEV;
	}

	if (interface == PHY_INTERFACE_MODE_SGMII)
		gfar_configure_serdes(dev);

	/* Remove any features not supported by the controller */
	priv->phydev->supported &= (GFAR_SUPPORTED | gigabit_support);
	priv->phydev->advertising = priv->phydev->supported;

	return 0;
}

/* Initialize TBI PHY interface for communicating with the
 * SERDES lynx PHY on the chip.  We communicate with this PHY
 * through the MDIO bus on each controller, treating it as a
 * "normal" PHY at the address found in the TBIPA register.  We assume
 * that the TBIPA register is valid.  Either the MDIO bus code will set
 * it to a value that doesn't conflict with other PHYs on the bus, or the
 * value doesn't matter, as there are no other PHYs on the bus.
 */
static void gfar_configure_serdes(struct net_device *dev)
{
	struct gfar_private *priv = netdev_priv(dev);
	struct phy_device *tbiphy;

	if (!priv->tbi_node) {
		dev_warn(&dev->dev, "error: SGMII mode requires that the "
				    "device tree specify a tbi-handle\n");
		return;
	}

	tbiphy = of_phy_find_device(priv->tbi_node);
	if (!tbiphy) {
		dev_err(&dev->dev, "error: Could not get TBI device\n");
		return;
	}

	/* If the link is already up, we must already be ok, and don't need to
	 * configure and reset the TBI<->SerDes link.  Maybe U-Boot configured
	 * everything for us?  Resetting it takes the link down and requires
	 * several seconds for it to come back.
	 */
	if (phy_read(tbiphy, MII_BMSR) & BMSR_LSTATUS)
		return;

	/* Single clk mode, mii mode off(for serdes communication) */
	phy_write(tbiphy, MII_TBICON, TBICON_CLK_SELECT);

	phy_write(tbiphy, MII_ADVERTISE,
		  ADVERTISE_1000XFULL | ADVERTISE_1000XPAUSE |
		  ADVERTISE_1000XPSE_ASYM);

	phy_write(tbiphy, MII_BMCR,
		  BMCR_ANENABLE | BMCR_ANRESTART | BMCR_FULLDPLX |
		  BMCR_SPEED1000);
}

static void init_registers(struct net_device *dev)
{
	struct gfar_private *priv = netdev_priv(dev);
	struct gfar __iomem *regs = NULL;
	int i;

	for (i = 0; i < priv->num_grps; i++) {
		regs = priv->gfargrp[i].regs;
		/* Clear IEVENT */
		gfar_write(&regs->ievent, IEVENT_INIT_CLEAR);

		/* Initialize IMASK */
		gfar_write(&regs->imask, IMASK_INIT_CLEAR);
	}

	regs = priv->gfargrp[0].regs;
	/* Init hash registers to zero */
	gfar_write(&regs->igaddr0, 0);
	gfar_write(&regs->igaddr1, 0);
	gfar_write(&regs->igaddr2, 0);
	gfar_write(&regs->igaddr3, 0);
	gfar_write(&regs->igaddr4, 0);
	gfar_write(&regs->igaddr5, 0);
	gfar_write(&regs->igaddr6, 0);
	gfar_write(&regs->igaddr7, 0);

	gfar_write(&regs->gaddr0, 0);
	gfar_write(&regs->gaddr1, 0);
	gfar_write(&regs->gaddr2, 0);
	gfar_write(&regs->gaddr3, 0);
	gfar_write(&regs->gaddr4, 0);
	gfar_write(&regs->gaddr5, 0);
	gfar_write(&regs->gaddr6, 0);
	gfar_write(&regs->gaddr7, 0);

	/* Zero out the rmon mib registers if it has them */
	if (priv->device_flags & FSL_GIANFAR_DEV_HAS_RMON) {
		memset_io(&(regs->rmon), 0, sizeof (struct rmon_mib));

		/* Mask off the CAM interrupts */
		gfar_write(&regs->rmon.cam1, 0xffffffff);
		gfar_write(&regs->rmon.cam2, 0xffffffff);
	}

	/* Initialize the max receive buffer length */
	gfar_write(&regs->mrblr, priv->rx_buffer_size);

	/* Initialize the Minimum Frame Length Register */
	gfar_write(&regs->minflr, MINFLR_INIT_SETTINGS);
}

static int __gfar_is_rx_idle(struct gfar_private *priv)
{
	u32 res;

	/* Normaly TSEC should not hang on GRS commands, so we should
	 * actually wait for IEVENT_GRSC flag.
	 */
	if (likely(!gfar_has_errata(priv, GFAR_ERRATA_A002)))
		return 0;

	/* Read the eTSEC register at offset 0xD1C. If bits 7-14 are
	 * the same as bits 23-30, the eTSEC Rx is assumed to be idle
	 * and the Rx can be safely reset.
	 */
	res = gfar_read((void __iomem *)priv->gfargrp[0].regs + 0xd1c);
	res &= 0x7f807f80;
	if ((res & 0xffff) == (res >> 16))
		return 1;

	return 0;
}

/* Halt the receive and transmit queues */
static void gfar_halt_nodisable(struct net_device *dev)
{
	struct gfar_private *priv = netdev_priv(dev);
	struct gfar __iomem *regs = NULL;
	u32 tempval;
	int i;

	for (i = 0; i < priv->num_grps; i++) {
		regs = priv->gfargrp[i].regs;
		/* Mask all interrupts */
		gfar_write(&regs->imask, IMASK_INIT_CLEAR);

		/* Clear all interrupts */
		gfar_write(&regs->ievent, IEVENT_INIT_CLEAR);
	}

	regs = priv->gfargrp[0].regs;
	/* Stop the DMA, and wait for it to stop */
	tempval = gfar_read(&regs->dmactrl);
	if ((tempval & (DMACTRL_GRS | DMACTRL_GTS)) !=
	    (DMACTRL_GRS | DMACTRL_GTS)) {
		int ret;

		tempval |= (DMACTRL_GRS | DMACTRL_GTS);
		gfar_write(&regs->dmactrl, tempval);

		do {
			ret = spin_event_timeout(((gfar_read(&regs->ievent) &
				 (IEVENT_GRSC | IEVENT_GTSC)) ==
				 (IEVENT_GRSC | IEVENT_GTSC)), 1000000, 0);
			if (!ret && !(gfar_read(&regs->ievent) & IEVENT_GRSC))
				ret = __gfar_is_rx_idle(priv);
		} while (!ret);
	}
}

/* Halt the receive and transmit queues */
void gfar_halt(struct net_device *dev)
{
	struct gfar_private *priv = netdev_priv(dev);
	struct gfar __iomem *regs = priv->gfargrp[0].regs;
	u32 tempval;

	gfar_halt_nodisable(dev);

	/* Disable Rx and Tx */
	tempval = gfar_read(&regs->maccfg1);
	tempval &= ~(MACCFG1_RX_EN | MACCFG1_TX_EN);
	gfar_write(&regs->maccfg1, tempval);
}

static void free_grp_irqs(struct gfar_priv_grp *grp)
{
	free_irq(grp->interruptError, grp);
	free_irq(grp->interruptTransmit, grp);
	free_irq(grp->interruptReceive, grp);
}

void stop_gfar(struct net_device *dev)
{
	struct gfar_private *priv = netdev_priv(dev);
	unsigned long flags;
	int i;

	phy_stop(priv->phydev);


	/* Lock it down */
	local_irq_save(flags);
	lock_tx_qs(priv);
	lock_rx_qs(priv);

	gfar_halt(dev);

	unlock_rx_qs(priv);
	unlock_tx_qs(priv);
	local_irq_restore(flags);

	/* Free the IRQs */
	if (priv->device_flags & FSL_GIANFAR_DEV_HAS_MULTI_INTR) {
		for (i = 0; i < priv->num_grps; i++)
			free_grp_irqs(&priv->gfargrp[i]);
	} else {
		for (i = 0; i < priv->num_grps; i++)
			free_irq(priv->gfargrp[i].interruptTransmit,
				 &priv->gfargrp[i]);
	}

	free_skb_resources(priv);
}

static void free_skb_tx_queue(struct gfar_priv_tx_q *tx_queue)
{
	struct txbd8 *txbdp;
	struct gfar_private *priv = netdev_priv(tx_queue->dev);
	int i, j;

	txbdp = tx_queue->tx_bd_base;

	for (i = 0; i < tx_queue->tx_ring_size; i++) {
		if (!tx_queue->tx_skbuff[i])
			continue;

		dma_unmap_single(&priv->ofdev->dev, txbdp->bufPtr,
				 txbdp->length, DMA_TO_DEVICE);
		txbdp->lstatus = 0;
		for (j = 0; j < skb_shinfo(tx_queue->tx_skbuff[i])->nr_frags;
		     j++) {
			txbdp++;
			dma_unmap_page(&priv->ofdev->dev, txbdp->bufPtr,
				       txbdp->length, DMA_TO_DEVICE);
		}
		txbdp++;
		dev_kfree_skb_any(tx_queue->tx_skbuff[i]);
		tx_queue->tx_skbuff[i] = NULL;
	}
	kfree(tx_queue->tx_skbuff);
	tx_queue->tx_skbuff = NULL;
}

static void free_skb_rx_queue(struct gfar_priv_rx_q *rx_queue)
{
	struct rxbd8 *rxbdp;
	struct gfar_private *priv = netdev_priv(rx_queue->dev);
	int i;

	rxbdp = rx_queue->rx_bd_base;

	for (i = 0; i < rx_queue->rx_ring_size; i++) {
		if (rx_queue->rx_skbuff[i]) {
			dma_unmap_single(&priv->ofdev->dev,
					 rxbdp->bufPtr, priv->rx_buffer_size,
					 DMA_FROM_DEVICE);
			dev_kfree_skb_any(rx_queue->rx_skbuff[i]);
			rx_queue->rx_skbuff[i] = NULL;
		}
		rxbdp->lstatus = 0;
		rxbdp->bufPtr = 0;
		rxbdp++;
	}
	kfree(rx_queue->rx_skbuff);
	rx_queue->rx_skbuff = NULL;
}

/* If there are any tx skbs or rx skbs still around, free them.
 * Then free tx_skbuff and rx_skbuff
 */
static void free_skb_resources(struct gfar_private *priv)
{
	struct gfar_priv_tx_q *tx_queue = NULL;
	struct gfar_priv_rx_q *rx_queue = NULL;
	int i;

	/* Go through all the buffer descriptors and free their data buffers */
	for (i = 0; i < priv->num_tx_queues; i++) {
		struct netdev_queue *txq;

		tx_queue = priv->tx_queue[i];
		txq = netdev_get_tx_queue(tx_queue->dev, tx_queue->qindex);
		if (tx_queue->tx_skbuff)
			free_skb_tx_queue(tx_queue);
		netdev_tx_reset_queue(txq);
	}

	for (i = 0; i < priv->num_rx_queues; i++) {
		rx_queue = priv->rx_queue[i];
		if (rx_queue->rx_skbuff)
			free_skb_rx_queue(rx_queue);
	}

	dma_free_coherent(&priv->ofdev->dev,
			  sizeof(struct txbd8) * priv->total_tx_ring_size +
			  sizeof(struct rxbd8) * priv->total_rx_ring_size,
			  priv->tx_queue[0]->tx_bd_base,
			  priv->tx_queue[0]->tx_bd_dma_base);
}

void gfar_start(struct net_device *dev)
{
	struct gfar_private *priv = netdev_priv(dev);
	struct gfar __iomem *regs = priv->gfargrp[0].regs;
	u32 tempval;
	int i = 0;

	/* Enable Rx and Tx in MACCFG1 */
	tempval = gfar_read(&regs->maccfg1);
	tempval |= (MACCFG1_RX_EN | MACCFG1_TX_EN);
	gfar_write(&regs->maccfg1, tempval);

	/* Initialize DMACTRL to have WWR and WOP */
	tempval = gfar_read(&regs->dmactrl);
	tempval |= DMACTRL_INIT_SETTINGS;
	gfar_write(&regs->dmactrl, tempval);

	/* Make sure we aren't stopped */
	tempval = gfar_read(&regs->dmactrl);
	tempval &= ~(DMACTRL_GRS | DMACTRL_GTS);
	gfar_write(&regs->dmactrl, tempval);

	for (i = 0; i < priv->num_grps; i++) {
		regs = priv->gfargrp[i].regs;
		/* Clear THLT/RHLT, so that the DMA starts polling now */
		gfar_write(&regs->tstat, priv->gfargrp[i].tstat);
		gfar_write(&regs->rstat, priv->gfargrp[i].rstat);
		/* Unmask the interrupts we look for */
		gfar_write(&regs->imask, IMASK_DEFAULT);
	}

	dev->trans_start = jiffies; /* prevent tx timeout */
}

void gfar_configure_coalescing(struct gfar_private *priv,
			       unsigned long tx_mask, unsigned long rx_mask)
{
	struct gfar __iomem *regs = priv->gfargrp[0].regs;
	u32 __iomem *baddr;
	int i = 0;

	/* Backward compatible case ---- even if we enable
	 * multiple queues, there's only single reg to program
	 */
	gfar_write(&regs->txic, 0);
	if (likely(priv->tx_queue[0]->txcoalescing))
		gfar_write(&regs->txic, priv->tx_queue[0]->txic);

	gfar_write(&regs->rxic, 0);
	if (unlikely(priv->rx_queue[0]->rxcoalescing))
		gfar_write(&regs->rxic, priv->rx_queue[0]->rxic);

	if (priv->mode == MQ_MG_MODE) {
		baddr = &regs->txic0;
		for_each_set_bit(i, &tx_mask, priv->num_tx_queues) {
			gfar_write(baddr + i, 0);
			if (likely(priv->tx_queue[i]->txcoalescing))
				gfar_write(baddr + i, priv->tx_queue[i]->txic);
		}

		baddr = &regs->rxic0;
		for_each_set_bit(i, &rx_mask, priv->num_rx_queues) {
			gfar_write(baddr + i, 0);
			if (likely(priv->rx_queue[i]->rxcoalescing))
				gfar_write(baddr + i, priv->rx_queue[i]->rxic);
		}
	}
}

static int register_grp_irqs(struct gfar_priv_grp *grp)
{
	struct gfar_private *priv = grp->priv;
	struct net_device *dev = priv->ndev;
	int err;

	/* If the device has multiple interrupts, register for
	 * them.  Otherwise, only register for the one
	 */
	if (priv->device_flags & FSL_GIANFAR_DEV_HAS_MULTI_INTR) {
		/* Install our interrupt handlers for Error,
		 * Transmit, and Receive
		 */
		if ((err = request_irq(grp->interruptError, gfar_error,
				       0, grp->int_name_er, grp)) < 0) {
			netif_err(priv, intr, dev, "Can't get IRQ %d\n",
				  grp->interruptError);

			goto err_irq_fail;
		}

		if ((err = request_irq(grp->interruptTransmit, gfar_transmit,
				       0, grp->int_name_tx, grp)) < 0) {
			netif_err(priv, intr, dev, "Can't get IRQ %d\n",
				  grp->interruptTransmit);
			goto tx_irq_fail;
		}

		if ((err = request_irq(grp->interruptReceive, gfar_receive,
				       0, grp->int_name_rx, grp)) < 0) {
			netif_err(priv, intr, dev, "Can't get IRQ %d\n",
				  grp->interruptReceive);
			goto rx_irq_fail;
		}
	} else {
		if ((err = request_irq(grp->interruptTransmit, gfar_interrupt,
				       0, grp->int_name_tx, grp)) < 0) {
			netif_err(priv, intr, dev, "Can't get IRQ %d\n",
				  grp->interruptTransmit);
			goto err_irq_fail;
		}
	}

	return 0;

rx_irq_fail:
	free_irq(grp->interruptTransmit, grp);
tx_irq_fail:
	free_irq(grp->interruptError, grp);
err_irq_fail:
	return err;

}

/* Bring the controller up and running */
int startup_gfar(struct net_device *ndev)
{
	struct gfar_private *priv = netdev_priv(ndev);
	struct gfar __iomem *regs = NULL;
	int err, i, j;

	for (i = 0; i < priv->num_grps; i++) {
		regs= priv->gfargrp[i].regs;
		gfar_write(&regs->imask, IMASK_INIT_CLEAR);
	}

	regs= priv->gfargrp[0].regs;
	err = gfar_alloc_skb_resources(ndev);
	if (err)
		return err;

	gfar_init_mac(ndev);

	for (i = 0; i < priv->num_grps; i++) {
		err = register_grp_irqs(&priv->gfargrp[i]);
		if (err) {
			for (j = 0; j < i; j++)
				free_grp_irqs(&priv->gfargrp[j]);
			goto irq_fail;
		}
	}

	/* Start the controller */
	gfar_start(ndev);

	phy_start(priv->phydev);

	gfar_configure_coalescing(priv, 0xFF, 0xFF);

	return 0;

irq_fail:
	free_skb_resources(priv);
	return err;
}

/* Called when something needs to use the ethernet device
 * Returns 0 for success.
 */
static int gfar_enet_open(struct net_device *dev)
{
	struct gfar_private *priv = netdev_priv(dev);
	int err;

	enable_napi(priv);

	/* Initialize a bunch of registers */
	init_registers(dev);

	gfar_set_mac_address(dev);

	err = init_phy(dev);

	if (err) {
		disable_napi(priv);
		return err;
	}

	err = startup_gfar(dev);
	if (err) {
		disable_napi(priv);
		return err;
	}

	netif_tx_start_all_queues(dev);

	device_set_wakeup_enable(&dev->dev, priv->wol_en);

	return err;
}

static inline struct txfcb *gfar_add_fcb(struct sk_buff *skb)
{
	struct txfcb *fcb = (struct txfcb *)skb_push(skb, GMAC_FCB_LEN);

	memset(fcb, 0, GMAC_FCB_LEN);

	return fcb;
}

static inline void gfar_tx_checksum(struct sk_buff *skb, struct txfcb *fcb,
				    int fcb_length)
{
	/* If we're here, it's a IP packet with a TCP or UDP
	 * payload.  We set it to checksum, using a pseudo-header
	 * we provide
	 */
	u8 flags = TXFCB_DEFAULT;

	/* Tell the controller what the protocol is
	 * And provide the already calculated phcs
	 */
	if (ip_hdr(skb)->protocol == IPPROTO_UDP) {
		flags |= TXFCB_UDP;
		fcb->phcs = udp_hdr(skb)->check;
	} else
		fcb->phcs = tcp_hdr(skb)->check;

	/* l3os is the distance between the start of the
	 * frame (skb->data) and the start of the IP hdr.
	 * l4os is the distance between the start of the
	 * l3 hdr and the l4 hdr
	 */
	fcb->l3os = (u16)(skb_network_offset(skb) - fcb_length);
	fcb->l4os = skb_network_header_len(skb);

	fcb->flags = flags;
}

void inline gfar_tx_vlan(struct sk_buff *skb, struct txfcb *fcb)
{
	fcb->flags |= TXFCB_VLN;
	fcb->vlctl = vlan_tx_tag_get(skb);
}

static inline struct txbd8 *skip_txbd(struct txbd8 *bdp, int stride,
				      struct txbd8 *base, int ring_size)
{
	struct txbd8 *new_bd = bdp + stride;

	return (new_bd >= (base + ring_size)) ? (new_bd - ring_size) : new_bd;
}

static inline struct txbd8 *next_txbd(struct txbd8 *bdp, struct txbd8 *base,
				      int ring_size)
{
	return skip_txbd(bdp, 1, base, ring_size);
}

/* This is called by the kernel when a frame is ready for transmission.
 * It is pointed to by the dev->hard_start_xmit function pointer
 */
static int gfar_start_xmit(struct sk_buff *skb, struct net_device *dev)
{
	struct gfar_private *priv = netdev_priv(dev);
	struct gfar_priv_tx_q *tx_queue = NULL;
	struct netdev_queue *txq;
	struct gfar __iomem *regs = NULL;
	struct txfcb *fcb = NULL;
	struct txbd8 *txbdp, *txbdp_start, *base, *txbdp_tstamp = NULL;
	u32 lstatus;
	int i, rq = 0, do_tstamp = 0;
	u32 bufaddr;
	unsigned long flags;
	unsigned int nr_frags, nr_txbds, length, fcb_length = GMAC_FCB_LEN;

	/* TOE=1 frames larger than 2500 bytes may see excess delays
	 * before start of transmission.
	 */
	if (unlikely(gfar_has_errata(priv, GFAR_ERRATA_76) &&
		     skb->ip_summed == CHECKSUM_PARTIAL &&
		     skb->len > 2500)) {
		int ret;

		ret = skb_checksum_help(skb);
		if (ret)
			return ret;
	}

	rq = skb->queue_mapping;
	tx_queue = priv->tx_queue[rq];
	txq = netdev_get_tx_queue(dev, rq);
	base = tx_queue->tx_bd_base;
	regs = tx_queue->grp->regs;

	/* check if time stamp should be generated */
	if (unlikely(skb_shinfo(skb)->tx_flags & SKBTX_HW_TSTAMP &&
		     priv->hwts_tx_en)) {
		do_tstamp = 1;
		fcb_length = GMAC_FCB_LEN + GMAC_TXPAL_LEN;
	}

	/* make space for additional header when fcb is needed */
	if (((skb->ip_summed == CHECKSUM_PARTIAL) ||
	     vlan_tx_tag_present(skb) ||
	     unlikely(do_tstamp)) &&
	    (skb_headroom(skb) < fcb_length)) {
		struct sk_buff *skb_new;

		skb_new = skb_realloc_headroom(skb, fcb_length);
		if (!skb_new) {
			dev->stats.tx_errors++;
			kfree_skb(skb);
			return NETDEV_TX_OK;
		}

		if (skb->sk)
			skb_set_owner_w(skb_new, skb->sk);
		consume_skb(skb);
		skb = skb_new;
	}

	/* total number of fragments in the SKB */
	nr_frags = skb_shinfo(skb)->nr_frags;

	/* calculate the required number of TxBDs for this skb */
	if (unlikely(do_tstamp))
		nr_txbds = nr_frags + 2;
	else
		nr_txbds = nr_frags + 1;

	/* check if there is space to queue this packet */
	if (nr_txbds > tx_queue->num_txbdfree) {
		/* no space, stop the queue */
		netif_tx_stop_queue(txq);
		dev->stats.tx_fifo_errors++;
		return NETDEV_TX_BUSY;
	}

	/* Update transmit stats */
	tx_queue->stats.tx_bytes += skb->len;
	tx_queue->stats.tx_packets++;

	txbdp = txbdp_start = tx_queue->cur_tx;
	lstatus = txbdp->lstatus;

	/* Time stamp insertion requires one additional TxBD */
	if (unlikely(do_tstamp))
		txbdp_tstamp = txbdp = next_txbd(txbdp, base,
						 tx_queue->tx_ring_size);

	if (nr_frags == 0) {
		if (unlikely(do_tstamp))
			txbdp_tstamp->lstatus |= BD_LFLAG(TXBD_LAST |
							  TXBD_INTERRUPT);
		else
			lstatus |= BD_LFLAG(TXBD_LAST | TXBD_INTERRUPT);
	} else {
		/* Place the fragment addresses and lengths into the TxBDs */
		for (i = 0; i < nr_frags; i++) {
			/* Point at the next BD, wrapping as needed */
			txbdp = next_txbd(txbdp, base, tx_queue->tx_ring_size);

			length = skb_shinfo(skb)->frags[i].size;

			lstatus = txbdp->lstatus | length |
				  BD_LFLAG(TXBD_READY);

			/* Handle the last BD specially */
			if (i == nr_frags - 1)
				lstatus |= BD_LFLAG(TXBD_LAST | TXBD_INTERRUPT);

			bufaddr = skb_frag_dma_map(&priv->ofdev->dev,
						   &skb_shinfo(skb)->frags[i],
						   0,
						   length,
						   DMA_TO_DEVICE);

			/* set the TxBD length and buffer pointer */
			txbdp->bufPtr = bufaddr;
			txbdp->lstatus = lstatus;
		}

		lstatus = txbdp_start->lstatus;
	}

	/* Add TxPAL between FCB and frame if required */
	if (unlikely(do_tstamp)) {
		skb_push(skb, GMAC_TXPAL_LEN);
		memset(skb->data, 0, GMAC_TXPAL_LEN);
	}

	/* Set up checksumming */
	if (CHECKSUM_PARTIAL == skb->ip_summed) {
		fcb = gfar_add_fcb(skb);
		/* as specified by errata */
		if (unlikely(gfar_has_errata(priv, GFAR_ERRATA_12) &&
			     ((unsigned long)fcb % 0x20) > 0x18)) {
			__skb_pull(skb, GMAC_FCB_LEN);
			skb_checksum_help(skb);
		} else {
			lstatus |= BD_LFLAG(TXBD_TOE);
			gfar_tx_checksum(skb, fcb, fcb_length);
		}
	}

	if (vlan_tx_tag_present(skb)) {
		if (unlikely(NULL == fcb)) {
			fcb = gfar_add_fcb(skb);
			lstatus |= BD_LFLAG(TXBD_TOE);
		}

		gfar_tx_vlan(skb, fcb);
	}

	/* Setup tx hardware time stamping if requested */
	if (unlikely(do_tstamp)) {
		skb_shinfo(skb)->tx_flags |= SKBTX_IN_PROGRESS;
		if (fcb == NULL)
			fcb = gfar_add_fcb(skb);
		fcb->ptp = 1;
		lstatus |= BD_LFLAG(TXBD_TOE);
	}

	txbdp_start->bufPtr = dma_map_single(&priv->ofdev->dev, skb->data,
					     skb_headlen(skb), DMA_TO_DEVICE);

	/* If time stamping is requested one additional TxBD must be set up. The
	 * first TxBD points to the FCB and must have a data length of
	 * GMAC_FCB_LEN. The second TxBD points to the actual frame data with
	 * the full frame length.
	 */
	if (unlikely(do_tstamp)) {
		txbdp_tstamp->bufPtr = txbdp_start->bufPtr + fcb_length;
		txbdp_tstamp->lstatus |= BD_LFLAG(TXBD_READY) |
					 (skb_headlen(skb) - fcb_length);
		lstatus |= BD_LFLAG(TXBD_CRC | TXBD_READY) | GMAC_FCB_LEN;
	} else {
		lstatus |= BD_LFLAG(TXBD_CRC | TXBD_READY) | skb_headlen(skb);
	}

	netdev_tx_sent_queue(txq, skb->len);

	/* We can work in parallel with gfar_clean_tx_ring(), except
	 * when modifying num_txbdfree. Note that we didn't grab the lock
	 * when we were reading the num_txbdfree and checking for available
	 * space, that's because outside of this function it can only grow,
	 * and once we've got needed space, it cannot suddenly disappear.
	 *
	 * The lock also protects us from gfar_error(), which can modify
	 * regs->tstat and thus retrigger the transfers, which is why we
	 * also must grab the lock before setting ready bit for the first
	 * to be transmitted BD.
	 */
	spin_lock_irqsave(&tx_queue->txlock, flags);

	/* The powerpc-specific eieio() is used, as wmb() has too strong
	 * semantics (it requires synchronization between cacheable and
	 * uncacheable mappings, which eieio doesn't provide and which we
	 * don't need), thus requiring a more expensive sync instruction.  At
	 * some point, the set of architecture-independent barrier functions
	 * should be expanded to include weaker barriers.
	 */
	eieio();

	txbdp_start->lstatus = lstatus;

	eieio(); /* force lstatus write before tx_skbuff */

	tx_queue->tx_skbuff[tx_queue->skb_curtx] = skb;

	/* Update the current skb pointer to the next entry we will use
	 * (wrapping if necessary)
	 */
	tx_queue->skb_curtx = (tx_queue->skb_curtx + 1) &
			      TX_RING_MOD_MASK(tx_queue->tx_ring_size);

	tx_queue->cur_tx = next_txbd(txbdp, base, tx_queue->tx_ring_size);

	/* reduce TxBD free count */
	tx_queue->num_txbdfree -= (nr_txbds);

	/* If the next BD still needs to be cleaned up, then the bds
	 * are full.  We need to tell the kernel to stop sending us stuff.
	 */
	if (!tx_queue->num_txbdfree) {
		netif_tx_stop_queue(txq);

		dev->stats.tx_fifo_errors++;
	}

	/* Tell the DMA to go go go */
	gfar_write(&regs->tstat, TSTAT_CLEAR_THALT >> tx_queue->qindex);

	/* Unlock priv */
	spin_unlock_irqrestore(&tx_queue->txlock, flags);

	return NETDEV_TX_OK;
}

/* Stops the kernel queue, and halts the controller */
static int gfar_close(struct net_device *dev)
{
	struct gfar_private *priv = netdev_priv(dev);

	disable_napi(priv);

	cancel_work_sync(&priv->reset_task);
	stop_gfar(dev);

	/* Disconnect from the PHY */
	phy_disconnect(priv->phydev);
	priv->phydev = NULL;

	netif_tx_stop_all_queues(dev);

	return 0;
}

/* Changes the mac address if the controller is not running. */
static int gfar_set_mac_address(struct net_device *dev)
{
	gfar_set_mac_for_addr(dev, 0, dev->dev_addr);

	return 0;
}

/* Check if rx parser should be activated */
void gfar_check_rx_parser_mode(struct gfar_private *priv)
{
	struct gfar __iomem *regs;
	u32 tempval;

	regs = priv->gfargrp[0].regs;

	tempval = gfar_read(&regs->rctrl);
	/* If parse is no longer required, then disable parser */
	if (tempval & RCTRL_REQ_PARSER)
		tempval |= RCTRL_PRSDEP_INIT;
	else
		tempval &= ~RCTRL_PRSDEP_INIT;
	gfar_write(&regs->rctrl, tempval);
}

/* Enables and disables VLAN insertion/extraction */
void gfar_vlan_mode(struct net_device *dev, netdev_features_t features)
{
	struct gfar_private *priv = netdev_priv(dev);
	struct gfar __iomem *regs = NULL;
	unsigned long flags;
	u32 tempval;

	regs = priv->gfargrp[0].regs;
	local_irq_save(flags);
	lock_rx_qs(priv);

	if (features & NETIF_F_HW_VLAN_TX) {
		/* Enable VLAN tag insertion */
		tempval = gfar_read(&regs->tctrl);
		tempval |= TCTRL_VLINS;
		gfar_write(&regs->tctrl, tempval);
	} else {
		/* Disable VLAN tag insertion */
		tempval = gfar_read(&regs->tctrl);
		tempval &= ~TCTRL_VLINS;
		gfar_write(&regs->tctrl, tempval);
	}

	if (features & NETIF_F_HW_VLAN_RX) {
		/* Enable VLAN tag extraction */
		tempval = gfar_read(&regs->rctrl);
		tempval |= (RCTRL_VLEX | RCTRL_PRSDEP_INIT);
		gfar_write(&regs->rctrl, tempval);
	} else {
		/* Disable VLAN tag extraction */
		tempval = gfar_read(&regs->rctrl);
		tempval &= ~RCTRL_VLEX;
		gfar_write(&regs->rctrl, tempval);

		gfar_check_rx_parser_mode(priv);
	}

	gfar_change_mtu(dev, dev->mtu);

	unlock_rx_qs(priv);
	local_irq_restore(flags);
}

static int gfar_change_mtu(struct net_device *dev, int new_mtu)
{
	int tempsize, tempval;
	struct gfar_private *priv = netdev_priv(dev);
	struct gfar __iomem *regs = priv->gfargrp[0].regs;
	int oldsize = priv->rx_buffer_size;
	int frame_size = new_mtu + ETH_HLEN;

	if (gfar_is_vlan_on(priv))
		frame_size += VLAN_HLEN;

	if ((frame_size < 64) || (frame_size > JUMBO_FRAME_SIZE)) {
		netif_err(priv, drv, dev, "Invalid MTU setting\n");
		return -EINVAL;
	}

	if (gfar_uses_fcb(priv))
		frame_size += GMAC_FCB_LEN;

	frame_size += priv->padding;

	tempsize = (frame_size & ~(INCREMENTAL_BUFFER_SIZE - 1)) +
		   INCREMENTAL_BUFFER_SIZE;

	/* Only stop and start the controller if it isn't already
	 * stopped, and we changed something
	 */
	if ((oldsize != tempsize) && (dev->flags & IFF_UP))
		stop_gfar(dev);

	priv->rx_buffer_size = tempsize;

	dev->mtu = new_mtu;

	gfar_write(&regs->mrblr, priv->rx_buffer_size);
	gfar_write(&regs->maxfrm, priv->rx_buffer_size);

	/* If the mtu is larger than the max size for standard
	 * ethernet frames (ie, a jumbo frame), then set maccfg2
	 * to allow huge frames, and to check the length
	 */
	tempval = gfar_read(&regs->maccfg2);

	if (priv->rx_buffer_size > DEFAULT_RX_BUFFER_SIZE ||
	    gfar_has_errata(priv, GFAR_ERRATA_74))
		tempval |= (MACCFG2_HUGEFRAME | MACCFG2_LENGTHCHECK);
	else
		tempval &= ~(MACCFG2_HUGEFRAME | MACCFG2_LENGTHCHECK);

	gfar_write(&regs->maccfg2, tempval);

	if ((oldsize != tempsize) && (dev->flags & IFF_UP))
		startup_gfar(dev);

	return 0;
}

/* gfar_reset_task gets scheduled when a packet has not been
 * transmitted after a set amount of time.
 * For now, assume that clearing out all the structures, and
 * starting over will fix the problem.
 */
static void gfar_reset_task(struct work_struct *work)
{
	struct gfar_private *priv = container_of(work, struct gfar_private,
						 reset_task);
	struct net_device *dev = priv->ndev;

	if (dev->flags & IFF_UP) {
		netif_tx_stop_all_queues(dev);
		stop_gfar(dev);
		startup_gfar(dev);
		netif_tx_start_all_queues(dev);
	}

	netif_tx_schedule_all(dev);
}

static void gfar_timeout(struct net_device *dev)
{
	struct gfar_private *priv = netdev_priv(dev);

	dev->stats.tx_errors++;
	schedule_work(&priv->reset_task);
}

static void gfar_align_skb(struct sk_buff *skb)
{
	/* We need the data buffer to be aligned properly.  We will reserve
	 * as many bytes as needed to align the data properly
	 */
	skb_reserve(skb, RXBUF_ALIGNMENT -
		    (((unsigned long) skb->data) & (RXBUF_ALIGNMENT - 1)));
}

/* Interrupt Handler for Transmit complete */
static int gfar_clean_tx_ring(struct gfar_priv_tx_q *tx_queue)
{
	struct net_device *dev = tx_queue->dev;
	struct netdev_queue *txq;
	struct gfar_private *priv = netdev_priv(dev);
	struct gfar_priv_rx_q *rx_queue = NULL;
	struct txbd8 *bdp, *next = NULL;
	struct txbd8 *lbdp = NULL;
	struct txbd8 *base = tx_queue->tx_bd_base;
	struct sk_buff *skb;
	int skb_dirtytx;
	int tx_ring_size = tx_queue->tx_ring_size;
	int frags = 0, nr_txbds = 0;
	int i;
	int howmany = 0;
	int tqi = tx_queue->qindex;
	unsigned int bytes_sent = 0;
	u32 lstatus;
	size_t buflen;

	rx_queue = priv->rx_queue[tqi];
	txq = netdev_get_tx_queue(dev, tqi);
	bdp = tx_queue->dirty_tx;
	skb_dirtytx = tx_queue->skb_dirtytx;

	while ((skb = tx_queue->tx_skbuff[skb_dirtytx])) {
		unsigned long flags;

		frags = skb_shinfo(skb)->nr_frags;

		/* When time stamping, one additional TxBD must be freed.
		 * Also, we need to dma_unmap_single() the TxPAL.
		 */
		if (unlikely(skb_shinfo(skb)->tx_flags & SKBTX_IN_PROGRESS))
			nr_txbds = frags + 2;
		else
			nr_txbds = frags + 1;

		lbdp = skip_txbd(bdp, nr_txbds - 1, base, tx_ring_size);

		lstatus = lbdp->lstatus;

		/* Only clean completed frames */
		if ((lstatus & BD_LFLAG(TXBD_READY)) &&
		    (lstatus & BD_LENGTH_MASK))
			break;

		if (unlikely(skb_shinfo(skb)->tx_flags & SKBTX_IN_PROGRESS)) {
			next = next_txbd(bdp, base, tx_ring_size);
			buflen = next->length + GMAC_FCB_LEN + GMAC_TXPAL_LEN;
		} else
			buflen = bdp->length;

		dma_unmap_single(&priv->ofdev->dev, bdp->bufPtr,
				 buflen, DMA_TO_DEVICE);

		if (unlikely(skb_shinfo(skb)->tx_flags & SKBTX_IN_PROGRESS)) {
			struct skb_shared_hwtstamps shhwtstamps;
			u64 *ns = (u64*) (((u32)skb->data + 0x10) & ~0x7);

			memset(&shhwtstamps, 0, sizeof(shhwtstamps));
			shhwtstamps.hwtstamp = ns_to_ktime(*ns);
			skb_pull(skb, GMAC_FCB_LEN + GMAC_TXPAL_LEN);
			skb_tstamp_tx(skb, &shhwtstamps);
			bdp->lstatus &= BD_LFLAG(TXBD_WRAP);
			bdp = next;
		}

		bdp->lstatus &= BD_LFLAG(TXBD_WRAP);
		bdp = next_txbd(bdp, base, tx_ring_size);

		for (i = 0; i < frags; i++) {
			dma_unmap_page(&priv->ofdev->dev, bdp->bufPtr,
				       bdp->length, DMA_TO_DEVICE);
			bdp->lstatus &= BD_LFLAG(TXBD_WRAP);
			bdp = next_txbd(bdp, base, tx_ring_size);
		}

		bytes_sent += skb->len;

		dev_kfree_skb_any(skb);

		tx_queue->tx_skbuff[skb_dirtytx] = NULL;

		skb_dirtytx = (skb_dirtytx + 1) &
			      TX_RING_MOD_MASK(tx_ring_size);

		howmany++;
		spin_lock_irqsave(&tx_queue->txlock, flags);
		tx_queue->num_txbdfree += nr_txbds;
		spin_unlock_irqrestore(&tx_queue->txlock, flags);
	}

	/* If we freed a buffer, we can restart transmission, if necessary */
	if (netif_tx_queue_stopped(txq) && tx_queue->num_txbdfree)
		netif_wake_subqueue(dev, tqi);

	/* Update dirty indicators */
	tx_queue->skb_dirtytx = skb_dirtytx;
	tx_queue->dirty_tx = bdp;

	netdev_tx_completed_queue(txq, howmany, bytes_sent);

	return howmany;
}

static void gfar_schedule_cleanup(struct gfar_priv_grp *gfargrp)
{
	unsigned long flags;

	spin_lock_irqsave(&gfargrp->grplock, flags);
	if (napi_schedule_prep(&gfargrp->napi)) {
		gfar_write(&gfargrp->regs->imask, IMASK_RTX_DISABLED);
		__napi_schedule(&gfargrp->napi);
	} else {
		/* Clear IEVENT, so interrupts aren't called again
		 * because of the packets that have already arrived.
		 */
		gfar_write(&gfargrp->regs->ievent, IEVENT_RTX_MASK);
	}
	spin_unlock_irqrestore(&gfargrp->grplock, flags);

}

/* Interrupt Handler for Transmit complete */
static irqreturn_t gfar_transmit(int irq, void *grp_id)
{
	gfar_schedule_cleanup((struct gfar_priv_grp *)grp_id);
	return IRQ_HANDLED;
}

static void gfar_new_rxbdp(struct gfar_priv_rx_q *rx_queue, struct rxbd8 *bdp,
			   struct sk_buff *skb)
{
	struct net_device *dev = rx_queue->dev;
	struct gfar_private *priv = netdev_priv(dev);
	dma_addr_t buf;

	buf = dma_map_single(&priv->ofdev->dev, skb->data,
			     priv->rx_buffer_size, DMA_FROM_DEVICE);
	gfar_init_rxbdp(rx_queue, bdp, buf);
}

static struct sk_buff *gfar_alloc_skb(struct net_device *dev)
{
	struct gfar_private *priv = netdev_priv(dev);
	struct sk_buff *skb;

	skb = netdev_alloc_skb(dev, priv->rx_buffer_size + RXBUF_ALIGNMENT);
	if (!skb)
		return NULL;

	gfar_align_skb(skb);

	return skb;
}

struct sk_buff *gfar_new_skb(struct net_device *dev)
{
	return gfar_alloc_skb(dev);
}

static inline void count_errors(unsigned short status, struct net_device *dev)
{
	struct gfar_private *priv = netdev_priv(dev);
	struct net_device_stats *stats = &dev->stats;
	struct gfar_extra_stats *estats = &priv->extra_stats;

	/* If the packet was truncated, none of the other errors matter */
	if (status & RXBD_TRUNCATED) {
		stats->rx_length_errors++;

		estats->rx_trunc++;

		return;
	}
	/* Count the errors, if there were any */
	if (status & (RXBD_LARGE | RXBD_SHORT)) {
		stats->rx_length_errors++;

		if (status & RXBD_LARGE)
			estats->rx_large++;
		else
			estats->rx_short++;
	}
	if (status & RXBD_NONOCTET) {
		stats->rx_frame_errors++;
		estats->rx_nonoctet++;
	}
	if (status & RXBD_CRCERR) {
		estats->rx_crcerr++;
		stats->rx_crc_errors++;
	}
	if (status & RXBD_OVERRUN) {
		estats->rx_overrun++;
		stats->rx_crc_errors++;
	}
}

irqreturn_t gfar_receive(int irq, void *grp_id)
{
	gfar_schedule_cleanup((struct gfar_priv_grp *)grp_id);
	return IRQ_HANDLED;
}

static inline void gfar_rx_checksum(struct sk_buff *skb, struct rxfcb *fcb)
{
	/* If valid headers were found, and valid sums
	 * were verified, then we tell the kernel that no
	 * checksumming is necessary.  Otherwise, it is [FIXME]
	 */
	if ((fcb->flags & RXFCB_CSUM_MASK) == (RXFCB_CIP | RXFCB_CTU))
		skb->ip_summed = CHECKSUM_UNNECESSARY;
	else
		skb_checksum_none_assert(skb);
}


/* gfar_process_frame() -- handle one incoming packet if skb isn't NULL. */
static int gfar_process_frame(struct net_device *dev, struct sk_buff *skb,
			      int amount_pull, struct napi_struct *napi)
{
	struct gfar_private *priv = netdev_priv(dev);
	struct rxfcb *fcb = NULL;

	gro_result_t ret;

	/* fcb is at the beginning if exists */
	fcb = (struct rxfcb *)skb->data;

	/* Remove the FCB from the skb
	 * Remove the padded bytes, if there are any
	 */
	if (amount_pull) {
		skb_record_rx_queue(skb, fcb->rq);
		skb_pull(skb, amount_pull);
	}

	/* Get receive timestamp from the skb */
	if (priv->hwts_rx_en) {
		struct skb_shared_hwtstamps *shhwtstamps = skb_hwtstamps(skb);
		u64 *ns = (u64 *) skb->data;

		memset(shhwtstamps, 0, sizeof(*shhwtstamps));
		shhwtstamps->hwtstamp = ns_to_ktime(*ns);
	}

	if (priv->padding)
		skb_pull(skb, priv->padding);

	if (dev->features & NETIF_F_RXCSUM)
		gfar_rx_checksum(skb, fcb);

	/* Tell the skb what kind of packet this is */
	skb->protocol = eth_type_trans(skb, dev);

	/* There's need to check for NETIF_F_HW_VLAN_RX here.
	 * Even if vlan rx accel is disabled, on some chips
	 * RXFCB_VLN is pseudo randomly set.
	 */
	if (dev->features & NETIF_F_HW_VLAN_RX &&
	    fcb->flags & RXFCB_VLN)
		__vlan_hwaccel_put_tag(skb, fcb->vlctl);

	/* Send the packet up the stack */
	ret = napi_gro_receive(napi, skb);

	if (GRO_DROP == ret)
		priv->extra_stats.kernel_dropped++;

	return 0;
}

/* gfar_clean_rx_ring() -- Processes each frame in the rx ring
 * until the budget/quota has been reached. Returns the number
 * of frames handled
 */
int gfar_clean_rx_ring(struct gfar_priv_rx_q *rx_queue, int rx_work_limit)
{
	struct net_device *dev = rx_queue->dev;
	struct rxbd8 *bdp, *base;
	struct sk_buff *skb;
	int pkt_len;
	int amount_pull;
	int howmany = 0;
	struct gfar_private *priv = netdev_priv(dev);

	/* Get the first full descriptor */
	bdp = rx_queue->cur_rx;
	base = rx_queue->rx_bd_base;

	amount_pull = (gfar_uses_fcb(priv) ? GMAC_FCB_LEN : 0);

	while (!((bdp->status & RXBD_EMPTY) || (--rx_work_limit < 0))) {
		struct sk_buff *newskb;

		rmb();

		/* Add another skb for the future */
		newskb = gfar_new_skb(dev);

		skb = rx_queue->rx_skbuff[rx_queue->skb_currx];

		dma_unmap_single(&priv->ofdev->dev, bdp->bufPtr,
				 priv->rx_buffer_size, DMA_FROM_DEVICE);

		if (unlikely(!(bdp->status & RXBD_ERR) &&
			     bdp->length > priv->rx_buffer_size))
			bdp->status = RXBD_LARGE;

		/* We drop the frame if we failed to allocate a new buffer */
		if (unlikely(!newskb || !(bdp->status & RXBD_LAST) ||
			     bdp->status & RXBD_ERR)) {
			count_errors(bdp->status, dev);

			if (unlikely(!newskb))
				newskb = skb;
			else if (skb)
				dev_kfree_skb(skb);
		} else {
			/* Increment the number of packets */
			rx_queue->stats.rx_packets++;
			howmany++;

			if (likely(skb)) {
				pkt_len = bdp->length - ETH_FCS_LEN;
				/* Remove the FCS from the packet length */
				skb_put(skb, pkt_len);
				rx_queue->stats.rx_bytes += pkt_len;
				skb_record_rx_queue(skb, rx_queue->qindex);
				gfar_process_frame(dev, skb, amount_pull,
						   &rx_queue->grp->napi);

			} else {
				netif_warn(priv, rx_err, dev, "Missing skb!\n");
				rx_queue->stats.rx_dropped++;
				priv->extra_stats.rx_skbmissing++;
			}

		}

		rx_queue->rx_skbuff[rx_queue->skb_currx] = newskb;

		/* Setup the new bdp */
		gfar_new_rxbdp(rx_queue, bdp, newskb);

		/* Update to the next pointer */
		bdp = next_bd(bdp, base, rx_queue->rx_ring_size);

		/* update to point at the next skb */
		rx_queue->skb_currx = (rx_queue->skb_currx + 1) &
				      RX_RING_MOD_MASK(rx_queue->rx_ring_size);
	}

	/* Update the current rxbd pointer to be the next one */
	rx_queue->cur_rx = bdp;

	return howmany;
}

static int gfar_poll(struct napi_struct *napi, int budget)
{
	struct gfar_priv_grp *gfargrp =
		container_of(napi, struct gfar_priv_grp, napi);
	struct gfar_private *priv = gfargrp->priv;
	struct gfar __iomem *regs = gfargrp->regs;
	struct gfar_priv_tx_q *tx_queue = NULL;
	struct gfar_priv_rx_q *rx_queue = NULL;
	int rx_cleaned = 0, budget_per_queue = 0, rx_cleaned_per_queue = 0;
	int tx_cleaned = 0, i, left_over_budget = budget;
	unsigned long serviced_queues = 0;
	int num_queues = 0;

	num_queues = gfargrp->num_rx_queues;
	budget_per_queue = budget/num_queues;

	/* Clear IEVENT, so interrupts aren't called again
	 * because of the packets that have already arrived
	 */
	gfar_write(&regs->ievent, IEVENT_RTX_MASK);

	while (num_queues && left_over_budget) {
		budget_per_queue = left_over_budget/num_queues;
		left_over_budget = 0;

		for_each_set_bit(i, &gfargrp->rx_bit_map, priv->num_rx_queues) {
			if (test_bit(i, &serviced_queues))
				continue;
			rx_queue = priv->rx_queue[i];
			tx_queue = priv->tx_queue[rx_queue->qindex];

			tx_cleaned += gfar_clean_tx_ring(tx_queue);
			rx_cleaned_per_queue =
				gfar_clean_rx_ring(rx_queue, budget_per_queue);
			rx_cleaned += rx_cleaned_per_queue;
			if (rx_cleaned_per_queue < budget_per_queue) {
				left_over_budget = left_over_budget +
					(budget_per_queue -
					 rx_cleaned_per_queue);
				set_bit(i, &serviced_queues);
				num_queues--;
			}
		}
	}

	if (tx_cleaned)
		return budget;

	if (rx_cleaned < budget) {
		napi_complete(napi);

		/* Clear the halt bit in RSTAT */
		gfar_write(&regs->rstat, gfargrp->rstat);

		gfar_write(&regs->imask, IMASK_DEFAULT);

		/* If we are coalescing interrupts, update the timer
		 * Otherwise, clear it
		 */
		gfar_configure_coalescing(priv, gfargrp->rx_bit_map,
					  gfargrp->tx_bit_map);
	}

	return rx_cleaned;
}

#ifdef CONFIG_NET_POLL_CONTROLLER
/* Polling 'interrupt' - used by things like netconsole to send skbs
 * without having to re-enable interrupts. It's not called while
 * the interrupt routine is executing.
 */
static void gfar_netpoll(struct net_device *dev)
{
	struct gfar_private *priv = netdev_priv(dev);
	int i;

	/* If the device has multiple interrupts, run tx/rx */
	if (priv->device_flags & FSL_GIANFAR_DEV_HAS_MULTI_INTR) {
		for (i = 0; i < priv->num_grps; i++) {
			disable_irq(priv->gfargrp[i].interruptTransmit);
			disable_irq(priv->gfargrp[i].interruptReceive);
			disable_irq(priv->gfargrp[i].interruptError);
			gfar_interrupt(priv->gfargrp[i].interruptTransmit,
				       &priv->gfargrp[i]);
			enable_irq(priv->gfargrp[i].interruptError);
			enable_irq(priv->gfargrp[i].interruptReceive);
			enable_irq(priv->gfargrp[i].interruptTransmit);
		}
	} else {
		for (i = 0; i < priv->num_grps; i++) {
			disable_irq(priv->gfargrp[i].interruptTransmit);
			gfar_interrupt(priv->gfargrp[i].interruptTransmit,
				       &priv->gfargrp[i]);
			enable_irq(priv->gfargrp[i].interruptTransmit);
		}
	}
}
#endif

/* The interrupt handler for devices with one interrupt */
static irqreturn_t gfar_interrupt(int irq, void *grp_id)
{
	struct gfar_priv_grp *gfargrp = grp_id;

	/* Save ievent for future reference */
	u32 events = gfar_read(&gfargrp->regs->ievent);

	/* Check for reception */
	if (events & IEVENT_RX_MASK)
		gfar_receive(irq, grp_id);

	/* Check for transmit completion */
	if (events & IEVENT_TX_MASK)
		gfar_transmit(irq, grp_id);

	/* Check for errors */
	if (events & IEVENT_ERR_MASK)
		gfar_error(irq, grp_id);

	return IRQ_HANDLED;
}

/* Called every time the controller might need to be made
 * aware of new link state.  The PHY code conveys this
 * information through variables in the phydev structure, and this
 * function converts those variables into the appropriate
 * register values, and can bring down the device if needed.
 */
static void adjust_link(struct net_device *dev)
{
	struct gfar_private *priv = netdev_priv(dev);
	struct gfar __iomem *regs = priv->gfargrp[0].regs;
	unsigned long flags;
	struct phy_device *phydev = priv->phydev;
	int new_state = 0;

	local_irq_save(flags);
	lock_tx_qs(priv);

	if (phydev->link) {
		u32 tempval = gfar_read(&regs->maccfg2);
		u32 ecntrl = gfar_read(&regs->ecntrl);

		/* Now we make sure that we can be in full duplex mode.
		 * If not, we operate in half-duplex mode.
		 */
		if (phydev->duplex != priv->oldduplex) {
			new_state = 1;
			if (!(phydev->duplex))
				tempval &= ~(MACCFG2_FULL_DUPLEX);
			else
				tempval |= MACCFG2_FULL_DUPLEX;

			priv->oldduplex = phydev->duplex;
		}

		if (phydev->speed != priv->oldspeed) {
			new_state = 1;
			switch (phydev->speed) {
			case 1000:
				tempval =
				    ((tempval & ~(MACCFG2_IF)) | MACCFG2_GMII);

				ecntrl &= ~(ECNTRL_R100);
				break;
			case 100:
			case 10:
				tempval =
				    ((tempval & ~(MACCFG2_IF)) | MACCFG2_MII);

				/* Reduced mode distinguishes
				 * between 10 and 100
				 */
				if (phydev->speed == SPEED_100)
					ecntrl |= ECNTRL_R100;
				else
					ecntrl &= ~(ECNTRL_R100);
				break;
			default:
				netif_warn(priv, link, dev,
					   "Ack!  Speed (%d) is not 10/100/1000!\n",
					   phydev->speed);
				break;
			}

			priv->oldspeed = phydev->speed;
		}

		gfar_write(&regs->maccfg2, tempval);
		gfar_write(&regs->ecntrl, ecntrl);

		if (!priv->oldlink) {
			new_state = 1;
			priv->oldlink = 1;
		}
	} else if (priv->oldlink) {
		new_state = 1;
		priv->oldlink = 0;
		priv->oldspeed = 0;
		priv->oldduplex = -1;
	}

	if (new_state && netif_msg_link(priv))
		phy_print_status(phydev);
	unlock_tx_qs(priv);
	local_irq_restore(flags);
}

/* Update the hash table based on the current list of multicast
 * addresses we subscribe to.  Also, change the promiscuity of
 * the device based on the flags (this function is called
 * whenever dev->flags is changed
 */
static void gfar_set_multi(struct net_device *dev)
{
	struct netdev_hw_addr *ha;
	struct gfar_private *priv = netdev_priv(dev);
	struct gfar __iomem *regs = priv->gfargrp[0].regs;
	u32 tempval;

	if (dev->flags & IFF_PROMISC) {
		/* Set RCTRL to PROM */
		tempval = gfar_read(&regs->rctrl);
		tempval |= RCTRL_PROM;
		gfar_write(&regs->rctrl, tempval);
	} else {
		/* Set RCTRL to not PROM */
		tempval = gfar_read(&regs->rctrl);
		tempval &= ~(RCTRL_PROM);
		gfar_write(&regs->rctrl, tempval);
	}

	if (dev->flags & IFF_ALLMULTI) {
		/* Set the hash to rx all multicast frames */
		gfar_write(&regs->igaddr0, 0xffffffff);
		gfar_write(&regs->igaddr1, 0xffffffff);
		gfar_write(&regs->igaddr2, 0xffffffff);
		gfar_write(&regs->igaddr3, 0xffffffff);
		gfar_write(&regs->igaddr4, 0xffffffff);
		gfar_write(&regs->igaddr5, 0xffffffff);
		gfar_write(&regs->igaddr6, 0xffffffff);
		gfar_write(&regs->igaddr7, 0xffffffff);
		gfar_write(&regs->gaddr0, 0xffffffff);
		gfar_write(&regs->gaddr1, 0xffffffff);
		gfar_write(&regs->gaddr2, 0xffffffff);
		gfar_write(&regs->gaddr3, 0xffffffff);
		gfar_write(&regs->gaddr4, 0xffffffff);
		gfar_write(&regs->gaddr5, 0xffffffff);
		gfar_write(&regs->gaddr6, 0xffffffff);
		gfar_write(&regs->gaddr7, 0xffffffff);
	} else {
		int em_num;
		int idx;

		/* zero out the hash */
		gfar_write(&regs->igaddr0, 0x0);
		gfar_write(&regs->igaddr1, 0x0);
		gfar_write(&regs->igaddr2, 0x0);
		gfar_write(&regs->igaddr3, 0x0);
		gfar_write(&regs->igaddr4, 0x0);
		gfar_write(&regs->igaddr5, 0x0);
		gfar_write(&regs->igaddr6, 0x0);
		gfar_write(&regs->igaddr7, 0x0);
		gfar_write(&regs->gaddr0, 0x0);
		gfar_write(&regs->gaddr1, 0x0);
		gfar_write(&regs->gaddr2, 0x0);
		gfar_write(&regs->gaddr3, 0x0);
		gfar_write(&regs->gaddr4, 0x0);
		gfar_write(&regs->gaddr5, 0x0);
		gfar_write(&regs->gaddr6, 0x0);
		gfar_write(&regs->gaddr7, 0x0);

		/* If we have extended hash tables, we need to
		 * clear the exact match registers to prepare for
		 * setting them
		 */
		if (priv->extended_hash) {
			em_num = GFAR_EM_NUM + 1;
			gfar_clear_exact_match(dev);
			idx = 1;
		} else {
			idx = 0;
			em_num = 0;
		}

		if (netdev_mc_empty(dev))
			return;

		/* Parse the list, and set the appropriate bits */
		netdev_for_each_mc_addr(ha, dev) {
			if (idx < em_num) {
				gfar_set_mac_for_addr(dev, idx, ha->addr);
				idx++;
			} else
				gfar_set_hash_for_addr(dev, ha->addr);
		}
	}
}


/* Clears each of the exact match registers to zero, so they
 * don't interfere with normal reception
 */
static void gfar_clear_exact_match(struct net_device *dev)
{
	int idx;
	static const u8 zero_arr[ETH_ALEN] = {0, 0, 0, 0, 0, 0};

	for (idx = 1; idx < GFAR_EM_NUM + 1; idx++)
		gfar_set_mac_for_addr(dev, idx, zero_arr);
}

/* Set the appropriate hash bit for the given addr */
/* The algorithm works like so:
 * 1) Take the Destination Address (ie the multicast address), and
 * do a CRC on it (little endian), and reverse the bits of the
 * result.
 * 2) Use the 8 most significant bits as a hash into a 256-entry
 * table.  The table is controlled through 8 32-bit registers:
 * gaddr0-7.  gaddr0's MSB is entry 0, and gaddr7's LSB is
 * gaddr7.  This means that the 3 most significant bits in the
 * hash index which gaddr register to use, and the 5 other bits
 * indicate which bit (assuming an IBM numbering scheme, which
 * for PowerPC (tm) is usually the case) in the register holds
 * the entry.
 */
static void gfar_set_hash_for_addr(struct net_device *dev, u8 *addr)
{
	u32 tempval;
	struct gfar_private *priv = netdev_priv(dev);
	u32 result = ether_crc(ETH_ALEN, addr);
	int width = priv->hash_width;
	u8 whichbit = (result >> (32 - width)) & 0x1f;
	u8 whichreg = result >> (32 - width + 5);
	u32 value = (1 << (31-whichbit));

	tempval = gfar_read(priv->hash_regs[whichreg]);
	tempval |= value;
	gfar_write(priv->hash_regs[whichreg], tempval);
}


/* There are multiple MAC Address register pairs on some controllers
 * This function sets the numth pair to a given address
 */
static void gfar_set_mac_for_addr(struct net_device *dev, int num,
				  const u8 *addr)
{
	struct gfar_private *priv = netdev_priv(dev);
	struct gfar __iomem *regs = priv->gfargrp[0].regs;
	int idx;
	char tmpbuf[ETH_ALEN];
	u32 tempval;
	u32 __iomem *macptr = &regs->macstnaddr1;

	macptr += num*2;

	/* Now copy it into the mac registers backwards, cuz
	 * little endian is silly
	 */
	for (idx = 0; idx < ETH_ALEN; idx++)
		tmpbuf[ETH_ALEN - 1 - idx] = addr[idx];

	gfar_write(macptr, *((u32 *) (tmpbuf)));

	tempval = *((u32 *) (tmpbuf + 4));

	gfar_write(macptr+1, tempval);
}

/* GFAR error interrupt handler */
static irqreturn_t gfar_error(int irq, void *grp_id)
{
	struct gfar_priv_grp *gfargrp = grp_id;
	struct gfar __iomem *regs = gfargrp->regs;
	struct gfar_private *priv= gfargrp->priv;
	struct net_device *dev = priv->ndev;

	/* Save ievent for future reference */
	u32 events = gfar_read(&regs->ievent);

	/* Clear IEVENT */
	gfar_write(&regs->ievent, events & IEVENT_ERR_MASK);

	/* Magic Packet is not an error. */
	if ((priv->device_flags & FSL_GIANFAR_DEV_HAS_MAGIC_PACKET) &&
	    (events & IEVENT_MAG))
		events &= ~IEVENT_MAG;

	/* Hmm... */
	if (netif_msg_rx_err(priv) || netif_msg_tx_err(priv))
		netdev_dbg(dev,
			   "error interrupt (ievent=0x%08x imask=0x%08x)\n",
			   events, gfar_read(&regs->imask));

	/* Update the error counters */
	if (events & IEVENT_TXE) {
		dev->stats.tx_errors++;

		if (events & IEVENT_LC)
			dev->stats.tx_window_errors++;
		if (events & IEVENT_CRL)
			dev->stats.tx_aborted_errors++;
		if (events & IEVENT_XFUN) {
			unsigned long flags;

			netif_dbg(priv, tx_err, dev,
				  "TX FIFO underrun, packet dropped\n");
			dev->stats.tx_dropped++;
			priv->extra_stats.tx_underrun++;

			local_irq_save(flags);
			lock_tx_qs(priv);

			/* Reactivate the Tx Queues */
			gfar_write(&regs->tstat, gfargrp->tstat);

			unlock_tx_qs(priv);
			local_irq_restore(flags);
		}
		netif_dbg(priv, tx_err, dev, "Transmit Error\n");
	}
	if (events & IEVENT_BSY) {
		dev->stats.rx_errors++;
		priv->extra_stats.rx_bsy++;

		gfar_receive(irq, grp_id);

		netif_dbg(priv, rx_err, dev, "busy error (rstat: %x)\n",
			  gfar_read(&regs->rstat));
	}
	if (events & IEVENT_BABR) {
		dev->stats.rx_errors++;
		priv->extra_stats.rx_babr++;

		netif_dbg(priv, rx_err, dev, "babbling RX error\n");
	}
	if (events & IEVENT_EBERR) {
		priv->extra_stats.eberr++;
		netif_dbg(priv, rx_err, dev, "bus error\n");
	}
	if (events & IEVENT_RXC)
		netif_dbg(priv, rx_status, dev, "control frame\n");

	if (events & IEVENT_BABT) {
		priv->extra_stats.tx_babt++;
		netif_dbg(priv, tx_err, dev, "babbling TX error\n");
	}
	return IRQ_HANDLED;
}

static struct of_device_id gfar_match[] =
{
	{
		.type = "network",
		.compatible = "gianfar",
	},
	{
		.compatible = "fsl,etsec2",
	},
	{},
};
MODULE_DEVICE_TABLE(of, gfar_match);

/* Structure for a device driver */
static struct platform_driver gfar_driver = {
	.driver = {
		.name = "fsl-gianfar",
		.owner = THIS_MODULE,
		.pm = GFAR_PM_OPS,
		.of_match_table = gfar_match,
	},
	.probe = gfar_probe,
	.remove = gfar_remove,
};

module_platform_driver(gfar_driver);<|MERGE_RESOLUTION|>--- conflicted
+++ resolved
@@ -1354,14 +1354,11 @@
 
 		return 0;
 	}
-<<<<<<< HEAD
-=======
 
 	if (gfar_init_bds(ndev)) {
 		free_skb_resources(priv);
 		return -ENOMEM;
 	}
->>>>>>> 9931faca
 
 	init_registers(ndev);
 	gfar_set_mac_address(ndev);
