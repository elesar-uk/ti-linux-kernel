/*
 * drivers/net/ethernet/mellanox/mlxsw/spectrum.h
 * Copyright (c) 2015 Mellanox Technologies. All rights reserved.
 * Copyright (c) 2015 Jiri Pirko <jiri@mellanox.com>
 * Copyright (c) 2015 Ido Schimmel <idosch@mellanox.com>
 * Copyright (c) 2015 Elad Raz <eladr@mellanox.com>
 *
 * Redistribution and use in source and binary forms, with or without
 * modification, are permitted provided that the following conditions are met:
 *
 * 1. Redistributions of source code must retain the above copyright
 *    notice, this list of conditions and the following disclaimer.
 * 2. Redistributions in binary form must reproduce the above copyright
 *    notice, this list of conditions and the following disclaimer in the
 *    documentation and/or other materials provided with the distribution.
 * 3. Neither the names of the copyright holders nor the names of its
 *    contributors may be used to endorse or promote products derived from
 *    this software without specific prior written permission.
 *
 * Alternatively, this software may be distributed under the terms of the
 * GNU General Public License ("GPL") version 2 as published by the Free
 * Software Foundation.
 *
 * THIS SOFTWARE IS PROVIDED BY THE COPYRIGHT HOLDERS AND CONTRIBUTORS "AS IS"
 * AND ANY EXPRESS OR IMPLIED WARRANTIES, INCLUDING, BUT NOT LIMITED TO, THE
 * IMPLIED WARRANTIES OF MERCHANTABILITY AND FITNESS FOR A PARTICULAR PURPOSE
 * ARE DISCLAIMED. IN NO EVENT SHALL THE COPYRIGHT OWNER OR CONTRIBUTORS BE
 * LIABLE FOR ANY DIRECT, INDIRECT, INCIDENTAL, SPECIAL, EXEMPLARY, OR
 * CONSEQUENTIAL DAMAGES (INCLUDING, BUT NOT LIMITED TO, PROCUREMENT OF
 * SUBSTITUTE GOODS OR SERVICES; LOSS OF USE, DATA, OR PROFITS; OR BUSINESS
 * INTERRUPTION) HOWEVER CAUSED AND ON ANY THEORY OF LIABILITY, WHETHER IN
 * CONTRACT, STRICT LIABILITY, OR TORT (INCLUDING NEGLIGENCE OR OTHERWISE)
 * ARISING IN ANY WAY OUT OF THE USE OF THIS SOFTWARE, EVEN IF ADVISED OF THE
 * POSSIBILITY OF SUCH DAMAGE.
 */

#ifndef _MLXSW_SPECTRUM_H
#define _MLXSW_SPECTRUM_H

#include <linux/types.h>
#include <linux/netdevice.h>
#include <linux/bitops.h>
#include <linux/if_vlan.h>
#include <linux/list.h>
#include <linux/dcbnl.h>
#include <net/switchdev.h>
#include <net/devlink.h>

#include "port.h"
#include "core.h"

#define MLXSW_SP_VFID_BASE VLAN_N_VID
#define MLXSW_SP_VFID_PORT_MAX 512	/* Non-bridged VLAN interfaces */
#define MLXSW_SP_VFID_BR_MAX 6144	/* Bridged VLAN interfaces */
#define MLXSW_SP_VFID_MAX (MLXSW_SP_VFID_PORT_MAX + MLXSW_SP_VFID_BR_MAX)

#define MLXSW_SP_LAG_MAX 64
#define MLXSW_SP_PORT_PER_LAG_MAX 16

#define MLXSW_SP_MID_MAX 7000

#define MLXSW_SP_PORTS_PER_CLUSTER_MAX 4

#define MLXSW_SP_PORT_BASE_SPEED 25000	/* Mb/s */

<<<<<<< HEAD
=======
#define MLXSW_SP_BYTES_PER_CELL 96

#define MLXSW_SP_BYTES_TO_CELLS(b) DIV_ROUND_UP(b, MLXSW_SP_BYTES_PER_CELL)
#define MLXSW_SP_CELLS_TO_BYTES(c) (c * MLXSW_SP_BYTES_PER_CELL)

/* Maximum delay buffer needed in case of PAUSE frames, in cells.
 * Assumes 100m cable and maximum MTU.
 */
#define MLXSW_SP_PAUSE_DELAY 612

#define MLXSW_SP_CELL_FACTOR 2	/* 2 * cell_size / (IPG + cell_size + 1) */

static inline u16 mlxsw_sp_pfc_delay_get(int mtu, u16 delay)
{
	delay = MLXSW_SP_BYTES_TO_CELLS(DIV_ROUND_UP(delay, BITS_PER_BYTE));
	return MLXSW_SP_CELL_FACTOR * delay + MLXSW_SP_BYTES_TO_CELLS(mtu);
}

>>>>>>> ed596a4a
struct mlxsw_sp_port;

struct mlxsw_sp_upper {
	struct net_device *dev;
	unsigned int ref_count;
};

struct mlxsw_sp_vfid {
	struct list_head list;
	u16 nr_vports;
	u16 vfid;	/* Starting at 0 */
	struct net_device *br_dev;
	u16 vid;
};

struct mlxsw_sp_mid {
	struct list_head list;
	unsigned char addr[ETH_ALEN];
	u16 vid;
	u16 mid;
	unsigned int ref_count;
};

static inline u16 mlxsw_sp_vfid_to_fid(u16 vfid)
{
	return MLXSW_SP_VFID_BASE + vfid;
}

static inline u16 mlxsw_sp_fid_to_vfid(u16 fid)
{
	return fid - MLXSW_SP_VFID_BASE;
}

static inline bool mlxsw_sp_fid_is_vfid(u16 fid)
{
	return fid >= MLXSW_SP_VFID_BASE;
}

struct mlxsw_sp_sb_pr {
	enum mlxsw_reg_sbpr_mode mode;
	u32 size;
};

struct mlxsw_cp_sb_occ {
	u32 cur;
	u32 max;
};

struct mlxsw_sp_sb_cm {
	u32 min_buff;
	u32 max_buff;
	u8 pool;
	struct mlxsw_cp_sb_occ occ;
};

struct mlxsw_sp_sb_pm {
	u32 min_buff;
	u32 max_buff;
	struct mlxsw_cp_sb_occ occ;
};

#define MLXSW_SP_SB_POOL_COUNT	4
#define MLXSW_SP_SB_TC_COUNT	8

struct mlxsw_sp_sb {
	struct mlxsw_sp_sb_pr prs[2][MLXSW_SP_SB_POOL_COUNT];
	struct {
		struct mlxsw_sp_sb_cm cms[2][MLXSW_SP_SB_TC_COUNT];
		struct mlxsw_sp_sb_pm pms[2][MLXSW_SP_SB_POOL_COUNT];
	} ports[MLXSW_PORT_MAX_PORTS];
};

struct mlxsw_sp {
	struct {
		struct list_head list;
		unsigned long mapped[BITS_TO_LONGS(MLXSW_SP_VFID_PORT_MAX)];
	} port_vfids;
	struct {
		struct list_head list;
		unsigned long mapped[BITS_TO_LONGS(MLXSW_SP_VFID_BR_MAX)];
	} br_vfids;
	struct {
		struct list_head list;
		unsigned long mapped[BITS_TO_LONGS(MLXSW_SP_MID_MAX)];
	} br_mids;
	unsigned long active_fids[BITS_TO_LONGS(VLAN_N_VID)];
	struct mlxsw_sp_port **ports;
	struct mlxsw_core *core;
	const struct mlxsw_bus_info *bus_info;
	unsigned char base_mac[ETH_ALEN];
	struct {
		struct delayed_work dw;
#define MLXSW_SP_DEFAULT_LEARNING_INTERVAL 100
		unsigned int interval; /* ms */
	} fdb_notify;
#define MLXSW_SP_MIN_AGEING_TIME 10
#define MLXSW_SP_MAX_AGEING_TIME 1000000
#define MLXSW_SP_DEFAULT_AGEING_TIME 300
	u32 ageing_time;
	struct mlxsw_sp_upper master_bridge;
	struct mlxsw_sp_upper lags[MLXSW_SP_LAG_MAX];
	u8 port_to_module[MLXSW_PORT_MAX_PORTS];
<<<<<<< HEAD
=======
	struct mlxsw_sp_sb sb;
>>>>>>> ed596a4a
};

static inline struct mlxsw_sp_upper *
mlxsw_sp_lag_get(struct mlxsw_sp *mlxsw_sp, u16 lag_id)
{
	return &mlxsw_sp->lags[lag_id];
}

struct mlxsw_sp_port_pcpu_stats {
	u64			rx_packets;
	u64			rx_bytes;
	u64			tx_packets;
	u64			tx_bytes;
	struct u64_stats_sync	syncp;
	u32			tx_dropped;
};

struct mlxsw_sp_port {
	struct mlxsw_core_port core_port; /* must be first */
	struct net_device *dev;
	struct mlxsw_sp_port_pcpu_stats __percpu *pcpu_stats;
	struct mlxsw_sp *mlxsw_sp;
	u8 local_port;
	u8 stp_state;
	u8 learning:1,
	   learning_sync:1,
	   uc_flood:1,
	   bridged:1,
	   lagged:1,
	   split:1;
	u16 pvid;
	u16 lag_id;
	struct {
		struct list_head list;
		struct mlxsw_sp_vfid *vfid;
		u16 vid;
	} vport;
	struct {
		u8 tx_pause:1,
		   rx_pause:1;
	} link;
	struct {
		struct ieee_ets *ets;
		struct ieee_maxrate *maxrate;
		struct ieee_pfc *pfc;
	} dcb;
	/* 802.1Q bridge VLANs */
	unsigned long *active_vlans;
	unsigned long *untagged_vlans;
	/* VLAN interfaces */
	struct list_head vports_list;
	struct devlink_port devlink_port;
};

static inline bool
mlxsw_sp_port_is_pause_en(const struct mlxsw_sp_port *mlxsw_sp_port)
{
	return mlxsw_sp_port->link.tx_pause || mlxsw_sp_port->link.rx_pause;
}

static inline struct mlxsw_sp_port *
mlxsw_sp_port_lagged_get(struct mlxsw_sp *mlxsw_sp, u16 lag_id, u8 port_index)
{
	struct mlxsw_sp_port *mlxsw_sp_port;
	u8 local_port;

	local_port = mlxsw_core_lag_mapping_get(mlxsw_sp->core,
						lag_id, port_index);
	mlxsw_sp_port = mlxsw_sp->ports[local_port];
	return mlxsw_sp_port && mlxsw_sp_port->lagged ? mlxsw_sp_port : NULL;
}

static inline bool
mlxsw_sp_port_is_vport(const struct mlxsw_sp_port *mlxsw_sp_port)
{
	return mlxsw_sp_port->vport.vfid;
}

static inline struct net_device *
mlxsw_sp_vport_br_get(const struct mlxsw_sp_port *mlxsw_sp_vport)
{
	return mlxsw_sp_vport->vport.vfid->br_dev;
}

static inline u16
mlxsw_sp_vport_vid_get(const struct mlxsw_sp_port *mlxsw_sp_vport)
{
	return mlxsw_sp_vport->vport.vid;
}

static inline u16
mlxsw_sp_vport_vfid_get(const struct mlxsw_sp_port *mlxsw_sp_vport)
{
	return mlxsw_sp_vport->vport.vfid->vfid;
}

static inline struct mlxsw_sp_port *
mlxsw_sp_port_vport_find(const struct mlxsw_sp_port *mlxsw_sp_port, u16 vid)
{
	struct mlxsw_sp_port *mlxsw_sp_vport;

	list_for_each_entry(mlxsw_sp_vport, &mlxsw_sp_port->vports_list,
			    vport.list) {
		if (mlxsw_sp_vport_vid_get(mlxsw_sp_vport) == vid)
			return mlxsw_sp_vport;
	}

	return NULL;
}

static inline struct mlxsw_sp_port *
mlxsw_sp_port_vport_find_by_vfid(const struct mlxsw_sp_port *mlxsw_sp_port,
				 u16 vfid)
{
	struct mlxsw_sp_port *mlxsw_sp_vport;

	list_for_each_entry(mlxsw_sp_vport, &mlxsw_sp_port->vports_list,
			    vport.list) {
		if (mlxsw_sp_vport_vfid_get(mlxsw_sp_vport) == vfid)
			return mlxsw_sp_vport;
	}

	return NULL;
}

enum mlxsw_sp_flood_table {
	MLXSW_SP_FLOOD_TABLE_UC,
	MLXSW_SP_FLOOD_TABLE_BM,
};

int mlxsw_sp_buffers_init(struct mlxsw_sp *mlxsw_sp);
void mlxsw_sp_buffers_fini(struct mlxsw_sp *mlxsw_sp);
int mlxsw_sp_port_buffers_init(struct mlxsw_sp_port *mlxsw_sp_port);
int mlxsw_sp_sb_pool_get(struct mlxsw_core *mlxsw_core,
			 unsigned int sb_index, u16 pool_index,
			 struct devlink_sb_pool_info *pool_info);
int mlxsw_sp_sb_pool_set(struct mlxsw_core *mlxsw_core,
			 unsigned int sb_index, u16 pool_index, u32 size,
			 enum devlink_sb_threshold_type threshold_type);
int mlxsw_sp_sb_port_pool_get(struct mlxsw_core_port *mlxsw_core_port,
			      unsigned int sb_index, u16 pool_index,
			      u32 *p_threshold);
int mlxsw_sp_sb_port_pool_set(struct mlxsw_core_port *mlxsw_core_port,
			      unsigned int sb_index, u16 pool_index,
			      u32 threshold);
int mlxsw_sp_sb_tc_pool_bind_get(struct mlxsw_core_port *mlxsw_core_port,
				 unsigned int sb_index, u16 tc_index,
				 enum devlink_sb_pool_type pool_type,
				 u16 *p_pool_index, u32 *p_threshold);
int mlxsw_sp_sb_tc_pool_bind_set(struct mlxsw_core_port *mlxsw_core_port,
				 unsigned int sb_index, u16 tc_index,
				 enum devlink_sb_pool_type pool_type,
				 u16 pool_index, u32 threshold);
int mlxsw_sp_sb_occ_snapshot(struct mlxsw_core *mlxsw_core,
			     unsigned int sb_index);
int mlxsw_sp_sb_occ_max_clear(struct mlxsw_core *mlxsw_core,
			      unsigned int sb_index);
int mlxsw_sp_sb_occ_port_pool_get(struct mlxsw_core_port *mlxsw_core_port,
				  unsigned int sb_index, u16 pool_index,
				  u32 *p_cur, u32 *p_max);
int mlxsw_sp_sb_occ_tc_port_bind_get(struct mlxsw_core_port *mlxsw_core_port,
				     unsigned int sb_index, u16 tc_index,
				     enum devlink_sb_pool_type pool_type,
				     u32 *p_cur, u32 *p_max);

int mlxsw_sp_switchdev_init(struct mlxsw_sp *mlxsw_sp);
void mlxsw_sp_switchdev_fini(struct mlxsw_sp *mlxsw_sp);
int mlxsw_sp_port_vlan_init(struct mlxsw_sp_port *mlxsw_sp_port);
void mlxsw_sp_port_switchdev_init(struct mlxsw_sp_port *mlxsw_sp_port);
void mlxsw_sp_port_switchdev_fini(struct mlxsw_sp_port *mlxsw_sp_port);
int mlxsw_sp_port_vid_to_fid_set(struct mlxsw_sp_port *mlxsw_sp_port,
				 enum mlxsw_reg_svfa_mt mt, bool valid, u16 fid,
				 u16 vid);
int mlxsw_sp_port_vlan_set(struct mlxsw_sp_port *mlxsw_sp_port, u16 vid_begin,
			   u16 vid_end, bool is_member, bool untagged);
int mlxsw_sp_port_add_vid(struct net_device *dev, __be16 __always_unused proto,
			  u16 vid);
int mlxsw_sp_port_kill_vid(struct net_device *dev,
			   __be16 __always_unused proto, u16 vid);
int mlxsw_sp_vport_flood_set(struct mlxsw_sp_port *mlxsw_sp_vport, u16 vfid,
			     bool set, bool only_uc);
void mlxsw_sp_port_active_vlans_del(struct mlxsw_sp_port *mlxsw_sp_port);
int mlxsw_sp_port_pvid_set(struct mlxsw_sp_port *mlxsw_sp_port, u16 vid);
int mlxsw_sp_port_ets_set(struct mlxsw_sp_port *mlxsw_sp_port,
			  enum mlxsw_reg_qeec_hr hr, u8 index, u8 next_index,
			  bool dwrr, u8 dwrr_weight);
int mlxsw_sp_port_prio_tc_set(struct mlxsw_sp_port *mlxsw_sp_port,
			      u8 switch_prio, u8 tclass);
int __mlxsw_sp_port_headroom_set(struct mlxsw_sp_port *mlxsw_sp_port, int mtu,
				 u8 *prio_tc, bool pause_en,
				 struct ieee_pfc *my_pfc);
int mlxsw_sp_port_ets_maxrate_set(struct mlxsw_sp_port *mlxsw_sp_port,
				  enum mlxsw_reg_qeec_hr hr, u8 index,
				  u8 next_index, u32 maxrate);

#ifdef CONFIG_MLXSW_SPECTRUM_DCB

int mlxsw_sp_port_dcb_init(struct mlxsw_sp_port *mlxsw_sp_port);
void mlxsw_sp_port_dcb_fini(struct mlxsw_sp_port *mlxsw_sp_port);

#else

static inline int mlxsw_sp_port_dcb_init(struct mlxsw_sp_port *mlxsw_sp_port)
{
	return 0;
}

static inline void mlxsw_sp_port_dcb_fini(struct mlxsw_sp_port *mlxsw_sp_port)
{}

#endif

#endif<|MERGE_RESOLUTION|>--- conflicted
+++ resolved
@@ -44,7 +44,6 @@
 #include <linux/list.h>
 #include <linux/dcbnl.h>
 #include <net/switchdev.h>
-#include <net/devlink.h>
 
 #include "port.h"
 #include "core.h"
@@ -63,8 +62,6 @@
 
 #define MLXSW_SP_PORT_BASE_SPEED 25000	/* Mb/s */
 
-<<<<<<< HEAD
-=======
 #define MLXSW_SP_BYTES_PER_CELL 96
 
 #define MLXSW_SP_BYTES_TO_CELLS(b) DIV_ROUND_UP(b, MLXSW_SP_BYTES_PER_CELL)
@@ -83,7 +80,6 @@
 	return MLXSW_SP_CELL_FACTOR * delay + MLXSW_SP_BYTES_TO_CELLS(mtu);
 }
 
->>>>>>> ed596a4a
 struct mlxsw_sp_port;
 
 struct mlxsw_sp_upper {
@@ -186,10 +182,7 @@
 	struct mlxsw_sp_upper master_bridge;
 	struct mlxsw_sp_upper lags[MLXSW_SP_LAG_MAX];
 	u8 port_to_module[MLXSW_PORT_MAX_PORTS];
-<<<<<<< HEAD
-=======
 	struct mlxsw_sp_sb sb;
->>>>>>> ed596a4a
 };
 
 static inline struct mlxsw_sp_upper *
@@ -241,7 +234,6 @@
 	unsigned long *untagged_vlans;
 	/* VLAN interfaces */
 	struct list_head vports_list;
-	struct devlink_port devlink_port;
 };
 
 static inline bool
