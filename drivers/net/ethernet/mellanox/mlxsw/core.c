/*
 * drivers/net/ethernet/mellanox/mlxsw/core.c
 * Copyright (c) 2015 Mellanox Technologies. All rights reserved.
 * Copyright (c) 2015 Jiri Pirko <jiri@mellanox.com>
 * Copyright (c) 2015 Ido Schimmel <idosch@mellanox.com>
 * Copyright (c) 2015 Elad Raz <eladr@mellanox.com>
 *
 * Redistribution and use in source and binary forms, with or without
 * modification, are permitted provided that the following conditions are met:
 *
 * 1. Redistributions of source code must retain the above copyright
 *    notice, this list of conditions and the following disclaimer.
 * 2. Redistributions in binary form must reproduce the above copyright
 *    notice, this list of conditions and the following disclaimer in the
 *    documentation and/or other materials provided with the distribution.
 * 3. Neither the names of the copyright holders nor the names of its
 *    contributors may be used to endorse or promote products derived from
 *    this software without specific prior written permission.
 *
 * Alternatively, this software may be distributed under the terms of the
 * GNU General Public License ("GPL") version 2 as published by the Free
 * Software Foundation.
 *
 * THIS SOFTWARE IS PROVIDED BY THE COPYRIGHT HOLDERS AND CONTRIBUTORS "AS IS"
 * AND ANY EXPRESS OR IMPLIED WARRANTIES, INCLUDING, BUT NOT LIMITED TO, THE
 * IMPLIED WARRANTIES OF MERCHANTABILITY AND FITNESS FOR A PARTICULAR PURPOSE
 * ARE DISCLAIMED. IN NO EVENT SHALL THE COPYRIGHT OWNER OR CONTRIBUTORS BE
 * LIABLE FOR ANY DIRECT, INDIRECT, INCIDENTAL, SPECIAL, EXEMPLARY, OR
 * CONSEQUENTIAL DAMAGES (INCLUDING, BUT NOT LIMITED TO, PROCUREMENT OF
 * SUBSTITUTE GOODS OR SERVICES; LOSS OF USE, DATA, OR PROFITS; OR BUSINESS
 * INTERRUPTION) HOWEVER CAUSED AND ON ANY THEORY OF LIABILITY, WHETHER IN
 * CONTRACT, STRICT LIABILITY, OR TORT (INCLUDING NEGLIGENCE OR OTHERWISE)
 * ARISING IN ANY WAY OUT OF THE USE OF THIS SOFTWARE, EVEN IF ADVISED OF THE
 * POSSIBILITY OF SUCH DAMAGE.
 */

#include <linux/kernel.h>
#include <linux/module.h>
#include <linux/device.h>
#include <linux/export.h>
#include <linux/err.h>
#include <linux/if_link.h>
#include <linux/debugfs.h>
#include <linux/seq_file.h>
#include <linux/u64_stats_sync.h>
#include <linux/netdevice.h>
#include <linux/completion.h>
#include <linux/skbuff.h>
#include <linux/etherdevice.h>
#include <linux/types.h>
#include <linux/string.h>
#include <linux/gfp.h>
#include <linux/random.h>
#include <linux/jiffies.h>
#include <linux/mutex.h>
#include <linux/rcupdate.h>
#include <linux/slab.h>
#include <linux/workqueue.h>
#include <asm/byteorder.h>
#include <net/devlink.h>

#include "core.h"
#include "item.h"
#include "cmd.h"
#include "port.h"
#include "trap.h"
#include "emad.h"
#include "reg.h"

static LIST_HEAD(mlxsw_core_driver_list);
static DEFINE_SPINLOCK(mlxsw_core_driver_list_lock);

static const char mlxsw_core_driver_name[] = "mlxsw_core";

static struct dentry *mlxsw_core_dbg_root;

static struct workqueue_struct *mlxsw_wq;

struct mlxsw_core_pcpu_stats {
	u64			trap_rx_packets[MLXSW_TRAP_ID_MAX];
	u64			trap_rx_bytes[MLXSW_TRAP_ID_MAX];
	u64			port_rx_packets[MLXSW_PORT_MAX_PORTS];
	u64			port_rx_bytes[MLXSW_PORT_MAX_PORTS];
	struct u64_stats_sync	syncp;
	u32			trap_rx_dropped[MLXSW_TRAP_ID_MAX];
	u32			port_rx_dropped[MLXSW_PORT_MAX_PORTS];
	u32			trap_rx_invalid;
	u32			port_rx_invalid;
};

struct mlxsw_core {
	struct mlxsw_driver *driver;
	const struct mlxsw_bus *bus;
	void *bus_priv;
	const struct mlxsw_bus_info *bus_info;
	struct list_head rx_listener_list;
	struct list_head event_listener_list;
	struct {
		atomic64_t tid;
		struct list_head trans_list;
		spinlock_t trans_list_lock; /* protects trans_list writes */
		bool use_emad;
	} emad;
	struct mlxsw_core_pcpu_stats __percpu *pcpu_stats;
	struct dentry *dbg_dir;
	struct {
		struct debugfs_blob_wrapper vsd_blob;
		struct debugfs_blob_wrapper psid_blob;
	} dbg;
	struct {
		u8 *mapping; /* lag_id+port_index to local_port mapping */
	} lag;
	struct mlxsw_hwmon *hwmon;
	unsigned long driver_priv[0];
	/* driver_priv has to be always the last item */
};

void *mlxsw_core_driver_priv(struct mlxsw_core *mlxsw_core)
{
	return mlxsw_core->driver_priv;
}
EXPORT_SYMBOL(mlxsw_core_driver_priv);

struct mlxsw_rx_listener_item {
	struct list_head list;
	struct mlxsw_rx_listener rxl;
	void *priv;
};

struct mlxsw_event_listener_item {
	struct list_head list;
	struct mlxsw_event_listener el;
	void *priv;
};

/******************
 * EMAD processing
 ******************/

/* emad_eth_hdr_dmac
 * Destination MAC in EMAD's Ethernet header.
 * Must be set to 01:02:c9:00:00:01
 */
MLXSW_ITEM_BUF(emad, eth_hdr, dmac, 0x00, 6);

/* emad_eth_hdr_smac
 * Source MAC in EMAD's Ethernet header.
 * Must be set to 00:02:c9:01:02:03
 */
MLXSW_ITEM_BUF(emad, eth_hdr, smac, 0x06, 6);

/* emad_eth_hdr_ethertype
 * Ethertype in EMAD's Ethernet header.
 * Must be set to 0x8932
 */
MLXSW_ITEM32(emad, eth_hdr, ethertype, 0x0C, 16, 16);

/* emad_eth_hdr_mlx_proto
 * Mellanox protocol.
 * Must be set to 0x0.
 */
MLXSW_ITEM32(emad, eth_hdr, mlx_proto, 0x0C, 8, 8);

/* emad_eth_hdr_ver
 * Mellanox protocol version.
 * Must be set to 0x0.
 */
MLXSW_ITEM32(emad, eth_hdr, ver, 0x0C, 4, 4);

/* emad_op_tlv_type
 * Type of the TLV.
 * Must be set to 0x1 (operation TLV).
 */
MLXSW_ITEM32(emad, op_tlv, type, 0x00, 27, 5);

/* emad_op_tlv_len
 * Length of the operation TLV in u32.
 * Must be set to 0x4.
 */
MLXSW_ITEM32(emad, op_tlv, len, 0x00, 16, 11);

/* emad_op_tlv_dr
 * Direct route bit. Setting to 1 indicates the EMAD is a direct route
 * EMAD. DR TLV must follow.
 *
 * Note: Currently not supported and must not be set.
 */
MLXSW_ITEM32(emad, op_tlv, dr, 0x00, 15, 1);

/* emad_op_tlv_status
 * Returned status in case of EMAD response. Must be set to 0 in case
 * of EMAD request.
 * 0x0 - success
 * 0x1 - device is busy. Requester should retry
 * 0x2 - Mellanox protocol version not supported
 * 0x3 - unknown TLV
 * 0x4 - register not supported
 * 0x5 - operation class not supported
 * 0x6 - EMAD method not supported
 * 0x7 - bad parameter (e.g. port out of range)
 * 0x8 - resource not available
 * 0x9 - message receipt acknowledgment. Requester should retry
 * 0x70 - internal error
 */
MLXSW_ITEM32(emad, op_tlv, status, 0x00, 8, 7);

/* emad_op_tlv_register_id
 * Register ID of register within register TLV.
 */
MLXSW_ITEM32(emad, op_tlv, register_id, 0x04, 16, 16);

/* emad_op_tlv_r
 * Response bit. Setting to 1 indicates Response, otherwise request.
 */
MLXSW_ITEM32(emad, op_tlv, r, 0x04, 15, 1);

/* emad_op_tlv_method
 * EMAD method type.
 * 0x1 - query
 * 0x2 - write
 * 0x3 - send (currently not supported)
 * 0x4 - event
 */
MLXSW_ITEM32(emad, op_tlv, method, 0x04, 8, 7);

/* emad_op_tlv_class
 * EMAD operation class. Must be set to 0x1 (REG_ACCESS).
 */
MLXSW_ITEM32(emad, op_tlv, class, 0x04, 0, 8);

/* emad_op_tlv_tid
 * EMAD transaction ID. Used for pairing request and response EMADs.
 */
MLXSW_ITEM64(emad, op_tlv, tid, 0x08, 0, 64);

/* emad_reg_tlv_type
 * Type of the TLV.
 * Must be set to 0x3 (register TLV).
 */
MLXSW_ITEM32(emad, reg_tlv, type, 0x00, 27, 5);

/* emad_reg_tlv_len
 * Length of the operation TLV in u32.
 */
MLXSW_ITEM32(emad, reg_tlv, len, 0x00, 16, 11);

/* emad_end_tlv_type
 * Type of the TLV.
 * Must be set to 0x0 (end TLV).
 */
MLXSW_ITEM32(emad, end_tlv, type, 0x00, 27, 5);

/* emad_end_tlv_len
 * Length of the end TLV in u32.
 * Must be set to 1.
 */
MLXSW_ITEM32(emad, end_tlv, len, 0x00, 16, 11);

enum mlxsw_core_reg_access_type {
	MLXSW_CORE_REG_ACCESS_TYPE_QUERY,
	MLXSW_CORE_REG_ACCESS_TYPE_WRITE,
};

static inline const char *
mlxsw_core_reg_access_type_str(enum mlxsw_core_reg_access_type type)
{
	switch (type) {
	case MLXSW_CORE_REG_ACCESS_TYPE_QUERY:
		return "query";
	case MLXSW_CORE_REG_ACCESS_TYPE_WRITE:
		return "write";
	}
	BUG();
}

static void mlxsw_emad_pack_end_tlv(char *end_tlv)
{
	mlxsw_emad_end_tlv_type_set(end_tlv, MLXSW_EMAD_TLV_TYPE_END);
	mlxsw_emad_end_tlv_len_set(end_tlv, MLXSW_EMAD_END_TLV_LEN);
}

static void mlxsw_emad_pack_reg_tlv(char *reg_tlv,
				    const struct mlxsw_reg_info *reg,
				    char *payload)
{
	mlxsw_emad_reg_tlv_type_set(reg_tlv, MLXSW_EMAD_TLV_TYPE_REG);
	mlxsw_emad_reg_tlv_len_set(reg_tlv, reg->len / sizeof(u32) + 1);
	memcpy(reg_tlv + sizeof(u32), payload, reg->len);
}

static void mlxsw_emad_pack_op_tlv(char *op_tlv,
				   const struct mlxsw_reg_info *reg,
				   enum mlxsw_core_reg_access_type type,
				   u64 tid)
{
	mlxsw_emad_op_tlv_type_set(op_tlv, MLXSW_EMAD_TLV_TYPE_OP);
	mlxsw_emad_op_tlv_len_set(op_tlv, MLXSW_EMAD_OP_TLV_LEN);
	mlxsw_emad_op_tlv_dr_set(op_tlv, 0);
	mlxsw_emad_op_tlv_status_set(op_tlv, 0);
	mlxsw_emad_op_tlv_register_id_set(op_tlv, reg->id);
	mlxsw_emad_op_tlv_r_set(op_tlv, MLXSW_EMAD_OP_TLV_REQUEST);
	if (type == MLXSW_CORE_REG_ACCESS_TYPE_QUERY)
		mlxsw_emad_op_tlv_method_set(op_tlv,
					     MLXSW_EMAD_OP_TLV_METHOD_QUERY);
	else
		mlxsw_emad_op_tlv_method_set(op_tlv,
					     MLXSW_EMAD_OP_TLV_METHOD_WRITE);
	mlxsw_emad_op_tlv_class_set(op_tlv,
				    MLXSW_EMAD_OP_TLV_CLASS_REG_ACCESS);
	mlxsw_emad_op_tlv_tid_set(op_tlv, tid);
}

static int mlxsw_emad_construct_eth_hdr(struct sk_buff *skb)
{
	char *eth_hdr = skb_push(skb, MLXSW_EMAD_ETH_HDR_LEN);

	mlxsw_emad_eth_hdr_dmac_memcpy_to(eth_hdr, MLXSW_EMAD_EH_DMAC);
	mlxsw_emad_eth_hdr_smac_memcpy_to(eth_hdr, MLXSW_EMAD_EH_SMAC);
	mlxsw_emad_eth_hdr_ethertype_set(eth_hdr, MLXSW_EMAD_EH_ETHERTYPE);
	mlxsw_emad_eth_hdr_mlx_proto_set(eth_hdr, MLXSW_EMAD_EH_MLX_PROTO);
	mlxsw_emad_eth_hdr_ver_set(eth_hdr, MLXSW_EMAD_EH_PROTO_VERSION);

	skb_reset_mac_header(skb);

	return 0;
}

static void mlxsw_emad_construct(struct sk_buff *skb,
				 const struct mlxsw_reg_info *reg,
				 char *payload,
				 enum mlxsw_core_reg_access_type type,
				 u64 tid)
{
	char *buf;

	buf = skb_push(skb, MLXSW_EMAD_END_TLV_LEN * sizeof(u32));
	mlxsw_emad_pack_end_tlv(buf);

	buf = skb_push(skb, reg->len + sizeof(u32));
	mlxsw_emad_pack_reg_tlv(buf, reg, payload);

	buf = skb_push(skb, MLXSW_EMAD_OP_TLV_LEN * sizeof(u32));
	mlxsw_emad_pack_op_tlv(buf, reg, type, tid);

	mlxsw_emad_construct_eth_hdr(skb);
}

static char *mlxsw_emad_op_tlv(const struct sk_buff *skb)
{
	return ((char *) (skb->data + MLXSW_EMAD_ETH_HDR_LEN));
}

static char *mlxsw_emad_reg_tlv(const struct sk_buff *skb)
{
	return ((char *) (skb->data + MLXSW_EMAD_ETH_HDR_LEN +
				      MLXSW_EMAD_OP_TLV_LEN * sizeof(u32)));
}

static char *mlxsw_emad_reg_payload(const char *op_tlv)
{
	return ((char *) (op_tlv + (MLXSW_EMAD_OP_TLV_LEN + 1) * sizeof(u32)));
}

static u64 mlxsw_emad_get_tid(const struct sk_buff *skb)
{
	char *op_tlv;

	op_tlv = mlxsw_emad_op_tlv(skb);
	return mlxsw_emad_op_tlv_tid_get(op_tlv);
}

static bool mlxsw_emad_is_resp(const struct sk_buff *skb)
{
	char *op_tlv;

	op_tlv = mlxsw_emad_op_tlv(skb);
	return (mlxsw_emad_op_tlv_r_get(op_tlv) == MLXSW_EMAD_OP_TLV_RESPONSE);
}

static int mlxsw_emad_process_status(char *op_tlv,
				     enum mlxsw_emad_op_tlv_status *p_status)
{
	*p_status = mlxsw_emad_op_tlv_status_get(op_tlv);

	switch (*p_status) {
	case MLXSW_EMAD_OP_TLV_STATUS_SUCCESS:
		return 0;
	case MLXSW_EMAD_OP_TLV_STATUS_BUSY:
	case MLXSW_EMAD_OP_TLV_STATUS_MESSAGE_RECEIPT_ACK:
		return -EAGAIN;
	case MLXSW_EMAD_OP_TLV_STATUS_VERSION_NOT_SUPPORTED:
	case MLXSW_EMAD_OP_TLV_STATUS_UNKNOWN_TLV:
	case MLXSW_EMAD_OP_TLV_STATUS_REGISTER_NOT_SUPPORTED:
	case MLXSW_EMAD_OP_TLV_STATUS_CLASS_NOT_SUPPORTED:
	case MLXSW_EMAD_OP_TLV_STATUS_METHOD_NOT_SUPPORTED:
	case MLXSW_EMAD_OP_TLV_STATUS_BAD_PARAMETER:
	case MLXSW_EMAD_OP_TLV_STATUS_RESOURCE_NOT_AVAILABLE:
	case MLXSW_EMAD_OP_TLV_STATUS_INTERNAL_ERROR:
	default:
		return -EIO;
	}
}

static int
mlxsw_emad_process_status_skb(struct sk_buff *skb,
			      enum mlxsw_emad_op_tlv_status *p_status)
{
	return mlxsw_emad_process_status(mlxsw_emad_op_tlv(skb), p_status);
}

struct mlxsw_reg_trans {
	struct list_head list;
	struct list_head bulk_list;
	struct mlxsw_core *core;
	struct sk_buff *tx_skb;
	struct mlxsw_tx_info tx_info;
	struct delayed_work timeout_dw;
	unsigned int retries;
	u64 tid;
	struct completion completion;
	atomic_t active;
	mlxsw_reg_trans_cb_t *cb;
	unsigned long cb_priv;
	const struct mlxsw_reg_info *reg;
	enum mlxsw_core_reg_access_type type;
	int err;
	enum mlxsw_emad_op_tlv_status emad_status;
	struct rcu_head rcu;
};

#define MLXSW_EMAD_TIMEOUT_MS 200

static void mlxsw_emad_trans_timeout_schedule(struct mlxsw_reg_trans *trans)
{
	unsigned long timeout = msecs_to_jiffies(MLXSW_EMAD_TIMEOUT_MS);

	mlxsw_core_schedule_dw(&trans->timeout_dw, timeout);
}

static int mlxsw_emad_transmit(struct mlxsw_core *mlxsw_core,
			       struct mlxsw_reg_trans *trans)
{
	struct sk_buff *skb;
	int err;

	skb = skb_copy(trans->tx_skb, GFP_KERNEL);
	if (!skb)
		return -ENOMEM;

	atomic_set(&trans->active, 1);
	err = mlxsw_core_skb_transmit(mlxsw_core, skb, &trans->tx_info);
	if (err) {
		dev_kfree_skb(skb);
		return err;
	}
	mlxsw_emad_trans_timeout_schedule(trans);
	return 0;
}

static void mlxsw_emad_trans_finish(struct mlxsw_reg_trans *trans, int err)
{
	struct mlxsw_core *mlxsw_core = trans->core;

	dev_kfree_skb(trans->tx_skb);
	spin_lock_bh(&mlxsw_core->emad.trans_list_lock);
	list_del_rcu(&trans->list);
	spin_unlock_bh(&mlxsw_core->emad.trans_list_lock);
	trans->err = err;
	complete(&trans->completion);
}

static void mlxsw_emad_transmit_retry(struct mlxsw_core *mlxsw_core,
				      struct mlxsw_reg_trans *trans)
{
	int err;

	if (trans->retries < MLXSW_EMAD_MAX_RETRY) {
		trans->retries++;
		err = mlxsw_emad_transmit(trans->core, trans);
		if (err == 0)
			return;
	} else {
		err = -EIO;
	}
	mlxsw_emad_trans_finish(trans, err);
}

static void mlxsw_emad_trans_timeout_work(struct work_struct *work)
{
	struct mlxsw_reg_trans *trans = container_of(work,
						     struct mlxsw_reg_trans,
						     timeout_dw.work);

	if (!atomic_dec_and_test(&trans->active))
		return;

	mlxsw_emad_transmit_retry(trans->core, trans);
}

static void mlxsw_emad_process_response(struct mlxsw_core *mlxsw_core,
					struct mlxsw_reg_trans *trans,
					struct sk_buff *skb)
{
	int err;

	if (!atomic_dec_and_test(&trans->active))
		return;

	err = mlxsw_emad_process_status_skb(skb, &trans->emad_status);
	if (err == -EAGAIN) {
		mlxsw_emad_transmit_retry(mlxsw_core, trans);
	} else {
		if (err == 0) {
			char *op_tlv = mlxsw_emad_op_tlv(skb);

			if (trans->cb)
				trans->cb(mlxsw_core,
					  mlxsw_emad_reg_payload(op_tlv),
					  trans->reg->len, trans->cb_priv);
		}
		mlxsw_emad_trans_finish(trans, err);
	}
}

/* called with rcu read lock held */
static void mlxsw_emad_rx_listener_func(struct sk_buff *skb, u8 local_port,
					void *priv)
{
	struct mlxsw_core *mlxsw_core = priv;
	struct mlxsw_reg_trans *trans;

	if (!mlxsw_emad_is_resp(skb))
		goto free_skb;

	list_for_each_entry_rcu(trans, &mlxsw_core->emad.trans_list, list) {
		if (mlxsw_emad_get_tid(skb) == trans->tid) {
			mlxsw_emad_process_response(mlxsw_core, trans, skb);
			break;
		}
	}

free_skb:
	dev_kfree_skb(skb);
}

static const struct mlxsw_rx_listener mlxsw_emad_rx_listener = {
	.func = mlxsw_emad_rx_listener_func,
	.local_port = MLXSW_PORT_DONT_CARE,
	.trap_id = MLXSW_TRAP_ID_ETHEMAD,
};

static int mlxsw_emad_traps_set(struct mlxsw_core *mlxsw_core)
{
	char htgt_pl[MLXSW_REG_HTGT_LEN];
	char hpkt_pl[MLXSW_REG_HPKT_LEN];
	int err;

	mlxsw_reg_htgt_pack(htgt_pl, MLXSW_REG_HTGT_TRAP_GROUP_EMAD);
	err = mlxsw_reg_write(mlxsw_core, MLXSW_REG(htgt), htgt_pl);
	if (err)
		return err;

	mlxsw_reg_hpkt_pack(hpkt_pl, MLXSW_REG_HPKT_ACTION_TRAP_TO_CPU,
			    MLXSW_TRAP_ID_ETHEMAD);
	return mlxsw_reg_write(mlxsw_core, MLXSW_REG(hpkt), hpkt_pl);
}

static int mlxsw_emad_init(struct mlxsw_core *mlxsw_core)
{
	u64 tid;
	int err;

	/* Set the upper 32 bits of the transaction ID field to a random
	 * number. This allows us to discard EMADs addressed to other
	 * devices.
	 */
	get_random_bytes(&tid, 4);
	tid <<= 32;
	atomic64_set(&mlxsw_core->emad.tid, tid);

	INIT_LIST_HEAD(&mlxsw_core->emad.trans_list);
	spin_lock_init(&mlxsw_core->emad.trans_list_lock);

	err = mlxsw_core_rx_listener_register(mlxsw_core,
					      &mlxsw_emad_rx_listener,
					      mlxsw_core);
	if (err)
		return err;

	err = mlxsw_emad_traps_set(mlxsw_core);
	if (err)
		goto err_emad_trap_set;

	mlxsw_core->emad.use_emad = true;

	return 0;

err_emad_trap_set:
	mlxsw_core_rx_listener_unregister(mlxsw_core,
					  &mlxsw_emad_rx_listener,
					  mlxsw_core);
	return err;
}

static void mlxsw_emad_fini(struct mlxsw_core *mlxsw_core)
{
	char hpkt_pl[MLXSW_REG_HPKT_LEN];

	mlxsw_core->emad.use_emad = false;
	mlxsw_reg_hpkt_pack(hpkt_pl, MLXSW_REG_HPKT_ACTION_DISCARD,
			    MLXSW_TRAP_ID_ETHEMAD);
	mlxsw_reg_write(mlxsw_core, MLXSW_REG(hpkt), hpkt_pl);

	mlxsw_core_rx_listener_unregister(mlxsw_core,
					  &mlxsw_emad_rx_listener,
					  mlxsw_core);
}

static struct sk_buff *mlxsw_emad_alloc(const struct mlxsw_core *mlxsw_core,
					u16 reg_len)
{
	struct sk_buff *skb;
	u16 emad_len;

	emad_len = (reg_len + sizeof(u32) + MLXSW_EMAD_ETH_HDR_LEN +
		    (MLXSW_EMAD_OP_TLV_LEN + MLXSW_EMAD_END_TLV_LEN) *
		    sizeof(u32) + mlxsw_core->driver->txhdr_len);
	if (emad_len > MLXSW_EMAD_MAX_FRAME_LEN)
		return NULL;

	skb = netdev_alloc_skb(NULL, emad_len);
	if (!skb)
		return NULL;
	memset(skb->data, 0, emad_len);
	skb_reserve(skb, emad_len);

	return skb;
}

static int mlxsw_emad_reg_access(struct mlxsw_core *mlxsw_core,
				 const struct mlxsw_reg_info *reg,
				 char *payload,
				 enum mlxsw_core_reg_access_type type,
				 struct mlxsw_reg_trans *trans,
				 struct list_head *bulk_list,
				 mlxsw_reg_trans_cb_t *cb,
				 unsigned long cb_priv, u64 tid)
{
	struct sk_buff *skb;
	int err;

	dev_dbg(mlxsw_core->bus_info->dev, "EMAD reg access (tid=%llx,reg_id=%x(%s),type=%s)\n",
		trans->tid, reg->id, mlxsw_reg_id_str(reg->id),
		mlxsw_core_reg_access_type_str(type));

	skb = mlxsw_emad_alloc(mlxsw_core, reg->len);
	if (!skb)
		return -ENOMEM;

	list_add_tail(&trans->bulk_list, bulk_list);
	trans->core = mlxsw_core;
	trans->tx_skb = skb;
	trans->tx_info.local_port = MLXSW_PORT_CPU_PORT;
	trans->tx_info.is_emad = true;
	INIT_DELAYED_WORK(&trans->timeout_dw, mlxsw_emad_trans_timeout_work);
	trans->tid = tid;
	init_completion(&trans->completion);
	trans->cb = cb;
	trans->cb_priv = cb_priv;
	trans->reg = reg;
	trans->type = type;

	mlxsw_emad_construct(skb, reg, payload, type, trans->tid);
	mlxsw_core->driver->txhdr_construct(skb, &trans->tx_info);

	spin_lock_bh(&mlxsw_core->emad.trans_list_lock);
	list_add_tail_rcu(&trans->list, &mlxsw_core->emad.trans_list);
	spin_unlock_bh(&mlxsw_core->emad.trans_list_lock);
	err = mlxsw_emad_transmit(mlxsw_core, trans);
	if (err)
		goto err_out;
	return 0;

err_out:
	spin_lock_bh(&mlxsw_core->emad.trans_list_lock);
	list_del_rcu(&trans->list);
	spin_unlock_bh(&mlxsw_core->emad.trans_list_lock);
	list_del(&trans->bulk_list);
	dev_kfree_skb(trans->tx_skb);
	return err;
}

/*****************
 * Core functions
 *****************/

static int mlxsw_core_rx_stats_dbg_read(struct seq_file *file, void *data)
{
	struct mlxsw_core *mlxsw_core = file->private;
	struct mlxsw_core_pcpu_stats *p;
	u64 rx_packets, rx_bytes;
	u64 tmp_rx_packets, tmp_rx_bytes;
	u32 rx_dropped, rx_invalid;
	unsigned int start;
	int i;
	int j;
	static const char hdr[] =
		"     NUM   RX_PACKETS     RX_BYTES RX_DROPPED\n";

	seq_printf(file, hdr);
	for (i = 0; i < MLXSW_TRAP_ID_MAX; i++) {
		rx_packets = 0;
		rx_bytes = 0;
		rx_dropped = 0;
		for_each_possible_cpu(j) {
			p = per_cpu_ptr(mlxsw_core->pcpu_stats, j);
			do {
				start = u64_stats_fetch_begin(&p->syncp);
				tmp_rx_packets = p->trap_rx_packets[i];
				tmp_rx_bytes = p->trap_rx_bytes[i];
			} while (u64_stats_fetch_retry(&p->syncp, start));

			rx_packets += tmp_rx_packets;
			rx_bytes += tmp_rx_bytes;
			rx_dropped += p->trap_rx_dropped[i];
		}
		seq_printf(file, "trap %3d %12llu %12llu %10u\n",
			   i, rx_packets, rx_bytes, rx_dropped);
	}
	rx_invalid = 0;
	for_each_possible_cpu(j) {
		p = per_cpu_ptr(mlxsw_core->pcpu_stats, j);
		rx_invalid += p->trap_rx_invalid;
	}
	seq_printf(file, "trap INV                           %10u\n",
		   rx_invalid);

	for (i = 0; i < MLXSW_PORT_MAX_PORTS; i++) {
		rx_packets = 0;
		rx_bytes = 0;
		rx_dropped = 0;
		for_each_possible_cpu(j) {
			p = per_cpu_ptr(mlxsw_core->pcpu_stats, j);
			do {
				start = u64_stats_fetch_begin(&p->syncp);
				tmp_rx_packets = p->port_rx_packets[i];
				tmp_rx_bytes = p->port_rx_bytes[i];
			} while (u64_stats_fetch_retry(&p->syncp, start));

			rx_packets += tmp_rx_packets;
			rx_bytes += tmp_rx_bytes;
			rx_dropped += p->port_rx_dropped[i];
		}
		seq_printf(file, "port %3d %12llu %12llu %10u\n",
			   i, rx_packets, rx_bytes, rx_dropped);
	}
	rx_invalid = 0;
	for_each_possible_cpu(j) {
		p = per_cpu_ptr(mlxsw_core->pcpu_stats, j);
		rx_invalid += p->port_rx_invalid;
	}
	seq_printf(file, "port INV                           %10u\n",
		   rx_invalid);
	return 0;
}

static int mlxsw_core_rx_stats_dbg_open(struct inode *inode, struct file *f)
{
	struct mlxsw_core *mlxsw_core = inode->i_private;

	return single_open(f, mlxsw_core_rx_stats_dbg_read, mlxsw_core);
}

static const struct file_operations mlxsw_core_rx_stats_dbg_ops = {
	.owner = THIS_MODULE,
	.open = mlxsw_core_rx_stats_dbg_open,
	.release = single_release,
	.read = seq_read,
	.llseek = seq_lseek
};

int mlxsw_core_driver_register(struct mlxsw_driver *mlxsw_driver)
{
	spin_lock(&mlxsw_core_driver_list_lock);
	list_add_tail(&mlxsw_driver->list, &mlxsw_core_driver_list);
	spin_unlock(&mlxsw_core_driver_list_lock);
	return 0;
}
EXPORT_SYMBOL(mlxsw_core_driver_register);

void mlxsw_core_driver_unregister(struct mlxsw_driver *mlxsw_driver)
{
	spin_lock(&mlxsw_core_driver_list_lock);
	list_del(&mlxsw_driver->list);
	spin_unlock(&mlxsw_core_driver_list_lock);
}
EXPORT_SYMBOL(mlxsw_core_driver_unregister);

static struct mlxsw_driver *__driver_find(const char *kind)
{
	struct mlxsw_driver *mlxsw_driver;

	list_for_each_entry(mlxsw_driver, &mlxsw_core_driver_list, list) {
		if (strcmp(mlxsw_driver->kind, kind) == 0)
			return mlxsw_driver;
	}
	return NULL;
}

static struct mlxsw_driver *mlxsw_core_driver_get(const char *kind)
{
	struct mlxsw_driver *mlxsw_driver;

	spin_lock(&mlxsw_core_driver_list_lock);
	mlxsw_driver = __driver_find(kind);
	if (!mlxsw_driver) {
		spin_unlock(&mlxsw_core_driver_list_lock);
		request_module(MLXSW_MODULE_ALIAS_PREFIX "%s", kind);
		spin_lock(&mlxsw_core_driver_list_lock);
		mlxsw_driver = __driver_find(kind);
	}
	if (mlxsw_driver) {
		if (!try_module_get(mlxsw_driver->owner))
			mlxsw_driver = NULL;
	}

	spin_unlock(&mlxsw_core_driver_list_lock);
	return mlxsw_driver;
}

static void mlxsw_core_driver_put(const char *kind)
{
	struct mlxsw_driver *mlxsw_driver;

	spin_lock(&mlxsw_core_driver_list_lock);
	mlxsw_driver = __driver_find(kind);
	spin_unlock(&mlxsw_core_driver_list_lock);
	if (!mlxsw_driver)
		return;
	module_put(mlxsw_driver->owner);
}

static int mlxsw_core_debugfs_init(struct mlxsw_core *mlxsw_core)
{
	const struct mlxsw_bus_info *bus_info = mlxsw_core->bus_info;

	mlxsw_core->dbg_dir = debugfs_create_dir(bus_info->device_name,
						 mlxsw_core_dbg_root);
	if (!mlxsw_core->dbg_dir)
		return -ENOMEM;
	debugfs_create_file("rx_stats", S_IRUGO, mlxsw_core->dbg_dir,
			    mlxsw_core, &mlxsw_core_rx_stats_dbg_ops);
	mlxsw_core->dbg.vsd_blob.data = (void *) &bus_info->vsd;
	mlxsw_core->dbg.vsd_blob.size = sizeof(bus_info->vsd);
	debugfs_create_blob("vsd", S_IRUGO, mlxsw_core->dbg_dir,
			    &mlxsw_core->dbg.vsd_blob);
	mlxsw_core->dbg.psid_blob.data = (void *) &bus_info->psid;
	mlxsw_core->dbg.psid_blob.size = sizeof(bus_info->psid);
	debugfs_create_blob("psid", S_IRUGO, mlxsw_core->dbg_dir,
			    &mlxsw_core->dbg.psid_blob);
	return 0;
}

static void mlxsw_core_debugfs_fini(struct mlxsw_core *mlxsw_core)
{
	debugfs_remove_recursive(mlxsw_core->dbg_dir);
}

static int mlxsw_devlink_port_split(struct devlink *devlink,
				    unsigned int port_index,
				    unsigned int count)
{
	struct mlxsw_core *mlxsw_core = devlink_priv(devlink);

	if (port_index >= MLXSW_PORT_MAX_PORTS)
		return -EINVAL;
	if (!mlxsw_core->driver->port_split)
		return -EOPNOTSUPP;
<<<<<<< HEAD
	return mlxsw_core->driver->port_split(mlxsw_core->driver_priv,
					      port_index, count);
=======
	return mlxsw_core->driver->port_split(mlxsw_core, port_index, count);
>>>>>>> ed596a4a
}

static int mlxsw_devlink_port_unsplit(struct devlink *devlink,
				      unsigned int port_index)
{
	struct mlxsw_core *mlxsw_core = devlink_priv(devlink);

	if (port_index >= MLXSW_PORT_MAX_PORTS)
		return -EINVAL;
	if (!mlxsw_core->driver->port_unsplit)
		return -EOPNOTSUPP;
<<<<<<< HEAD
	return mlxsw_core->driver->port_unsplit(mlxsw_core->driver_priv,
						port_index);
}

static const struct devlink_ops mlxsw_devlink_ops = {
	.port_split	= mlxsw_devlink_port_split,
	.port_unsplit	= mlxsw_devlink_port_unsplit,
=======
	return mlxsw_core->driver->port_unsplit(mlxsw_core, port_index);
}

static int
mlxsw_devlink_sb_pool_get(struct devlink *devlink,
			  unsigned int sb_index, u16 pool_index,
			  struct devlink_sb_pool_info *pool_info)
{
	struct mlxsw_core *mlxsw_core = devlink_priv(devlink);
	struct mlxsw_driver *mlxsw_driver = mlxsw_core->driver;

	if (!mlxsw_driver->sb_pool_get)
		return -EOPNOTSUPP;
	return mlxsw_driver->sb_pool_get(mlxsw_core, sb_index,
					 pool_index, pool_info);
}

static int
mlxsw_devlink_sb_pool_set(struct devlink *devlink,
			  unsigned int sb_index, u16 pool_index, u32 size,
			  enum devlink_sb_threshold_type threshold_type)
{
	struct mlxsw_core *mlxsw_core = devlink_priv(devlink);
	struct mlxsw_driver *mlxsw_driver = mlxsw_core->driver;

	if (!mlxsw_driver->sb_pool_set)
		return -EOPNOTSUPP;
	return mlxsw_driver->sb_pool_set(mlxsw_core, sb_index,
					 pool_index, size, threshold_type);
}

static void *__dl_port(struct devlink_port *devlink_port)
{
	return container_of(devlink_port, struct mlxsw_core_port, devlink_port);
}

static int mlxsw_devlink_sb_port_pool_get(struct devlink_port *devlink_port,
					  unsigned int sb_index, u16 pool_index,
					  u32 *p_threshold)
{
	struct mlxsw_core *mlxsw_core = devlink_priv(devlink_port->devlink);
	struct mlxsw_driver *mlxsw_driver = mlxsw_core->driver;
	struct mlxsw_core_port *mlxsw_core_port = __dl_port(devlink_port);

	if (!mlxsw_driver->sb_port_pool_get)
		return -EOPNOTSUPP;
	return mlxsw_driver->sb_port_pool_get(mlxsw_core_port, sb_index,
					      pool_index, p_threshold);
}

static int mlxsw_devlink_sb_port_pool_set(struct devlink_port *devlink_port,
					  unsigned int sb_index, u16 pool_index,
					  u32 threshold)
{
	struct mlxsw_core *mlxsw_core = devlink_priv(devlink_port->devlink);
	struct mlxsw_driver *mlxsw_driver = mlxsw_core->driver;
	struct mlxsw_core_port *mlxsw_core_port = __dl_port(devlink_port);

	if (!mlxsw_driver->sb_port_pool_set)
		return -EOPNOTSUPP;
	return mlxsw_driver->sb_port_pool_set(mlxsw_core_port, sb_index,
					      pool_index, threshold);
}

static int
mlxsw_devlink_sb_tc_pool_bind_get(struct devlink_port *devlink_port,
				  unsigned int sb_index, u16 tc_index,
				  enum devlink_sb_pool_type pool_type,
				  u16 *p_pool_index, u32 *p_threshold)
{
	struct mlxsw_core *mlxsw_core = devlink_priv(devlink_port->devlink);
	struct mlxsw_driver *mlxsw_driver = mlxsw_core->driver;
	struct mlxsw_core_port *mlxsw_core_port = __dl_port(devlink_port);

	if (!mlxsw_driver->sb_tc_pool_bind_get)
		return -EOPNOTSUPP;
	return mlxsw_driver->sb_tc_pool_bind_get(mlxsw_core_port, sb_index,
						 tc_index, pool_type,
						 p_pool_index, p_threshold);
}

static int
mlxsw_devlink_sb_tc_pool_bind_set(struct devlink_port *devlink_port,
				  unsigned int sb_index, u16 tc_index,
				  enum devlink_sb_pool_type pool_type,
				  u16 pool_index, u32 threshold)
{
	struct mlxsw_core *mlxsw_core = devlink_priv(devlink_port->devlink);
	struct mlxsw_driver *mlxsw_driver = mlxsw_core->driver;
	struct mlxsw_core_port *mlxsw_core_port = __dl_port(devlink_port);

	if (!mlxsw_driver->sb_tc_pool_bind_set)
		return -EOPNOTSUPP;
	return mlxsw_driver->sb_tc_pool_bind_set(mlxsw_core_port, sb_index,
						 tc_index, pool_type,
						 pool_index, threshold);
}

static int mlxsw_devlink_sb_occ_snapshot(struct devlink *devlink,
					 unsigned int sb_index)
{
	struct mlxsw_core *mlxsw_core = devlink_priv(devlink);
	struct mlxsw_driver *mlxsw_driver = mlxsw_core->driver;

	if (!mlxsw_driver->sb_occ_snapshot)
		return -EOPNOTSUPP;
	return mlxsw_driver->sb_occ_snapshot(mlxsw_core, sb_index);
}

static int mlxsw_devlink_sb_occ_max_clear(struct devlink *devlink,
					  unsigned int sb_index)
{
	struct mlxsw_core *mlxsw_core = devlink_priv(devlink);
	struct mlxsw_driver *mlxsw_driver = mlxsw_core->driver;

	if (!mlxsw_driver->sb_occ_max_clear)
		return -EOPNOTSUPP;
	return mlxsw_driver->sb_occ_max_clear(mlxsw_core, sb_index);
}

static int
mlxsw_devlink_sb_occ_port_pool_get(struct devlink_port *devlink_port,
				   unsigned int sb_index, u16 pool_index,
				   u32 *p_cur, u32 *p_max)
{
	struct mlxsw_core *mlxsw_core = devlink_priv(devlink_port->devlink);
	struct mlxsw_driver *mlxsw_driver = mlxsw_core->driver;
	struct mlxsw_core_port *mlxsw_core_port = __dl_port(devlink_port);

	if (!mlxsw_driver->sb_occ_port_pool_get)
		return -EOPNOTSUPP;
	return mlxsw_driver->sb_occ_port_pool_get(mlxsw_core_port, sb_index,
						  pool_index, p_cur, p_max);
}

static int
mlxsw_devlink_sb_occ_tc_port_bind_get(struct devlink_port *devlink_port,
				      unsigned int sb_index, u16 tc_index,
				      enum devlink_sb_pool_type pool_type,
				      u32 *p_cur, u32 *p_max)
{
	struct mlxsw_core *mlxsw_core = devlink_priv(devlink_port->devlink);
	struct mlxsw_driver *mlxsw_driver = mlxsw_core->driver;
	struct mlxsw_core_port *mlxsw_core_port = __dl_port(devlink_port);

	if (!mlxsw_driver->sb_occ_tc_port_bind_get)
		return -EOPNOTSUPP;
	return mlxsw_driver->sb_occ_tc_port_bind_get(mlxsw_core_port,
						     sb_index, tc_index,
						     pool_type, p_cur, p_max);
}

static const struct devlink_ops mlxsw_devlink_ops = {
	.port_split			= mlxsw_devlink_port_split,
	.port_unsplit			= mlxsw_devlink_port_unsplit,
	.sb_pool_get			= mlxsw_devlink_sb_pool_get,
	.sb_pool_set			= mlxsw_devlink_sb_pool_set,
	.sb_port_pool_get		= mlxsw_devlink_sb_port_pool_get,
	.sb_port_pool_set		= mlxsw_devlink_sb_port_pool_set,
	.sb_tc_pool_bind_get		= mlxsw_devlink_sb_tc_pool_bind_get,
	.sb_tc_pool_bind_set		= mlxsw_devlink_sb_tc_pool_bind_set,
	.sb_occ_snapshot		= mlxsw_devlink_sb_occ_snapshot,
	.sb_occ_max_clear		= mlxsw_devlink_sb_occ_max_clear,
	.sb_occ_port_pool_get		= mlxsw_devlink_sb_occ_port_pool_get,
	.sb_occ_tc_port_bind_get	= mlxsw_devlink_sb_occ_tc_port_bind_get,
>>>>>>> ed596a4a
};

int mlxsw_core_bus_device_register(const struct mlxsw_bus_info *mlxsw_bus_info,
				   const struct mlxsw_bus *mlxsw_bus,
				   void *bus_priv)
{
	const char *device_kind = mlxsw_bus_info->device_kind;
	struct mlxsw_core *mlxsw_core;
	struct mlxsw_driver *mlxsw_driver;
	struct devlink *devlink;
	size_t alloc_size;
	int err;

	mlxsw_driver = mlxsw_core_driver_get(device_kind);
	if (!mlxsw_driver)
		return -EINVAL;
	alloc_size = sizeof(*mlxsw_core) + mlxsw_driver->priv_size;
	devlink = devlink_alloc(&mlxsw_devlink_ops, alloc_size);
	if (!devlink) {
		err = -ENOMEM;
		goto err_devlink_alloc;
	}

	mlxsw_core = devlink_priv(devlink);
	INIT_LIST_HEAD(&mlxsw_core->rx_listener_list);
	INIT_LIST_HEAD(&mlxsw_core->event_listener_list);
	mlxsw_core->driver = mlxsw_driver;
	mlxsw_core->bus = mlxsw_bus;
	mlxsw_core->bus_priv = bus_priv;
	mlxsw_core->bus_info = mlxsw_bus_info;

	mlxsw_core->pcpu_stats =
		netdev_alloc_pcpu_stats(struct mlxsw_core_pcpu_stats);
	if (!mlxsw_core->pcpu_stats) {
		err = -ENOMEM;
		goto err_alloc_stats;
	}

	if (mlxsw_driver->profile->used_max_lag &&
	    mlxsw_driver->profile->used_max_port_per_lag) {
		alloc_size = sizeof(u8) * mlxsw_driver->profile->max_lag *
			     mlxsw_driver->profile->max_port_per_lag;
		mlxsw_core->lag.mapping = kzalloc(alloc_size, GFP_KERNEL);
		if (!mlxsw_core->lag.mapping) {
			err = -ENOMEM;
			goto err_alloc_lag_mapping;
		}
	}

	err = mlxsw_bus->init(bus_priv, mlxsw_core, mlxsw_driver->profile);
	if (err)
		goto err_bus_init;

	err = mlxsw_emad_init(mlxsw_core);
	if (err)
		goto err_emad_init;

	err = mlxsw_hwmon_init(mlxsw_core, mlxsw_bus_info, &mlxsw_core->hwmon);
	if (err)
		goto err_hwmon_init;

	err = devlink_register(devlink, mlxsw_bus_info->dev);
	if (err)
		goto err_devlink_register;

<<<<<<< HEAD
	err = mlxsw_driver->init(mlxsw_core->driver_priv, mlxsw_core,
				 mlxsw_bus_info);
=======
	err = mlxsw_driver->init(mlxsw_core, mlxsw_bus_info);
>>>>>>> ed596a4a
	if (err)
		goto err_driver_init;

	err = mlxsw_core_debugfs_init(mlxsw_core);
	if (err)
		goto err_debugfs_init;

	return 0;

err_debugfs_init:
	mlxsw_core->driver->fini(mlxsw_core);
err_driver_init:
	devlink_unregister(devlink);
err_devlink_register:
err_hwmon_init:
	mlxsw_emad_fini(mlxsw_core);
err_emad_init:
	mlxsw_bus->fini(bus_priv);
err_bus_init:
	kfree(mlxsw_core->lag.mapping);
err_alloc_lag_mapping:
	free_percpu(mlxsw_core->pcpu_stats);
err_alloc_stats:
	devlink_free(devlink);
err_devlink_alloc:
	mlxsw_core_driver_put(device_kind);
	return err;
}
EXPORT_SYMBOL(mlxsw_core_bus_device_register);

void mlxsw_core_bus_device_unregister(struct mlxsw_core *mlxsw_core)
{
	const char *device_kind = mlxsw_core->bus_info->device_kind;
	struct devlink *devlink = priv_to_devlink(mlxsw_core);

	mlxsw_core_debugfs_fini(mlxsw_core);
<<<<<<< HEAD
	mlxsw_core->driver->fini(mlxsw_core->driver_priv);
=======
	mlxsw_core->driver->fini(mlxsw_core);
>>>>>>> ed596a4a
	devlink_unregister(devlink);
	mlxsw_emad_fini(mlxsw_core);
	mlxsw_core->bus->fini(mlxsw_core->bus_priv);
	kfree(mlxsw_core->lag.mapping);
	free_percpu(mlxsw_core->pcpu_stats);
	devlink_free(devlink);
	mlxsw_core_driver_put(device_kind);
}
EXPORT_SYMBOL(mlxsw_core_bus_device_unregister);

bool mlxsw_core_skb_transmit_busy(struct mlxsw_core *mlxsw_core,
				  const struct mlxsw_tx_info *tx_info)
{
	return mlxsw_core->bus->skb_transmit_busy(mlxsw_core->bus_priv,
						  tx_info);
}
EXPORT_SYMBOL(mlxsw_core_skb_transmit_busy);

int mlxsw_core_skb_transmit(struct mlxsw_core *mlxsw_core, struct sk_buff *skb,
			    const struct mlxsw_tx_info *tx_info)
{
	return mlxsw_core->bus->skb_transmit(mlxsw_core->bus_priv, skb,
					     tx_info);
}
EXPORT_SYMBOL(mlxsw_core_skb_transmit);

static bool __is_rx_listener_equal(const struct mlxsw_rx_listener *rxl_a,
				   const struct mlxsw_rx_listener *rxl_b)
{
	return (rxl_a->func == rxl_b->func &&
		rxl_a->local_port == rxl_b->local_port &&
		rxl_a->trap_id == rxl_b->trap_id);
}

static struct mlxsw_rx_listener_item *
__find_rx_listener_item(struct mlxsw_core *mlxsw_core,
			const struct mlxsw_rx_listener *rxl,
			void *priv)
{
	struct mlxsw_rx_listener_item *rxl_item;

	list_for_each_entry(rxl_item, &mlxsw_core->rx_listener_list, list) {
		if (__is_rx_listener_equal(&rxl_item->rxl, rxl) &&
		    rxl_item->priv == priv)
			return rxl_item;
	}
	return NULL;
}

int mlxsw_core_rx_listener_register(struct mlxsw_core *mlxsw_core,
				    const struct mlxsw_rx_listener *rxl,
				    void *priv)
{
	struct mlxsw_rx_listener_item *rxl_item;

	rxl_item = __find_rx_listener_item(mlxsw_core, rxl, priv);
	if (rxl_item)
		return -EEXIST;
	rxl_item = kmalloc(sizeof(*rxl_item), GFP_KERNEL);
	if (!rxl_item)
		return -ENOMEM;
	rxl_item->rxl = *rxl;
	rxl_item->priv = priv;

	list_add_rcu(&rxl_item->list, &mlxsw_core->rx_listener_list);
	return 0;
}
EXPORT_SYMBOL(mlxsw_core_rx_listener_register);

void mlxsw_core_rx_listener_unregister(struct mlxsw_core *mlxsw_core,
				       const struct mlxsw_rx_listener *rxl,
				       void *priv)
{
	struct mlxsw_rx_listener_item *rxl_item;

	rxl_item = __find_rx_listener_item(mlxsw_core, rxl, priv);
	if (!rxl_item)
		return;
	list_del_rcu(&rxl_item->list);
	synchronize_rcu();
	kfree(rxl_item);
}
EXPORT_SYMBOL(mlxsw_core_rx_listener_unregister);

static void mlxsw_core_event_listener_func(struct sk_buff *skb, u8 local_port,
					   void *priv)
{
	struct mlxsw_event_listener_item *event_listener_item = priv;
	struct mlxsw_reg_info reg;
	char *payload;
	char *op_tlv = mlxsw_emad_op_tlv(skb);
	char *reg_tlv = mlxsw_emad_reg_tlv(skb);

	reg.id = mlxsw_emad_op_tlv_register_id_get(op_tlv);
	reg.len = (mlxsw_emad_reg_tlv_len_get(reg_tlv) - 1) * sizeof(u32);
	payload = mlxsw_emad_reg_payload(op_tlv);
	event_listener_item->el.func(&reg, payload, event_listener_item->priv);
	dev_kfree_skb(skb);
}

static bool __is_event_listener_equal(const struct mlxsw_event_listener *el_a,
				      const struct mlxsw_event_listener *el_b)
{
	return (el_a->func == el_b->func &&
		el_a->trap_id == el_b->trap_id);
}

static struct mlxsw_event_listener_item *
__find_event_listener_item(struct mlxsw_core *mlxsw_core,
			   const struct mlxsw_event_listener *el,
			   void *priv)
{
	struct mlxsw_event_listener_item *el_item;

	list_for_each_entry(el_item, &mlxsw_core->event_listener_list, list) {
		if (__is_event_listener_equal(&el_item->el, el) &&
		    el_item->priv == priv)
			return el_item;
	}
	return NULL;
}

int mlxsw_core_event_listener_register(struct mlxsw_core *mlxsw_core,
				       const struct mlxsw_event_listener *el,
				       void *priv)
{
	int err;
	struct mlxsw_event_listener_item *el_item;
	const struct mlxsw_rx_listener rxl = {
		.func = mlxsw_core_event_listener_func,
		.local_port = MLXSW_PORT_DONT_CARE,
		.trap_id = el->trap_id,
	};

	el_item = __find_event_listener_item(mlxsw_core, el, priv);
	if (el_item)
		return -EEXIST;
	el_item = kmalloc(sizeof(*el_item), GFP_KERNEL);
	if (!el_item)
		return -ENOMEM;
	el_item->el = *el;
	el_item->priv = priv;

	err = mlxsw_core_rx_listener_register(mlxsw_core, &rxl, el_item);
	if (err)
		goto err_rx_listener_register;

	/* No reason to save item if we did not manage to register an RX
	 * listener for it.
	 */
	list_add_rcu(&el_item->list, &mlxsw_core->event_listener_list);

	return 0;

err_rx_listener_register:
	kfree(el_item);
	return err;
}
EXPORT_SYMBOL(mlxsw_core_event_listener_register);

void mlxsw_core_event_listener_unregister(struct mlxsw_core *mlxsw_core,
					  const struct mlxsw_event_listener *el,
					  void *priv)
{
	struct mlxsw_event_listener_item *el_item;
	const struct mlxsw_rx_listener rxl = {
		.func = mlxsw_core_event_listener_func,
		.local_port = MLXSW_PORT_DONT_CARE,
		.trap_id = el->trap_id,
	};

	el_item = __find_event_listener_item(mlxsw_core, el, priv);
	if (!el_item)
		return;
	mlxsw_core_rx_listener_unregister(mlxsw_core, &rxl, el_item);
	list_del(&el_item->list);
	kfree(el_item);
}
EXPORT_SYMBOL(mlxsw_core_event_listener_unregister);

static u64 mlxsw_core_tid_get(struct mlxsw_core *mlxsw_core)
{
	return atomic64_inc_return(&mlxsw_core->emad.tid);
}

static int mlxsw_core_reg_access_emad(struct mlxsw_core *mlxsw_core,
				      const struct mlxsw_reg_info *reg,
				      char *payload,
				      enum mlxsw_core_reg_access_type type,
				      struct list_head *bulk_list,
				      mlxsw_reg_trans_cb_t *cb,
				      unsigned long cb_priv)
{
	u64 tid = mlxsw_core_tid_get(mlxsw_core);
	struct mlxsw_reg_trans *trans;
	int err;

	trans = kzalloc(sizeof(*trans), GFP_KERNEL);
	if (!trans)
		return -ENOMEM;

	err = mlxsw_emad_reg_access(mlxsw_core, reg, payload, type, trans,
				    bulk_list, cb, cb_priv, tid);
	if (err) {
		kfree(trans);
		return err;
	}
	return 0;
}

int mlxsw_reg_trans_query(struct mlxsw_core *mlxsw_core,
			  const struct mlxsw_reg_info *reg, char *payload,
			  struct list_head *bulk_list,
			  mlxsw_reg_trans_cb_t *cb, unsigned long cb_priv)
{
	return mlxsw_core_reg_access_emad(mlxsw_core, reg, payload,
					  MLXSW_CORE_REG_ACCESS_TYPE_QUERY,
					  bulk_list, cb, cb_priv);
}
EXPORT_SYMBOL(mlxsw_reg_trans_query);

int mlxsw_reg_trans_write(struct mlxsw_core *mlxsw_core,
			  const struct mlxsw_reg_info *reg, char *payload,
			  struct list_head *bulk_list,
			  mlxsw_reg_trans_cb_t *cb, unsigned long cb_priv)
{
	return mlxsw_core_reg_access_emad(mlxsw_core, reg, payload,
					  MLXSW_CORE_REG_ACCESS_TYPE_WRITE,
					  bulk_list, cb, cb_priv);
}
EXPORT_SYMBOL(mlxsw_reg_trans_write);

static int mlxsw_reg_trans_wait(struct mlxsw_reg_trans *trans)
{
	struct mlxsw_core *mlxsw_core = trans->core;
	int err;

	wait_for_completion(&trans->completion);
	cancel_delayed_work_sync(&trans->timeout_dw);
	err = trans->err;

	if (trans->retries)
		dev_warn(mlxsw_core->bus_info->dev, "EMAD retries (%d/%d) (tid=%llx)\n",
			 trans->retries, MLXSW_EMAD_MAX_RETRY, trans->tid);
	if (err)
		dev_err(mlxsw_core->bus_info->dev, "EMAD reg access failed (tid=%llx,reg_id=%x(%s),type=%s,status=%x(%s))\n",
			trans->tid, trans->reg->id,
			mlxsw_reg_id_str(trans->reg->id),
			mlxsw_core_reg_access_type_str(trans->type),
			trans->emad_status,
			mlxsw_emad_op_tlv_status_str(trans->emad_status));

	list_del(&trans->bulk_list);
	kfree_rcu(trans, rcu);
	return err;
}

int mlxsw_reg_trans_bulk_wait(struct list_head *bulk_list)
{
	struct mlxsw_reg_trans *trans;
	struct mlxsw_reg_trans *tmp;
	int sum_err = 0;
	int err;

	list_for_each_entry_safe(trans, tmp, bulk_list, bulk_list) {
		err = mlxsw_reg_trans_wait(trans);
		if (err && sum_err == 0)
			sum_err = err; /* first error to be returned */
	}
	return sum_err;
}
EXPORT_SYMBOL(mlxsw_reg_trans_bulk_wait);

static int mlxsw_core_reg_access_cmd(struct mlxsw_core *mlxsw_core,
				     const struct mlxsw_reg_info *reg,
				     char *payload,
				     enum mlxsw_core_reg_access_type type)
{
	enum mlxsw_emad_op_tlv_status status;
	int err, n_retry;
	char *in_mbox, *out_mbox, *tmp;

	dev_dbg(mlxsw_core->bus_info->dev, "Reg cmd access (reg_id=%x(%s),type=%s)\n",
		reg->id, mlxsw_reg_id_str(reg->id),
		mlxsw_core_reg_access_type_str(type));

	in_mbox = mlxsw_cmd_mbox_alloc();
	if (!in_mbox)
		return -ENOMEM;

	out_mbox = mlxsw_cmd_mbox_alloc();
	if (!out_mbox) {
		err = -ENOMEM;
		goto free_in_mbox;
	}

	mlxsw_emad_pack_op_tlv(in_mbox, reg, type,
			       mlxsw_core_tid_get(mlxsw_core));
	tmp = in_mbox + MLXSW_EMAD_OP_TLV_LEN * sizeof(u32);
	mlxsw_emad_pack_reg_tlv(tmp, reg, payload);

	n_retry = 0;
retry:
	err = mlxsw_cmd_access_reg(mlxsw_core, in_mbox, out_mbox);
	if (!err) {
		err = mlxsw_emad_process_status(out_mbox, &status);
		if (err) {
			if (err == -EAGAIN && n_retry++ < MLXSW_EMAD_MAX_RETRY)
				goto retry;
			dev_err(mlxsw_core->bus_info->dev, "Reg cmd access status failed (status=%x(%s))\n",
				status, mlxsw_emad_op_tlv_status_str(status));
		}
	}

	if (!err)
		memcpy(payload, mlxsw_emad_reg_payload(out_mbox),
		       reg->len);

	mlxsw_cmd_mbox_free(out_mbox);
free_in_mbox:
	mlxsw_cmd_mbox_free(in_mbox);
	if (err)
		dev_err(mlxsw_core->bus_info->dev, "Reg cmd access failed (reg_id=%x(%s),type=%s)\n",
			reg->id, mlxsw_reg_id_str(reg->id),
			mlxsw_core_reg_access_type_str(type));
	return err;
}

static void mlxsw_core_reg_access_cb(struct mlxsw_core *mlxsw_core,
				     char *payload, size_t payload_len,
				     unsigned long cb_priv)
{
	char *orig_payload = (char *) cb_priv;

	memcpy(orig_payload, payload, payload_len);
}

static int mlxsw_core_reg_access(struct mlxsw_core *mlxsw_core,
				 const struct mlxsw_reg_info *reg,
				 char *payload,
				 enum mlxsw_core_reg_access_type type)
{
	LIST_HEAD(bulk_list);
	int err;

	/* During initialization EMAD interface is not available to us,
	 * so we default to command interface. We switch to EMAD interface
	 * after setting the appropriate traps.
	 */
	if (!mlxsw_core->emad.use_emad)
		return mlxsw_core_reg_access_cmd(mlxsw_core, reg,
						 payload, type);

	err = mlxsw_core_reg_access_emad(mlxsw_core, reg,
					 payload, type, &bulk_list,
					 mlxsw_core_reg_access_cb,
					 (unsigned long) payload);
	if (err)
		return err;
	return mlxsw_reg_trans_bulk_wait(&bulk_list);
}

int mlxsw_reg_query(struct mlxsw_core *mlxsw_core,
		    const struct mlxsw_reg_info *reg, char *payload)
{
	return mlxsw_core_reg_access(mlxsw_core, reg, payload,
				     MLXSW_CORE_REG_ACCESS_TYPE_QUERY);
}
EXPORT_SYMBOL(mlxsw_reg_query);

int mlxsw_reg_write(struct mlxsw_core *mlxsw_core,
		    const struct mlxsw_reg_info *reg, char *payload)
{
	return mlxsw_core_reg_access(mlxsw_core, reg, payload,
				     MLXSW_CORE_REG_ACCESS_TYPE_WRITE);
}
EXPORT_SYMBOL(mlxsw_reg_write);

void mlxsw_core_skb_receive(struct mlxsw_core *mlxsw_core, struct sk_buff *skb,
			    struct mlxsw_rx_info *rx_info)
{
	struct mlxsw_rx_listener_item *rxl_item;
	const struct mlxsw_rx_listener *rxl;
	struct mlxsw_core_pcpu_stats *pcpu_stats;
	u8 local_port;
	bool found = false;

	if (rx_info->is_lag) {
		dev_dbg_ratelimited(mlxsw_core->bus_info->dev, "%s: lag_id = %d, lag_port_index = 0x%x\n",
				    __func__, rx_info->u.lag_id,
				    rx_info->trap_id);
		/* Upper layer does not care if the skb came from LAG or not,
		 * so just get the local_port for the lag port and push it up.
		 */
		local_port = mlxsw_core_lag_mapping_get(mlxsw_core,
							rx_info->u.lag_id,
							rx_info->lag_port_index);
	} else {
		local_port = rx_info->u.sys_port;
	}

	dev_dbg_ratelimited(mlxsw_core->bus_info->dev, "%s: local_port = %d, trap_id = 0x%x\n",
			    __func__, local_port, rx_info->trap_id);

	if ((rx_info->trap_id >= MLXSW_TRAP_ID_MAX) ||
	    (local_port >= MLXSW_PORT_MAX_PORTS))
		goto drop;

	rcu_read_lock();
	list_for_each_entry_rcu(rxl_item, &mlxsw_core->rx_listener_list, list) {
		rxl = &rxl_item->rxl;
		if ((rxl->local_port == MLXSW_PORT_DONT_CARE ||
		     rxl->local_port == local_port) &&
		    rxl->trap_id == rx_info->trap_id) {
			found = true;
			break;
		}
	}
	rcu_read_unlock();
	if (!found)
		goto drop;

	pcpu_stats = this_cpu_ptr(mlxsw_core->pcpu_stats);
	u64_stats_update_begin(&pcpu_stats->syncp);
	pcpu_stats->port_rx_packets[local_port]++;
	pcpu_stats->port_rx_bytes[local_port] += skb->len;
	pcpu_stats->trap_rx_packets[rx_info->trap_id]++;
	pcpu_stats->trap_rx_bytes[rx_info->trap_id] += skb->len;
	u64_stats_update_end(&pcpu_stats->syncp);

	rxl->func(skb, local_port, rxl_item->priv);
	return;

drop:
	if (rx_info->trap_id >= MLXSW_TRAP_ID_MAX)
		this_cpu_inc(mlxsw_core->pcpu_stats->trap_rx_invalid);
	else
		this_cpu_inc(mlxsw_core->pcpu_stats->trap_rx_dropped[rx_info->trap_id]);
	if (local_port >= MLXSW_PORT_MAX_PORTS)
		this_cpu_inc(mlxsw_core->pcpu_stats->port_rx_invalid);
	else
		this_cpu_inc(mlxsw_core->pcpu_stats->port_rx_dropped[local_port]);
	dev_kfree_skb(skb);
}
EXPORT_SYMBOL(mlxsw_core_skb_receive);

static int mlxsw_core_lag_mapping_index(struct mlxsw_core *mlxsw_core,
					u16 lag_id, u8 port_index)
{
	return mlxsw_core->driver->profile->max_port_per_lag * lag_id +
	       port_index;
}

void mlxsw_core_lag_mapping_set(struct mlxsw_core *mlxsw_core,
				u16 lag_id, u8 port_index, u8 local_port)
{
	int index = mlxsw_core_lag_mapping_index(mlxsw_core,
						 lag_id, port_index);

	mlxsw_core->lag.mapping[index] = local_port;
}
EXPORT_SYMBOL(mlxsw_core_lag_mapping_set);

u8 mlxsw_core_lag_mapping_get(struct mlxsw_core *mlxsw_core,
			      u16 lag_id, u8 port_index)
{
	int index = mlxsw_core_lag_mapping_index(mlxsw_core,
						 lag_id, port_index);

	return mlxsw_core->lag.mapping[index];
}
EXPORT_SYMBOL(mlxsw_core_lag_mapping_get);

void mlxsw_core_lag_mapping_clear(struct mlxsw_core *mlxsw_core,
				  u16 lag_id, u8 local_port)
{
	int i;

	for (i = 0; i < mlxsw_core->driver->profile->max_port_per_lag; i++) {
		int index = mlxsw_core_lag_mapping_index(mlxsw_core,
							 lag_id, i);

		if (mlxsw_core->lag.mapping[index] == local_port)
			mlxsw_core->lag.mapping[index] = 0;
	}
}
EXPORT_SYMBOL(mlxsw_core_lag_mapping_clear);

int mlxsw_core_port_init(struct mlxsw_core *mlxsw_core,
			 struct mlxsw_core_port *mlxsw_core_port, u8 local_port,
			 struct net_device *dev, bool split, u32 split_group)
{
	struct devlink *devlink = priv_to_devlink(mlxsw_core);
	struct devlink_port *devlink_port = &mlxsw_core_port->devlink_port;

	if (split)
		devlink_port_split_set(devlink_port, split_group);
	devlink_port_type_eth_set(devlink_port, dev);
	return devlink_port_register(devlink, devlink_port, local_port);
}
EXPORT_SYMBOL(mlxsw_core_port_init);

void mlxsw_core_port_fini(struct mlxsw_core_port *mlxsw_core_port)
{
	struct devlink_port *devlink_port = &mlxsw_core_port->devlink_port;

	devlink_port_unregister(devlink_port);
}
EXPORT_SYMBOL(mlxsw_core_port_fini);

static void mlxsw_core_buf_dump_dbg(struct mlxsw_core *mlxsw_core,
				    const char *buf, size_t size)
{
	__be32 *m = (__be32 *) buf;
	int i;
	int count = size / sizeof(__be32);

	for (i = count - 1; i >= 0; i--)
		if (m[i])
			break;
	i++;
	count = i ? i : 1;
	for (i = 0; i < count; i += 4)
		dev_dbg(mlxsw_core->bus_info->dev, "%04x - %08x %08x %08x %08x\n",
			i * 4, be32_to_cpu(m[i]), be32_to_cpu(m[i + 1]),
			be32_to_cpu(m[i + 2]), be32_to_cpu(m[i + 3]));
}

int mlxsw_cmd_exec(struct mlxsw_core *mlxsw_core, u16 opcode, u8 opcode_mod,
		   u32 in_mod, bool out_mbox_direct,
		   char *in_mbox, size_t in_mbox_size,
		   char *out_mbox, size_t out_mbox_size)
{
	u8 status;
	int err;

	BUG_ON(in_mbox_size % sizeof(u32) || out_mbox_size % sizeof(u32));
	if (!mlxsw_core->bus->cmd_exec)
		return -EOPNOTSUPP;

	dev_dbg(mlxsw_core->bus_info->dev, "Cmd exec (opcode=%x(%s),opcode_mod=%x,in_mod=%x)\n",
		opcode, mlxsw_cmd_opcode_str(opcode), opcode_mod, in_mod);
	if (in_mbox) {
		dev_dbg(mlxsw_core->bus_info->dev, "Input mailbox:\n");
		mlxsw_core_buf_dump_dbg(mlxsw_core, in_mbox, in_mbox_size);
	}

	err = mlxsw_core->bus->cmd_exec(mlxsw_core->bus_priv, opcode,
					opcode_mod, in_mod, out_mbox_direct,
					in_mbox, in_mbox_size,
					out_mbox, out_mbox_size, &status);

	if (err == -EIO && status != MLXSW_CMD_STATUS_OK) {
		dev_err(mlxsw_core->bus_info->dev, "Cmd exec failed (opcode=%x(%s),opcode_mod=%x,in_mod=%x,status=%x(%s))\n",
			opcode, mlxsw_cmd_opcode_str(opcode), opcode_mod,
			in_mod, status, mlxsw_cmd_status_str(status));
	} else if (err == -ETIMEDOUT) {
		dev_err(mlxsw_core->bus_info->dev, "Cmd exec timed-out (opcode=%x(%s),opcode_mod=%x,in_mod=%x)\n",
			opcode, mlxsw_cmd_opcode_str(opcode), opcode_mod,
			in_mod);
	}

	if (!err && out_mbox) {
		dev_dbg(mlxsw_core->bus_info->dev, "Output mailbox:\n");
		mlxsw_core_buf_dump_dbg(mlxsw_core, out_mbox, out_mbox_size);
	}
	return err;
}
EXPORT_SYMBOL(mlxsw_cmd_exec);

int mlxsw_core_schedule_dw(struct delayed_work *dwork, unsigned long delay)
{
	return queue_delayed_work(mlxsw_wq, dwork, delay);
}
EXPORT_SYMBOL(mlxsw_core_schedule_dw);

static int __init mlxsw_core_module_init(void)
{
	int err;

	mlxsw_wq = create_workqueue(mlxsw_core_driver_name);
	if (!mlxsw_wq)
		return -ENOMEM;
	mlxsw_core_dbg_root = debugfs_create_dir(mlxsw_core_driver_name, NULL);
	if (!mlxsw_core_dbg_root) {
		err = -ENOMEM;
		goto err_debugfs_create_dir;
	}
	return 0;

err_debugfs_create_dir:
	destroy_workqueue(mlxsw_wq);
	return err;
}

static void __exit mlxsw_core_module_exit(void)
{
	debugfs_remove_recursive(mlxsw_core_dbg_root);
	destroy_workqueue(mlxsw_wq);
}

module_init(mlxsw_core_module_init);
module_exit(mlxsw_core_module_exit);

MODULE_LICENSE("Dual BSD/GPL");
MODULE_AUTHOR("Jiri Pirko <jiri@mellanox.com>");
MODULE_DESCRIPTION("Mellanox switch device core driver");<|MERGE_RESOLUTION|>--- conflicted
+++ resolved
@@ -876,12 +876,7 @@
 		return -EINVAL;
 	if (!mlxsw_core->driver->port_split)
 		return -EOPNOTSUPP;
-<<<<<<< HEAD
-	return mlxsw_core->driver->port_split(mlxsw_core->driver_priv,
-					      port_index, count);
-=======
 	return mlxsw_core->driver->port_split(mlxsw_core, port_index, count);
->>>>>>> ed596a4a
 }
 
 static int mlxsw_devlink_port_unsplit(struct devlink *devlink,
@@ -893,15 +888,6 @@
 		return -EINVAL;
 	if (!mlxsw_core->driver->port_unsplit)
 		return -EOPNOTSUPP;
-<<<<<<< HEAD
-	return mlxsw_core->driver->port_unsplit(mlxsw_core->driver_priv,
-						port_index);
-}
-
-static const struct devlink_ops mlxsw_devlink_ops = {
-	.port_split	= mlxsw_devlink_port_split,
-	.port_unsplit	= mlxsw_devlink_port_unsplit,
-=======
 	return mlxsw_core->driver->port_unsplit(mlxsw_core, port_index);
 }
 
@@ -1067,7 +1053,6 @@
 	.sb_occ_max_clear		= mlxsw_devlink_sb_occ_max_clear,
 	.sb_occ_port_pool_get		= mlxsw_devlink_sb_occ_port_pool_get,
 	.sb_occ_tc_port_bind_get	= mlxsw_devlink_sb_occ_tc_port_bind_get,
->>>>>>> ed596a4a
 };
 
 int mlxsw_core_bus_device_register(const struct mlxsw_bus_info *mlxsw_bus_info,
@@ -1133,12 +1118,7 @@
 	if (err)
 		goto err_devlink_register;
 
-<<<<<<< HEAD
-	err = mlxsw_driver->init(mlxsw_core->driver_priv, mlxsw_core,
-				 mlxsw_bus_info);
-=======
 	err = mlxsw_driver->init(mlxsw_core, mlxsw_bus_info);
->>>>>>> ed596a4a
 	if (err)
 		goto err_driver_init;
 
@@ -1175,11 +1155,7 @@
 	struct devlink *devlink = priv_to_devlink(mlxsw_core);
 
 	mlxsw_core_debugfs_fini(mlxsw_core);
-<<<<<<< HEAD
-	mlxsw_core->driver->fini(mlxsw_core->driver_priv);
-=======
 	mlxsw_core->driver->fini(mlxsw_core);
->>>>>>> ed596a4a
 	devlink_unregister(devlink);
 	mlxsw_emad_fini(mlxsw_core);
 	mlxsw_core->bus->fini(mlxsw_core->bus_priv);
