/*
 * Copyright (c) 2004, 2005 Topspin Communications.  All rights reserved.
 * Copyright (c) 2005 Sun Microsystems, Inc. All rights reserved.
 * Copyright (c) 2005, 2006, 2007 Cisco Systems.  All rights reserved.
 * Copyright (c) 2005, 2006, 2007, 2008 Mellanox Technologies. All rights reserved.
 * Copyright (c) 2004 Voltaire, Inc. All rights reserved.
 *
 * This software is available to you under a choice of one of two
 * licenses.  You may choose to be licensed under the terms of the GNU
 * General Public License (GPL) Version 2, available from the file
 * COPYING in the main directory of this source tree, or the
 * OpenIB.org BSD license below:
 *
 *     Redistribution and use in source and binary forms, with or
 *     without modification, are permitted provided that the following
 *     conditions are met:
 *
 *      - Redistributions of source code must retain the above
 *        copyright notice, this list of conditions and the following
 *        disclaimer.
 *
 *      - Redistributions in binary form must reproduce the above
 *        copyright notice, this list of conditions and the following
 *        disclaimer in the documentation and/or other materials
 *        provided with the distribution.
 *
 * THE SOFTWARE IS PROVIDED "AS IS", WITHOUT WARRANTY OF ANY KIND,
 * EXPRESS OR IMPLIED, INCLUDING BUT NOT LIMITED TO THE WARRANTIES OF
 * MERCHANTABILITY, FITNESS FOR A PARTICULAR PURPOSE AND
 * NONINFRINGEMENT. IN NO EVENT SHALL THE AUTHORS OR COPYRIGHT HOLDERS
 * BE LIABLE FOR ANY CLAIM, DAMAGES OR OTHER LIABILITY, WHETHER IN AN
 * ACTION OF CONTRACT, TORT OR OTHERWISE, ARISING FROM, OUT OF OR IN
 * CONNECTION WITH THE SOFTWARE OR THE USE OR OTHER DEALINGS IN THE
 * SOFTWARE.
 */

#ifndef MLX4_H
#define MLX4_H

#include <linux/mutex.h>
#include <linux/radix-tree.h>
#include <linux/rbtree.h>
#include <linux/timer.h>
#include <linux/semaphore.h>
#include <linux/workqueue.h>

#include <linux/mlx4/device.h>
#include <linux/mlx4/driver.h>
#include <linux/mlx4/doorbell.h>
#include <linux/mlx4/cmd.h>

#define DRV_NAME	"mlx4_core"
#define PFX		DRV_NAME ": "
#define DRV_VERSION	"1.1"
#define DRV_RELDATE	"Dec, 2011"

#define MLX4_FS_UDP_UC_EN		(1 << 1)
#define MLX4_FS_TCP_UC_EN		(1 << 2)
#define MLX4_FS_NUM_OF_L2_ADDR		8
#define MLX4_FS_MGM_LOG_ENTRY_SIZE	7
#define MLX4_FS_NUM_MCG			(1 << 17)

enum {
	MLX4_FS_L2_HASH = 0,
	MLX4_FS_L2_L3_L4_HASH,
};

#define MLX4_NUM_UP		8
#define MLX4_NUM_TC		8
#define MLX4_RATELIMIT_UNITS 3 /* 100 Mbps */
#define MLX4_RATELIMIT_DEFAULT 0xffff

struct mlx4_set_port_prio2tc_context {
	u8 prio2tc[4];
};

struct mlx4_port_scheduler_tc_cfg_be {
	__be16 pg;
	__be16 bw_precentage;
	__be16 max_bw_units; /* 3-100Mbps, 4-1Gbps, other values - reserved */
	__be16 max_bw_value;
};

struct mlx4_set_port_scheduler_context {
	struct mlx4_port_scheduler_tc_cfg_be tc[MLX4_NUM_TC];
};

enum {
	MLX4_HCR_BASE		= 0x80680,
	MLX4_HCR_SIZE		= 0x0001c,
	MLX4_CLR_INT_SIZE	= 0x00008,
	MLX4_SLAVE_COMM_BASE	= 0x0,
	MLX4_COMM_PAGESIZE	= 0x1000
};

enum {
	MLX4_MAX_MGM_ENTRY_SIZE = 0x1000,
	MLX4_MAX_QP_PER_MGM	= 4 * (MLX4_MAX_MGM_ENTRY_SIZE / 16 - 2),
	MLX4_MTT_ENTRY_PER_SEG	= 8,
};

enum {
	MLX4_NUM_PDS		= 1 << 15
};

enum {
	MLX4_CMPT_TYPE_QP	= 0,
	MLX4_CMPT_TYPE_SRQ	= 1,
	MLX4_CMPT_TYPE_CQ	= 2,
	MLX4_CMPT_TYPE_EQ	= 3,
	MLX4_CMPT_NUM_TYPE
};

enum {
	MLX4_CMPT_SHIFT		= 24,
	MLX4_NUM_CMPTS		= MLX4_CMPT_NUM_TYPE << MLX4_CMPT_SHIFT
};

enum mlx4_mr_state {
	MLX4_MR_DISABLED = 0,
	MLX4_MR_EN_HW,
	MLX4_MR_EN_SW
};

#define MLX4_COMM_TIME		10000
enum {
	MLX4_COMM_CMD_RESET,
	MLX4_COMM_CMD_VHCR0,
	MLX4_COMM_CMD_VHCR1,
	MLX4_COMM_CMD_VHCR2,
	MLX4_COMM_CMD_VHCR_EN,
	MLX4_COMM_CMD_VHCR_POST,
	MLX4_COMM_CMD_FLR = 254
};

/*The flag indicates that the slave should delay the RESET cmd*/
#define MLX4_DELAY_RESET_SLAVE 0xbbbbbbb
/*indicates how many retries will be done if we are in the middle of FLR*/
#define NUM_OF_RESET_RETRIES	10
#define SLEEP_TIME_IN_RESET	(2 * 1000)
enum mlx4_resource {
	RES_QP,
	RES_CQ,
	RES_SRQ,
	RES_XRCD,
	RES_MPT,
	RES_MTT,
	RES_MAC,
	RES_VLAN,
	RES_EQ,
	RES_COUNTER,
	RES_FS_RULE,
	MLX4_NUM_OF_RESOURCE_TYPE
};

enum mlx4_alloc_mode {
	RES_OP_RESERVE,
	RES_OP_RESERVE_AND_MAP,
	RES_OP_MAP_ICM,
};

enum mlx4_res_tracker_free_type {
	RES_TR_FREE_ALL,
	RES_TR_FREE_SLAVES_ONLY,
	RES_TR_FREE_STRUCTS_ONLY,
};

/*
 *Virtual HCR structures.
 * mlx4_vhcr is the sw representation, in machine endianess
 *
 * mlx4_vhcr_cmd is the formalized structure, the one that is passed
 * to FW to go through communication channel.
 * It is big endian, and has the same structure as the physical HCR
 * used by command interface
 */
struct mlx4_vhcr {
	u64	in_param;
	u64	out_param;
	u32	in_modifier;
	u32	errno;
	u16	op;
	u16	token;
	u8	op_modifier;
	u8	e_bit;
};

struct mlx4_vhcr_cmd {
	__be64 in_param;
	__be32 in_modifier;
	__be64 out_param;
	__be16 token;
	u16 reserved;
	u8 status;
	u8 flags;
	__be16 opcode;
};

struct mlx4_cmd_info {
	u16 opcode;
	bool has_inbox;
	bool has_outbox;
	bool out_is_imm;
	bool encode_slave_id;
	int (*verify)(struct mlx4_dev *dev, int slave, struct mlx4_vhcr *vhcr,
		      struct mlx4_cmd_mailbox *inbox);
	int (*wrapper)(struct mlx4_dev *dev, int slave, struct mlx4_vhcr *vhcr,
		       struct mlx4_cmd_mailbox *inbox,
		       struct mlx4_cmd_mailbox *outbox,
		       struct mlx4_cmd_info *cmd);
};

#ifdef CONFIG_MLX4_DEBUG
extern int mlx4_debug_level;
#else /* CONFIG_MLX4_DEBUG */
#define mlx4_debug_level	(0)
#endif /* CONFIG_MLX4_DEBUG */

#define mlx4_dbg(mdev, format, arg...)					\
do {									\
	if (mlx4_debug_level)						\
		dev_printk(KERN_DEBUG, &mdev->pdev->dev, format, ##arg); \
} while (0)

#define mlx4_err(mdev, format, arg...) \
	dev_err(&mdev->pdev->dev, format, ##arg)
#define mlx4_info(mdev, format, arg...) \
	dev_info(&mdev->pdev->dev, format, ##arg)
#define mlx4_warn(mdev, format, arg...) \
	dev_warn(&mdev->pdev->dev, format, ##arg)

extern int mlx4_log_num_mgm_entry_size;
extern int log_mtts_per_seg;

#define MLX4_MAX_NUM_SLAVES	(MLX4_MAX_NUM_PF + MLX4_MAX_NUM_VF)
#define ALL_SLAVES 0xff

struct mlx4_bitmap {
	u32			last;
	u32			top;
	u32			max;
	u32                     reserved_top;
	u32			mask;
	u32			avail;
	spinlock_t		lock;
	unsigned long	       *table;
};

struct mlx4_buddy {
	unsigned long	      **bits;
	unsigned int	       *num_free;
	u32			max_order;
	spinlock_t		lock;
};

struct mlx4_icm;

struct mlx4_icm_table {
	u64			virt;
	int			num_icm;
	u32			num_obj;
	int			obj_size;
	int			lowmem;
	int			coherent;
	struct mutex		mutex;
	struct mlx4_icm	      **icm;
};

/*
 * Must be packed because mtt_seg is 64 bits but only aligned to 32 bits.
 */
struct mlx4_mpt_entry {
	__be32 flags;
	__be32 qpn;
	__be32 key;
	__be32 pd_flags;
	__be64 start;
	__be64 length;
	__be32 lkey;
	__be32 win_cnt;
	u8	reserved1[3];
	u8	mtt_rep;
	__be64 mtt_addr;
	__be32 mtt_sz;
	__be32 entity_size;
	__be32 first_byte_offset;
} __packed;

/*
 * Must be packed because start is 64 bits but only aligned to 32 bits.
 */
struct mlx4_eq_context {
	__be32			flags;
	u16			reserved1[3];
	__be16			page_offset;
	u8			log_eq_size;
	u8			reserved2[4];
	u8			eq_period;
	u8			reserved3;
	u8			eq_max_count;
	u8			reserved4[3];
	u8			intr;
	u8			log_page_size;
	u8			reserved5[2];
	u8			mtt_base_addr_h;
	__be32			mtt_base_addr_l;
	u32			reserved6[2];
	__be32			consumer_index;
	__be32			producer_index;
	u32			reserved7[4];
};

struct mlx4_cq_context {
	__be32			flags;
	u16			reserved1[3];
	__be16			page_offset;
	__be32			logsize_usrpage;
	__be16			cq_period;
	__be16			cq_max_count;
	u8			reserved2[3];
	u8			comp_eqn;
	u8			log_page_size;
	u8			reserved3[2];
	u8			mtt_base_addr_h;
	__be32			mtt_base_addr_l;
	__be32			last_notified_index;
	__be32			solicit_producer_index;
	__be32			consumer_index;
	__be32			producer_index;
	u32			reserved4[2];
	__be64			db_rec_addr;
};

struct mlx4_srq_context {
	__be32			state_logsize_srqn;
	u8			logstride;
	u8			reserved1;
	__be16			xrcd;
	__be32			pg_offset_cqn;
	u32			reserved2;
	u8			log_page_size;
	u8			reserved3[2];
	u8			mtt_base_addr_h;
	__be32			mtt_base_addr_l;
	__be32			pd;
	__be16			limit_watermark;
	__be16			wqe_cnt;
	u16			reserved4;
	__be16			wqe_counter;
	u32			reserved5;
	__be64			db_rec_addr;
};

struct mlx4_eq {
	struct mlx4_dev	       *dev;
	void __iomem	       *doorbell;
	int			eqn;
	u32			cons_index;
	u16			irq;
	u16			have_irq;
	int			nent;
	struct mlx4_buf_list   *page_list;
	struct mlx4_mtt		mtt;
};

struct mlx4_slave_eqe {
	u8 type;
	u8 port;
	u32 param;
};

struct mlx4_slave_event_eq_info {
	int eqn;
	u16 token;
};

struct mlx4_profile {
	int			num_qp;
	int			rdmarc_per_qp;
	int			num_srq;
	int			num_cq;
	int			num_mcg;
	int			num_mpt;
	unsigned		num_mtt;
};

struct mlx4_fw {
	u64			clr_int_base;
	u64			catas_offset;
	u64			comm_base;
	struct mlx4_icm	       *fw_icm;
	struct mlx4_icm	       *aux_icm;
	u32			catas_size;
	u16			fw_pages;
	u8			clr_int_bar;
	u8			catas_bar;
	u8			comm_bar;
};

struct mlx4_comm {
	u32			slave_write;
	u32			slave_read;
};

enum {
	MLX4_MCAST_CONFIG       = 0,
	MLX4_MCAST_DISABLE      = 1,
	MLX4_MCAST_ENABLE       = 2,
};

#define VLAN_FLTR_SIZE	128

struct mlx4_vlan_fltr {
	__be32 entry[VLAN_FLTR_SIZE];
};

struct mlx4_mcast_entry {
	struct list_head list;
	u64 addr;
};

struct mlx4_promisc_qp {
	struct list_head list;
	u32 qpn;
};

struct mlx4_steer_index {
	struct list_head list;
	unsigned int index;
	struct list_head duplicates;
};

#define MLX4_EVENT_TYPES_NUM 64

struct mlx4_slave_state {
	u8 comm_toggle;
	u8 last_cmd;
	u8 init_port_mask;
	bool active;
	u8 function;
	dma_addr_t vhcr_dma;
	u16 mtu[MLX4_MAX_PORTS + 1];
	__be32 ib_cap_mask[MLX4_MAX_PORTS + 1];
	struct mlx4_slave_eqe eq[MLX4_MFUNC_MAX_EQES];
	struct list_head mcast_filters[MLX4_MAX_PORTS + 1];
	struct mlx4_vlan_fltr *vlan_filter[MLX4_MAX_PORTS + 1];
	/* event type to eq number lookup */
	struct mlx4_slave_event_eq_info event_eq[MLX4_EVENT_TYPES_NUM];
	u16 eq_pi;
	u16 eq_ci;
	spinlock_t lock;
	/*initialized via the kzalloc*/
	u8 is_slave_going_down;
	u32 cookie;
	enum slave_port_state port_state[MLX4_MAX_PORTS + 1];
};

struct slave_list {
	struct mutex mutex;
	struct list_head res_list[MLX4_NUM_OF_RESOURCE_TYPE];
};

struct mlx4_resource_tracker {
	spinlock_t lock;
	/* tree for each resources */
	struct rb_root res_tree[MLX4_NUM_OF_RESOURCE_TYPE];
	/* num_of_slave's lists, one per slave */
	struct slave_list *slave_list;
};

#define SLAVE_EVENT_EQ_SIZE	128
struct mlx4_slave_event_eq {
	u32 eqn;
	u32 cons;
	u32 prod;
	spinlock_t event_lock;
	struct mlx4_eqe event_eqe[SLAVE_EVENT_EQ_SIZE];
};

struct mlx4_master_qp0_state {
	int proxy_qp0_active;
	int qp0_active;
	int port_active;
};

struct mlx4_mfunc_master_ctx {
	struct mlx4_slave_state *slave_state;
	struct mlx4_master_qp0_state qp0_state[MLX4_MAX_PORTS + 1];
	int			init_port_ref[MLX4_MAX_PORTS + 1];
	u16			max_mtu[MLX4_MAX_PORTS + 1];
	int			disable_mcast_ref[MLX4_MAX_PORTS + 1];
	struct mlx4_resource_tracker res_tracker;
	struct workqueue_struct *comm_wq;
	struct work_struct	comm_work;
	struct work_struct	slave_event_work;
	struct work_struct	slave_flr_event_work;
	spinlock_t		slave_state_lock;
	__be32			comm_arm_bit_vector[4];
	struct mlx4_eqe		cmd_eqe;
	struct mlx4_slave_event_eq slave_eq;
	struct mutex		gen_eqe_mutex[MLX4_MFUNC_MAX];
};

struct mlx4_mfunc {
	struct mlx4_comm __iomem       *comm;
	struct mlx4_vhcr_cmd	       *vhcr;
	dma_addr_t			vhcr_dma;

	struct mlx4_mfunc_master_ctx	master;
};

struct mlx4_cmd {
	struct pci_pool	       *pool;
	void __iomem	       *hcr;
	struct mutex		hcr_mutex;
	struct mutex		slave_cmd_mutex;
	struct semaphore	poll_sem;
	struct semaphore	event_sem;
	int			max_cmds;
	spinlock_t		context_lock;
	int			free_head;
	struct mlx4_cmd_context *context;
	u16			token_mask;
	u8			use_events;
	u8			toggle;
	u8			comm_toggle;
};

struct mlx4_uar_table {
	struct mlx4_bitmap	bitmap;
};

struct mlx4_mr_table {
	struct mlx4_bitmap	mpt_bitmap;
	struct mlx4_buddy	mtt_buddy;
	u64			mtt_base;
	u64			mpt_base;
	struct mlx4_icm_table	mtt_table;
	struct mlx4_icm_table	dmpt_table;
};

struct mlx4_cq_table {
	struct mlx4_bitmap	bitmap;
	spinlock_t		lock;
	struct radix_tree_root	tree;
	struct mlx4_icm_table	table;
	struct mlx4_icm_table	cmpt_table;
};

struct mlx4_eq_table {
	struct mlx4_bitmap	bitmap;
	char		       *irq_names;
	void __iomem	       *clr_int;
	void __iomem	      **uar_map;
	u32			clr_mask;
	struct mlx4_eq	       *eq;
	struct mlx4_icm_table	table;
	struct mlx4_icm_table	cmpt_table;
	int			have_irq;
	u8			inta_pin;
};

struct mlx4_srq_table {
	struct mlx4_bitmap	bitmap;
	spinlock_t		lock;
	struct radix_tree_root	tree;
	struct mlx4_icm_table	table;
	struct mlx4_icm_table	cmpt_table;
};

struct mlx4_qp_table {
	struct mlx4_bitmap	bitmap;
	u32			rdmarc_base;
	int			rdmarc_shift;
	spinlock_t		lock;
	struct mlx4_icm_table	qp_table;
	struct mlx4_icm_table	auxc_table;
	struct mlx4_icm_table	altc_table;
	struct mlx4_icm_table	rdmarc_table;
	struct mlx4_icm_table	cmpt_table;
};

struct mlx4_mcg_table {
	struct mutex		mutex;
	struct mlx4_bitmap	bitmap;
	struct mlx4_icm_table	table;
};

struct mlx4_catas_err {
	u32 __iomem	       *map;
	struct timer_list	timer;
	struct list_head	list;
};

#define MLX4_MAX_MAC_NUM	128
#define MLX4_MAC_TABLE_SIZE	(MLX4_MAX_MAC_NUM << 3)

struct mlx4_mac_table {
	__be64			entries[MLX4_MAX_MAC_NUM];
	int			refs[MLX4_MAX_MAC_NUM];
	struct mutex		mutex;
	int			total;
	int			max;
};

#define MLX4_MAX_VLAN_NUM	128
#define MLX4_VLAN_TABLE_SIZE	(MLX4_MAX_VLAN_NUM << 2)

struct mlx4_vlan_table {
	__be32			entries[MLX4_MAX_VLAN_NUM];
	int			refs[MLX4_MAX_VLAN_NUM];
	struct mutex		mutex;
	int			total;
	int			max;
};

#define SET_PORT_GEN_ALL_VALID		0x7
#define SET_PORT_PROMISC_SHIFT		31
#define SET_PORT_MC_PROMISC_SHIFT	30

enum {
	MCAST_DIRECT_ONLY	= 0,
	MCAST_DIRECT		= 1,
	MCAST_DEFAULT		= 2
};


struct mlx4_set_port_general_context {
	u8 reserved[3];
	u8 flags;
	u16 reserved2;
	__be16 mtu;
	u8 pptx;
	u8 pfctx;
	u16 reserved3;
	u8 pprx;
	u8 pfcrx;
	u16 reserved4;
};

struct mlx4_set_port_rqp_calc_context {
	__be32 base_qpn;
	u8 rererved;
	u8 n_mac;
	u8 n_vlan;
	u8 n_prio;
	u8 reserved2[3];
	u8 mac_miss;
	u8 intra_no_vlan;
	u8 no_vlan;
	u8 intra_vlan_miss;
	u8 vlan_miss;
	u8 reserved3[3];
	u8 no_vlan_prio;
	__be32 promisc;
	__be32 mcast;
};

struct mlx4_mac_entry {
	u64 mac;
	u64 reg_id;
};

struct mlx4_port_info {
	struct mlx4_dev	       *dev;
	int			port;
	char			dev_name[16];
	struct device_attribute port_attr;
	enum mlx4_port_type	tmp_type;
	char			dev_mtu_name[16];
	struct device_attribute port_mtu_attr;
	struct mlx4_mac_table	mac_table;
	struct radix_tree_root	mac_tree;
	struct mlx4_vlan_table	vlan_table;
	int			base_qpn;
};

struct mlx4_sense {
	struct mlx4_dev		*dev;
	u8			do_sense_port[MLX4_MAX_PORTS + 1];
	u8			sense_allowed[MLX4_MAX_PORTS + 1];
	struct delayed_work	sense_poll;
};

struct mlx4_msix_ctl {
	u64		pool_bm;
	struct mutex	pool_lock;
};

struct mlx4_steer {
	struct list_head promisc_qps[MLX4_NUM_STEERS];
	struct list_head steer_entries[MLX4_NUM_STEERS];
};

struct mlx4_net_trans_rule_hw_ctrl {
	__be32 ctrl;
	__be32 vf_vep_port;
	__be32 qpn;
	__be32 reserved;
};

struct mlx4_net_trans_rule_hw_ib {
	u8 size;
	u8 rsvd1;
	__be16 id;
	u32 rsvd2;
	__be32 qpn;
	__be32 qpn_mask;
	u8 dst_gid[16];
	u8 dst_gid_msk[16];
} __packed;

struct mlx4_net_trans_rule_hw_eth {
	u8	size;
	u8	rsvd;
	__be16	id;
	u8	rsvd1[6];
	u8	dst_mac[6];
	u16	rsvd2;
	u8	dst_mac_msk[6];
	u16	rsvd3;
	u8	src_mac[6];
	u16	rsvd4;
	u8	src_mac_msk[6];
	u8      rsvd5;
	u8      ether_type_enable;
	__be16  ether_type;
	__be16  vlan_id_msk;
	__be16  vlan_id;
} __packed;

struct mlx4_net_trans_rule_hw_tcp_udp {
	u8	size;
	u8	rsvd;
	__be16	id;
	__be16	rsvd1[3];
	__be16	dst_port;
	__be16	rsvd2;
	__be16	dst_port_msk;
	__be16	rsvd3;
	__be16	src_port;
	__be16	rsvd4;
	__be16	src_port_msk;
} __packed;

struct mlx4_net_trans_rule_hw_ipv4 {
	u8	size;
	u8	rsvd;
	__be16	id;
	__be32	rsvd1;
	__be32	dst_ip;
	__be32	dst_ip_msk;
	__be32	src_ip;
	__be32	src_ip_msk;
} __packed;

struct _rule_hw {
	union {
		struct {
			u8 size;
			u8 rsvd;
			__be16 id;
		};
		struct mlx4_net_trans_rule_hw_eth eth;
		struct mlx4_net_trans_rule_hw_ib ib;
		struct mlx4_net_trans_rule_hw_ipv4 ipv4;
		struct mlx4_net_trans_rule_hw_tcp_udp tcp_udp;
	};
};

<<<<<<< HEAD
=======
enum {
	MLX4_PCI_DEV_IS_VF		= 1 << 0,
	MLX4_PCI_DEV_FORCE_SENSE_PORT	= 1 << 1,
};

>>>>>>> 9e2d8656
struct mlx4_priv {
	struct mlx4_dev		dev;

	struct list_head	dev_list;
	struct list_head	ctx_list;
	spinlock_t		ctx_lock;

	int			pci_dev_data;

	struct list_head        pgdir_list;
	struct mutex            pgdir_mutex;

	struct mlx4_fw		fw;
	struct mlx4_cmd		cmd;
	struct mlx4_mfunc	mfunc;

	struct mlx4_bitmap	pd_bitmap;
	struct mlx4_bitmap	xrcd_bitmap;
	struct mlx4_uar_table	uar_table;
	struct mlx4_mr_table	mr_table;
	struct mlx4_cq_table	cq_table;
	struct mlx4_eq_table	eq_table;
	struct mlx4_srq_table	srq_table;
	struct mlx4_qp_table	qp_table;
	struct mlx4_mcg_table	mcg_table;
	struct mlx4_bitmap	counters_bitmap;

	struct mlx4_catas_err	catas_err;

	void __iomem	       *clr_base;

	struct mlx4_uar		driver_uar;
	void __iomem	       *kar;
	struct mlx4_port_info	port[MLX4_MAX_PORTS + 1];
	struct mlx4_sense       sense;
	struct mutex		port_mutex;
	struct mlx4_msix_ctl	msix_ctl;
	struct mlx4_steer	*steer;
	struct list_head	bf_list;
	struct mutex		bf_mutex;
	struct io_mapping	*bf_mapping;
	int			reserved_mtts;
	int			fs_hash_mode;
	u8 virt2phys_pkey[MLX4_MFUNC_MAX][MLX4_MAX_PORTS][MLX4_MAX_PORT_PKEYS];
	__be64			slave_node_guids[MLX4_MFUNC_MAX];

};

static inline struct mlx4_priv *mlx4_priv(struct mlx4_dev *dev)
{
	return container_of(dev, struct mlx4_priv, dev);
}

#define MLX4_SENSE_RANGE	(HZ * 3)

extern struct workqueue_struct *mlx4_wq;

u32 mlx4_bitmap_alloc(struct mlx4_bitmap *bitmap);
void mlx4_bitmap_free(struct mlx4_bitmap *bitmap, u32 obj);
u32 mlx4_bitmap_alloc_range(struct mlx4_bitmap *bitmap, int cnt, int align);
void mlx4_bitmap_free_range(struct mlx4_bitmap *bitmap, u32 obj, int cnt);
u32 mlx4_bitmap_avail(struct mlx4_bitmap *bitmap);
int mlx4_bitmap_init(struct mlx4_bitmap *bitmap, u32 num, u32 mask,
		     u32 reserved_bot, u32 resetrved_top);
void mlx4_bitmap_cleanup(struct mlx4_bitmap *bitmap);

int mlx4_reset(struct mlx4_dev *dev);

int mlx4_alloc_eq_table(struct mlx4_dev *dev);
void mlx4_free_eq_table(struct mlx4_dev *dev);

int mlx4_init_pd_table(struct mlx4_dev *dev);
int mlx4_init_xrcd_table(struct mlx4_dev *dev);
int mlx4_init_uar_table(struct mlx4_dev *dev);
int mlx4_init_mr_table(struct mlx4_dev *dev);
int mlx4_init_eq_table(struct mlx4_dev *dev);
int mlx4_init_cq_table(struct mlx4_dev *dev);
int mlx4_init_qp_table(struct mlx4_dev *dev);
int mlx4_init_srq_table(struct mlx4_dev *dev);
int mlx4_init_mcg_table(struct mlx4_dev *dev);

void mlx4_cleanup_pd_table(struct mlx4_dev *dev);
void mlx4_cleanup_xrcd_table(struct mlx4_dev *dev);
void mlx4_cleanup_uar_table(struct mlx4_dev *dev);
void mlx4_cleanup_mr_table(struct mlx4_dev *dev);
void mlx4_cleanup_eq_table(struct mlx4_dev *dev);
void mlx4_cleanup_cq_table(struct mlx4_dev *dev);
void mlx4_cleanup_qp_table(struct mlx4_dev *dev);
void mlx4_cleanup_srq_table(struct mlx4_dev *dev);
void mlx4_cleanup_mcg_table(struct mlx4_dev *dev);
int __mlx4_qp_alloc_icm(struct mlx4_dev *dev, int qpn);
void __mlx4_qp_free_icm(struct mlx4_dev *dev, int qpn);
int __mlx4_cq_alloc_icm(struct mlx4_dev *dev, int *cqn);
void __mlx4_cq_free_icm(struct mlx4_dev *dev, int cqn);
int __mlx4_srq_alloc_icm(struct mlx4_dev *dev, int *srqn);
void __mlx4_srq_free_icm(struct mlx4_dev *dev, int srqn);
int __mlx4_mr_reserve(struct mlx4_dev *dev);
void __mlx4_mr_release(struct mlx4_dev *dev, u32 index);
int __mlx4_mr_alloc_icm(struct mlx4_dev *dev, u32 index);
void __mlx4_mr_free_icm(struct mlx4_dev *dev, u32 index);
u32 __mlx4_alloc_mtt_range(struct mlx4_dev *dev, int order);
void __mlx4_free_mtt_range(struct mlx4_dev *dev, u32 first_seg, int order);

int mlx4_WRITE_MTT_wrapper(struct mlx4_dev *dev, int slave,
			   struct mlx4_vhcr *vhcr,
			   struct mlx4_cmd_mailbox *inbox,
			   struct mlx4_cmd_mailbox *outbox,
			   struct mlx4_cmd_info *cmd);
int mlx4_SYNC_TPT_wrapper(struct mlx4_dev *dev, int slave,
			   struct mlx4_vhcr *vhcr,
			   struct mlx4_cmd_mailbox *inbox,
			   struct mlx4_cmd_mailbox *outbox,
			   struct mlx4_cmd_info *cmd);
int mlx4_SW2HW_MPT_wrapper(struct mlx4_dev *dev, int slave,
			   struct mlx4_vhcr *vhcr,
			   struct mlx4_cmd_mailbox *inbox,
			   struct mlx4_cmd_mailbox *outbox,
			   struct mlx4_cmd_info *cmd);
int mlx4_HW2SW_MPT_wrapper(struct mlx4_dev *dev, int slave,
			   struct mlx4_vhcr *vhcr,
			   struct mlx4_cmd_mailbox *inbox,
			   struct mlx4_cmd_mailbox *outbox,
			   struct mlx4_cmd_info *cmd);
int mlx4_QUERY_MPT_wrapper(struct mlx4_dev *dev, int slave,
			   struct mlx4_vhcr *vhcr,
			   struct mlx4_cmd_mailbox *inbox,
			   struct mlx4_cmd_mailbox *outbox,
			   struct mlx4_cmd_info *cmd);
int mlx4_SW2HW_EQ_wrapper(struct mlx4_dev *dev, int slave,
			  struct mlx4_vhcr *vhcr,
			  struct mlx4_cmd_mailbox *inbox,
			  struct mlx4_cmd_mailbox *outbox,
			  struct mlx4_cmd_info *cmd);
int mlx4_DMA_wrapper(struct mlx4_dev *dev, int slave,
		     struct mlx4_vhcr *vhcr,
		     struct mlx4_cmd_mailbox *inbox,
		     struct mlx4_cmd_mailbox *outbox,
		     struct mlx4_cmd_info *cmd);
int __mlx4_qp_reserve_range(struct mlx4_dev *dev, int cnt, int align,
			    int *base);
void __mlx4_qp_release_range(struct mlx4_dev *dev, int base_qpn, int cnt);
int __mlx4_register_mac(struct mlx4_dev *dev, u8 port, u64 mac);
void __mlx4_unregister_mac(struct mlx4_dev *dev, u8 port, u64 mac);
int __mlx4_replace_mac(struct mlx4_dev *dev, u8 port, int qpn, u64 new_mac);
int __mlx4_write_mtt(struct mlx4_dev *dev, struct mlx4_mtt *mtt,
		     int start_index, int npages, u64 *page_list);
int __mlx4_counter_alloc(struct mlx4_dev *dev, u32 *idx);
void __mlx4_counter_free(struct mlx4_dev *dev, u32 idx);
int __mlx4_xrcd_alloc(struct mlx4_dev *dev, u32 *xrcdn);
void __mlx4_xrcd_free(struct mlx4_dev *dev, u32 xrcdn);

void mlx4_start_catas_poll(struct mlx4_dev *dev);
void mlx4_stop_catas_poll(struct mlx4_dev *dev);
void mlx4_catas_init(void);
int mlx4_restart_one(struct pci_dev *pdev);
int mlx4_register_device(struct mlx4_dev *dev);
void mlx4_unregister_device(struct mlx4_dev *dev);
void mlx4_dispatch_event(struct mlx4_dev *dev, enum mlx4_dev_event type,
			 unsigned long param);

struct mlx4_dev_cap;
struct mlx4_init_hca_param;

u64 mlx4_make_profile(struct mlx4_dev *dev,
		      struct mlx4_profile *request,
		      struct mlx4_dev_cap *dev_cap,
		      struct mlx4_init_hca_param *init_hca);
void mlx4_master_comm_channel(struct work_struct *work);
void mlx4_gen_slave_eqe(struct work_struct *work);
void mlx4_master_handle_slave_flr(struct work_struct *work);

int mlx4_ALLOC_RES_wrapper(struct mlx4_dev *dev, int slave,
			   struct mlx4_vhcr *vhcr,
			   struct mlx4_cmd_mailbox *inbox,
			   struct mlx4_cmd_mailbox *outbox,
			   struct mlx4_cmd_info *cmd);
int mlx4_FREE_RES_wrapper(struct mlx4_dev *dev, int slave,
			  struct mlx4_vhcr *vhcr,
			  struct mlx4_cmd_mailbox *inbox,
			  struct mlx4_cmd_mailbox *outbox,
			  struct mlx4_cmd_info *cmd);
int mlx4_MAP_EQ_wrapper(struct mlx4_dev *dev, int slave,
			struct mlx4_vhcr *vhcr, struct mlx4_cmd_mailbox *inbox,
			struct mlx4_cmd_mailbox *outbox,
			struct mlx4_cmd_info *cmd);
int mlx4_COMM_INT_wrapper(struct mlx4_dev *dev, int slave,
			  struct mlx4_vhcr *vhcr,
			  struct mlx4_cmd_mailbox *inbox,
			  struct mlx4_cmd_mailbox *outbox,
			  struct mlx4_cmd_info *cmd);
int mlx4_HW2SW_EQ_wrapper(struct mlx4_dev *dev, int slave,
			    struct mlx4_vhcr *vhcr,
			    struct mlx4_cmd_mailbox *inbox,
			    struct mlx4_cmd_mailbox *outbox,
			  struct mlx4_cmd_info *cmd);
int mlx4_QUERY_EQ_wrapper(struct mlx4_dev *dev, int slave,
			  struct mlx4_vhcr *vhcr,
			  struct mlx4_cmd_mailbox *inbox,
			  struct mlx4_cmd_mailbox *outbox,
			  struct mlx4_cmd_info *cmd);
int mlx4_SW2HW_CQ_wrapper(struct mlx4_dev *dev, int slave,
			  struct mlx4_vhcr *vhcr,
			  struct mlx4_cmd_mailbox *inbox,
			  struct mlx4_cmd_mailbox *outbox,
			  struct mlx4_cmd_info *cmd);
int mlx4_HW2SW_CQ_wrapper(struct mlx4_dev *dev, int slave,
			  struct mlx4_vhcr *vhcr,
			  struct mlx4_cmd_mailbox *inbox,
			  struct mlx4_cmd_mailbox *outbox,
			  struct mlx4_cmd_info *cmd);
int mlx4_QUERY_CQ_wrapper(struct mlx4_dev *dev, int slave,
			  struct mlx4_vhcr *vhcr,
			  struct mlx4_cmd_mailbox *inbox,
			  struct mlx4_cmd_mailbox *outbox,
			  struct mlx4_cmd_info *cmd);
int mlx4_MODIFY_CQ_wrapper(struct mlx4_dev *dev, int slave,
			  struct mlx4_vhcr *vhcr,
			  struct mlx4_cmd_mailbox *inbox,
			  struct mlx4_cmd_mailbox *outbox,
			   struct mlx4_cmd_info *cmd);
int mlx4_SW2HW_SRQ_wrapper(struct mlx4_dev *dev, int slave,
			   struct mlx4_vhcr *vhcr,
			   struct mlx4_cmd_mailbox *inbox,
			   struct mlx4_cmd_mailbox *outbox,
			   struct mlx4_cmd_info *cmd);
int mlx4_HW2SW_SRQ_wrapper(struct mlx4_dev *dev, int slave,
			   struct mlx4_vhcr *vhcr,
			   struct mlx4_cmd_mailbox *inbox,
			   struct mlx4_cmd_mailbox *outbox,
			   struct mlx4_cmd_info *cmd);
int mlx4_QUERY_SRQ_wrapper(struct mlx4_dev *dev, int slave,
			   struct mlx4_vhcr *vhcr,
			   struct mlx4_cmd_mailbox *inbox,
			   struct mlx4_cmd_mailbox *outbox,
			   struct mlx4_cmd_info *cmd);
int mlx4_ARM_SRQ_wrapper(struct mlx4_dev *dev, int slave,
			 struct mlx4_vhcr *vhcr,
			 struct mlx4_cmd_mailbox *inbox,
			 struct mlx4_cmd_mailbox *outbox,
			 struct mlx4_cmd_info *cmd);
int mlx4_GEN_QP_wrapper(struct mlx4_dev *dev, int slave,
			struct mlx4_vhcr *vhcr,
			struct mlx4_cmd_mailbox *inbox,
			struct mlx4_cmd_mailbox *outbox,
			struct mlx4_cmd_info *cmd);
int mlx4_RST2INIT_QP_wrapper(struct mlx4_dev *dev, int slave,
			     struct mlx4_vhcr *vhcr,
			     struct mlx4_cmd_mailbox *inbox,
			     struct mlx4_cmd_mailbox *outbox,
			     struct mlx4_cmd_info *cmd);
int mlx4_INIT2INIT_QP_wrapper(struct mlx4_dev *dev, int slave,
			      struct mlx4_vhcr *vhcr,
			      struct mlx4_cmd_mailbox *inbox,
			      struct mlx4_cmd_mailbox *outbox,
			      struct mlx4_cmd_info *cmd);
int mlx4_INIT2RTR_QP_wrapper(struct mlx4_dev *dev, int slave,
			     struct mlx4_vhcr *vhcr,
			     struct mlx4_cmd_mailbox *inbox,
			     struct mlx4_cmd_mailbox *outbox,
			     struct mlx4_cmd_info *cmd);
int mlx4_RTR2RTS_QP_wrapper(struct mlx4_dev *dev, int slave,
			    struct mlx4_vhcr *vhcr,
			    struct mlx4_cmd_mailbox *inbox,
			    struct mlx4_cmd_mailbox *outbox,
			    struct mlx4_cmd_info *cmd);
int mlx4_RTS2RTS_QP_wrapper(struct mlx4_dev *dev, int slave,
			    struct mlx4_vhcr *vhcr,
			    struct mlx4_cmd_mailbox *inbox,
			    struct mlx4_cmd_mailbox *outbox,
			    struct mlx4_cmd_info *cmd);
int mlx4_SQERR2RTS_QP_wrapper(struct mlx4_dev *dev, int slave,
			      struct mlx4_vhcr *vhcr,
			      struct mlx4_cmd_mailbox *inbox,
			      struct mlx4_cmd_mailbox *outbox,
			      struct mlx4_cmd_info *cmd);
int mlx4_2ERR_QP_wrapper(struct mlx4_dev *dev, int slave,
			 struct mlx4_vhcr *vhcr,
			 struct mlx4_cmd_mailbox *inbox,
			 struct mlx4_cmd_mailbox *outbox,
			 struct mlx4_cmd_info *cmd);
int mlx4_RTS2SQD_QP_wrapper(struct mlx4_dev *dev, int slave,
			    struct mlx4_vhcr *vhcr,
			    struct mlx4_cmd_mailbox *inbox,
			    struct mlx4_cmd_mailbox *outbox,
			    struct mlx4_cmd_info *cmd);
int mlx4_SQD2SQD_QP_wrapper(struct mlx4_dev *dev, int slave,
			    struct mlx4_vhcr *vhcr,
			    struct mlx4_cmd_mailbox *inbox,
			    struct mlx4_cmd_mailbox *outbox,
			    struct mlx4_cmd_info *cmd);
int mlx4_SQD2RTS_QP_wrapper(struct mlx4_dev *dev, int slave,
			    struct mlx4_vhcr *vhcr,
			    struct mlx4_cmd_mailbox *inbox,
			    struct mlx4_cmd_mailbox *outbox,
			    struct mlx4_cmd_info *cmd);
int mlx4_2RST_QP_wrapper(struct mlx4_dev *dev, int slave,
			 struct mlx4_vhcr *vhcr,
			 struct mlx4_cmd_mailbox *inbox,
			 struct mlx4_cmd_mailbox *outbox,
			 struct mlx4_cmd_info *cmd);
int mlx4_QUERY_QP_wrapper(struct mlx4_dev *dev, int slave,
			  struct mlx4_vhcr *vhcr,
			  struct mlx4_cmd_mailbox *inbox,
			  struct mlx4_cmd_mailbox *outbox,
			  struct mlx4_cmd_info *cmd);

int mlx4_GEN_EQE(struct mlx4_dev *dev, int slave, struct mlx4_eqe *eqe);

int mlx4_cmd_init(struct mlx4_dev *dev);
void mlx4_cmd_cleanup(struct mlx4_dev *dev);
int mlx4_multi_func_init(struct mlx4_dev *dev);
void mlx4_multi_func_cleanup(struct mlx4_dev *dev);
void mlx4_cmd_event(struct mlx4_dev *dev, u16 token, u8 status, u64 out_param);
int mlx4_cmd_use_events(struct mlx4_dev *dev);
void mlx4_cmd_use_polling(struct mlx4_dev *dev);

int mlx4_comm_cmd(struct mlx4_dev *dev, u8 cmd, u16 param,
		  unsigned long timeout);

void mlx4_cq_completion(struct mlx4_dev *dev, u32 cqn);
void mlx4_cq_event(struct mlx4_dev *dev, u32 cqn, int event_type);

void mlx4_qp_event(struct mlx4_dev *dev, u32 qpn, int event_type);

void mlx4_srq_event(struct mlx4_dev *dev, u32 srqn, int event_type);

void mlx4_handle_catas_err(struct mlx4_dev *dev);

int mlx4_SENSE_PORT(struct mlx4_dev *dev, int port,
		    enum mlx4_port_type *type);
void mlx4_do_sense_ports(struct mlx4_dev *dev,
			 enum mlx4_port_type *stype,
			 enum mlx4_port_type *defaults);
void mlx4_start_sense(struct mlx4_dev *dev);
void mlx4_stop_sense(struct mlx4_dev *dev);
void mlx4_sense_init(struct mlx4_dev *dev);
int mlx4_check_port_params(struct mlx4_dev *dev,
			   enum mlx4_port_type *port_type);
int mlx4_change_port_types(struct mlx4_dev *dev,
			   enum mlx4_port_type *port_types);

void mlx4_init_mac_table(struct mlx4_dev *dev, struct mlx4_mac_table *table);
void mlx4_init_vlan_table(struct mlx4_dev *dev, struct mlx4_vlan_table *table);

int mlx4_SET_PORT(struct mlx4_dev *dev, u8 port, int pkey_tbl_sz);
/* resource tracker functions*/
int mlx4_get_slave_from_resource_id(struct mlx4_dev *dev,
				    enum mlx4_resource resource_type,
				    u64 resource_id, int *slave);
void mlx4_delete_all_resources_for_slave(struct mlx4_dev *dev, int slave_id);
int mlx4_init_resource_tracker(struct mlx4_dev *dev);

void mlx4_free_resource_tracker(struct mlx4_dev *dev,
				enum mlx4_res_tracker_free_type type);

int mlx4_QUERY_FW_wrapper(struct mlx4_dev *dev, int slave,
			  struct mlx4_vhcr *vhcr,
			  struct mlx4_cmd_mailbox *inbox,
			  struct mlx4_cmd_mailbox *outbox,
			  struct mlx4_cmd_info *cmd);
int mlx4_SET_PORT_wrapper(struct mlx4_dev *dev, int slave,
			  struct mlx4_vhcr *vhcr,
			  struct mlx4_cmd_mailbox *inbox,
			  struct mlx4_cmd_mailbox *outbox,
			  struct mlx4_cmd_info *cmd);
int mlx4_INIT_PORT_wrapper(struct mlx4_dev *dev, int slave,
			   struct mlx4_vhcr *vhcr,
			   struct mlx4_cmd_mailbox *inbox,
			   struct mlx4_cmd_mailbox *outbox,
			   struct mlx4_cmd_info *cmd);
int mlx4_CLOSE_PORT_wrapper(struct mlx4_dev *dev, int slave,
			    struct mlx4_vhcr *vhcr,
			    struct mlx4_cmd_mailbox *inbox,
			    struct mlx4_cmd_mailbox *outbox,
			    struct mlx4_cmd_info *cmd);
int mlx4_QUERY_DEV_CAP_wrapper(struct mlx4_dev *dev, int slave,
			       struct mlx4_vhcr *vhcr,
			       struct mlx4_cmd_mailbox *inbox,
			       struct mlx4_cmd_mailbox *outbox,
			       struct mlx4_cmd_info *cmd);
int mlx4_QUERY_PORT_wrapper(struct mlx4_dev *dev, int slave,
			    struct mlx4_vhcr *vhcr,
			    struct mlx4_cmd_mailbox *inbox,
			    struct mlx4_cmd_mailbox *outbox,
			    struct mlx4_cmd_info *cmd);
int mlx4_get_port_ib_caps(struct mlx4_dev *dev, u8 port, __be32 *caps);

int mlx4_get_slave_pkey_gid_tbl_len(struct mlx4_dev *dev, u8 port,
				    int *gid_tbl_len, int *pkey_tbl_len);

int mlx4_QP_ATTACH_wrapper(struct mlx4_dev *dev, int slave,
			   struct mlx4_vhcr *vhcr,
			   struct mlx4_cmd_mailbox *inbox,
			   struct mlx4_cmd_mailbox *outbox,
			   struct mlx4_cmd_info *cmd);

int mlx4_PROMISC_wrapper(struct mlx4_dev *dev, int slave,
			 struct mlx4_vhcr *vhcr,
			 struct mlx4_cmd_mailbox *inbox,
			 struct mlx4_cmd_mailbox *outbox,
			 struct mlx4_cmd_info *cmd);
int mlx4_qp_detach_common(struct mlx4_dev *dev, struct mlx4_qp *qp, u8 gid[16],
			  enum mlx4_protocol prot, enum mlx4_steer_type steer);
int mlx4_qp_attach_common(struct mlx4_dev *dev, struct mlx4_qp *qp, u8 gid[16],
			  int block_mcast_loopback, enum mlx4_protocol prot,
			  enum mlx4_steer_type steer);
int mlx4_SET_MCAST_FLTR_wrapper(struct mlx4_dev *dev, int slave,
				struct mlx4_vhcr *vhcr,
				struct mlx4_cmd_mailbox *inbox,
				struct mlx4_cmd_mailbox *outbox,
				struct mlx4_cmd_info *cmd);
int mlx4_SET_VLAN_FLTR_wrapper(struct mlx4_dev *dev, int slave,
			       struct mlx4_vhcr *vhcr,
			       struct mlx4_cmd_mailbox *inbox,
			       struct mlx4_cmd_mailbox *outbox,
			       struct mlx4_cmd_info *cmd);
int mlx4_common_set_vlan_fltr(struct mlx4_dev *dev, int function,
				     int port, void *buf);
int mlx4_common_dump_eth_stats(struct mlx4_dev *dev, int slave, u32 in_mod,
				struct mlx4_cmd_mailbox *outbox);
int mlx4_DUMP_ETH_STATS_wrapper(struct mlx4_dev *dev, int slave,
				   struct mlx4_vhcr *vhcr,
				   struct mlx4_cmd_mailbox *inbox,
				   struct mlx4_cmd_mailbox *outbox,
				struct mlx4_cmd_info *cmd);
int mlx4_PKEY_TABLE_wrapper(struct mlx4_dev *dev, int slave,
			    struct mlx4_vhcr *vhcr,
			    struct mlx4_cmd_mailbox *inbox,
			    struct mlx4_cmd_mailbox *outbox,
			    struct mlx4_cmd_info *cmd);
int mlx4_QUERY_IF_STAT_wrapper(struct mlx4_dev *dev, int slave,
			       struct mlx4_vhcr *vhcr,
			       struct mlx4_cmd_mailbox *inbox,
			       struct mlx4_cmd_mailbox *outbox,
			       struct mlx4_cmd_info *cmd);
int mlx4_QP_FLOW_STEERING_ATTACH_wrapper(struct mlx4_dev *dev, int slave,
					 struct mlx4_vhcr *vhcr,
					 struct mlx4_cmd_mailbox *inbox,
					 struct mlx4_cmd_mailbox *outbox,
					 struct mlx4_cmd_info *cmd);
int mlx4_QP_FLOW_STEERING_DETACH_wrapper(struct mlx4_dev *dev, int slave,
					 struct mlx4_vhcr *vhcr,
					 struct mlx4_cmd_mailbox *inbox,
					 struct mlx4_cmd_mailbox *outbox,
					 struct mlx4_cmd_info *cmd);

int mlx4_get_mgm_entry_size(struct mlx4_dev *dev);
int mlx4_get_qp_per_mgm(struct mlx4_dev *dev);

static inline void set_param_l(u64 *arg, u32 val)
{
	*((u32 *)arg) = val;
}

static inline void set_param_h(u64 *arg, u32 val)
{
	*arg = (*arg & 0xffffffff) | ((u64) val << 32);
}

static inline u32 get_param_l(u64 *arg)
{
	return (u32) (*arg & 0xffffffff);
}

static inline u32 get_param_h(u64 *arg)
{
	return (u32)(*arg >> 32);
}

static inline spinlock_t *mlx4_tlock(struct mlx4_dev *dev)
{
	return &mlx4_priv(dev)->mfunc.master.res_tracker.lock;
}

#define NOT_MASKED_PD_BITS 17

#endif /* MLX4_H */<|MERGE_RESOLUTION|>--- conflicted
+++ resolved
@@ -768,14 +768,11 @@
 	};
 };
 
-<<<<<<< HEAD
-=======
 enum {
 	MLX4_PCI_DEV_IS_VF		= 1 << 0,
 	MLX4_PCI_DEV_FORCE_SENSE_PORT	= 1 << 1,
 };
 
->>>>>>> 9e2d8656
 struct mlx4_priv {
 	struct mlx4_dev		dev;
 
