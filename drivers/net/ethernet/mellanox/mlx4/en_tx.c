/*
 * Copyright (c) 2007 Mellanox Technologies. All rights reserved.
 *
 * This software is available to you under a choice of one of two
 * licenses.  You may choose to be licensed under the terms of the GNU
 * General Public License (GPL) Version 2, available from the file
 * COPYING in the main directory of this source tree, or the
 * OpenIB.org BSD license below:
 *
 *     Redistribution and use in source and binary forms, with or
 *     without modification, are permitted provided that the following
 *     conditions are met:
 *
 *      - Redistributions of source code must retain the above
 *        copyright notice, this list of conditions and the following
 *        disclaimer.
 *
 *      - Redistributions in binary form must reproduce the above
 *        copyright notice, this list of conditions and the following
 *        disclaimer in the documentation and/or other materials
 *        provided with the distribution.
 *
 * THE SOFTWARE IS PROVIDED "AS IS", WITHOUT WARRANTY OF ANY KIND,
 * EXPRESS OR IMPLIED, INCLUDING BUT NOT LIMITED TO THE WARRANTIES OF
 * MERCHANTABILITY, FITNESS FOR A PARTICULAR PURPOSE AND
 * NONINFRINGEMENT. IN NO EVENT SHALL THE AUTHORS OR COPYRIGHT HOLDERS
 * BE LIABLE FOR ANY CLAIM, DAMAGES OR OTHER LIABILITY, WHETHER IN AN
 * ACTION OF CONTRACT, TORT OR OTHERWISE, ARISING FROM, OUT OF OR IN
 * CONNECTION WITH THE SOFTWARE OR THE USE OR OTHER DEALINGS IN THE
 * SOFTWARE.
 *
 */

#include <asm/page.h>
#include <linux/mlx4/cq.h>
#include <linux/slab.h>
#include <linux/mlx4/qp.h>
#include <linux/skbuff.h>
#include <linux/if_vlan.h>
#include <linux/prefetch.h>
#include <linux/vmalloc.h>
#include <linux/tcp.h>
#include <linux/ip.h>
#include <linux/moduleparam.h>

#include "mlx4_en.h"

int mlx4_en_create_tx_ring(struct mlx4_en_priv *priv,
			   struct mlx4_en_tx_ring **pring, u32 size,
			   u16 stride, int node, int queue_index)
{
	struct mlx4_en_dev *mdev = priv->mdev;
	struct mlx4_en_tx_ring *ring;
	int tmp;
	int err;

	ring = kzalloc_node(sizeof(*ring), GFP_KERNEL, node);
	if (!ring) {
		ring = kzalloc(sizeof(*ring), GFP_KERNEL);
		if (!ring) {
			en_err(priv, "Failed allocating TX ring\n");
			return -ENOMEM;
		}
	}

	ring->size = size;
	ring->size_mask = size - 1;
	ring->stride = stride;

	tmp = size * sizeof(struct mlx4_en_tx_info);
	ring->tx_info = kmalloc_node(tmp, GFP_KERNEL | __GFP_NOWARN, node);
	if (!ring->tx_info) {
		ring->tx_info = vmalloc(tmp);
		if (!ring->tx_info) {
			err = -ENOMEM;
			goto err_ring;
		}
	}

	en_dbg(DRV, priv, "Allocated tx_info ring at addr:%p size:%d\n",
		 ring->tx_info, tmp);

	ring->bounce_buf = kmalloc_node(MAX_DESC_SIZE, GFP_KERNEL, node);
	if (!ring->bounce_buf) {
		ring->bounce_buf = kmalloc(MAX_DESC_SIZE, GFP_KERNEL);
		if (!ring->bounce_buf) {
			err = -ENOMEM;
			goto err_info;
		}
	}
	ring->buf_size = ALIGN(size * ring->stride, MLX4_EN_PAGE_SIZE);

	/* Allocate HW buffers on provided NUMA node */
	set_dev_node(&mdev->dev->persist->pdev->dev, node);
	err = mlx4_alloc_hwq_res(mdev->dev, &ring->wqres, ring->buf_size,
				 2 * PAGE_SIZE);
	set_dev_node(&mdev->dev->persist->pdev->dev, mdev->dev->numa_node);
	if (err) {
		en_err(priv, "Failed allocating hwq resources\n");
		goto err_bounce;
	}

	err = mlx4_en_map_buffer(&ring->wqres.buf);
	if (err) {
		en_err(priv, "Failed to map TX buffer\n");
		goto err_hwq_res;
	}

	ring->buf = ring->wqres.buf.direct.buf;

	en_dbg(DRV, priv, "Allocated TX ring (addr:%p) - buf:%p size:%d buf_size:%d dma:%llx\n",
	       ring, ring->buf, ring->size, ring->buf_size,
	       (unsigned long long) ring->wqres.buf.direct.map);

	err = mlx4_qp_reserve_range(mdev->dev, 1, 1, &ring->qpn,
				    MLX4_RESERVE_ETH_BF_QP);
	if (err) {
		en_err(priv, "failed reserving qp for TX ring\n");
		goto err_map;
	}

	err = mlx4_qp_alloc(mdev->dev, ring->qpn, &ring->qp, GFP_KERNEL);
	if (err) {
		en_err(priv, "Failed allocating qp %d\n", ring->qpn);
		goto err_reserve;
	}
	ring->qp.event = mlx4_en_sqp_event;

	err = mlx4_bf_alloc(mdev->dev, &ring->bf, node);
	if (err) {
		en_dbg(DRV, priv, "working without blueflame (%d)\n", err);
		ring->bf.uar = &mdev->priv_uar;
		ring->bf.uar->map = mdev->uar_map;
		ring->bf_enabled = false;
		ring->bf_alloced = false;
		priv->pflags &= ~MLX4_EN_PRIV_FLAGS_BLUEFLAME;
	} else {
		ring->bf_alloced = true;
		ring->bf_enabled = !!(priv->pflags &
				      MLX4_EN_PRIV_FLAGS_BLUEFLAME);
	}

	ring->hwtstamp_tx_type = priv->hwtstamp_config.tx_type;
	ring->queue_index = queue_index;

	if (queue_index < priv->num_tx_rings_p_up)
<<<<<<< HEAD
		cpumask_set_cpu_local_first(queue_index,
					    priv->mdev->dev->numa_node,
					    &ring->affinity_mask);
=======
		cpumask_set_cpu(cpumask_local_spread(queue_index,
						     priv->mdev->dev->numa_node),
				&ring->affinity_mask);
>>>>>>> b7004516

	*pring = ring;
	return 0;

err_reserve:
	mlx4_qp_release_range(mdev->dev, ring->qpn, 1);
err_map:
	mlx4_en_unmap_buffer(&ring->wqres.buf);
err_hwq_res:
	mlx4_free_hwq_res(mdev->dev, &ring->wqres, ring->buf_size);
err_bounce:
	kfree(ring->bounce_buf);
	ring->bounce_buf = NULL;
err_info:
	kvfree(ring->tx_info);
	ring->tx_info = NULL;
err_ring:
	kfree(ring);
	*pring = NULL;
	return err;
}

void mlx4_en_destroy_tx_ring(struct mlx4_en_priv *priv,
			     struct mlx4_en_tx_ring **pring)
{
	struct mlx4_en_dev *mdev = priv->mdev;
	struct mlx4_en_tx_ring *ring = *pring;
	en_dbg(DRV, priv, "Destroying tx ring, qpn: %d\n", ring->qpn);

	if (ring->bf_alloced)
		mlx4_bf_free(mdev->dev, &ring->bf);
	mlx4_qp_remove(mdev->dev, &ring->qp);
	mlx4_qp_free(mdev->dev, &ring->qp);
	mlx4_en_unmap_buffer(&ring->wqres.buf);
	mlx4_free_hwq_res(mdev->dev, &ring->wqres, ring->buf_size);
	kfree(ring->bounce_buf);
	ring->bounce_buf = NULL;
	kvfree(ring->tx_info);
	ring->tx_info = NULL;
	kfree(ring);
	*pring = NULL;
}

int mlx4_en_activate_tx_ring(struct mlx4_en_priv *priv,
			     struct mlx4_en_tx_ring *ring,
			     int cq, int user_prio)
{
	struct mlx4_en_dev *mdev = priv->mdev;
	int err;

	ring->cqn = cq;
	ring->prod = 0;
	ring->cons = 0xffffffff;
	ring->last_nr_txbb = 1;
	memset(ring->tx_info, 0, ring->size * sizeof(struct mlx4_en_tx_info));
	memset(ring->buf, 0, ring->buf_size);

	ring->qp_state = MLX4_QP_STATE_RST;
	ring->doorbell_qpn = cpu_to_be32(ring->qp.qpn << 8);
	ring->mr_key = cpu_to_be32(mdev->mr.key);

	mlx4_en_fill_qp_context(priv, ring->size, ring->stride, 1, 0, ring->qpn,
				ring->cqn, user_prio, &ring->context);
	if (ring->bf_alloced)
		ring->context.usr_page = cpu_to_be32(ring->bf.uar->index);

	err = mlx4_qp_to_ready(mdev->dev, &ring->wqres.mtt, &ring->context,
			       &ring->qp, &ring->qp_state);
	if (!cpumask_empty(&ring->affinity_mask))
		netif_set_xps_queue(priv->dev, &ring->affinity_mask,
				    ring->queue_index);

	return err;
}

void mlx4_en_deactivate_tx_ring(struct mlx4_en_priv *priv,
				struct mlx4_en_tx_ring *ring)
{
	struct mlx4_en_dev *mdev = priv->mdev;

	mlx4_qp_modify(mdev->dev, NULL, ring->qp_state,
		       MLX4_QP_STATE_RST, NULL, 0, 0, &ring->qp);
}

static void mlx4_en_stamp_wqe(struct mlx4_en_priv *priv,
			      struct mlx4_en_tx_ring *ring, int index,
			      u8 owner)
{
	__be32 stamp = cpu_to_be32(STAMP_VAL | (!!owner << STAMP_SHIFT));
	struct mlx4_en_tx_desc *tx_desc = ring->buf + index * TXBB_SIZE;
	struct mlx4_en_tx_info *tx_info = &ring->tx_info[index];
	void *end = ring->buf + ring->buf_size;
	__be32 *ptr = (__be32 *)tx_desc;
	int i;

	/* Optimize the common case when there are no wraparounds */
	if (likely((void *)tx_desc + tx_info->nr_txbb * TXBB_SIZE <= end)) {
		/* Stamp the freed descriptor */
		for (i = 0; i < tx_info->nr_txbb * TXBB_SIZE;
		     i += STAMP_STRIDE) {
			*ptr = stamp;
			ptr += STAMP_DWORDS;
		}
	} else {
		/* Stamp the freed descriptor */
		for (i = 0; i < tx_info->nr_txbb * TXBB_SIZE;
		     i += STAMP_STRIDE) {
			*ptr = stamp;
			ptr += STAMP_DWORDS;
			if ((void *)ptr >= end) {
				ptr = ring->buf;
				stamp ^= cpu_to_be32(0x80000000);
			}
		}
	}
}


static u32 mlx4_en_free_tx_desc(struct mlx4_en_priv *priv,
				struct mlx4_en_tx_ring *ring,
				int index, u8 owner, u64 timestamp)
{
	struct mlx4_en_tx_info *tx_info = &ring->tx_info[index];
	struct mlx4_en_tx_desc *tx_desc = ring->buf + index * TXBB_SIZE;
	struct mlx4_wqe_data_seg *data = (void *) tx_desc + tx_info->data_offset;
	void *end = ring->buf + ring->buf_size;
	struct sk_buff *skb = tx_info->skb;
	int nr_maps = tx_info->nr_maps;
	int i;

	/* We do not touch skb here, so prefetch skb->users location
	 * to speedup consume_skb()
	 */
	prefetchw(&skb->users);

	if (unlikely(timestamp)) {
		struct skb_shared_hwtstamps hwts;

		mlx4_en_fill_hwtstamps(priv->mdev, &hwts, timestamp);
		skb_tstamp_tx(skb, &hwts);
	}

	/* Optimize the common case when there are no wraparounds */
	if (likely((void *) tx_desc + tx_info->nr_txbb * TXBB_SIZE <= end)) {
		if (!tx_info->inl) {
			if (tx_info->linear)
				dma_unmap_single(priv->ddev,
						tx_info->map0_dma,
						tx_info->map0_byte_count,
						PCI_DMA_TODEVICE);
			else
				dma_unmap_page(priv->ddev,
					       tx_info->map0_dma,
					       tx_info->map0_byte_count,
					       PCI_DMA_TODEVICE);
			for (i = 1; i < nr_maps; i++) {
				data++;
				dma_unmap_page(priv->ddev,
					(dma_addr_t)be64_to_cpu(data->addr),
					be32_to_cpu(data->byte_count),
					PCI_DMA_TODEVICE);
			}
		}
	} else {
		if (!tx_info->inl) {
			if ((void *) data >= end) {
				data = ring->buf + ((void *)data - end);
			}

			if (tx_info->linear)
				dma_unmap_single(priv->ddev,
						tx_info->map0_dma,
						tx_info->map0_byte_count,
						PCI_DMA_TODEVICE);
			else
				dma_unmap_page(priv->ddev,
					       tx_info->map0_dma,
					       tx_info->map0_byte_count,
					       PCI_DMA_TODEVICE);
			for (i = 1; i < nr_maps; i++) {
				data++;
				/* Check for wraparound before unmapping */
				if ((void *) data >= end)
					data = ring->buf;
				dma_unmap_page(priv->ddev,
					(dma_addr_t)be64_to_cpu(data->addr),
					be32_to_cpu(data->byte_count),
					PCI_DMA_TODEVICE);
			}
		}
	}
	dev_consume_skb_any(skb);
	return tx_info->nr_txbb;
}


int mlx4_en_free_tx_buf(struct net_device *dev, struct mlx4_en_tx_ring *ring)
{
	struct mlx4_en_priv *priv = netdev_priv(dev);
	int cnt = 0;

	/* Skip last polled descriptor */
	ring->cons += ring->last_nr_txbb;
	en_dbg(DRV, priv, "Freeing Tx buf - cons:0x%x prod:0x%x\n",
		 ring->cons, ring->prod);

	if ((u32) (ring->prod - ring->cons) > ring->size) {
		if (netif_msg_tx_err(priv))
			en_warn(priv, "Tx consumer passed producer!\n");
		return 0;
	}

	while (ring->cons != ring->prod) {
		ring->last_nr_txbb = mlx4_en_free_tx_desc(priv, ring,
						ring->cons & ring->size_mask,
						!!(ring->cons & ring->size), 0);
		ring->cons += ring->last_nr_txbb;
		cnt++;
	}

	netdev_tx_reset_queue(ring->tx_queue);

	if (cnt)
		en_dbg(DRV, priv, "Freed %d uncompleted tx descriptors\n", cnt);

	return cnt;
}

static bool mlx4_en_process_tx_cq(struct net_device *dev,
				 struct mlx4_en_cq *cq)
{
	struct mlx4_en_priv *priv = netdev_priv(dev);
	struct mlx4_cq *mcq = &cq->mcq;
	struct mlx4_en_tx_ring *ring = priv->tx_ring[cq->ring];
	struct mlx4_cqe *cqe;
	u16 index;
	u16 new_index, ring_index, stamp_index;
	u32 txbbs_skipped = 0;
	u32 txbbs_stamp = 0;
	u32 cons_index = mcq->cons_index;
	int size = cq->size;
	u32 size_mask = ring->size_mask;
	struct mlx4_cqe *buf = cq->buf;
	u32 packets = 0;
	u32 bytes = 0;
	int factor = priv->cqe_factor;
	u64 timestamp = 0;
	int done = 0;
	int budget = priv->tx_work_limit;
	u32 last_nr_txbb;
	u32 ring_cons;

	if (!priv->port_up)
		return true;

	netdev_txq_bql_complete_prefetchw(ring->tx_queue);

	index = cons_index & size_mask;
	cqe = mlx4_en_get_cqe(buf, index, priv->cqe_size) + factor;
	last_nr_txbb = ACCESS_ONCE(ring->last_nr_txbb);
	ring_cons = ACCESS_ONCE(ring->cons);
	ring_index = ring_cons & size_mask;
	stamp_index = ring_index;

	/* Process all completed CQEs */
	while (XNOR(cqe->owner_sr_opcode & MLX4_CQE_OWNER_MASK,
			cons_index & size) && (done < budget)) {
		/*
		 * make sure we read the CQE after we read the
		 * ownership bit
		 */
		dma_rmb();

		if (unlikely((cqe->owner_sr_opcode & MLX4_CQE_OPCODE_MASK) ==
			     MLX4_CQE_OPCODE_ERROR)) {
			struct mlx4_err_cqe *cqe_err = (struct mlx4_err_cqe *)cqe;

			en_err(priv, "CQE error - vendor syndrome: 0x%x syndrome: 0x%x\n",
			       cqe_err->vendor_err_syndrome,
			       cqe_err->syndrome);
		}

		/* Skip over last polled CQE */
		new_index = be16_to_cpu(cqe->wqe_index) & size_mask;

		do {
			txbbs_skipped += last_nr_txbb;
			ring_index = (ring_index + last_nr_txbb) & size_mask;
			if (ring->tx_info[ring_index].ts_requested)
				timestamp = mlx4_en_get_cqe_ts(cqe);

			/* free next descriptor */
			last_nr_txbb = mlx4_en_free_tx_desc(
					priv, ring, ring_index,
					!!((ring_cons + txbbs_skipped) &
					ring->size), timestamp);

			mlx4_en_stamp_wqe(priv, ring, stamp_index,
					  !!((ring_cons + txbbs_stamp) &
						ring->size));
			stamp_index = ring_index;
			txbbs_stamp = txbbs_skipped;
			packets++;
			bytes += ring->tx_info[ring_index].nr_bytes;
		} while ((++done < budget) && (ring_index != new_index));

		++cons_index;
		index = cons_index & size_mask;
		cqe = mlx4_en_get_cqe(buf, index, priv->cqe_size) + factor;
	}


	/*
	 * To prevent CQ overflow we first update CQ consumer and only then
	 * the ring consumer.
	 */
	mcq->cons_index = cons_index;
	mlx4_cq_set_ci(mcq);
	wmb();

	/* we want to dirty this cache line once */
	ACCESS_ONCE(ring->last_nr_txbb) = last_nr_txbb;
	ACCESS_ONCE(ring->cons) = ring_cons + txbbs_skipped;

	netdev_tx_completed_queue(ring->tx_queue, packets, bytes);

	/*
	 * Wakeup Tx queue if this stopped, and at least 1 packet
	 * was completed
	 */
	if (netif_tx_queue_stopped(ring->tx_queue) && txbbs_skipped > 0) {
		netif_tx_wake_queue(ring->tx_queue);
		ring->wake_queue++;
	}
	return done < budget;
}

void mlx4_en_tx_irq(struct mlx4_cq *mcq)
{
	struct mlx4_en_cq *cq = container_of(mcq, struct mlx4_en_cq, mcq);
	struct mlx4_en_priv *priv = netdev_priv(cq->dev);

	if (likely(priv->port_up))
		napi_schedule_irqoff(&cq->napi);
	else
		mlx4_en_arm_cq(priv, cq);
}

/* TX CQ polling - called by NAPI */
int mlx4_en_poll_tx_cq(struct napi_struct *napi, int budget)
{
	struct mlx4_en_cq *cq = container_of(napi, struct mlx4_en_cq, napi);
	struct net_device *dev = cq->dev;
	struct mlx4_en_priv *priv = netdev_priv(dev);
	int clean_complete;

	clean_complete = mlx4_en_process_tx_cq(dev, cq);
	if (!clean_complete)
		return budget;

	napi_complete(napi);
	mlx4_en_arm_cq(priv, cq);

	return 0;
}

static struct mlx4_en_tx_desc *mlx4_en_bounce_to_desc(struct mlx4_en_priv *priv,
						      struct mlx4_en_tx_ring *ring,
						      u32 index,
						      unsigned int desc_size)
{
	u32 copy = (ring->size - index) * TXBB_SIZE;
	int i;

	for (i = desc_size - copy - 4; i >= 0; i -= 4) {
		if ((i & (TXBB_SIZE - 1)) == 0)
			wmb();

		*((u32 *) (ring->buf + i)) =
			*((u32 *) (ring->bounce_buf + copy + i));
	}

	for (i = copy - 4; i >= 4 ; i -= 4) {
		if ((i & (TXBB_SIZE - 1)) == 0)
			wmb();

		*((u32 *) (ring->buf + index * TXBB_SIZE + i)) =
			*((u32 *) (ring->bounce_buf + i));
	}

	/* Return real descriptor location */
	return ring->buf + index * TXBB_SIZE;
}

/* Decide if skb can be inlined in tx descriptor to avoid dma mapping
 *
 * It seems strange we do not simply use skb_copy_bits().
 * This would allow to inline all skbs iff skb->len <= inline_thold
 *
 * Note that caller already checked skb was not a gso packet
 */
static bool is_inline(int inline_thold, const struct sk_buff *skb,
		      const struct skb_shared_info *shinfo,
		      void **pfrag)
{
	void *ptr;

	if (skb->len > inline_thold || !inline_thold)
		return false;

	if (shinfo->nr_frags == 1) {
		ptr = skb_frag_address_safe(&shinfo->frags[0]);
		if (unlikely(!ptr))
			return false;
		*pfrag = ptr;
		return true;
	}
	if (shinfo->nr_frags)
		return false;
	return true;
}

static int inline_size(const struct sk_buff *skb)
{
	if (skb->len + CTRL_SIZE + sizeof(struct mlx4_wqe_inline_seg)
	    <= MLX4_INLINE_ALIGN)
		return ALIGN(skb->len + CTRL_SIZE +
			     sizeof(struct mlx4_wqe_inline_seg), 16);
	else
		return ALIGN(skb->len + CTRL_SIZE + 2 *
			     sizeof(struct mlx4_wqe_inline_seg), 16);
}

static int get_real_size(const struct sk_buff *skb,
			 const struct skb_shared_info *shinfo,
			 struct net_device *dev,
			 int *lso_header_size,
			 bool *inline_ok,
			 void **pfrag)
{
	struct mlx4_en_priv *priv = netdev_priv(dev);
	int real_size;

	if (shinfo->gso_size) {
		*inline_ok = false;
		if (skb->encapsulation)
			*lso_header_size = (skb_inner_transport_header(skb) - skb->data) + inner_tcp_hdrlen(skb);
		else
			*lso_header_size = skb_transport_offset(skb) + tcp_hdrlen(skb);
		real_size = CTRL_SIZE + shinfo->nr_frags * DS_SIZE +
			ALIGN(*lso_header_size + 4, DS_SIZE);
		if (unlikely(*lso_header_size != skb_headlen(skb))) {
			/* We add a segment for the skb linear buffer only if
			 * it contains data */
			if (*lso_header_size < skb_headlen(skb))
				real_size += DS_SIZE;
			else {
				if (netif_msg_tx_err(priv))
					en_warn(priv, "Non-linear headers\n");
				return 0;
			}
		}
	} else {
		*lso_header_size = 0;
		*inline_ok = is_inline(priv->prof->inline_thold, skb,
				       shinfo, pfrag);

		if (*inline_ok)
			real_size = inline_size(skb);
		else
			real_size = CTRL_SIZE +
				    (shinfo->nr_frags + 1) * DS_SIZE;
	}

	return real_size;
}

static void build_inline_wqe(struct mlx4_en_tx_desc *tx_desc,
			     const struct sk_buff *skb,
			     const struct skb_shared_info *shinfo,
			     int real_size, u16 *vlan_tag,
			     int tx_ind, void *fragptr)
{
	struct mlx4_wqe_inline_seg *inl = &tx_desc->inl;
	int spc = MLX4_INLINE_ALIGN - CTRL_SIZE - sizeof *inl;
	unsigned int hlen = skb_headlen(skb);

	if (skb->len <= spc) {
		if (likely(skb->len >= MIN_PKT_LEN)) {
			inl->byte_count = cpu_to_be32(1 << 31 | skb->len);
		} else {
			inl->byte_count = cpu_to_be32(1 << 31 | MIN_PKT_LEN);
			memset(((void *)(inl + 1)) + skb->len, 0,
			       MIN_PKT_LEN - skb->len);
		}
		skb_copy_from_linear_data(skb, inl + 1, hlen);
		if (shinfo->nr_frags)
			memcpy(((void *)(inl + 1)) + hlen, fragptr,
			       skb_frag_size(&shinfo->frags[0]));

	} else {
		inl->byte_count = cpu_to_be32(1 << 31 | spc);
		if (hlen <= spc) {
			skb_copy_from_linear_data(skb, inl + 1, hlen);
			if (hlen < spc) {
				memcpy(((void *)(inl + 1)) + hlen,
				       fragptr, spc - hlen);
				fragptr +=  spc - hlen;
			}
			inl = (void *) (inl + 1) + spc;
			memcpy(((void *)(inl + 1)), fragptr, skb->len - spc);
		} else {
			skb_copy_from_linear_data(skb, inl + 1, spc);
			inl = (void *) (inl + 1) + spc;
			skb_copy_from_linear_data_offset(skb, spc, inl + 1,
							 hlen - spc);
			if (shinfo->nr_frags)
				memcpy(((void *)(inl + 1)) + hlen - spc,
				       fragptr,
				       skb_frag_size(&shinfo->frags[0]));
		}

		dma_wmb();
		inl->byte_count = cpu_to_be32(1 << 31 | (skb->len - spc));
	}
}

u16 mlx4_en_select_queue(struct net_device *dev, struct sk_buff *skb,
			 void *accel_priv, select_queue_fallback_t fallback)
{
	struct mlx4_en_priv *priv = netdev_priv(dev);
	u16 rings_p_up = priv->num_tx_rings_p_up;
	u8 up = 0;

	if (dev->num_tc)
		return skb_tx_hash(dev, skb);

	if (skb_vlan_tag_present(skb))
		up = skb_vlan_tag_get(skb) >> VLAN_PRIO_SHIFT;

	return fallback(dev, skb) % rings_p_up + up * rings_p_up;
}

static void mlx4_bf_copy(void __iomem *dst, const void *src,
			 unsigned int bytecnt)
{
	__iowrite64_copy(dst, src, bytecnt / 8);
}

netdev_tx_t mlx4_en_xmit(struct sk_buff *skb, struct net_device *dev)
{
	struct skb_shared_info *shinfo = skb_shinfo(skb);
	struct mlx4_en_priv *priv = netdev_priv(dev);
	struct device *ddev = priv->ddev;
	struct mlx4_en_tx_ring *ring;
	struct mlx4_en_tx_desc *tx_desc;
	struct mlx4_wqe_data_seg *data;
	struct mlx4_en_tx_info *tx_info;
	int tx_ind = 0;
	int nr_txbb;
	int desc_size;
	int real_size;
	u32 index, bf_index;
	__be32 op_own;
	u16 vlan_tag = 0;
	int i_frag;
	int lso_header_size;
	void *fragptr = NULL;
	bool bounce = false;
	bool send_doorbell;
	bool stop_queue;
	bool inline_ok;
	u32 ring_cons;

	if (!priv->port_up)
		goto tx_drop;

	tx_ind = skb_get_queue_mapping(skb);
	ring = priv->tx_ring[tx_ind];

	/* fetch ring->cons far ahead before needing it to avoid stall */
	ring_cons = ACCESS_ONCE(ring->cons);

	real_size = get_real_size(skb, shinfo, dev, &lso_header_size,
				  &inline_ok, &fragptr);
	if (unlikely(!real_size))
		goto tx_drop;

	/* Align descriptor to TXBB size */
	desc_size = ALIGN(real_size, TXBB_SIZE);
	nr_txbb = desc_size / TXBB_SIZE;
	if (unlikely(nr_txbb > MAX_DESC_TXBBS)) {
		if (netif_msg_tx_err(priv))
			en_warn(priv, "Oversized header or SG list\n");
		goto tx_drop;
	}

	if (skb_vlan_tag_present(skb))
		vlan_tag = skb_vlan_tag_get(skb);


	netdev_txq_bql_enqueue_prefetchw(ring->tx_queue);

	/* Track current inflight packets for performance analysis */
	AVG_PERF_COUNTER(priv->pstats.inflight_avg,
			 (u32)(ring->prod - ring_cons - 1));

	/* Packet is good - grab an index and transmit it */
	index = ring->prod & ring->size_mask;
	bf_index = ring->prod;

	/* See if we have enough space for whole descriptor TXBB for setting
	 * SW ownership on next descriptor; if not, use a bounce buffer. */
	if (likely(index + nr_txbb <= ring->size))
		tx_desc = ring->buf + index * TXBB_SIZE;
	else {
		tx_desc = (struct mlx4_en_tx_desc *) ring->bounce_buf;
		bounce = true;
	}

	/* Save skb in tx_info ring */
	tx_info = &ring->tx_info[index];
	tx_info->skb = skb;
	tx_info->nr_txbb = nr_txbb;

	data = &tx_desc->data;
	if (lso_header_size)
		data = ((void *)&tx_desc->lso + ALIGN(lso_header_size + 4,
						      DS_SIZE));

	/* valid only for none inline segments */
	tx_info->data_offset = (void *)data - (void *)tx_desc;

	tx_info->inl = inline_ok;

	tx_info->linear = (lso_header_size < skb_headlen(skb) &&
			   !inline_ok) ? 1 : 0;

	tx_info->nr_maps = shinfo->nr_frags + tx_info->linear;
	data += tx_info->nr_maps - 1;

	if (!tx_info->inl) {
		dma_addr_t dma = 0;
		u32 byte_count = 0;

		/* Map fragments if any */
		for (i_frag = shinfo->nr_frags - 1; i_frag >= 0; i_frag--) {
			const struct skb_frag_struct *frag;

			frag = &shinfo->frags[i_frag];
			byte_count = skb_frag_size(frag);
			dma = skb_frag_dma_map(ddev, frag,
					       0, byte_count,
					       DMA_TO_DEVICE);
			if (dma_mapping_error(ddev, dma))
				goto tx_drop_unmap;

			data->addr = cpu_to_be64(dma);
			data->lkey = ring->mr_key;
			dma_wmb();
			data->byte_count = cpu_to_be32(byte_count);
			--data;
		}

		/* Map linear part if needed */
		if (tx_info->linear) {
			byte_count = skb_headlen(skb) - lso_header_size;

			dma = dma_map_single(ddev, skb->data +
					     lso_header_size, byte_count,
					     PCI_DMA_TODEVICE);
			if (dma_mapping_error(ddev, dma))
				goto tx_drop_unmap;

			data->addr = cpu_to_be64(dma);
			data->lkey = ring->mr_key;
			dma_wmb();
			data->byte_count = cpu_to_be32(byte_count);
		}
		/* tx completion can avoid cache line miss for common cases */
		tx_info->map0_dma = dma;
		tx_info->map0_byte_count = byte_count;
	}

	/*
	 * For timestamping add flag to skb_shinfo and
	 * set flag for further reference
	 */
	tx_info->ts_requested = 0;
	if (unlikely(ring->hwtstamp_tx_type == HWTSTAMP_TX_ON &&
		     shinfo->tx_flags & SKBTX_HW_TSTAMP)) {
		shinfo->tx_flags |= SKBTX_IN_PROGRESS;
		tx_info->ts_requested = 1;
	}

	/* Prepare ctrl segement apart opcode+ownership, which depends on
	 * whether LSO is used */
	tx_desc->ctrl.srcrb_flags = priv->ctrl_flags;
	if (likely(skb->ip_summed == CHECKSUM_PARTIAL)) {
		if (!skb->encapsulation)
			tx_desc->ctrl.srcrb_flags |= cpu_to_be32(MLX4_WQE_CTRL_IP_CSUM |
								 MLX4_WQE_CTRL_TCP_UDP_CSUM);
		else
			tx_desc->ctrl.srcrb_flags |= cpu_to_be32(MLX4_WQE_CTRL_IP_CSUM);
		ring->tx_csum++;
	}

	if (priv->flags & MLX4_EN_FLAG_ENABLE_HW_LOOPBACK) {
		struct ethhdr *ethh;

		/* Copy dst mac address to wqe. This allows loopback in eSwitch,
		 * so that VFs and PF can communicate with each other
		 */
		ethh = (struct ethhdr *)skb->data;
		tx_desc->ctrl.srcrb_flags16[0] = get_unaligned((__be16 *)ethh->h_dest);
		tx_desc->ctrl.imm = get_unaligned((__be32 *)(ethh->h_dest + 2));
	}

	/* Handle LSO (TSO) packets */
	if (lso_header_size) {
		int i;

		/* Mark opcode as LSO */
		op_own = cpu_to_be32(MLX4_OPCODE_LSO | (1 << 6)) |
			((ring->prod & ring->size) ?
				cpu_to_be32(MLX4_EN_BIT_DESC_OWN) : 0);

		/* Fill in the LSO prefix */
		tx_desc->lso.mss_hdr_size = cpu_to_be32(
			shinfo->gso_size << 16 | lso_header_size);

		/* Copy headers;
		 * note that we already verified that it is linear */
		memcpy(tx_desc->lso.header, skb->data, lso_header_size);

		ring->tso_packets++;

		i = ((skb->len - lso_header_size) / shinfo->gso_size) +
			!!((skb->len - lso_header_size) % shinfo->gso_size);
		tx_info->nr_bytes = skb->len + (i - 1) * lso_header_size;
		ring->packets += i;
	} else {
		/* Normal (Non LSO) packet */
		op_own = cpu_to_be32(MLX4_OPCODE_SEND) |
			((ring->prod & ring->size) ?
			 cpu_to_be32(MLX4_EN_BIT_DESC_OWN) : 0);
		tx_info->nr_bytes = max_t(unsigned int, skb->len, ETH_ZLEN);
		ring->packets++;
	}
	ring->bytes += tx_info->nr_bytes;
	netdev_tx_sent_queue(ring->tx_queue, tx_info->nr_bytes);
	AVG_PERF_COUNTER(priv->pstats.tx_pktsz_avg, skb->len);

	if (tx_info->inl)
		build_inline_wqe(tx_desc, skb, shinfo, real_size, &vlan_tag,
				 tx_ind, fragptr);

	if (skb->encapsulation) {
		struct iphdr *ipv4 = (struct iphdr *)skb_inner_network_header(skb);
		if (ipv4->protocol == IPPROTO_TCP || ipv4->protocol == IPPROTO_UDP)
			op_own |= cpu_to_be32(MLX4_WQE_CTRL_IIP | MLX4_WQE_CTRL_ILP);
		else
			op_own |= cpu_to_be32(MLX4_WQE_CTRL_IIP);
	}

	ring->prod += nr_txbb;

	/* If we used a bounce buffer then copy descriptor back into place */
	if (unlikely(bounce))
		tx_desc = mlx4_en_bounce_to_desc(priv, ring, index, desc_size);

	skb_tx_timestamp(skb);

	/* Check available TXBBs And 2K spare for prefetch */
	stop_queue = (int)(ring->prod - ring_cons) >
		      ring->size - HEADROOM - MAX_DESC_TXBBS;
	if (unlikely(stop_queue)) {
		netif_tx_stop_queue(ring->tx_queue);
		ring->queue_stopped++;
	}
	send_doorbell = !skb->xmit_more || netif_xmit_stopped(ring->tx_queue);

	real_size = (real_size / 16) & 0x3f;

	if (ring->bf_enabled && desc_size <= MAX_BF && !bounce &&
	    !skb_vlan_tag_present(skb) && send_doorbell) {
		tx_desc->ctrl.bf_qpn = ring->doorbell_qpn |
				       cpu_to_be32(real_size);

		op_own |= htonl((bf_index & 0xffff) << 8);
		/* Ensure new descriptor hits memory
		 * before setting ownership of this descriptor to HW
		 */
		dma_wmb();
		tx_desc->ctrl.owner_opcode = op_own;

		wmb();

		mlx4_bf_copy(ring->bf.reg + ring->bf.offset, &tx_desc->ctrl,
			     desc_size);

		wmb();

		ring->bf.offset ^= ring->bf.buf_size;
	} else {
		tx_desc->ctrl.vlan_tag = cpu_to_be16(vlan_tag);
		tx_desc->ctrl.ins_vlan = MLX4_WQE_CTRL_INS_VLAN *
			!!skb_vlan_tag_present(skb);
		tx_desc->ctrl.fence_size = real_size;

		/* Ensure new descriptor hits memory
		 * before setting ownership of this descriptor to HW
		 */
		dma_wmb();
		tx_desc->ctrl.owner_opcode = op_own;
		if (send_doorbell) {
			wmb();
			/* Since there is no iowrite*_native() that writes the
			 * value as is, without byteswapping - using the one
			 * the doesn't do byteswapping in the relevant arch
			 * endianness.
			 */
#if defined(__LITTLE_ENDIAN)
			iowrite32(
#else
			iowrite32be(
#endif
				  ring->doorbell_qpn,
				  ring->bf.uar->map + MLX4_SEND_DOORBELL);
		} else {
			ring->xmit_more++;
		}
	}

	if (unlikely(stop_queue)) {
		/* If queue was emptied after the if (stop_queue) , and before
		 * the netif_tx_stop_queue() - need to wake the queue,
		 * or else it will remain stopped forever.
		 * Need a memory barrier to make sure ring->cons was not
		 * updated before queue was stopped.
		 */
		smp_rmb();

		ring_cons = ACCESS_ONCE(ring->cons);
		if (unlikely(((int)(ring->prod - ring_cons)) <=
			     ring->size - HEADROOM - MAX_DESC_TXBBS)) {
			netif_tx_wake_queue(ring->tx_queue);
			ring->wake_queue++;
		}
	}
	return NETDEV_TX_OK;

tx_drop_unmap:
	en_err(priv, "DMA mapping error\n");

	while (++i_frag < shinfo->nr_frags) {
		++data;
		dma_unmap_page(ddev, (dma_addr_t) be64_to_cpu(data->addr),
			       be32_to_cpu(data->byte_count),
			       PCI_DMA_TODEVICE);
	}

tx_drop:
	dev_kfree_skb_any(skb);
	priv->stats.tx_dropped++;
	return NETDEV_TX_OK;
}
<|MERGE_RESOLUTION|>--- conflicted
+++ resolved
@@ -144,15 +144,9 @@
 	ring->queue_index = queue_index;
 
 	if (queue_index < priv->num_tx_rings_p_up)
-<<<<<<< HEAD
-		cpumask_set_cpu_local_first(queue_index,
-					    priv->mdev->dev->numa_node,
-					    &ring->affinity_mask);
-=======
 		cpumask_set_cpu(cpumask_local_spread(queue_index,
 						     priv->mdev->dev->numa_node),
 				&ring->affinity_mask);
->>>>>>> b7004516
 
 	*pring = ring;
 	return 0;
