--- conflicted
+++ resolved
@@ -3206,11 +3206,7 @@
 	int rx_ring_size = 0;
 
 #ifdef BCM_CNIC
-<<<<<<< HEAD
-	if (!bp->rx_ring_size && IS_MF_ISCSI_SD(bp)) {
-=======
 	if (!bp->rx_ring_size && IS_MF_STORAGE_SD(bp)) {
->>>>>>> e816b57a
 		rx_ring_size = MIN_RX_SIZE_NONTPA;
 		bp->rx_ring_size = rx_ring_size;
 	} else
