/* bnx2x_cmn.c: Broadcom Everest network driver.
 *
 * Copyright (c) 2007-2013 Broadcom Corporation
 *
 * This program is free software; you can redistribute it and/or modify
 * it under the terms of the GNU General Public License as published by
 * the Free Software Foundation.
 *
 * Maintained by: Eilon Greenstein <eilong@broadcom.com>
 * Written by: Eliezer Tamir
 * Based on code from Michael Chan's bnx2 driver
 * UDP CSUM errata workaround by Arik Gendelman
 * Slowpath and fastpath rework by Vladislav Zolotarov
 * Statistics and Link management by Yitchak Gertner
 *
 */

#define pr_fmt(fmt) KBUILD_MODNAME ": " fmt

#include <linux/etherdevice.h>
#include <linux/if_vlan.h>
#include <linux/interrupt.h>
#include <linux/ip.h>
#include <net/tcp.h>
#include <net/ipv6.h>
#include <net/ip6_checksum.h>
#include <linux/prefetch.h>
#include "bnx2x_cmn.h"
#include "bnx2x_init.h"
#include "bnx2x_sp.h"

/**
 * bnx2x_move_fp - move content of the fastpath structure.
 *
 * @bp:		driver handle
 * @from:	source FP index
 * @to:		destination FP index
 *
 * Makes sure the contents of the bp->fp[to].napi is kept
 * intact. This is done by first copying the napi struct from
 * the target to the source, and then mem copying the entire
 * source onto the target. Update txdata pointers and related
 * content.
 */
static inline void bnx2x_move_fp(struct bnx2x *bp, int from, int to)
{
	struct bnx2x_fastpath *from_fp = &bp->fp[from];
	struct bnx2x_fastpath *to_fp = &bp->fp[to];
	struct bnx2x_sp_objs *from_sp_objs = &bp->sp_objs[from];
	struct bnx2x_sp_objs *to_sp_objs = &bp->sp_objs[to];
	struct bnx2x_fp_stats *from_fp_stats = &bp->fp_stats[from];
	struct bnx2x_fp_stats *to_fp_stats = &bp->fp_stats[to];
	int old_max_eth_txqs, new_max_eth_txqs;
	int old_txdata_index = 0, new_txdata_index = 0;

	/* Copy the NAPI object as it has been already initialized */
	from_fp->napi = to_fp->napi;

	/* Move bnx2x_fastpath contents */
	memcpy(to_fp, from_fp, sizeof(*to_fp));
	to_fp->index = to;

	/* move sp_objs contents as well, as their indices match fp ones */
	memcpy(to_sp_objs, from_sp_objs, sizeof(*to_sp_objs));

	/* move fp_stats contents as well, as their indices match fp ones */
	memcpy(to_fp_stats, from_fp_stats, sizeof(*to_fp_stats));

	/* Update txdata pointers in fp and move txdata content accordingly:
	 * Each fp consumes 'max_cos' txdata structures, so the index should be
	 * decremented by max_cos x delta.
	 */

	old_max_eth_txqs = BNX2X_NUM_ETH_QUEUES(bp) * (bp)->max_cos;
	new_max_eth_txqs = (BNX2X_NUM_ETH_QUEUES(bp) - from + to) *
				(bp)->max_cos;
	if (from == FCOE_IDX(bp)) {
		old_txdata_index = old_max_eth_txqs + FCOE_TXQ_IDX_OFFSET;
		new_txdata_index = new_max_eth_txqs + FCOE_TXQ_IDX_OFFSET;
	}

	memcpy(&bp->bnx2x_txq[new_txdata_index],
	       &bp->bnx2x_txq[old_txdata_index],
	       sizeof(struct bnx2x_fp_txdata));
	to_fp->txdata_ptr[0] = &bp->bnx2x_txq[new_txdata_index];
}

/**
 * bnx2x_fill_fw_str - Fill buffer with FW version string.
 *
 * @bp:        driver handle
 * @buf:       character buffer to fill with the fw name
 * @buf_len:   length of the above buffer
 *
 */
void bnx2x_fill_fw_str(struct bnx2x *bp, char *buf, size_t buf_len)
{
	if (IS_PF(bp)) {
		u8 phy_fw_ver[PHY_FW_VER_LEN];

		phy_fw_ver[0] = '\0';
		bnx2x_get_ext_phy_fw_version(&bp->link_params,
					     phy_fw_ver, PHY_FW_VER_LEN);
		strlcpy(buf, bp->fw_ver, buf_len);
		snprintf(buf + strlen(bp->fw_ver), 32 - strlen(bp->fw_ver),
			 "bc %d.%d.%d%s%s",
			 (bp->common.bc_ver & 0xff0000) >> 16,
			 (bp->common.bc_ver & 0xff00) >> 8,
			 (bp->common.bc_ver & 0xff),
			 ((phy_fw_ver[0] != '\0') ? " phy " : ""), phy_fw_ver);
	} else {
		bnx2x_vf_fill_fw_str(bp, buf, buf_len);
	}
}

/**
 * bnx2x_shrink_eth_fp - guarantees fastpath structures stay intact
 *
 * @bp:	driver handle
 * @delta:	number of eth queues which were not allocated
 */
static void bnx2x_shrink_eth_fp(struct bnx2x *bp, int delta)
{
	int i, cos, old_eth_num = BNX2X_NUM_ETH_QUEUES(bp);

	/* Queue pointer cannot be re-set on an fp-basis, as moving pointer
	 * backward along the array could cause memory to be overriden
	 */
	for (cos = 1; cos < bp->max_cos; cos++) {
		for (i = 0; i < old_eth_num - delta; i++) {
			struct bnx2x_fastpath *fp = &bp->fp[i];
			int new_idx = cos * (old_eth_num - delta) + i;

			memcpy(&bp->bnx2x_txq[new_idx], fp->txdata_ptr[cos],
			       sizeof(struct bnx2x_fp_txdata));
			fp->txdata_ptr[cos] = &bp->bnx2x_txq[new_idx];
		}
	}
}

int load_count[2][3] = { {0} }; /* per-path: 0-common, 1-port0, 2-port1 */

/* free skb in the packet ring at pos idx
 * return idx of last bd freed
 */
static u16 bnx2x_free_tx_pkt(struct bnx2x *bp, struct bnx2x_fp_txdata *txdata,
			     u16 idx, unsigned int *pkts_compl,
			     unsigned int *bytes_compl)
{
	struct sw_tx_bd *tx_buf = &txdata->tx_buf_ring[idx];
	struct eth_tx_start_bd *tx_start_bd;
	struct eth_tx_bd *tx_data_bd;
	struct sk_buff *skb = tx_buf->skb;
	u16 bd_idx = TX_BD(tx_buf->first_bd), new_cons;
	int nbd;

	/* prefetch skb end pointer to speedup dev_kfree_skb() */
	prefetch(&skb->end);

	DP(NETIF_MSG_TX_DONE, "fp[%d]: pkt_idx %d  buff @(%p)->skb %p\n",
	   txdata->txq_index, idx, tx_buf, skb);

	/* unmap first bd */
	tx_start_bd = &txdata->tx_desc_ring[bd_idx].start_bd;
	dma_unmap_single(&bp->pdev->dev, BD_UNMAP_ADDR(tx_start_bd),
			 BD_UNMAP_LEN(tx_start_bd), DMA_TO_DEVICE);


	nbd = le16_to_cpu(tx_start_bd->nbd) - 1;
#ifdef BNX2X_STOP_ON_ERROR
	if ((nbd - 1) > (MAX_SKB_FRAGS + 2)) {
		BNX2X_ERR("BAD nbd!\n");
		bnx2x_panic();
	}
#endif
	new_cons = nbd + tx_buf->first_bd;

	/* Get the next bd */
	bd_idx = TX_BD(NEXT_TX_IDX(bd_idx));

	/* Skip a parse bd... */
	--nbd;
	bd_idx = TX_BD(NEXT_TX_IDX(bd_idx));

	/* ...and the TSO split header bd since they have no mapping */
	if (tx_buf->flags & BNX2X_TSO_SPLIT_BD) {
		--nbd;
		bd_idx = TX_BD(NEXT_TX_IDX(bd_idx));
	}

	/* now free frags */
	while (nbd > 0) {

		tx_data_bd = &txdata->tx_desc_ring[bd_idx].reg_bd;
		dma_unmap_page(&bp->pdev->dev, BD_UNMAP_ADDR(tx_data_bd),
			       BD_UNMAP_LEN(tx_data_bd), DMA_TO_DEVICE);
		if (--nbd)
			bd_idx = TX_BD(NEXT_TX_IDX(bd_idx));
	}

	/* release skb */
	WARN_ON(!skb);
	if (likely(skb)) {
		(*pkts_compl)++;
		(*bytes_compl) += skb->len;
	}

	dev_kfree_skb_any(skb);
	tx_buf->first_bd = 0;
	tx_buf->skb = NULL;

	return new_cons;
}

int bnx2x_tx_int(struct bnx2x *bp, struct bnx2x_fp_txdata *txdata)
{
	struct netdev_queue *txq;
	u16 hw_cons, sw_cons, bd_cons = txdata->tx_bd_cons;
	unsigned int pkts_compl = 0, bytes_compl = 0;

#ifdef BNX2X_STOP_ON_ERROR
	if (unlikely(bp->panic))
		return -1;
#endif

	txq = netdev_get_tx_queue(bp->dev, txdata->txq_index);
	hw_cons = le16_to_cpu(*txdata->tx_cons_sb);
	sw_cons = txdata->tx_pkt_cons;

	while (sw_cons != hw_cons) {
		u16 pkt_cons;

		pkt_cons = TX_BD(sw_cons);

		DP(NETIF_MSG_TX_DONE,
		   "queue[%d]: hw_cons %u  sw_cons %u  pkt_cons %u\n",
		   txdata->txq_index, hw_cons, sw_cons, pkt_cons);

		bd_cons = bnx2x_free_tx_pkt(bp, txdata, pkt_cons,
					    &pkts_compl, &bytes_compl);

		sw_cons++;
	}

	netdev_tx_completed_queue(txq, pkts_compl, bytes_compl);

	txdata->tx_pkt_cons = sw_cons;
	txdata->tx_bd_cons = bd_cons;

	/* Need to make the tx_bd_cons update visible to start_xmit()
	 * before checking for netif_tx_queue_stopped().  Without the
	 * memory barrier, there is a small possibility that
	 * start_xmit() will miss it and cause the queue to be stopped
	 * forever.
	 * On the other hand we need an rmb() here to ensure the proper
	 * ordering of bit testing in the following
	 * netif_tx_queue_stopped(txq) call.
	 */
	smp_mb();

	if (unlikely(netif_tx_queue_stopped(txq))) {
		/* Taking tx_lock() is needed to prevent reenabling the queue
		 * while it's empty. This could have happen if rx_action() gets
		 * suspended in bnx2x_tx_int() after the condition before
		 * netif_tx_wake_queue(), while tx_action (bnx2x_start_xmit()):
		 *
		 * stops the queue->sees fresh tx_bd_cons->releases the queue->
		 * sends some packets consuming the whole queue again->
		 * stops the queue
		 */

		__netif_tx_lock(txq, smp_processor_id());

		if ((netif_tx_queue_stopped(txq)) &&
		    (bp->state == BNX2X_STATE_OPEN) &&
		    (bnx2x_tx_avail(bp, txdata) >= MAX_DESC_PER_TX_PKT))
			netif_tx_wake_queue(txq);

		__netif_tx_unlock(txq);
	}
	return 0;
}

static inline void bnx2x_update_last_max_sge(struct bnx2x_fastpath *fp,
					     u16 idx)
{
	u16 last_max = fp->last_max_sge;

	if (SUB_S16(idx, last_max) > 0)
		fp->last_max_sge = idx;
}

static inline void bnx2x_update_sge_prod(struct bnx2x_fastpath *fp,
					 u16 sge_len,
					 struct eth_end_agg_rx_cqe *cqe)
{
	struct bnx2x *bp = fp->bp;
	u16 last_max, last_elem, first_elem;
	u16 delta = 0;
	u16 i;

	if (!sge_len)
		return;

	/* First mark all used pages */
	for (i = 0; i < sge_len; i++)
		BIT_VEC64_CLEAR_BIT(fp->sge_mask,
			RX_SGE(le16_to_cpu(cqe->sgl_or_raw_data.sgl[i])));

	DP(NETIF_MSG_RX_STATUS, "fp_cqe->sgl[%d] = %d\n",
	   sge_len - 1, le16_to_cpu(cqe->sgl_or_raw_data.sgl[sge_len - 1]));

	/* Here we assume that the last SGE index is the biggest */
	prefetch((void *)(fp->sge_mask));
	bnx2x_update_last_max_sge(fp,
		le16_to_cpu(cqe->sgl_or_raw_data.sgl[sge_len - 1]));

	last_max = RX_SGE(fp->last_max_sge);
	last_elem = last_max >> BIT_VEC64_ELEM_SHIFT;
	first_elem = RX_SGE(fp->rx_sge_prod) >> BIT_VEC64_ELEM_SHIFT;

	/* If ring is not full */
	if (last_elem + 1 != first_elem)
		last_elem++;

	/* Now update the prod */
	for (i = first_elem; i != last_elem; i = NEXT_SGE_MASK_ELEM(i)) {
		if (likely(fp->sge_mask[i]))
			break;

		fp->sge_mask[i] = BIT_VEC64_ELEM_ONE_MASK;
		delta += BIT_VEC64_ELEM_SZ;
	}

	if (delta > 0) {
		fp->rx_sge_prod += delta;
		/* clear page-end entries */
		bnx2x_clear_sge_mask_next_elems(fp);
	}

	DP(NETIF_MSG_RX_STATUS,
	   "fp->last_max_sge = %d  fp->rx_sge_prod = %d\n",
	   fp->last_max_sge, fp->rx_sge_prod);
}

/* Get Toeplitz hash value in the skb using the value from the
 * CQE (calculated by HW).
 */
static u32 bnx2x_get_rxhash(const struct bnx2x *bp,
			    const struct eth_fast_path_rx_cqe *cqe,
			    bool *l4_rxhash)
{
	/* Get Toeplitz hash from CQE */
	if ((bp->dev->features & NETIF_F_RXHASH) &&
	    (cqe->status_flags & ETH_FAST_PATH_RX_CQE_RSS_HASH_FLG)) {
		enum eth_rss_hash_type htype;

		htype = cqe->status_flags & ETH_FAST_PATH_RX_CQE_RSS_HASH_TYPE;
		*l4_rxhash = (htype == TCP_IPV4_HASH_TYPE) ||
			     (htype == TCP_IPV6_HASH_TYPE);
		return le32_to_cpu(cqe->rss_hash_result);
	}
	*l4_rxhash = false;
	return 0;
}

static void bnx2x_tpa_start(struct bnx2x_fastpath *fp, u16 queue,
			    u16 cons, u16 prod,
			    struct eth_fast_path_rx_cqe *cqe)
{
	struct bnx2x *bp = fp->bp;
	struct sw_rx_bd *cons_rx_buf = &fp->rx_buf_ring[cons];
	struct sw_rx_bd *prod_rx_buf = &fp->rx_buf_ring[prod];
	struct eth_rx_bd *prod_bd = &fp->rx_desc_ring[prod];
	dma_addr_t mapping;
	struct bnx2x_agg_info *tpa_info = &fp->tpa_info[queue];
	struct sw_rx_bd *first_buf = &tpa_info->first_buf;

	/* print error if current state != stop */
	if (tpa_info->tpa_state != BNX2X_TPA_STOP)
		BNX2X_ERR("start of bin not in stop [%d]\n", queue);

	/* Try to map an empty data buffer from the aggregation info  */
	mapping = dma_map_single(&bp->pdev->dev,
				 first_buf->data + NET_SKB_PAD,
				 fp->rx_buf_size, DMA_FROM_DEVICE);
	/*
	 *  ...if it fails - move the skb from the consumer to the producer
	 *  and set the current aggregation state as ERROR to drop it
	 *  when TPA_STOP arrives.
	 */

	if (unlikely(dma_mapping_error(&bp->pdev->dev, mapping))) {
		/* Move the BD from the consumer to the producer */
		bnx2x_reuse_rx_data(fp, cons, prod);
		tpa_info->tpa_state = BNX2X_TPA_ERROR;
		return;
	}

	/* move empty data from pool to prod */
	prod_rx_buf->data = first_buf->data;
	dma_unmap_addr_set(prod_rx_buf, mapping, mapping);
	/* point prod_bd to new data */
	prod_bd->addr_hi = cpu_to_le32(U64_HI(mapping));
	prod_bd->addr_lo = cpu_to_le32(U64_LO(mapping));

	/* move partial skb from cons to pool (don't unmap yet) */
	*first_buf = *cons_rx_buf;

	/* mark bin state as START */
	tpa_info->parsing_flags =
		le16_to_cpu(cqe->pars_flags.flags);
	tpa_info->vlan_tag = le16_to_cpu(cqe->vlan_tag);
	tpa_info->tpa_state = BNX2X_TPA_START;
	tpa_info->len_on_bd = le16_to_cpu(cqe->len_on_bd);
	tpa_info->placement_offset = cqe->placement_offset;
	tpa_info->rxhash = bnx2x_get_rxhash(bp, cqe, &tpa_info->l4_rxhash);
	if (fp->mode == TPA_MODE_GRO) {
		u16 gro_size = le16_to_cpu(cqe->pkt_len_or_gro_seg_len);
		tpa_info->full_page = SGE_PAGES / gro_size * gro_size;
		tpa_info->gro_size = gro_size;
	}

#ifdef BNX2X_STOP_ON_ERROR
	fp->tpa_queue_used |= (1 << queue);
#ifdef _ASM_GENERIC_INT_L64_H
	DP(NETIF_MSG_RX_STATUS, "fp->tpa_queue_used = 0x%lx\n",
#else
	DP(NETIF_MSG_RX_STATUS, "fp->tpa_queue_used = 0x%llx\n",
#endif
	   fp->tpa_queue_used);
#endif
}

/* Timestamp option length allowed for TPA aggregation:
 *
 *		nop nop kind length echo val
 */
#define TPA_TSTAMP_OPT_LEN	12
/**
 * bnx2x_set_gro_params - compute GRO values
 *
 * @skb:		packet skb
 * @parsing_flags:	parsing flags from the START CQE
 * @len_on_bd:		total length of the first packet for the
 *			aggregation.
 * @pkt_len:		length of all segments
 *
 * Approximate value of the MSS for this aggregation calculated using
 * the first packet of it.
 * Compute number of aggregated segments, and gso_type.
 */
static void bnx2x_set_gro_params(struct sk_buff *skb, u16 parsing_flags,
				 u16 len_on_bd, unsigned int pkt_len)
{
	/* TPA aggregation won't have either IP options or TCP options
	 * other than timestamp or IPv6 extension headers.
	 */
	u16 hdrs_len = ETH_HLEN + sizeof(struct tcphdr);

	if (GET_FLAG(parsing_flags, PARSING_FLAGS_OVER_ETHERNET_PROTOCOL) ==
	    PRS_FLAG_OVERETH_IPV6) {
		hdrs_len += sizeof(struct ipv6hdr);
		skb_shinfo(skb)->gso_type = SKB_GSO_TCPV6;
	} else {
		hdrs_len += sizeof(struct iphdr);
		skb_shinfo(skb)->gso_type = SKB_GSO_TCPV4;
	}

	/* Check if there was a TCP timestamp, if there is it's will
	 * always be 12 bytes length: nop nop kind length echo val.
	 *
	 * Otherwise FW would close the aggregation.
	 */
	if (parsing_flags & PARSING_FLAGS_TIME_STAMP_EXIST_FLAG)
		hdrs_len += TPA_TSTAMP_OPT_LEN;

	skb_shinfo(skb)->gso_size = len_on_bd - hdrs_len;

	/* tcp_gro_complete() will copy NAPI_GRO_CB(skb)->count
	 * to skb_shinfo(skb)->gso_segs
	 */
	NAPI_GRO_CB(skb)->count = DIV_ROUND_UP(pkt_len - hdrs_len,
					       skb_shinfo(skb)->gso_size);
}

static int bnx2x_alloc_rx_sge(struct bnx2x *bp,
			      struct bnx2x_fastpath *fp, u16 index)
{
	struct page *page = alloc_pages(GFP_ATOMIC, PAGES_PER_SGE_SHIFT);
	struct sw_rx_page *sw_buf = &fp->rx_page_ring[index];
	struct eth_rx_sge *sge = &fp->rx_sge_ring[index];
	dma_addr_t mapping;

	if (unlikely(page == NULL)) {
		BNX2X_ERR("Can't alloc sge\n");
		return -ENOMEM;
	}

	mapping = dma_map_page(&bp->pdev->dev, page, 0,
			       SGE_PAGES, DMA_FROM_DEVICE);
	if (unlikely(dma_mapping_error(&bp->pdev->dev, mapping))) {
		__free_pages(page, PAGES_PER_SGE_SHIFT);
		BNX2X_ERR("Can't map sge\n");
		return -ENOMEM;
	}

	sw_buf->page = page;
	dma_unmap_addr_set(sw_buf, mapping, mapping);

	sge->addr_hi = cpu_to_le32(U64_HI(mapping));
	sge->addr_lo = cpu_to_le32(U64_LO(mapping));

	return 0;
}

static int bnx2x_fill_frag_skb(struct bnx2x *bp, struct bnx2x_fastpath *fp,
			       struct bnx2x_agg_info *tpa_info,
			       u16 pages,
			       struct sk_buff *skb,
			       struct eth_end_agg_rx_cqe *cqe,
			       u16 cqe_idx)
{
	struct sw_rx_page *rx_pg, old_rx_pg;
	u32 i, frag_len, frag_size;
	int err, j, frag_id = 0;
	u16 len_on_bd = tpa_info->len_on_bd;
	u16 full_page = 0, gro_size = 0;

	frag_size = le16_to_cpu(cqe->pkt_len) - len_on_bd;

	if (fp->mode == TPA_MODE_GRO) {
		gro_size = tpa_info->gro_size;
		full_page = tpa_info->full_page;
	}

	/* This is needed in order to enable forwarding support */
<<<<<<< HEAD
	if (frag_size) {
		skb_shinfo(skb)->gso_size = bnx2x_set_lro_mss(bp,
					tpa_info->parsing_flags, len_on_bd);

		skb_shinfo(skb)->gso_type =
			(GET_FLAG(tpa_info->parsing_flags,
				  PARSING_FLAGS_OVER_ETHERNET_PROTOCOL) ==
			 PRS_FLAG_OVERETH_IPV6) ?
			SKB_GSO_TCPV6 : SKB_GSO_TCPV4;
	}

=======
	if (frag_size)
		bnx2x_set_gro_params(skb, tpa_info->parsing_flags, len_on_bd,
				     le16_to_cpu(cqe->pkt_len));
>>>>>>> 1b37d6ea

#ifdef BNX2X_STOP_ON_ERROR
	if (pages > min_t(u32, 8, MAX_SKB_FRAGS) * SGE_PAGES) {
		BNX2X_ERR("SGL length is too long: %d. CQE index is %d\n",
			  pages, cqe_idx);
		BNX2X_ERR("cqe->pkt_len = %d\n", cqe->pkt_len);
		bnx2x_panic();
		return -EINVAL;
	}
#endif

	/* Run through the SGL and compose the fragmented skb */
	for (i = 0, j = 0; i < pages; i += PAGES_PER_SGE, j++) {
		u16 sge_idx = RX_SGE(le16_to_cpu(cqe->sgl_or_raw_data.sgl[j]));

		/* FW gives the indices of the SGE as if the ring is an array
		   (meaning that "next" element will consume 2 indices) */
		if (fp->mode == TPA_MODE_GRO)
			frag_len = min_t(u32, frag_size, (u32)full_page);
		else /* LRO */
			frag_len = min_t(u32, frag_size, (u32)SGE_PAGES);

		rx_pg = &fp->rx_page_ring[sge_idx];
		old_rx_pg = *rx_pg;

		/* If we fail to allocate a substitute page, we simply stop
		   where we are and drop the whole packet */
		err = bnx2x_alloc_rx_sge(bp, fp, sge_idx);
		if (unlikely(err)) {
			bnx2x_fp_qstats(bp, fp)->rx_skb_alloc_failed++;
			return err;
		}

		/* Unmap the page as we r going to pass it to the stack */
		dma_unmap_page(&bp->pdev->dev,
			       dma_unmap_addr(&old_rx_pg, mapping),
			       SGE_PAGES, DMA_FROM_DEVICE);
		/* Add one frag and update the appropriate fields in the skb */
		if (fp->mode == TPA_MODE_LRO)
			skb_fill_page_desc(skb, j, old_rx_pg.page, 0, frag_len);
		else { /* GRO */
			int rem;
			int offset = 0;
			for (rem = frag_len; rem > 0; rem -= gro_size) {
				int len = rem > gro_size ? gro_size : rem;
				skb_fill_page_desc(skb, frag_id++,
						   old_rx_pg.page, offset, len);
				if (offset)
					get_page(old_rx_pg.page);
				offset += len;
			}
		}

		skb->data_len += frag_len;
		skb->truesize += SGE_PAGES;
		skb->len += frag_len;

		frag_size -= frag_len;
	}

	return 0;
}

static void bnx2x_frag_free(const struct bnx2x_fastpath *fp, void *data)
{
	if (fp->rx_frag_size)
		put_page(virt_to_head_page(data));
	else
		kfree(data);
}

static void *bnx2x_frag_alloc(const struct bnx2x_fastpath *fp)
{
	if (fp->rx_frag_size)
		return netdev_alloc_frag(fp->rx_frag_size);

	return kmalloc(fp->rx_buf_size + NET_SKB_PAD, GFP_ATOMIC);
}

#ifdef CONFIG_INET
static void bnx2x_gro_ip_csum(struct bnx2x *bp, struct sk_buff *skb)
{
	const struct iphdr *iph = ip_hdr(skb);
	struct tcphdr *th;

	skb_set_transport_header(skb, sizeof(struct iphdr));
	th = tcp_hdr(skb);

	th->check = ~tcp_v4_check(skb->len - skb_transport_offset(skb),
				  iph->saddr, iph->daddr, 0);
}

static void bnx2x_gro_ipv6_csum(struct bnx2x *bp, struct sk_buff *skb)
{
	struct ipv6hdr *iph = ipv6_hdr(skb);
	struct tcphdr *th;

	skb_set_transport_header(skb, sizeof(struct ipv6hdr));
	th = tcp_hdr(skb);

	th->check = ~tcp_v6_check(skb->len - skb_transport_offset(skb),
				  &iph->saddr, &iph->daddr, 0);
}
#endif

static void bnx2x_gro_receive(struct bnx2x *bp, struct bnx2x_fastpath *fp,
			       struct sk_buff *skb)
{
#ifdef CONFIG_INET
	if (skb_shinfo(skb)->gso_size) {
		skb_set_network_header(skb, 0);
		switch (be16_to_cpu(skb->protocol)) {
		case ETH_P_IP:
			bnx2x_gro_ip_csum(bp, skb);
			break;
		case ETH_P_IPV6:
			bnx2x_gro_ipv6_csum(bp, skb);
			break;
		default:
			BNX2X_ERR("FW GRO supports only IPv4/IPv6, not 0x%04x\n",
				  be16_to_cpu(skb->protocol));
		}
		tcp_gro_complete(skb);
	}
#endif
	napi_gro_receive(&fp->napi, skb);
}

static void bnx2x_tpa_stop(struct bnx2x *bp, struct bnx2x_fastpath *fp,
			   struct bnx2x_agg_info *tpa_info,
			   u16 pages,
			   struct eth_end_agg_rx_cqe *cqe,
			   u16 cqe_idx)
{
	struct sw_rx_bd *rx_buf = &tpa_info->first_buf;
	u8 pad = tpa_info->placement_offset;
	u16 len = tpa_info->len_on_bd;
	struct sk_buff *skb = NULL;
	u8 *new_data, *data = rx_buf->data;
	u8 old_tpa_state = tpa_info->tpa_state;

	tpa_info->tpa_state = BNX2X_TPA_STOP;

	/* If we there was an error during the handling of the TPA_START -
	 * drop this aggregation.
	 */
	if (old_tpa_state == BNX2X_TPA_ERROR)
		goto drop;

	/* Try to allocate the new data */
	new_data = bnx2x_frag_alloc(fp);
	/* Unmap skb in the pool anyway, as we are going to change
	   pool entry status to BNX2X_TPA_STOP even if new skb allocation
	   fails. */
	dma_unmap_single(&bp->pdev->dev, dma_unmap_addr(rx_buf, mapping),
			 fp->rx_buf_size, DMA_FROM_DEVICE);
	if (likely(new_data))
		skb = build_skb(data, fp->rx_frag_size);

	if (likely(skb)) {
#ifdef BNX2X_STOP_ON_ERROR
		if (pad + len > fp->rx_buf_size) {
			BNX2X_ERR("skb_put is about to fail...  pad %d  len %d  rx_buf_size %d\n",
				  pad, len, fp->rx_buf_size);
			bnx2x_panic();
			return;
		}
#endif

		skb_reserve(skb, pad + NET_SKB_PAD);
		skb_put(skb, len);
		skb->rxhash = tpa_info->rxhash;
		skb->l4_rxhash = tpa_info->l4_rxhash;

		skb->protocol = eth_type_trans(skb, bp->dev);
		skb->ip_summed = CHECKSUM_UNNECESSARY;

		if (!bnx2x_fill_frag_skb(bp, fp, tpa_info, pages,
					 skb, cqe, cqe_idx)) {
			if (tpa_info->parsing_flags & PARSING_FLAGS_VLAN)
				__vlan_hwaccel_put_tag(skb, tpa_info->vlan_tag);
			bnx2x_gro_receive(bp, fp, skb);
		} else {
			DP(NETIF_MSG_RX_STATUS,
			   "Failed to allocate new pages - dropping packet!\n");
			dev_kfree_skb_any(skb);
		}


		/* put new data in bin */
		rx_buf->data = new_data;

		return;
	}
	bnx2x_frag_free(fp, new_data);
drop:
	/* drop the packet and keep the buffer in the bin */
	DP(NETIF_MSG_RX_STATUS,
	   "Failed to allocate or map a new skb - dropping packet!\n");
	bnx2x_fp_stats(bp, fp)->eth_q_stats.rx_skb_alloc_failed++;
}

static int bnx2x_alloc_rx_data(struct bnx2x *bp,
			       struct bnx2x_fastpath *fp, u16 index)
{
	u8 *data;
	struct sw_rx_bd *rx_buf = &fp->rx_buf_ring[index];
	struct eth_rx_bd *rx_bd = &fp->rx_desc_ring[index];
	dma_addr_t mapping;

	data = bnx2x_frag_alloc(fp);
	if (unlikely(data == NULL))
		return -ENOMEM;

	mapping = dma_map_single(&bp->pdev->dev, data + NET_SKB_PAD,
				 fp->rx_buf_size,
				 DMA_FROM_DEVICE);
	if (unlikely(dma_mapping_error(&bp->pdev->dev, mapping))) {
		bnx2x_frag_free(fp, data);
		BNX2X_ERR("Can't map rx data\n");
		return -ENOMEM;
	}

	rx_buf->data = data;
	dma_unmap_addr_set(rx_buf, mapping, mapping);

	rx_bd->addr_hi = cpu_to_le32(U64_HI(mapping));
	rx_bd->addr_lo = cpu_to_le32(U64_LO(mapping));

	return 0;
}

static
void bnx2x_csum_validate(struct sk_buff *skb, union eth_rx_cqe *cqe,
				 struct bnx2x_fastpath *fp,
				 struct bnx2x_eth_q_stats *qstats)
{
	/* Do nothing if no L4 csum validation was done.
	 * We do not check whether IP csum was validated. For IPv4 we assume
	 * that if the card got as far as validating the L4 csum, it also
	 * validated the IP csum. IPv6 has no IP csum.
	 */
	if (cqe->fast_path_cqe.status_flags &
	    ETH_FAST_PATH_RX_CQE_L4_XSUM_NO_VALIDATION_FLG)
		return;

	/* If L4 validation was done, check if an error was found. */

	if (cqe->fast_path_cqe.type_error_flags &
	    (ETH_FAST_PATH_RX_CQE_IP_BAD_XSUM_FLG |
	     ETH_FAST_PATH_RX_CQE_L4_BAD_XSUM_FLG))
		qstats->hw_csum_err++;
	else
		skb->ip_summed = CHECKSUM_UNNECESSARY;
}

int bnx2x_rx_int(struct bnx2x_fastpath *fp, int budget)
{
	struct bnx2x *bp = fp->bp;
	u16 bd_cons, bd_prod, bd_prod_fw, comp_ring_cons;
	u16 hw_comp_cons, sw_comp_cons, sw_comp_prod;
	int rx_pkt = 0;

#ifdef BNX2X_STOP_ON_ERROR
	if (unlikely(bp->panic))
		return 0;
#endif

	/* CQ "next element" is of the size of the regular element,
	   that's why it's ok here */
	hw_comp_cons = le16_to_cpu(*fp->rx_cons_sb);
	if ((hw_comp_cons & MAX_RCQ_DESC_CNT) == MAX_RCQ_DESC_CNT)
		hw_comp_cons++;

	bd_cons = fp->rx_bd_cons;
	bd_prod = fp->rx_bd_prod;
	bd_prod_fw = bd_prod;
	sw_comp_cons = fp->rx_comp_cons;
	sw_comp_prod = fp->rx_comp_prod;

	/* Memory barrier necessary as speculative reads of the rx
	 * buffer can be ahead of the index in the status block
	 */
	rmb();

	DP(NETIF_MSG_RX_STATUS,
	   "queue[%d]:  hw_comp_cons %u  sw_comp_cons %u\n",
	   fp->index, hw_comp_cons, sw_comp_cons);

	while (sw_comp_cons != hw_comp_cons) {
		struct sw_rx_bd *rx_buf = NULL;
		struct sk_buff *skb;
		union eth_rx_cqe *cqe;
		struct eth_fast_path_rx_cqe *cqe_fp;
		u8 cqe_fp_flags;
		enum eth_rx_cqe_type cqe_fp_type;
		u16 len, pad, queue;
		u8 *data;
		bool l4_rxhash;

#ifdef BNX2X_STOP_ON_ERROR
		if (unlikely(bp->panic))
			return 0;
#endif

		comp_ring_cons = RCQ_BD(sw_comp_cons);
		bd_prod = RX_BD(bd_prod);
		bd_cons = RX_BD(bd_cons);

		cqe = &fp->rx_comp_ring[comp_ring_cons];
		cqe_fp = &cqe->fast_path_cqe;
		cqe_fp_flags = cqe_fp->type_error_flags;
		cqe_fp_type = cqe_fp_flags & ETH_FAST_PATH_RX_CQE_TYPE;

		DP(NETIF_MSG_RX_STATUS,
		   "CQE type %x  err %x  status %x  queue %x  vlan %x  len %u\n",
		   CQE_TYPE(cqe_fp_flags),
		   cqe_fp_flags, cqe_fp->status_flags,
		   le32_to_cpu(cqe_fp->rss_hash_result),
		   le16_to_cpu(cqe_fp->vlan_tag),
		   le16_to_cpu(cqe_fp->pkt_len_or_gro_seg_len));

		/* is this a slowpath msg? */
		if (unlikely(CQE_TYPE_SLOW(cqe_fp_type))) {
			bnx2x_sp_event(fp, cqe);
			goto next_cqe;
		}

		rx_buf = &fp->rx_buf_ring[bd_cons];
		data = rx_buf->data;

		if (!CQE_TYPE_FAST(cqe_fp_type)) {
			struct bnx2x_agg_info *tpa_info;
			u16 frag_size, pages;
#ifdef BNX2X_STOP_ON_ERROR
			/* sanity check */
			if (fp->disable_tpa &&
			    (CQE_TYPE_START(cqe_fp_type) ||
			     CQE_TYPE_STOP(cqe_fp_type)))
				BNX2X_ERR("START/STOP packet while disable_tpa type %x\n",
					  CQE_TYPE(cqe_fp_type));
#endif

			if (CQE_TYPE_START(cqe_fp_type)) {
				u16 queue = cqe_fp->queue_index;
				DP(NETIF_MSG_RX_STATUS,
				   "calling tpa_start on queue %d\n",
				   queue);

				bnx2x_tpa_start(fp, queue,
						bd_cons, bd_prod,
						cqe_fp);

				goto next_rx;

			}
			queue = cqe->end_agg_cqe.queue_index;
			tpa_info = &fp->tpa_info[queue];
			DP(NETIF_MSG_RX_STATUS,
			   "calling tpa_stop on queue %d\n",
			   queue);

			frag_size = le16_to_cpu(cqe->end_agg_cqe.pkt_len) -
				    tpa_info->len_on_bd;

			if (fp->mode == TPA_MODE_GRO)
				pages = (frag_size + tpa_info->full_page - 1) /
					 tpa_info->full_page;
			else
				pages = SGE_PAGE_ALIGN(frag_size) >>
					SGE_PAGE_SHIFT;

			bnx2x_tpa_stop(bp, fp, tpa_info, pages,
				       &cqe->end_agg_cqe, comp_ring_cons);
#ifdef BNX2X_STOP_ON_ERROR
			if (bp->panic)
				return 0;
#endif

			bnx2x_update_sge_prod(fp, pages, &cqe->end_agg_cqe);
			goto next_cqe;
		}
		/* non TPA */
		len = le16_to_cpu(cqe_fp->pkt_len_or_gro_seg_len);
		pad = cqe_fp->placement_offset;
		dma_sync_single_for_cpu(&bp->pdev->dev,
					dma_unmap_addr(rx_buf, mapping),
					pad + RX_COPY_THRESH,
					DMA_FROM_DEVICE);
		pad += NET_SKB_PAD;
		prefetch(data + pad); /* speedup eth_type_trans() */
		/* is this an error packet? */
		if (unlikely(cqe_fp_flags & ETH_RX_ERROR_FALGS)) {
			DP(NETIF_MSG_RX_ERR | NETIF_MSG_RX_STATUS,
			   "ERROR  flags %x  rx packet %u\n",
			   cqe_fp_flags, sw_comp_cons);
			bnx2x_fp_qstats(bp, fp)->rx_err_discard_pkt++;
			goto reuse_rx;
		}

		/* Since we don't have a jumbo ring
		 * copy small packets if mtu > 1500
		 */
		if ((bp->dev->mtu > ETH_MAX_PACKET_SIZE) &&
		    (len <= RX_COPY_THRESH)) {
			skb = netdev_alloc_skb_ip_align(bp->dev, len);
			if (skb == NULL) {
				DP(NETIF_MSG_RX_ERR | NETIF_MSG_RX_STATUS,
				   "ERROR  packet dropped because of alloc failure\n");
				bnx2x_fp_qstats(bp, fp)->rx_skb_alloc_failed++;
				goto reuse_rx;
			}
			memcpy(skb->data, data + pad, len);
			bnx2x_reuse_rx_data(fp, bd_cons, bd_prod);
		} else {
			if (likely(bnx2x_alloc_rx_data(bp, fp, bd_prod) == 0)) {
				dma_unmap_single(&bp->pdev->dev,
						 dma_unmap_addr(rx_buf, mapping),
						 fp->rx_buf_size,
						 DMA_FROM_DEVICE);
				skb = build_skb(data, fp->rx_frag_size);
				if (unlikely(!skb)) {
					bnx2x_frag_free(fp, data);
					bnx2x_fp_qstats(bp, fp)->
							rx_skb_alloc_failed++;
					goto next_rx;
				}
				skb_reserve(skb, pad);
			} else {
				DP(NETIF_MSG_RX_ERR | NETIF_MSG_RX_STATUS,
				   "ERROR  packet dropped because of alloc failure\n");
				bnx2x_fp_qstats(bp, fp)->rx_skb_alloc_failed++;
reuse_rx:
				bnx2x_reuse_rx_data(fp, bd_cons, bd_prod);
				goto next_rx;
			}
		}

		skb_put(skb, len);
		skb->protocol = eth_type_trans(skb, bp->dev);

		/* Set Toeplitz hash for a none-LRO skb */
		skb->rxhash = bnx2x_get_rxhash(bp, cqe_fp, &l4_rxhash);
		skb->l4_rxhash = l4_rxhash;

		skb_checksum_none_assert(skb);

		if (bp->dev->features & NETIF_F_RXCSUM)
			bnx2x_csum_validate(skb, cqe, fp,
					    bnx2x_fp_qstats(bp, fp));

		skb_record_rx_queue(skb, fp->rx_queue);

		if (le16_to_cpu(cqe_fp->pars_flags.flags) &
		    PARSING_FLAGS_VLAN)
			__vlan_hwaccel_put_tag(skb,
					       le16_to_cpu(cqe_fp->vlan_tag));
		napi_gro_receive(&fp->napi, skb);


next_rx:
		rx_buf->data = NULL;

		bd_cons = NEXT_RX_IDX(bd_cons);
		bd_prod = NEXT_RX_IDX(bd_prod);
		bd_prod_fw = NEXT_RX_IDX(bd_prod_fw);
		rx_pkt++;
next_cqe:
		sw_comp_prod = NEXT_RCQ_IDX(sw_comp_prod);
		sw_comp_cons = NEXT_RCQ_IDX(sw_comp_cons);

		if (rx_pkt == budget)
			break;
	} /* while */

	fp->rx_bd_cons = bd_cons;
	fp->rx_bd_prod = bd_prod_fw;
	fp->rx_comp_cons = sw_comp_cons;
	fp->rx_comp_prod = sw_comp_prod;

	/* Update producers */
	bnx2x_update_rx_prod(bp, fp, bd_prod_fw, sw_comp_prod,
			     fp->rx_sge_prod);

	fp->rx_pkt += rx_pkt;
	fp->rx_calls++;

	return rx_pkt;
}

static irqreturn_t bnx2x_msix_fp_int(int irq, void *fp_cookie)
{
	struct bnx2x_fastpath *fp = fp_cookie;
	struct bnx2x *bp = fp->bp;
	u8 cos;

	DP(NETIF_MSG_INTR,
	   "got an MSI-X interrupt on IDX:SB [fp %d fw_sd %d igusb %d]\n",
	   fp->index, fp->fw_sb_id, fp->igu_sb_id);
	bnx2x_ack_sb(bp, fp->igu_sb_id, USTORM_ID, 0, IGU_INT_DISABLE, 0);

#ifdef BNX2X_STOP_ON_ERROR
	if (unlikely(bp->panic))
		return IRQ_HANDLED;
#endif

	/* Handle Rx and Tx according to MSI-X vector */
	prefetch(fp->rx_cons_sb);

	for_each_cos_in_tx_queue(fp, cos)
		prefetch(fp->txdata_ptr[cos]->tx_cons_sb);

	prefetch(&fp->sb_running_index[SM_RX_ID]);
	napi_schedule(&bnx2x_fp(bp, fp->index, napi));

	return IRQ_HANDLED;
}

/* HW Lock for shared dual port PHYs */
void bnx2x_acquire_phy_lock(struct bnx2x *bp)
{
	mutex_lock(&bp->port.phy_mutex);

	bnx2x_acquire_hw_lock(bp, HW_LOCK_RESOURCE_MDIO);
}

void bnx2x_release_phy_lock(struct bnx2x *bp)
{
	bnx2x_release_hw_lock(bp, HW_LOCK_RESOURCE_MDIO);

	mutex_unlock(&bp->port.phy_mutex);
}

/* calculates MF speed according to current linespeed and MF configuration */
u16 bnx2x_get_mf_speed(struct bnx2x *bp)
{
	u16 line_speed = bp->link_vars.line_speed;
	if (IS_MF(bp)) {
		u16 maxCfg = bnx2x_extract_max_cfg(bp,
						   bp->mf_config[BP_VN(bp)]);

		/* Calculate the current MAX line speed limit for the MF
		 * devices
		 */
		if (IS_MF_SI(bp))
			line_speed = (line_speed * maxCfg) / 100;
		else { /* SD mode */
			u16 vn_max_rate = maxCfg * 100;

			if (vn_max_rate < line_speed)
				line_speed = vn_max_rate;
		}
	}

	return line_speed;
}

/**
 * bnx2x_fill_report_data - fill link report data to report
 *
 * @bp:		driver handle
 * @data:	link state to update
 *
 * It uses a none-atomic bit operations because is called under the mutex.
 */
static void bnx2x_fill_report_data(struct bnx2x *bp,
				   struct bnx2x_link_report_data *data)
{
	u16 line_speed = bnx2x_get_mf_speed(bp);

	memset(data, 0, sizeof(*data));

	/* Fill the report data: efective line speed */
	data->line_speed = line_speed;

	/* Link is down */
	if (!bp->link_vars.link_up || (bp->flags & MF_FUNC_DIS))
		__set_bit(BNX2X_LINK_REPORT_LINK_DOWN,
			  &data->link_report_flags);

	/* Full DUPLEX */
	if (bp->link_vars.duplex == DUPLEX_FULL)
		__set_bit(BNX2X_LINK_REPORT_FD, &data->link_report_flags);

	/* Rx Flow Control is ON */
	if (bp->link_vars.flow_ctrl & BNX2X_FLOW_CTRL_RX)
		__set_bit(BNX2X_LINK_REPORT_RX_FC_ON, &data->link_report_flags);

	/* Tx Flow Control is ON */
	if (bp->link_vars.flow_ctrl & BNX2X_FLOW_CTRL_TX)
		__set_bit(BNX2X_LINK_REPORT_TX_FC_ON, &data->link_report_flags);
}

/**
 * bnx2x_link_report - report link status to OS.
 *
 * @bp:		driver handle
 *
 * Calls the __bnx2x_link_report() under the same locking scheme
 * as a link/PHY state managing code to ensure a consistent link
 * reporting.
 */

void bnx2x_link_report(struct bnx2x *bp)
{
	bnx2x_acquire_phy_lock(bp);
	__bnx2x_link_report(bp);
	bnx2x_release_phy_lock(bp);
}

/**
 * __bnx2x_link_report - report link status to OS.
 *
 * @bp:		driver handle
 *
 * None atomic inmlementation.
 * Should be called under the phy_lock.
 */
void __bnx2x_link_report(struct bnx2x *bp)
{
	struct bnx2x_link_report_data cur_data;

	/* reread mf_cfg */
	if (IS_PF(bp) && !CHIP_IS_E1(bp))
		bnx2x_read_mf_cfg(bp);

	/* Read the current link report info */
	bnx2x_fill_report_data(bp, &cur_data);

	/* Don't report link down or exactly the same link status twice */
	if (!memcmp(&cur_data, &bp->last_reported_link, sizeof(cur_data)) ||
	    (test_bit(BNX2X_LINK_REPORT_LINK_DOWN,
		      &bp->last_reported_link.link_report_flags) &&
	     test_bit(BNX2X_LINK_REPORT_LINK_DOWN,
		      &cur_data.link_report_flags)))
		return;

	bp->link_cnt++;

	/* We are going to report a new link parameters now -
	 * remember the current data for the next time.
	 */
	memcpy(&bp->last_reported_link, &cur_data, sizeof(cur_data));

	if (test_bit(BNX2X_LINK_REPORT_LINK_DOWN,
		     &cur_data.link_report_flags)) {
		netif_carrier_off(bp->dev);
		netdev_err(bp->dev, "NIC Link is Down\n");
		return;
	} else {
		const char *duplex;
		const char *flow;

		netif_carrier_on(bp->dev);

		if (test_and_clear_bit(BNX2X_LINK_REPORT_FD,
				       &cur_data.link_report_flags))
			duplex = "full";
		else
			duplex = "half";

		/* Handle the FC at the end so that only these flags would be
		 * possibly set. This way we may easily check if there is no FC
		 * enabled.
		 */
		if (cur_data.link_report_flags) {
			if (test_bit(BNX2X_LINK_REPORT_RX_FC_ON,
				     &cur_data.link_report_flags)) {
				if (test_bit(BNX2X_LINK_REPORT_TX_FC_ON,
				     &cur_data.link_report_flags))
					flow = "ON - receive & transmit";
				else
					flow = "ON - receive";
			} else {
				flow = "ON - transmit";
			}
		} else {
			flow = "none";
		}
		netdev_info(bp->dev, "NIC Link is Up, %d Mbps %s duplex, Flow control: %s\n",
			    cur_data.line_speed, duplex, flow);
	}
}

static void bnx2x_set_next_page_sgl(struct bnx2x_fastpath *fp)
{
	int i;

	for (i = 1; i <= NUM_RX_SGE_PAGES; i++) {
		struct eth_rx_sge *sge;

		sge = &fp->rx_sge_ring[RX_SGE_CNT * i - 2];
		sge->addr_hi =
			cpu_to_le32(U64_HI(fp->rx_sge_mapping +
			BCM_PAGE_SIZE*(i % NUM_RX_SGE_PAGES)));

		sge->addr_lo =
			cpu_to_le32(U64_LO(fp->rx_sge_mapping +
			BCM_PAGE_SIZE*(i % NUM_RX_SGE_PAGES)));
	}
}

static void bnx2x_free_tpa_pool(struct bnx2x *bp,
				struct bnx2x_fastpath *fp, int last)
{
	int i;

	for (i = 0; i < last; i++) {
		struct bnx2x_agg_info *tpa_info = &fp->tpa_info[i];
		struct sw_rx_bd *first_buf = &tpa_info->first_buf;
		u8 *data = first_buf->data;

		if (data == NULL) {
			DP(NETIF_MSG_IFDOWN, "tpa bin %d empty on free\n", i);
			continue;
		}
		if (tpa_info->tpa_state == BNX2X_TPA_START)
			dma_unmap_single(&bp->pdev->dev,
					 dma_unmap_addr(first_buf, mapping),
					 fp->rx_buf_size, DMA_FROM_DEVICE);
		bnx2x_frag_free(fp, data);
		first_buf->data = NULL;
	}
}

void bnx2x_init_rx_rings_cnic(struct bnx2x *bp)
{
	int j;

	for_each_rx_queue_cnic(bp, j) {
		struct bnx2x_fastpath *fp = &bp->fp[j];

		fp->rx_bd_cons = 0;

		/* Activate BD ring */
		/* Warning!
		 * this will generate an interrupt (to the TSTORM)
		 * must only be done after chip is initialized
		 */
		bnx2x_update_rx_prod(bp, fp, fp->rx_bd_prod, fp->rx_comp_prod,
				     fp->rx_sge_prod);
	}
}

void bnx2x_init_rx_rings(struct bnx2x *bp)
{
	int func = BP_FUNC(bp);
	u16 ring_prod;
	int i, j;

	/* Allocate TPA resources */
	for_each_eth_queue(bp, j) {
		struct bnx2x_fastpath *fp = &bp->fp[j];

		DP(NETIF_MSG_IFUP,
		   "mtu %d  rx_buf_size %d\n", bp->dev->mtu, fp->rx_buf_size);

		if (!fp->disable_tpa) {
			/* Fill the per-aggregtion pool */
			for (i = 0; i < MAX_AGG_QS(bp); i++) {
				struct bnx2x_agg_info *tpa_info =
					&fp->tpa_info[i];
				struct sw_rx_bd *first_buf =
					&tpa_info->first_buf;

				first_buf->data = bnx2x_frag_alloc(fp);
				if (!first_buf->data) {
					BNX2X_ERR("Failed to allocate TPA skb pool for queue[%d] - disabling TPA on this queue!\n",
						  j);
					bnx2x_free_tpa_pool(bp, fp, i);
					fp->disable_tpa = 1;
					break;
				}
				dma_unmap_addr_set(first_buf, mapping, 0);
				tpa_info->tpa_state = BNX2X_TPA_STOP;
			}

			/* "next page" elements initialization */
			bnx2x_set_next_page_sgl(fp);

			/* set SGEs bit mask */
			bnx2x_init_sge_ring_bit_mask(fp);

			/* Allocate SGEs and initialize the ring elements */
			for (i = 0, ring_prod = 0;
			     i < MAX_RX_SGE_CNT*NUM_RX_SGE_PAGES; i++) {

				if (bnx2x_alloc_rx_sge(bp, fp, ring_prod) < 0) {
					BNX2X_ERR("was only able to allocate %d rx sges\n",
						  i);
					BNX2X_ERR("disabling TPA for queue[%d]\n",
						  j);
					/* Cleanup already allocated elements */
					bnx2x_free_rx_sge_range(bp, fp,
								ring_prod);
					bnx2x_free_tpa_pool(bp, fp,
							    MAX_AGG_QS(bp));
					fp->disable_tpa = 1;
					ring_prod = 0;
					break;
				}
				ring_prod = NEXT_SGE_IDX(ring_prod);
			}

			fp->rx_sge_prod = ring_prod;
		}
	}

	for_each_eth_queue(bp, j) {
		struct bnx2x_fastpath *fp = &bp->fp[j];

		fp->rx_bd_cons = 0;

		/* Activate BD ring */
		/* Warning!
		 * this will generate an interrupt (to the TSTORM)
		 * must only be done after chip is initialized
		 */
		bnx2x_update_rx_prod(bp, fp, fp->rx_bd_prod, fp->rx_comp_prod,
				     fp->rx_sge_prod);

		if (j != 0)
			continue;

		if (CHIP_IS_E1(bp)) {
			REG_WR(bp, BAR_USTRORM_INTMEM +
			       USTORM_MEM_WORKAROUND_ADDRESS_OFFSET(func),
			       U64_LO(fp->rx_comp_mapping));
			REG_WR(bp, BAR_USTRORM_INTMEM +
			       USTORM_MEM_WORKAROUND_ADDRESS_OFFSET(func) + 4,
			       U64_HI(fp->rx_comp_mapping));
		}
	}
}

static void bnx2x_free_tx_skbs_queue(struct bnx2x_fastpath *fp)
{
	u8 cos;
	struct bnx2x *bp = fp->bp;

	for_each_cos_in_tx_queue(fp, cos) {
		struct bnx2x_fp_txdata *txdata = fp->txdata_ptr[cos];
		unsigned pkts_compl = 0, bytes_compl = 0;

		u16 sw_prod = txdata->tx_pkt_prod;
		u16 sw_cons = txdata->tx_pkt_cons;

		while (sw_cons != sw_prod) {
			bnx2x_free_tx_pkt(bp, txdata, TX_BD(sw_cons),
					  &pkts_compl, &bytes_compl);
			sw_cons++;
		}

		netdev_tx_reset_queue(
			netdev_get_tx_queue(bp->dev,
					    txdata->txq_index));
	}
}

static void bnx2x_free_tx_skbs_cnic(struct bnx2x *bp)
{
	int i;

	for_each_tx_queue_cnic(bp, i) {
		bnx2x_free_tx_skbs_queue(&bp->fp[i]);
	}
}

static void bnx2x_free_tx_skbs(struct bnx2x *bp)
{
	int i;

	for_each_eth_queue(bp, i) {
		bnx2x_free_tx_skbs_queue(&bp->fp[i]);
	}
}

static void bnx2x_free_rx_bds(struct bnx2x_fastpath *fp)
{
	struct bnx2x *bp = fp->bp;
	int i;

	/* ring wasn't allocated */
	if (fp->rx_buf_ring == NULL)
		return;

	for (i = 0; i < NUM_RX_BD; i++) {
		struct sw_rx_bd *rx_buf = &fp->rx_buf_ring[i];
		u8 *data = rx_buf->data;

		if (data == NULL)
			continue;
		dma_unmap_single(&bp->pdev->dev,
				 dma_unmap_addr(rx_buf, mapping),
				 fp->rx_buf_size, DMA_FROM_DEVICE);

		rx_buf->data = NULL;
		bnx2x_frag_free(fp, data);
	}
}

static void bnx2x_free_rx_skbs_cnic(struct bnx2x *bp)
{
	int j;

	for_each_rx_queue_cnic(bp, j) {
		bnx2x_free_rx_bds(&bp->fp[j]);
	}
}

static void bnx2x_free_rx_skbs(struct bnx2x *bp)
{
	int j;

	for_each_eth_queue(bp, j) {
		struct bnx2x_fastpath *fp = &bp->fp[j];

		bnx2x_free_rx_bds(fp);

		if (!fp->disable_tpa)
			bnx2x_free_tpa_pool(bp, fp, MAX_AGG_QS(bp));
	}
}

void bnx2x_free_skbs_cnic(struct bnx2x *bp)
{
	bnx2x_free_tx_skbs_cnic(bp);
	bnx2x_free_rx_skbs_cnic(bp);
}

void bnx2x_free_skbs(struct bnx2x *bp)
{
	bnx2x_free_tx_skbs(bp);
	bnx2x_free_rx_skbs(bp);
}

void bnx2x_update_max_mf_config(struct bnx2x *bp, u32 value)
{
	/* load old values */
	u32 mf_cfg = bp->mf_config[BP_VN(bp)];

	if (value != bnx2x_extract_max_cfg(bp, mf_cfg)) {
		/* leave all but MAX value */
		mf_cfg &= ~FUNC_MF_CFG_MAX_BW_MASK;

		/* set new MAX value */
		mf_cfg |= (value << FUNC_MF_CFG_MAX_BW_SHIFT)
				& FUNC_MF_CFG_MAX_BW_MASK;

		bnx2x_fw_command(bp, DRV_MSG_CODE_SET_MF_BW, mf_cfg);
	}
}

/**
 * bnx2x_free_msix_irqs - free previously requested MSI-X IRQ vectors
 *
 * @bp:		driver handle
 * @nvecs:	number of vectors to be released
 */
static void bnx2x_free_msix_irqs(struct bnx2x *bp, int nvecs)
{
	int i, offset = 0;

	if (nvecs == offset)
		return;

	/* VFs don't have a default SB */
	if (IS_PF(bp)) {
		free_irq(bp->msix_table[offset].vector, bp->dev);
		DP(NETIF_MSG_IFDOWN, "released sp irq (%d)\n",
		   bp->msix_table[offset].vector);
		offset++;
	}

	if (CNIC_SUPPORT(bp)) {
		if (nvecs == offset)
			return;
		offset++;
	}

	for_each_eth_queue(bp, i) {
		if (nvecs == offset)
			return;
		DP(NETIF_MSG_IFDOWN, "about to release fp #%d->%d irq\n",
		   i, bp->msix_table[offset].vector);

		free_irq(bp->msix_table[offset++].vector, &bp->fp[i]);
	}
}

void bnx2x_free_irq(struct bnx2x *bp)
{
	if (bp->flags & USING_MSIX_FLAG &&
	    !(bp->flags & USING_SINGLE_MSIX_FLAG)) {
		int nvecs = BNX2X_NUM_ETH_QUEUES(bp) + CNIC_SUPPORT(bp);

		/* vfs don't have a default status block */
		if (IS_PF(bp))
			nvecs++;

		bnx2x_free_msix_irqs(bp, nvecs);
	} else {
		free_irq(bp->dev->irq, bp->dev);
	}
}

int bnx2x_enable_msix(struct bnx2x *bp)
{
	int msix_vec = 0, i, rc;

	/* VFs don't have a default status block */
	if (IS_PF(bp)) {
		bp->msix_table[msix_vec].entry = msix_vec;
		BNX2X_DEV_INFO("msix_table[0].entry = %d (slowpath)\n",
			       bp->msix_table[0].entry);
		msix_vec++;
	}

	/* Cnic requires an msix vector for itself */
	if (CNIC_SUPPORT(bp)) {
		bp->msix_table[msix_vec].entry = msix_vec;
		BNX2X_DEV_INFO("msix_table[%d].entry = %d (CNIC)\n",
			       msix_vec, bp->msix_table[msix_vec].entry);
		msix_vec++;
	}

	/* We need separate vectors for ETH queues only (not FCoE) */
	for_each_eth_queue(bp, i) {
		bp->msix_table[msix_vec].entry = msix_vec;
		BNX2X_DEV_INFO("msix_table[%d].entry = %d (fastpath #%u)\n",
			       msix_vec, msix_vec, i);
		msix_vec++;
	}

	DP(BNX2X_MSG_SP, "about to request enable msix with %d vectors\n",
	   msix_vec);

	rc = pci_enable_msix(bp->pdev, &bp->msix_table[0], msix_vec);

	/*
	 * reconfigure number of tx/rx queues according to available
	 * MSI-X vectors
	 */
	if (rc >= BNX2X_MIN_MSIX_VEC_CNT(bp)) {
		/* how less vectors we will have? */
		int diff = msix_vec - rc;

		BNX2X_DEV_INFO("Trying to use less MSI-X vectors: %d\n", rc);

		rc = pci_enable_msix(bp->pdev, &bp->msix_table[0], rc);

		if (rc) {
			BNX2X_DEV_INFO("MSI-X is not attainable rc %d\n", rc);
			goto no_msix;
		}
		/*
		 * decrease number of queues by number of unallocated entries
		 */
		bp->num_ethernet_queues -= diff;
		bp->num_queues = bp->num_ethernet_queues + bp->num_cnic_queues;

		BNX2X_DEV_INFO("New queue configuration set: %d\n",
			       bp->num_queues);
	} else if (rc > 0) {
		/* Get by with single vector */
		rc = pci_enable_msix(bp->pdev, &bp->msix_table[0], 1);
		if (rc) {
			BNX2X_DEV_INFO("Single MSI-X is not attainable rc %d\n",
				       rc);
			goto no_msix;
		}

		BNX2X_DEV_INFO("Using single MSI-X vector\n");
		bp->flags |= USING_SINGLE_MSIX_FLAG;

		BNX2X_DEV_INFO("set number of queues to 1\n");
		bp->num_ethernet_queues = 1;
		bp->num_queues = bp->num_ethernet_queues + bp->num_cnic_queues;
	} else if (rc < 0) {
		BNX2X_DEV_INFO("MSI-X is not attainable  rc %d\n", rc);
		goto no_msix;
	}

	bp->flags |= USING_MSIX_FLAG;

	return 0;

no_msix:
	/* fall to INTx if not enough memory */
	if (rc == -ENOMEM)
		bp->flags |= DISABLE_MSI_FLAG;

	return rc;
}

static int bnx2x_req_msix_irqs(struct bnx2x *bp)
{
	int i, rc, offset = 0;

	/* no default status block for vf */
	if (IS_PF(bp)) {
		rc = request_irq(bp->msix_table[offset++].vector,
				 bnx2x_msix_sp_int, 0,
				 bp->dev->name, bp->dev);
		if (rc) {
			BNX2X_ERR("request sp irq failed\n");
			return -EBUSY;
		}
	}

	if (CNIC_SUPPORT(bp))
		offset++;

	for_each_eth_queue(bp, i) {
		struct bnx2x_fastpath *fp = &bp->fp[i];
		snprintf(fp->name, sizeof(fp->name), "%s-fp-%d",
			 bp->dev->name, i);

		rc = request_irq(bp->msix_table[offset].vector,
				 bnx2x_msix_fp_int, 0, fp->name, fp);
		if (rc) {
			BNX2X_ERR("request fp #%d irq (%d) failed  rc %d\n", i,
			      bp->msix_table[offset].vector, rc);
			bnx2x_free_msix_irqs(bp, offset);
			return -EBUSY;
		}

		offset++;
	}

	i = BNX2X_NUM_ETH_QUEUES(bp);
	if (IS_PF(bp)) {
		offset = 1 + CNIC_SUPPORT(bp);
		netdev_info(bp->dev,
			    "using MSI-X  IRQs: sp %d  fp[%d] %d ... fp[%d] %d\n",
			    bp->msix_table[0].vector,
			    0, bp->msix_table[offset].vector,
			    i - 1, bp->msix_table[offset + i - 1].vector);
	} else {
		offset = CNIC_SUPPORT(bp);
		netdev_info(bp->dev,
			    "using MSI-X  IRQs: fp[%d] %d ... fp[%d] %d\n",
			    0, bp->msix_table[offset].vector,
			    i - 1, bp->msix_table[offset + i - 1].vector);
	}
	return 0;
}

int bnx2x_enable_msi(struct bnx2x *bp)
{
	int rc;

	rc = pci_enable_msi(bp->pdev);
	if (rc) {
		BNX2X_DEV_INFO("MSI is not attainable\n");
		return -1;
	}
	bp->flags |= USING_MSI_FLAG;

	return 0;
}

static int bnx2x_req_irq(struct bnx2x *bp)
{
	unsigned long flags;
	unsigned int irq;

	if (bp->flags & (USING_MSI_FLAG | USING_MSIX_FLAG))
		flags = 0;
	else
		flags = IRQF_SHARED;

	if (bp->flags & USING_MSIX_FLAG)
		irq = bp->msix_table[0].vector;
	else
		irq = bp->pdev->irq;

	return request_irq(irq, bnx2x_interrupt, flags, bp->dev->name, bp->dev);
}

static int bnx2x_setup_irqs(struct bnx2x *bp)
{
	int rc = 0;
	if (bp->flags & USING_MSIX_FLAG &&
	    !(bp->flags & USING_SINGLE_MSIX_FLAG)) {
		rc = bnx2x_req_msix_irqs(bp);
		if (rc)
			return rc;
	} else {
		rc = bnx2x_req_irq(bp);
		if (rc) {
			BNX2X_ERR("IRQ request failed  rc %d, aborting\n", rc);
			return rc;
		}
		if (bp->flags & USING_MSI_FLAG) {
			bp->dev->irq = bp->pdev->irq;
			netdev_info(bp->dev, "using MSI IRQ %d\n",
				    bp->dev->irq);
		}
		if (bp->flags & USING_MSIX_FLAG) {
			bp->dev->irq = bp->msix_table[0].vector;
			netdev_info(bp->dev, "using MSIX IRQ %d\n",
				    bp->dev->irq);
		}
	}

	return 0;
}

static void bnx2x_napi_enable_cnic(struct bnx2x *bp)
{
	int i;

	for_each_rx_queue_cnic(bp, i)
		napi_enable(&bnx2x_fp(bp, i, napi));
}

static void bnx2x_napi_enable(struct bnx2x *bp)
{
	int i;

	for_each_eth_queue(bp, i)
		napi_enable(&bnx2x_fp(bp, i, napi));
}

static void bnx2x_napi_disable_cnic(struct bnx2x *bp)
{
	int i;

	for_each_rx_queue_cnic(bp, i)
		napi_disable(&bnx2x_fp(bp, i, napi));
}

static void bnx2x_napi_disable(struct bnx2x *bp)
{
	int i;

	for_each_eth_queue(bp, i)
		napi_disable(&bnx2x_fp(bp, i, napi));
}

void bnx2x_netif_start(struct bnx2x *bp)
{
	if (netif_running(bp->dev)) {
		bnx2x_napi_enable(bp);
		if (CNIC_LOADED(bp))
			bnx2x_napi_enable_cnic(bp);
		bnx2x_int_enable(bp);
		if (bp->state == BNX2X_STATE_OPEN)
			netif_tx_wake_all_queues(bp->dev);
	}
}

void bnx2x_netif_stop(struct bnx2x *bp, int disable_hw)
{
	bnx2x_int_disable_sync(bp, disable_hw);
	bnx2x_napi_disable(bp);
	if (CNIC_LOADED(bp))
		bnx2x_napi_disable_cnic(bp);
}

u16 bnx2x_select_queue(struct net_device *dev, struct sk_buff *skb)
{
	struct bnx2x *bp = netdev_priv(dev);

	if (CNIC_LOADED(bp) && !NO_FCOE(bp)) {
		struct ethhdr *hdr = (struct ethhdr *)skb->data;
		u16 ether_type = ntohs(hdr->h_proto);

		/* Skip VLAN tag if present */
		if (ether_type == ETH_P_8021Q) {
			struct vlan_ethhdr *vhdr =
				(struct vlan_ethhdr *)skb->data;

			ether_type = ntohs(vhdr->h_vlan_encapsulated_proto);
		}

		/* If ethertype is FCoE or FIP - use FCoE ring */
		if ((ether_type == ETH_P_FCOE) || (ether_type == ETH_P_FIP))
			return bnx2x_fcoe_tx(bp, txq_index);
	}

	/* select a non-FCoE queue */
	return __skb_tx_hash(dev, skb, BNX2X_NUM_ETH_QUEUES(bp));
}

void bnx2x_set_num_queues(struct bnx2x *bp)
{
	/* RSS queues */
	bp->num_ethernet_queues = bnx2x_calc_num_queues(bp);

	/* override in STORAGE SD modes */
	if (IS_MF_STORAGE_SD(bp) || IS_MF_FCOE_AFEX(bp))
		bp->num_ethernet_queues = 1;

	/* Add special queues */
	bp->num_cnic_queues = CNIC_SUPPORT(bp); /* For FCOE */
	bp->num_queues = bp->num_ethernet_queues + bp->num_cnic_queues;

	BNX2X_DEV_INFO("set number of queues to %d\n", bp->num_queues);
}

/**
 * bnx2x_set_real_num_queues - configure netdev->real_num_[tx,rx]_queues
 *
 * @bp:		Driver handle
 *
 * We currently support for at most 16 Tx queues for each CoS thus we will
 * allocate a multiple of 16 for ETH L2 rings according to the value of the
 * bp->max_cos.
 *
 * If there is an FCoE L2 queue the appropriate Tx queue will have the next
 * index after all ETH L2 indices.
 *
 * If the actual number of Tx queues (for each CoS) is less than 16 then there
 * will be the holes at the end of each group of 16 ETh L2 indices (0..15,
 * 16..31,...) with indicies that are not coupled with any real Tx queue.
 *
 * The proper configuration of skb->queue_mapping is handled by
 * bnx2x_select_queue() and __skb_tx_hash().
 *
 * bnx2x_setup_tc() takes care of the proper TC mappings so that __skb_tx_hash()
 * will return a proper Tx index if TC is enabled (netdev->num_tc > 0).
 */
static int bnx2x_set_real_num_queues(struct bnx2x *bp, int include_cnic)
{
	int rc, tx, rx;

	tx = BNX2X_NUM_ETH_QUEUES(bp) * bp->max_cos;
	rx = BNX2X_NUM_ETH_QUEUES(bp);

/* account for fcoe queue */
	if (include_cnic && !NO_FCOE(bp)) {
		rx++;
		tx++;
	}

	rc = netif_set_real_num_tx_queues(bp->dev, tx);
	if (rc) {
		BNX2X_ERR("Failed to set real number of Tx queues: %d\n", rc);
		return rc;
	}
	rc = netif_set_real_num_rx_queues(bp->dev, rx);
	if (rc) {
		BNX2X_ERR("Failed to set real number of Rx queues: %d\n", rc);
		return rc;
	}

	DP(NETIF_MSG_IFUP, "Setting real num queues to (tx, rx) (%d, %d)\n",
			  tx, rx);

	return rc;
}

static void bnx2x_set_rx_buf_size(struct bnx2x *bp)
{
	int i;

	for_each_queue(bp, i) {
		struct bnx2x_fastpath *fp = &bp->fp[i];
		u32 mtu;

		/* Always use a mini-jumbo MTU for the FCoE L2 ring */
		if (IS_FCOE_IDX(i))
			/*
			 * Although there are no IP frames expected to arrive to
			 * this ring we still want to add an
			 * IP_HEADER_ALIGNMENT_PADDING to prevent a buffer
			 * overrun attack.
			 */
			mtu = BNX2X_FCOE_MINI_JUMBO_MTU;
		else
			mtu = bp->dev->mtu;
		fp->rx_buf_size = BNX2X_FW_RX_ALIGN_START +
				  IP_HEADER_ALIGNMENT_PADDING +
				  ETH_OVREHEAD +
				  mtu +
				  BNX2X_FW_RX_ALIGN_END;
		/* Note : rx_buf_size doesnt take into account NET_SKB_PAD */
		if (fp->rx_buf_size + NET_SKB_PAD <= PAGE_SIZE)
			fp->rx_frag_size = fp->rx_buf_size + NET_SKB_PAD;
		else
			fp->rx_frag_size = 0;
	}
}

static int bnx2x_init_rss_pf(struct bnx2x *bp)
{
	int i;
	u8 num_eth_queues = BNX2X_NUM_ETH_QUEUES(bp);

	/* Prepare the initial contents fo the indirection table if RSS is
	 * enabled
	 */
	for (i = 0; i < sizeof(bp->rss_conf_obj.ind_table); i++)
		bp->rss_conf_obj.ind_table[i] =
			bp->fp->cl_id +
			ethtool_rxfh_indir_default(i, num_eth_queues);

	/*
	 * For 57710 and 57711 SEARCHER configuration (rss_keys) is
	 * per-port, so if explicit configuration is needed , do it only
	 * for a PMF.
	 *
	 * For 57712 and newer on the other hand it's a per-function
	 * configuration.
	 */
	return bnx2x_config_rss_eth(bp, bp->port.pmf || !CHIP_IS_E1x(bp));
}

int bnx2x_config_rss_pf(struct bnx2x *bp, struct bnx2x_rss_config_obj *rss_obj,
			bool config_hash)
{
	struct bnx2x_config_rss_params params = {NULL};

	/* Although RSS is meaningless when there is a single HW queue we
	 * still need it enabled in order to have HW Rx hash generated.
	 *
	 * if (!is_eth_multi(bp))
	 *      bp->multi_mode = ETH_RSS_MODE_DISABLED;
	 */

	params.rss_obj = rss_obj;

	__set_bit(RAMROD_COMP_WAIT, &params.ramrod_flags);

	__set_bit(BNX2X_RSS_MODE_REGULAR, &params.rss_flags);

	/* RSS configuration */
	__set_bit(BNX2X_RSS_IPV4, &params.rss_flags);
	__set_bit(BNX2X_RSS_IPV4_TCP, &params.rss_flags);
	__set_bit(BNX2X_RSS_IPV6, &params.rss_flags);
	__set_bit(BNX2X_RSS_IPV6_TCP, &params.rss_flags);
	if (rss_obj->udp_rss_v4)
		__set_bit(BNX2X_RSS_IPV4_UDP, &params.rss_flags);
	if (rss_obj->udp_rss_v6)
		__set_bit(BNX2X_RSS_IPV6_UDP, &params.rss_flags);

	/* Hash bits */
	params.rss_result_mask = MULTI_MASK;

	memcpy(params.ind_table, rss_obj->ind_table, sizeof(params.ind_table));

	if (config_hash) {
		/* RSS keys */
		prandom_bytes(params.rss_key, sizeof(params.rss_key));
		__set_bit(BNX2X_RSS_SET_SRCH, &params.rss_flags);
	}

	return bnx2x_config_rss(bp, &params);
}

static int bnx2x_init_hw(struct bnx2x *bp, u32 load_code)
{
	struct bnx2x_func_state_params func_params = {NULL};

	/* Prepare parameters for function state transitions */
	__set_bit(RAMROD_COMP_WAIT, &func_params.ramrod_flags);

	func_params.f_obj = &bp->func_obj;
	func_params.cmd = BNX2X_F_CMD_HW_INIT;

	func_params.params.hw_init.load_phase = load_code;

	return bnx2x_func_state_change(bp, &func_params);
}

/*
 * Cleans the object that have internal lists without sending
 * ramrods. Should be run when interrutps are disabled.
 */
static void bnx2x_squeeze_objects(struct bnx2x *bp)
{
	int rc;
	unsigned long ramrod_flags = 0, vlan_mac_flags = 0;
	struct bnx2x_mcast_ramrod_params rparam = {NULL};
	struct bnx2x_vlan_mac_obj *mac_obj = &bp->sp_objs->mac_obj;

	/***************** Cleanup MACs' object first *************************/

	/* Wait for completion of requested */
	__set_bit(RAMROD_COMP_WAIT, &ramrod_flags);
	/* Perform a dry cleanup */
	__set_bit(RAMROD_DRV_CLR_ONLY, &ramrod_flags);

	/* Clean ETH primary MAC */
	__set_bit(BNX2X_ETH_MAC, &vlan_mac_flags);
	rc = mac_obj->delete_all(bp, &bp->sp_objs->mac_obj, &vlan_mac_flags,
				 &ramrod_flags);
	if (rc != 0)
		BNX2X_ERR("Failed to clean ETH MACs: %d\n", rc);

	/* Cleanup UC list */
	vlan_mac_flags = 0;
	__set_bit(BNX2X_UC_LIST_MAC, &vlan_mac_flags);
	rc = mac_obj->delete_all(bp, mac_obj, &vlan_mac_flags,
				 &ramrod_flags);
	if (rc != 0)
		BNX2X_ERR("Failed to clean UC list MACs: %d\n", rc);

	/***************** Now clean mcast object *****************************/
	rparam.mcast_obj = &bp->mcast_obj;
	__set_bit(RAMROD_DRV_CLR_ONLY, &rparam.ramrod_flags);

	/* Add a DEL command... */
	rc = bnx2x_config_mcast(bp, &rparam, BNX2X_MCAST_CMD_DEL);
	if (rc < 0)
		BNX2X_ERR("Failed to add a new DEL command to a multi-cast object: %d\n",
			  rc);

	/* ...and wait until all pending commands are cleared */
	rc = bnx2x_config_mcast(bp, &rparam, BNX2X_MCAST_CMD_CONT);
	while (rc != 0) {
		if (rc < 0) {
			BNX2X_ERR("Failed to clean multi-cast object: %d\n",
				  rc);
			return;
		}

		rc = bnx2x_config_mcast(bp, &rparam, BNX2X_MCAST_CMD_CONT);
	}
}

#ifndef BNX2X_STOP_ON_ERROR
#define LOAD_ERROR_EXIT(bp, label) \
	do { \
		(bp)->state = BNX2X_STATE_ERROR; \
		goto label; \
	} while (0)

#define LOAD_ERROR_EXIT_CNIC(bp, label) \
	do { \
		bp->cnic_loaded = false; \
		goto label; \
	} while (0)
#else /*BNX2X_STOP_ON_ERROR*/
#define LOAD_ERROR_EXIT(bp, label) \
	do { \
		(bp)->state = BNX2X_STATE_ERROR; \
		(bp)->panic = 1; \
		return -EBUSY; \
	} while (0)
#define LOAD_ERROR_EXIT_CNIC(bp, label) \
	do { \
		bp->cnic_loaded = false; \
		(bp)->panic = 1; \
		return -EBUSY; \
	} while (0)
#endif /*BNX2X_STOP_ON_ERROR*/

static void bnx2x_free_fw_stats_mem(struct bnx2x *bp)
{
	BNX2X_PCI_FREE(bp->fw_stats, bp->fw_stats_mapping,
		       bp->fw_stats_data_sz + bp->fw_stats_req_sz);
	return;
}

static int bnx2x_alloc_fw_stats_mem(struct bnx2x *bp)
{
	int num_groups, vf_headroom = 0;
	int is_fcoe_stats = NO_FCOE(bp) ? 0 : 1;

	/* number of queues for statistics is number of eth queues + FCoE */
	u8 num_queue_stats = BNX2X_NUM_ETH_QUEUES(bp) + is_fcoe_stats;

	/* Total number of FW statistics requests =
	 * 1 for port stats + 1 for PF stats + potential 2 for FCoE (fcoe proper
	 * and fcoe l2 queue) stats + num of queues (which includes another 1
	 * for fcoe l2 queue if applicable)
	 */
	bp->fw_stats_num = 2 + is_fcoe_stats + num_queue_stats;

	/* vf stats appear in the request list, but their data is allocated by
	 * the VFs themselves. We don't include them in the bp->fw_stats_num as
	 * it is used to determine where to place the vf stats queries in the
	 * request struct
	 */
	if (IS_SRIOV(bp))
		vf_headroom = bnx2x_vf_headroom(bp);

	/* Request is built from stats_query_header and an array of
	 * stats_query_cmd_group each of which contains
	 * STATS_QUERY_CMD_COUNT rules. The real number or requests is
	 * configured in the stats_query_header.
	 */
	num_groups =
		(((bp->fw_stats_num + vf_headroom) / STATS_QUERY_CMD_COUNT) +
		 (((bp->fw_stats_num + vf_headroom) % STATS_QUERY_CMD_COUNT) ?
		 1 : 0));

	DP(BNX2X_MSG_SP, "stats fw_stats_num %d, vf headroom %d, num_groups %d\n",
	   bp->fw_stats_num, vf_headroom, num_groups);
	bp->fw_stats_req_sz = sizeof(struct stats_query_header) +
		num_groups * sizeof(struct stats_query_cmd_group);

	/* Data for statistics requests + stats_counter
	 * stats_counter holds per-STORM counters that are incremented
	 * when STORM has finished with the current request.
	 * memory for FCoE offloaded statistics are counted anyway,
	 * even if they will not be sent.
	 * VF stats are not accounted for here as the data of VF stats is stored
	 * in memory allocated by the VF, not here.
	 */
	bp->fw_stats_data_sz = sizeof(struct per_port_stats) +
		sizeof(struct per_pf_stats) +
		sizeof(struct fcoe_statistics_params) +
		sizeof(struct per_queue_stats) * num_queue_stats +
		sizeof(struct stats_counter);

	BNX2X_PCI_ALLOC(bp->fw_stats, &bp->fw_stats_mapping,
			bp->fw_stats_data_sz + bp->fw_stats_req_sz);

	/* Set shortcuts */
	bp->fw_stats_req = (struct bnx2x_fw_stats_req *)bp->fw_stats;
	bp->fw_stats_req_mapping = bp->fw_stats_mapping;
	bp->fw_stats_data = (struct bnx2x_fw_stats_data *)
		((u8 *)bp->fw_stats + bp->fw_stats_req_sz);
	bp->fw_stats_data_mapping = bp->fw_stats_mapping +
		bp->fw_stats_req_sz;

	DP(BNX2X_MSG_SP, "statistics request base address set to %x %x",
	   U64_HI(bp->fw_stats_req_mapping),
	   U64_LO(bp->fw_stats_req_mapping));
	DP(BNX2X_MSG_SP, "statistics data base address set to %x %x",
	   U64_HI(bp->fw_stats_data_mapping),
	   U64_LO(bp->fw_stats_data_mapping));
	return 0;

alloc_mem_err:
	bnx2x_free_fw_stats_mem(bp);
	BNX2X_ERR("Can't allocate FW stats memory\n");
	return -ENOMEM;
}

/* send load request to mcp and analyze response */
static int bnx2x_nic_load_request(struct bnx2x *bp, u32 *load_code)
{
	/* init fw_seq */
	bp->fw_seq =
		(SHMEM_RD(bp, func_mb[BP_FW_MB_IDX(bp)].drv_mb_header) &
		 DRV_MSG_SEQ_NUMBER_MASK);
	BNX2X_DEV_INFO("fw_seq 0x%08x\n", bp->fw_seq);

	/* Get current FW pulse sequence */
	bp->fw_drv_pulse_wr_seq =
		(SHMEM_RD(bp, func_mb[BP_FW_MB_IDX(bp)].drv_pulse_mb) &
		 DRV_PULSE_SEQ_MASK);
	BNX2X_DEV_INFO("drv_pulse 0x%x\n", bp->fw_drv_pulse_wr_seq);

	/* load request */
	(*load_code) = bnx2x_fw_command(bp, DRV_MSG_CODE_LOAD_REQ,
					DRV_MSG_CODE_LOAD_REQ_WITH_LFA);

	/* if mcp fails to respond we must abort */
	if (!(*load_code)) {
		BNX2X_ERR("MCP response failure, aborting\n");
		return -EBUSY;
	}

	/* If mcp refused (e.g. other port is in diagnostic mode) we
	 * must abort
	 */
	if ((*load_code) == FW_MSG_CODE_DRV_LOAD_REFUSED) {
		BNX2X_ERR("MCP refused load request, aborting\n");
		return -EBUSY;
	}
	return 0;
}

/* check whether another PF has already loaded FW to chip. In
 * virtualized environments a pf from another VM may have already
 * initialized the device including loading FW
 */
int bnx2x_nic_load_analyze_req(struct bnx2x *bp, u32 load_code)
{
	/* is another pf loaded on this engine? */
	if (load_code != FW_MSG_CODE_DRV_LOAD_COMMON_CHIP &&
	    load_code != FW_MSG_CODE_DRV_LOAD_COMMON) {
		/* build my FW version dword */
		u32 my_fw = (BCM_5710_FW_MAJOR_VERSION) +
			(BCM_5710_FW_MINOR_VERSION << 8) +
			(BCM_5710_FW_REVISION_VERSION << 16) +
			(BCM_5710_FW_ENGINEERING_VERSION << 24);

		/* read loaded FW from chip */
		u32 loaded_fw = REG_RD(bp, XSEM_REG_PRAM);

		DP(BNX2X_MSG_SP, "loaded fw %x, my fw %x\n",
		   loaded_fw, my_fw);

		/* abort nic load if version mismatch */
		if (my_fw != loaded_fw) {
			BNX2X_ERR("bnx2x with FW %x was already loaded which mismatches my %x FW. aborting\n",
				  loaded_fw, my_fw);
			return -EBUSY;
		}
	}
	return 0;
}

/* returns the "mcp load_code" according to global load_count array */
static int bnx2x_nic_load_no_mcp(struct bnx2x *bp, int port)
{
	int path = BP_PATH(bp);

	DP(NETIF_MSG_IFUP, "NO MCP - load counts[%d]      %d, %d, %d\n",
	   path, load_count[path][0], load_count[path][1],
	   load_count[path][2]);
	load_count[path][0]++;
	load_count[path][1 + port]++;
	DP(NETIF_MSG_IFUP, "NO MCP - new load counts[%d]  %d, %d, %d\n",
	   path, load_count[path][0], load_count[path][1],
	   load_count[path][2]);
	if (load_count[path][0] == 1)
		return FW_MSG_CODE_DRV_LOAD_COMMON;
	else if (load_count[path][1 + port] == 1)
		return FW_MSG_CODE_DRV_LOAD_PORT;
	else
		return FW_MSG_CODE_DRV_LOAD_FUNCTION;
}

/* mark PMF if applicable */
static void bnx2x_nic_load_pmf(struct bnx2x *bp, u32 load_code)
{
	if ((load_code == FW_MSG_CODE_DRV_LOAD_COMMON) ||
	    (load_code == FW_MSG_CODE_DRV_LOAD_COMMON_CHIP) ||
	    (load_code == FW_MSG_CODE_DRV_LOAD_PORT)) {
		bp->port.pmf = 1;
		/* We need the barrier to ensure the ordering between the
		 * writing to bp->port.pmf here and reading it from the
		 * bnx2x_periodic_task().
		 */
		smp_mb();
	} else {
		bp->port.pmf = 0;
	}

	DP(NETIF_MSG_LINK, "pmf %d\n", bp->port.pmf);
}

static void bnx2x_nic_load_afex_dcc(struct bnx2x *bp, int load_code)
{
	if (((load_code == FW_MSG_CODE_DRV_LOAD_COMMON) ||
	     (load_code == FW_MSG_CODE_DRV_LOAD_COMMON_CHIP)) &&
	    (bp->common.shmem2_base)) {
		if (SHMEM2_HAS(bp, dcc_support))
			SHMEM2_WR(bp, dcc_support,
				  (SHMEM_DCC_SUPPORT_DISABLE_ENABLE_PF_TLV |
				   SHMEM_DCC_SUPPORT_BANDWIDTH_ALLOCATION_TLV));
		if (SHMEM2_HAS(bp, afex_driver_support))
			SHMEM2_WR(bp, afex_driver_support,
				  SHMEM_AFEX_SUPPORTED_VERSION_ONE);
	}

	/* Set AFEX default VLAN tag to an invalid value */
	bp->afex_def_vlan_tag = -1;
}

/**
 * bnx2x_bz_fp - zero content of the fastpath structure.
 *
 * @bp:		driver handle
 * @index:	fastpath index to be zeroed
 *
 * Makes sure the contents of the bp->fp[index].napi is kept
 * intact.
 */
static void bnx2x_bz_fp(struct bnx2x *bp, int index)
{
	struct bnx2x_fastpath *fp = &bp->fp[index];

	int cos;
	struct napi_struct orig_napi = fp->napi;
	struct bnx2x_agg_info *orig_tpa_info = fp->tpa_info;
	/* bzero bnx2x_fastpath contents */
	if (fp->tpa_info)
		memset(fp->tpa_info, 0, ETH_MAX_AGGREGATION_QUEUES_E1H_E2 *
		       sizeof(struct bnx2x_agg_info));
	memset(fp, 0, sizeof(*fp));

	/* Restore the NAPI object as it has been already initialized */
	fp->napi = orig_napi;
	fp->tpa_info = orig_tpa_info;
	fp->bp = bp;
	fp->index = index;
	if (IS_ETH_FP(fp))
		fp->max_cos = bp->max_cos;
	else
		/* Special queues support only one CoS */
		fp->max_cos = 1;

	/* Init txdata pointers */
	if (IS_FCOE_FP(fp))
		fp->txdata_ptr[0] = &bp->bnx2x_txq[FCOE_TXQ_IDX(bp)];
	if (IS_ETH_FP(fp))
		for_each_cos_in_tx_queue(fp, cos)
			fp->txdata_ptr[cos] = &bp->bnx2x_txq[cos *
				BNX2X_NUM_ETH_QUEUES(bp) + index];

	/*
	 * set the tpa flag for each queue. The tpa flag determines the queue
	 * minimal size so it must be set prior to queue memory allocation
	 */
	fp->disable_tpa = !(bp->flags & TPA_ENABLE_FLAG ||
				  (bp->flags & GRO_ENABLE_FLAG &&
				   bnx2x_mtu_allows_gro(bp->dev->mtu)));
	if (bp->flags & TPA_ENABLE_FLAG)
		fp->mode = TPA_MODE_LRO;
	else if (bp->flags & GRO_ENABLE_FLAG)
		fp->mode = TPA_MODE_GRO;

	/* We don't want TPA on an FCoE L2 ring */
	if (IS_FCOE_FP(fp))
		fp->disable_tpa = 1;
}

int bnx2x_load_cnic(struct bnx2x *bp)
{
	int i, rc, port = BP_PORT(bp);

	DP(NETIF_MSG_IFUP, "Starting CNIC-related load\n");

	mutex_init(&bp->cnic_mutex);

	if (IS_PF(bp)) {
		rc = bnx2x_alloc_mem_cnic(bp);
		if (rc) {
			BNX2X_ERR("Unable to allocate bp memory for cnic\n");
			LOAD_ERROR_EXIT_CNIC(bp, load_error_cnic0);
		}
	}

	rc = bnx2x_alloc_fp_mem_cnic(bp);
	if (rc) {
		BNX2X_ERR("Unable to allocate memory for cnic fps\n");
		LOAD_ERROR_EXIT_CNIC(bp, load_error_cnic0);
	}

	/* Update the number of queues with the cnic queues */
	rc = bnx2x_set_real_num_queues(bp, 1);
	if (rc) {
		BNX2X_ERR("Unable to set real_num_queues including cnic\n");
		LOAD_ERROR_EXIT_CNIC(bp, load_error_cnic0);
	}

	/* Add all CNIC NAPI objects */
	bnx2x_add_all_napi_cnic(bp);
	DP(NETIF_MSG_IFUP, "cnic napi added\n");
	bnx2x_napi_enable_cnic(bp);

	rc = bnx2x_init_hw_func_cnic(bp);
	if (rc)
		LOAD_ERROR_EXIT_CNIC(bp, load_error_cnic1);

	bnx2x_nic_init_cnic(bp);

	if (IS_PF(bp)) {
		/* Enable Timer scan */
		REG_WR(bp, TM_REG_EN_LINEAR0_TIMER + port*4, 1);

		/* setup cnic queues */
		for_each_cnic_queue(bp, i) {
			rc = bnx2x_setup_queue(bp, &bp->fp[i], 0);
			if (rc) {
				BNX2X_ERR("Queue setup failed\n");
				LOAD_ERROR_EXIT(bp, load_error_cnic2);
			}
		}
	}

	/* Initialize Rx filter. */
	netif_addr_lock_bh(bp->dev);
	bnx2x_set_rx_mode(bp->dev);
	netif_addr_unlock_bh(bp->dev);

	/* re-read iscsi info */
	bnx2x_get_iscsi_info(bp);
	bnx2x_setup_cnic_irq_info(bp);
	bnx2x_setup_cnic_info(bp);
	bp->cnic_loaded = true;
	if (bp->state == BNX2X_STATE_OPEN)
		bnx2x_cnic_notify(bp, CNIC_CTL_START_CMD);


	DP(NETIF_MSG_IFUP, "Ending successfully CNIC-related load\n");

	return 0;

#ifndef BNX2X_STOP_ON_ERROR
load_error_cnic2:
	/* Disable Timer scan */
	REG_WR(bp, TM_REG_EN_LINEAR0_TIMER + port*4, 0);

load_error_cnic1:
	bnx2x_napi_disable_cnic(bp);
	/* Update the number of queues without the cnic queues */
	rc = bnx2x_set_real_num_queues(bp, 0);
	if (rc)
		BNX2X_ERR("Unable to set real_num_queues not including cnic\n");
load_error_cnic0:
	BNX2X_ERR("CNIC-related load failed\n");
	bnx2x_free_fp_mem_cnic(bp);
	bnx2x_free_mem_cnic(bp);
	return rc;
#endif /* ! BNX2X_STOP_ON_ERROR */
}

/* must be called with rtnl_lock */
int bnx2x_nic_load(struct bnx2x *bp, int load_mode)
{
	int port = BP_PORT(bp);
	int i, rc = 0, load_code = 0;

	DP(NETIF_MSG_IFUP, "Starting NIC load\n");
	DP(NETIF_MSG_IFUP,
	   "CNIC is %s\n", CNIC_ENABLED(bp) ? "enabled" : "disabled");

#ifdef BNX2X_STOP_ON_ERROR
	if (unlikely(bp->panic)) {
		BNX2X_ERR("Can't load NIC when there is panic\n");
		return -EPERM;
	}
#endif

	bp->state = BNX2X_STATE_OPENING_WAIT4_LOAD;

	memset(&bp->last_reported_link, 0, sizeof(bp->last_reported_link));
	__set_bit(BNX2X_LINK_REPORT_LINK_DOWN,
		&bp->last_reported_link.link_report_flags);

	if (IS_PF(bp))
		/* must be called before memory allocation and HW init */
		bnx2x_ilt_set_info(bp);

	/*
	 * Zero fastpath structures preserving invariants like napi, which are
	 * allocated only once, fp index, max_cos, bp pointer.
	 * Also set fp->disable_tpa and txdata_ptr.
	 */
	DP(NETIF_MSG_IFUP, "num queues: %d", bp->num_queues);
	for_each_queue(bp, i)
		bnx2x_bz_fp(bp, i);
	memset(bp->bnx2x_txq, 0, (BNX2X_MAX_RSS_COUNT(bp) * BNX2X_MULTI_TX_COS +
				  bp->num_cnic_queues) *
				  sizeof(struct bnx2x_fp_txdata));

	bp->fcoe_init = false;

	/* Set the receive queues buffer size */
	bnx2x_set_rx_buf_size(bp);

	if (IS_PF(bp)) {
		rc = bnx2x_alloc_mem(bp);
		if (rc) {
			BNX2X_ERR("Unable to allocate bp memory\n");
			return rc;
		}
	}

	/* Allocated memory for FW statistics  */
	if (bnx2x_alloc_fw_stats_mem(bp))
		LOAD_ERROR_EXIT(bp, load_error0);

	/* need to be done after alloc mem, since it's self adjusting to amount
	 * of memory available for RSS queues
	 */
	rc = bnx2x_alloc_fp_mem(bp);
	if (rc) {
		BNX2X_ERR("Unable to allocate memory for fps\n");
		LOAD_ERROR_EXIT(bp, load_error0);
	}

	/* request pf to initialize status blocks */
	if (IS_VF(bp)) {
		rc = bnx2x_vfpf_init(bp);
		if (rc)
			LOAD_ERROR_EXIT(bp, load_error0);
	}

	/* As long as bnx2x_alloc_mem() may possibly update
	 * bp->num_queues, bnx2x_set_real_num_queues() should always
	 * come after it. At this stage cnic queues are not counted.
	 */
	rc = bnx2x_set_real_num_queues(bp, 0);
	if (rc) {
		BNX2X_ERR("Unable to set real_num_queues\n");
		LOAD_ERROR_EXIT(bp, load_error0);
	}

	/* configure multi cos mappings in kernel.
	 * this configuration may be overriden by a multi class queue discipline
	 * or by a dcbx negotiation result.
	 */
	bnx2x_setup_tc(bp->dev, bp->max_cos);

	/* Add all NAPI objects */
	bnx2x_add_all_napi(bp);
	DP(NETIF_MSG_IFUP, "napi added\n");
	bnx2x_napi_enable(bp);

	if (IS_PF(bp)) {
		/* set pf load just before approaching the MCP */
		bnx2x_set_pf_load(bp);

		/* if mcp exists send load request and analyze response */
		if (!BP_NOMCP(bp)) {
			/* attempt to load pf */
			rc = bnx2x_nic_load_request(bp, &load_code);
			if (rc)
				LOAD_ERROR_EXIT(bp, load_error1);

			/* what did mcp say? */
			rc = bnx2x_nic_load_analyze_req(bp, load_code);
			if (rc) {
				bnx2x_fw_command(bp, DRV_MSG_CODE_LOAD_DONE, 0);
				LOAD_ERROR_EXIT(bp, load_error2);
			}
		} else {
			load_code = bnx2x_nic_load_no_mcp(bp, port);
		}

		/* mark pmf if applicable */
		bnx2x_nic_load_pmf(bp, load_code);

		/* Init Function state controlling object */
		bnx2x__init_func_obj(bp);

		/* Initialize HW */
		rc = bnx2x_init_hw(bp, load_code);
		if (rc) {
			BNX2X_ERR("HW init failed, aborting\n");
			bnx2x_fw_command(bp, DRV_MSG_CODE_LOAD_DONE, 0);
			LOAD_ERROR_EXIT(bp, load_error2);
		}
	}

	/* Connect to IRQs */
	rc = bnx2x_setup_irqs(bp);
	if (rc) {
		BNX2X_ERR("setup irqs failed\n");
		if (IS_PF(bp))
			bnx2x_fw_command(bp, DRV_MSG_CODE_LOAD_DONE, 0);
		LOAD_ERROR_EXIT(bp, load_error2);
	}

	/* Setup NIC internals and enable interrupts */
	bnx2x_nic_init(bp, load_code);

	/* Init per-function objects */
	if (IS_PF(bp)) {
		bnx2x_init_bp_objs(bp);
		bnx2x_iov_nic_init(bp);

		/* Set AFEX default VLAN tag to an invalid value */
		bp->afex_def_vlan_tag = -1;
		bnx2x_nic_load_afex_dcc(bp, load_code);
		bp->state = BNX2X_STATE_OPENING_WAIT4_PORT;
		rc = bnx2x_func_start(bp);
		if (rc) {
			BNX2X_ERR("Function start failed!\n");
			bnx2x_fw_command(bp, DRV_MSG_CODE_LOAD_DONE, 0);

			LOAD_ERROR_EXIT(bp, load_error3);
		}

		/* Send LOAD_DONE command to MCP */
		if (!BP_NOMCP(bp)) {
			load_code = bnx2x_fw_command(bp,
						     DRV_MSG_CODE_LOAD_DONE, 0);
			if (!load_code) {
				BNX2X_ERR("MCP response failure, aborting\n");
				rc = -EBUSY;
				LOAD_ERROR_EXIT(bp, load_error3);
			}
		}

		/* setup the leading queue */
		rc = bnx2x_setup_leading(bp);
		if (rc) {
			BNX2X_ERR("Setup leading failed!\n");
			LOAD_ERROR_EXIT(bp, load_error3);
		}

		/* set up the rest of the queues */
		for_each_nondefault_eth_queue(bp, i) {
			rc = bnx2x_setup_queue(bp, &bp->fp[i], 0);
			if (rc) {
				BNX2X_ERR("Queue setup failed\n");
				LOAD_ERROR_EXIT(bp, load_error3);
			}
		}

		/* setup rss */
		rc = bnx2x_init_rss_pf(bp);
		if (rc) {
			BNX2X_ERR("PF RSS init failed\n");
			LOAD_ERROR_EXIT(bp, load_error3);
		}

	} else { /* vf */
		for_each_eth_queue(bp, i) {
			rc = bnx2x_vfpf_setup_q(bp, i);
			if (rc) {
				BNX2X_ERR("Queue setup failed\n");
				LOAD_ERROR_EXIT(bp, load_error3);
			}
		}
	}

	/* Now when Clients are configured we are ready to work */
	bp->state = BNX2X_STATE_OPEN;

	/* Configure a ucast MAC */
	if (IS_PF(bp))
		rc = bnx2x_set_eth_mac(bp, true);
	else /* vf */
		rc = bnx2x_vfpf_set_mac(bp);
	if (rc) {
		BNX2X_ERR("Setting Ethernet MAC failed\n");
		LOAD_ERROR_EXIT(bp, load_error3);
	}

	if (IS_PF(bp) && bp->pending_max) {
		bnx2x_update_max_mf_config(bp, bp->pending_max);
		bp->pending_max = 0;
	}

	if (bp->port.pmf) {
		rc = bnx2x_initial_phy_init(bp, load_mode);
		if (rc)
			LOAD_ERROR_EXIT(bp, load_error3);
	}
	bp->link_params.feature_config_flags &= ~FEATURE_CONFIG_BOOT_FROM_SAN;

	/* Start fast path */

	/* Initialize Rx filter. */
	netif_addr_lock_bh(bp->dev);
	bnx2x_set_rx_mode(bp->dev);
	netif_addr_unlock_bh(bp->dev);

	/* Start the Tx */
	switch (load_mode) {
	case LOAD_NORMAL:
		/* Tx queue should be only reenabled */
		netif_tx_wake_all_queues(bp->dev);
		break;

	case LOAD_OPEN:
		netif_tx_start_all_queues(bp->dev);
		smp_mb__after_clear_bit();
		break;

	case LOAD_DIAG:
	case LOAD_LOOPBACK_EXT:
		bp->state = BNX2X_STATE_DIAG;
		break;

	default:
		break;
	}

	if (bp->port.pmf)
		bnx2x_update_drv_flags(bp, 1 << DRV_FLAGS_PORT_MASK, 0);
	else
		bnx2x__link_status_update(bp);

	/* start the timer */
	mod_timer(&bp->timer, jiffies + bp->current_interval);

	if (CNIC_ENABLED(bp))
		bnx2x_load_cnic(bp);

	if (IS_PF(bp) && SHMEM2_HAS(bp, drv_capabilities_flag)) {
		/* mark driver is loaded in shmem2 */
		u32 val;
		val = SHMEM2_RD(bp, drv_capabilities_flag[BP_FW_MB_IDX(bp)]);
		SHMEM2_WR(bp, drv_capabilities_flag[BP_FW_MB_IDX(bp)],
			  val | DRV_FLAGS_CAPABILITIES_LOADED_SUPPORTED |
			  DRV_FLAGS_CAPABILITIES_LOADED_L2);
	}

	/* Wait for all pending SP commands to complete */
	if (IS_PF(bp) && !bnx2x_wait_sp_comp(bp, ~0x0UL)) {
		BNX2X_ERR("Timeout waiting for SP elements to complete\n");
		bnx2x_nic_unload(bp, UNLOAD_CLOSE, false);
		return -EBUSY;
	}

	/* If PMF - send ADMIN DCBX msg to MFW to initiate DCBX FSM */
	if (bp->port.pmf && (bp->state != BNX2X_STATE_DIAG))
		bnx2x_dcbx_init(bp, false);

	DP(NETIF_MSG_IFUP, "Ending successfully NIC load\n");

	return 0;

#ifndef BNX2X_STOP_ON_ERROR
load_error3:
	if (IS_PF(bp)) {
		bnx2x_int_disable_sync(bp, 1);

		/* Clean queueable objects */
		bnx2x_squeeze_objects(bp);
	}

	/* Free SKBs, SGEs, TPA pool and driver internals */
	bnx2x_free_skbs(bp);
	for_each_rx_queue(bp, i)
		bnx2x_free_rx_sge_range(bp, bp->fp + i, NUM_RX_SGE);

	/* Release IRQs */
	bnx2x_free_irq(bp);
load_error2:
	if (IS_PF(bp) && !BP_NOMCP(bp)) {
		bnx2x_fw_command(bp, DRV_MSG_CODE_UNLOAD_REQ_WOL_MCP, 0);
		bnx2x_fw_command(bp, DRV_MSG_CODE_UNLOAD_DONE, 0);
	}

	bp->port.pmf = 0;
load_error1:
	bnx2x_napi_disable(bp);

	/* clear pf_load status, as it was already set */
	if (IS_PF(bp))
		bnx2x_clear_pf_load(bp);
load_error0:
	bnx2x_free_fp_mem(bp);
	bnx2x_free_fw_stats_mem(bp);
	bnx2x_free_mem(bp);

	return rc;
#endif /* ! BNX2X_STOP_ON_ERROR */
}

static int bnx2x_drain_tx_queues(struct bnx2x *bp)
{
	u8 rc = 0, cos, i;

	/* Wait until tx fastpath tasks complete */
	for_each_tx_queue(bp, i) {
		struct bnx2x_fastpath *fp = &bp->fp[i];

		for_each_cos_in_tx_queue(fp, cos)
			rc = bnx2x_clean_tx_queue(bp, fp->txdata_ptr[cos]);
		if (rc)
			return rc;
	}
	return 0;
}

/* must be called with rtnl_lock */
int bnx2x_nic_unload(struct bnx2x *bp, int unload_mode, bool keep_link)
{
	int i;
	bool global = false;

	DP(NETIF_MSG_IFUP, "Starting NIC unload\n");

	/* mark driver is unloaded in shmem2 */
	if (IS_PF(bp) && SHMEM2_HAS(bp, drv_capabilities_flag)) {
		u32 val;
		val = SHMEM2_RD(bp, drv_capabilities_flag[BP_FW_MB_IDX(bp)]);
		SHMEM2_WR(bp, drv_capabilities_flag[BP_FW_MB_IDX(bp)],
			  val & ~DRV_FLAGS_CAPABILITIES_LOADED_L2);
	}

	if (IS_PF(bp) && bp->recovery_state != BNX2X_RECOVERY_DONE &&
	    (bp->state == BNX2X_STATE_CLOSED ||
	     bp->state == BNX2X_STATE_ERROR)) {
		/* We can get here if the driver has been unloaded
		 * during parity error recovery and is either waiting for a
		 * leader to complete or for other functions to unload and
		 * then ifdown has been issued. In this case we want to
		 * unload and let other functions to complete a recovery
		 * process.
		 */
		bp->recovery_state = BNX2X_RECOVERY_DONE;
		bp->is_leader = 0;
		bnx2x_release_leader_lock(bp);
		smp_mb();

		DP(NETIF_MSG_IFDOWN, "Releasing a leadership...\n");
		BNX2X_ERR("Can't unload in closed or error state\n");
		return -EINVAL;
	}

	/* Nothing to do during unload if previous bnx2x_nic_load()
	 * have not completed succesfully - all resourses are released.
	 *
	 * we can get here only after unsuccessful ndo_* callback, during which
	 * dev->IFF_UP flag is still on.
	 */
	if (bp->state == BNX2X_STATE_CLOSED || bp->state == BNX2X_STATE_ERROR)
		return 0;

	/* It's important to set the bp->state to the value different from
	 * BNX2X_STATE_OPEN and only then stop the Tx. Otherwise bnx2x_tx_int()
	 * may restart the Tx from the NAPI context (see bnx2x_tx_int()).
	 */
	bp->state = BNX2X_STATE_CLOSING_WAIT4_HALT;
	smp_mb();

	if (CNIC_LOADED(bp))
		bnx2x_cnic_notify(bp, CNIC_CTL_STOP_CMD);

	/* Stop Tx */
	bnx2x_tx_disable(bp);
	netdev_reset_tc(bp->dev);

	bp->rx_mode = BNX2X_RX_MODE_NONE;

	del_timer_sync(&bp->timer);

	if (IS_PF(bp)) {
		/* Set ALWAYS_ALIVE bit in shmem */
		bp->fw_drv_pulse_wr_seq |= DRV_PULSE_ALWAYS_ALIVE;
		bnx2x_drv_pulse(bp);
		bnx2x_stats_handle(bp, STATS_EVENT_STOP);
		bnx2x_save_statistics(bp);
	}

	/* wait till consumers catch up with producers in all queues */
	bnx2x_drain_tx_queues(bp);

	/* if VF indicate to PF this function is going down (PF will delete sp
	 * elements and clear initializations
	 */
	if (IS_VF(bp))
		bnx2x_vfpf_close_vf(bp);
	else if (unload_mode != UNLOAD_RECOVERY)
		/* if this is a normal/close unload need to clean up chip*/
		bnx2x_chip_cleanup(bp, unload_mode, keep_link);
	else {
		/* Send the UNLOAD_REQUEST to the MCP */
		bnx2x_send_unload_req(bp, unload_mode);

		/*
		 * Prevent transactions to host from the functions on the
		 * engine that doesn't reset global blocks in case of global
		 * attention once gloabl blocks are reset and gates are opened
		 * (the engine which leader will perform the recovery
		 * last).
		 */
		if (!CHIP_IS_E1x(bp))
			bnx2x_pf_disable(bp);

		/* Disable HW interrupts, NAPI */
		bnx2x_netif_stop(bp, 1);
		/* Delete all NAPI objects */
		bnx2x_del_all_napi(bp);
		if (CNIC_LOADED(bp))
			bnx2x_del_all_napi_cnic(bp);
		/* Release IRQs */
		bnx2x_free_irq(bp);

		/* Report UNLOAD_DONE to MCP */
		bnx2x_send_unload_done(bp, false);
	}

	/*
	 * At this stage no more interrupts will arrive so we may safly clean
	 * the queueable objects here in case they failed to get cleaned so far.
	 */
	if (IS_PF(bp))
		bnx2x_squeeze_objects(bp);

	/* There should be no more pending SP commands at this stage */
	bp->sp_state = 0;

	bp->port.pmf = 0;

	/* Free SKBs, SGEs, TPA pool and driver internals */
	bnx2x_free_skbs(bp);
	if (CNIC_LOADED(bp))
		bnx2x_free_skbs_cnic(bp);
	for_each_rx_queue(bp, i)
		bnx2x_free_rx_sge_range(bp, bp->fp + i, NUM_RX_SGE);

	bnx2x_free_fp_mem(bp);
	if (CNIC_LOADED(bp))
		bnx2x_free_fp_mem_cnic(bp);

	if (IS_PF(bp)) {
		bnx2x_free_mem(bp);
		if (CNIC_LOADED(bp))
			bnx2x_free_mem_cnic(bp);
	}
	bp->state = BNX2X_STATE_CLOSED;
	bp->cnic_loaded = false;

	/* Check if there are pending parity attentions. If there are - set
	 * RECOVERY_IN_PROGRESS.
	 */
	if (IS_PF(bp) && bnx2x_chk_parity_attn(bp, &global, false)) {
		bnx2x_set_reset_in_progress(bp);

		/* Set RESET_IS_GLOBAL if needed */
		if (global)
			bnx2x_set_reset_global(bp);
	}


	/* The last driver must disable a "close the gate" if there is no
	 * parity attention or "process kill" pending.
	 */
	if (IS_PF(bp) &&
	    !bnx2x_clear_pf_load(bp) &&
	    bnx2x_reset_is_done(bp, BP_PATH(bp)))
		bnx2x_disable_close_the_gate(bp);

	DP(NETIF_MSG_IFUP, "Ending NIC unload\n");

	return 0;
}

int bnx2x_set_power_state(struct bnx2x *bp, pci_power_t state)
{
	u16 pmcsr;

	/* If there is no power capability, silently succeed */
	if (!bp->pm_cap) {
		BNX2X_DEV_INFO("No power capability. Breaking.\n");
		return 0;
	}

	pci_read_config_word(bp->pdev, bp->pm_cap + PCI_PM_CTRL, &pmcsr);

	switch (state) {
	case PCI_D0:
		pci_write_config_word(bp->pdev, bp->pm_cap + PCI_PM_CTRL,
				      ((pmcsr & ~PCI_PM_CTRL_STATE_MASK) |
				       PCI_PM_CTRL_PME_STATUS));

		if (pmcsr & PCI_PM_CTRL_STATE_MASK)
			/* delay required during transition out of D3hot */
			msleep(20);
		break;

	case PCI_D3hot:
		/* If there are other clients above don't
		   shut down the power */
		if (atomic_read(&bp->pdev->enable_cnt) != 1)
			return 0;
		/* Don't shut down the power for emulation and FPGA */
		if (CHIP_REV_IS_SLOW(bp))
			return 0;

		pmcsr &= ~PCI_PM_CTRL_STATE_MASK;
		pmcsr |= 3;

		if (bp->wol)
			pmcsr |= PCI_PM_CTRL_PME_ENABLE;

		pci_write_config_word(bp->pdev, bp->pm_cap + PCI_PM_CTRL,
				      pmcsr);

		/* No more memory access after this point until
		* device is brought back to D0.
		*/
		break;

	default:
		dev_err(&bp->pdev->dev, "Can't support state = %d\n", state);
		return -EINVAL;
	}
	return 0;
}

/*
 * net_device service functions
 */
int bnx2x_poll(struct napi_struct *napi, int budget)
{
	int work_done = 0;
	u8 cos;
	struct bnx2x_fastpath *fp = container_of(napi, struct bnx2x_fastpath,
						 napi);
	struct bnx2x *bp = fp->bp;

	while (1) {
#ifdef BNX2X_STOP_ON_ERROR
		if (unlikely(bp->panic)) {
			napi_complete(napi);
			return 0;
		}
#endif

		for_each_cos_in_tx_queue(fp, cos)
			if (bnx2x_tx_queue_has_work(fp->txdata_ptr[cos]))
				bnx2x_tx_int(bp, fp->txdata_ptr[cos]);

		if (bnx2x_has_rx_work(fp)) {
			work_done += bnx2x_rx_int(fp, budget - work_done);

			/* must not complete if we consumed full budget */
			if (work_done >= budget)
				break;
		}

		/* Fall out from the NAPI loop if needed */
		if (!(bnx2x_has_rx_work(fp) || bnx2x_has_tx_work(fp))) {

			/* No need to update SB for FCoE L2 ring as long as
			 * it's connected to the default SB and the SB
			 * has been updated when NAPI was scheduled.
			 */
			if (IS_FCOE_FP(fp)) {
				napi_complete(napi);
				break;
			}
			bnx2x_update_fpsb_idx(fp);
			/* bnx2x_has_rx_work() reads the status block,
			 * thus we need to ensure that status block indices
			 * have been actually read (bnx2x_update_fpsb_idx)
			 * prior to this check (bnx2x_has_rx_work) so that
			 * we won't write the "newer" value of the status block
			 * to IGU (if there was a DMA right after
			 * bnx2x_has_rx_work and if there is no rmb, the memory
			 * reading (bnx2x_update_fpsb_idx) may be postponed
			 * to right before bnx2x_ack_sb). In this case there
			 * will never be another interrupt until there is
			 * another update of the status block, while there
			 * is still unhandled work.
			 */
			rmb();

			if (!(bnx2x_has_rx_work(fp) || bnx2x_has_tx_work(fp))) {
				napi_complete(napi);
				/* Re-enable interrupts */
				DP(NETIF_MSG_RX_STATUS,
				   "Update index to %d\n", fp->fp_hc_idx);
				bnx2x_ack_sb(bp, fp->igu_sb_id, USTORM_ID,
					     le16_to_cpu(fp->fp_hc_idx),
					     IGU_INT_ENABLE, 1);
				break;
			}
		}
	}

	return work_done;
}

/* we split the first BD into headers and data BDs
 * to ease the pain of our fellow microcode engineers
 * we use one mapping for both BDs
 */
static noinline u16 bnx2x_tx_split(struct bnx2x *bp,
				   struct bnx2x_fp_txdata *txdata,
				   struct sw_tx_bd *tx_buf,
				   struct eth_tx_start_bd **tx_bd, u16 hlen,
				   u16 bd_prod, int nbd)
{
	struct eth_tx_start_bd *h_tx_bd = *tx_bd;
	struct eth_tx_bd *d_tx_bd;
	dma_addr_t mapping;
	int old_len = le16_to_cpu(h_tx_bd->nbytes);

	/* first fix first BD */
	h_tx_bd->nbd = cpu_to_le16(nbd);
	h_tx_bd->nbytes = cpu_to_le16(hlen);

	DP(NETIF_MSG_TX_QUEUED,	"TSO split header size is %d (%x:%x) nbd %d\n",
	   h_tx_bd->nbytes, h_tx_bd->addr_hi, h_tx_bd->addr_lo, h_tx_bd->nbd);

	/* now get a new data BD
	 * (after the pbd) and fill it */
	bd_prod = TX_BD(NEXT_TX_IDX(bd_prod));
	d_tx_bd = &txdata->tx_desc_ring[bd_prod].reg_bd;

	mapping = HILO_U64(le32_to_cpu(h_tx_bd->addr_hi),
			   le32_to_cpu(h_tx_bd->addr_lo)) + hlen;

	d_tx_bd->addr_hi = cpu_to_le32(U64_HI(mapping));
	d_tx_bd->addr_lo = cpu_to_le32(U64_LO(mapping));
	d_tx_bd->nbytes = cpu_to_le16(old_len - hlen);

	/* this marks the BD as one that has no individual mapping */
	tx_buf->flags |= BNX2X_TSO_SPLIT_BD;

	DP(NETIF_MSG_TX_QUEUED,
	   "TSO split data size is %d (%x:%x)\n",
	   d_tx_bd->nbytes, d_tx_bd->addr_hi, d_tx_bd->addr_lo);

	/* update tx_bd */
	*tx_bd = (struct eth_tx_start_bd *)d_tx_bd;

	return bd_prod;
}

#define bswab32(b32) ((__force __le32) swab32((__force __u32) (b32)))
#define bswab16(b16) ((__force __le16) swab16((__force __u16) (b16)))
static inline __le16 bnx2x_csum_fix(unsigned char *t_header, u16 csum, s8 fix)
{
	__sum16 tsum = (__force __sum16) csum;

	if (fix > 0)
		tsum = ~csum_fold(csum_sub((__force __wsum) csum,
				  csum_partial(t_header - fix, fix, 0)));

	else if (fix < 0)
		tsum = ~csum_fold(csum_add((__force __wsum) csum,
				  csum_partial(t_header, -fix, 0)));

	return bswab16(csum);
}

static inline u32 bnx2x_xmit_type(struct bnx2x *bp, struct sk_buff *skb)
{
	u32 rc;

	if (skb->ip_summed != CHECKSUM_PARTIAL)
		rc = XMIT_PLAIN;

	else {
		if (vlan_get_protocol(skb) == htons(ETH_P_IPV6)) {
			rc = XMIT_CSUM_V6;
			if (ipv6_hdr(skb)->nexthdr == IPPROTO_TCP)
				rc |= XMIT_CSUM_TCP;

		} else {
			rc = XMIT_CSUM_V4;
			if (ip_hdr(skb)->protocol == IPPROTO_TCP)
				rc |= XMIT_CSUM_TCP;
		}
	}

	if (skb_is_gso_v6(skb))
		rc |= XMIT_GSO_V6 | XMIT_CSUM_TCP | XMIT_CSUM_V6;
	else if (skb_is_gso(skb))
		rc |= XMIT_GSO_V4 | XMIT_CSUM_V4 | XMIT_CSUM_TCP;

	return rc;
}

#if (MAX_SKB_FRAGS >= MAX_FETCH_BD - 3)
/* check if packet requires linearization (packet is too fragmented)
   no need to check fragmentation if page size > 8K (there will be no
   violation to FW restrictions) */
static int bnx2x_pkt_req_lin(struct bnx2x *bp, struct sk_buff *skb,
			     u32 xmit_type)
{
	int to_copy = 0;
	int hlen = 0;
	int first_bd_sz = 0;

	/* 3 = 1 (for linear data BD) + 2 (for PBD and last BD) */
	if (skb_shinfo(skb)->nr_frags >= (MAX_FETCH_BD - 3)) {

		if (xmit_type & XMIT_GSO) {
			unsigned short lso_mss = skb_shinfo(skb)->gso_size;
			/* Check if LSO packet needs to be copied:
			   3 = 1 (for headers BD) + 2 (for PBD and last BD) */
			int wnd_size = MAX_FETCH_BD - 3;
			/* Number of windows to check */
			int num_wnds = skb_shinfo(skb)->nr_frags - wnd_size;
			int wnd_idx = 0;
			int frag_idx = 0;
			u32 wnd_sum = 0;

			/* Headers length */
			hlen = (int)(skb_transport_header(skb) - skb->data) +
				tcp_hdrlen(skb);

			/* Amount of data (w/o headers) on linear part of SKB*/
			first_bd_sz = skb_headlen(skb) - hlen;

			wnd_sum  = first_bd_sz;

			/* Calculate the first sum - it's special */
			for (frag_idx = 0; frag_idx < wnd_size - 1; frag_idx++)
				wnd_sum +=
					skb_frag_size(&skb_shinfo(skb)->frags[frag_idx]);

			/* If there was data on linear skb data - check it */
			if (first_bd_sz > 0) {
				if (unlikely(wnd_sum < lso_mss)) {
					to_copy = 1;
					goto exit_lbl;
				}

				wnd_sum -= first_bd_sz;
			}

			/* Others are easier: run through the frag list and
			   check all windows */
			for (wnd_idx = 0; wnd_idx <= num_wnds; wnd_idx++) {
				wnd_sum +=
			  skb_frag_size(&skb_shinfo(skb)->frags[wnd_idx + wnd_size - 1]);

				if (unlikely(wnd_sum < lso_mss)) {
					to_copy = 1;
					break;
				}
				wnd_sum -=
					skb_frag_size(&skb_shinfo(skb)->frags[wnd_idx]);
			}
		} else {
			/* in non-LSO too fragmented packet should always
			   be linearized */
			to_copy = 1;
		}
	}

exit_lbl:
	if (unlikely(to_copy))
		DP(NETIF_MSG_TX_QUEUED,
		   "Linearization IS REQUIRED for %s packet. num_frags %d  hlen %d  first_bd_sz %d\n",
		   (xmit_type & XMIT_GSO) ? "LSO" : "non-LSO",
		   skb_shinfo(skb)->nr_frags, hlen, first_bd_sz);

	return to_copy;
}
#endif

static inline void bnx2x_set_pbd_gso_e2(struct sk_buff *skb, u32 *parsing_data,
					u32 xmit_type)
{
	*parsing_data |= (skb_shinfo(skb)->gso_size <<
			      ETH_TX_PARSE_BD_E2_LSO_MSS_SHIFT) &
			      ETH_TX_PARSE_BD_E2_LSO_MSS;
	if ((xmit_type & XMIT_GSO_V6) &&
	    (ipv6_hdr(skb)->nexthdr == NEXTHDR_IPV6))
		*parsing_data |= ETH_TX_PARSE_BD_E2_IPV6_WITH_EXT_HDR;
}

/**
 * bnx2x_set_pbd_gso - update PBD in GSO case.
 *
 * @skb:	packet skb
 * @pbd:	parse BD
 * @xmit_type:	xmit flags
 */
static inline void bnx2x_set_pbd_gso(struct sk_buff *skb,
				     struct eth_tx_parse_bd_e1x *pbd,
				     u32 xmit_type)
{
	pbd->lso_mss = cpu_to_le16(skb_shinfo(skb)->gso_size);
	pbd->tcp_send_seq = bswab32(tcp_hdr(skb)->seq);
	pbd->tcp_flags = pbd_tcp_flags(skb);

	if (xmit_type & XMIT_GSO_V4) {
		pbd->ip_id = bswab16(ip_hdr(skb)->id);
		pbd->tcp_pseudo_csum =
			bswab16(~csum_tcpudp_magic(ip_hdr(skb)->saddr,
						   ip_hdr(skb)->daddr,
						   0, IPPROTO_TCP, 0));

	} else
		pbd->tcp_pseudo_csum =
			bswab16(~csum_ipv6_magic(&ipv6_hdr(skb)->saddr,
						 &ipv6_hdr(skb)->daddr,
						 0, IPPROTO_TCP, 0));

	pbd->global_data |=
		cpu_to_le16(ETH_TX_PARSE_BD_E1X_PSEUDO_CS_WITHOUT_LEN);
}

/**
 * bnx2x_set_pbd_csum_e2 - update PBD with checksum and return header length
 *
 * @bp:			driver handle
 * @skb:		packet skb
 * @parsing_data:	data to be updated
 * @xmit_type:		xmit flags
 *
 * 57712 related
 */
static inline  u8 bnx2x_set_pbd_csum_e2(struct bnx2x *bp, struct sk_buff *skb,
					u32 *parsing_data, u32 xmit_type)
{
	*parsing_data |=
		((((u8 *)skb_transport_header(skb) - skb->data) >> 1) <<
		ETH_TX_PARSE_BD_E2_TCP_HDR_START_OFFSET_W_SHIFT) &
		ETH_TX_PARSE_BD_E2_TCP_HDR_START_OFFSET_W;

	if (xmit_type & XMIT_CSUM_TCP) {
		*parsing_data |= ((tcp_hdrlen(skb) / 4) <<
			ETH_TX_PARSE_BD_E2_TCP_HDR_LENGTH_DW_SHIFT) &
			ETH_TX_PARSE_BD_E2_TCP_HDR_LENGTH_DW;

		return skb_transport_header(skb) + tcp_hdrlen(skb) - skb->data;
	}
	/* We support checksum offload for TCP and UDP only.
	 * No need to pass the UDP header length - it's a constant.
	 */
	return skb_transport_header(skb) + sizeof(struct udphdr) - skb->data;
}

static inline void bnx2x_set_sbd_csum(struct bnx2x *bp, struct sk_buff *skb,
	struct eth_tx_start_bd *tx_start_bd, u32 xmit_type)
{
	tx_start_bd->bd_flags.as_bitfield |= ETH_TX_BD_FLAGS_L4_CSUM;

	if (xmit_type & XMIT_CSUM_V4)
		tx_start_bd->bd_flags.as_bitfield |=
					ETH_TX_BD_FLAGS_IP_CSUM;
	else
		tx_start_bd->bd_flags.as_bitfield |=
					ETH_TX_BD_FLAGS_IPV6;

	if (!(xmit_type & XMIT_CSUM_TCP))
		tx_start_bd->bd_flags.as_bitfield |= ETH_TX_BD_FLAGS_IS_UDP;
}

/**
 * bnx2x_set_pbd_csum - update PBD with checksum and return header length
 *
 * @bp:		driver handle
 * @skb:	packet skb
 * @pbd:	parse BD to be updated
 * @xmit_type:	xmit flags
 */
static inline u8 bnx2x_set_pbd_csum(struct bnx2x *bp, struct sk_buff *skb,
	struct eth_tx_parse_bd_e1x *pbd,
	u32 xmit_type)
{
	u8 hlen = (skb_network_header(skb) - skb->data) >> 1;

	/* for now NS flag is not used in Linux */
	pbd->global_data =
		cpu_to_le16(hlen |
			    ((skb->protocol == cpu_to_be16(ETH_P_8021Q)) <<
			     ETH_TX_PARSE_BD_E1X_LLC_SNAP_EN_SHIFT));

	pbd->ip_hlen_w = (skb_transport_header(skb) -
			skb_network_header(skb)) >> 1;

	hlen += pbd->ip_hlen_w;

	/* We support checksum offload for TCP and UDP only */
	if (xmit_type & XMIT_CSUM_TCP)
		hlen += tcp_hdrlen(skb) / 2;
	else
		hlen += sizeof(struct udphdr) / 2;

	pbd->total_hlen_w = cpu_to_le16(hlen);
	hlen = hlen*2;

	if (xmit_type & XMIT_CSUM_TCP) {
		pbd->tcp_pseudo_csum = bswab16(tcp_hdr(skb)->check);

	} else {
		s8 fix = SKB_CS_OFF(skb); /* signed! */

		DP(NETIF_MSG_TX_QUEUED,
		   "hlen %d  fix %d  csum before fix %x\n",
		   le16_to_cpu(pbd->total_hlen_w), fix, SKB_CS(skb));

		/* HW bug: fixup the CSUM */
		pbd->tcp_pseudo_csum =
			bnx2x_csum_fix(skb_transport_header(skb),
				       SKB_CS(skb), fix);

		DP(NETIF_MSG_TX_QUEUED, "csum after fix %x\n",
		   pbd->tcp_pseudo_csum);
	}

	return hlen;
}

/* called with netif_tx_lock
 * bnx2x_tx_int() runs without netif_tx_lock unless it needs to call
 * netif_wake_queue()
 */
netdev_tx_t bnx2x_start_xmit(struct sk_buff *skb, struct net_device *dev)
{
	struct bnx2x *bp = netdev_priv(dev);

	struct netdev_queue *txq;
	struct bnx2x_fp_txdata *txdata;
	struct sw_tx_bd *tx_buf;
	struct eth_tx_start_bd *tx_start_bd, *first_bd;
	struct eth_tx_bd *tx_data_bd, *total_pkt_bd = NULL;
	struct eth_tx_parse_bd_e1x *pbd_e1x = NULL;
	struct eth_tx_parse_bd_e2 *pbd_e2 = NULL;
	u32 pbd_e2_parsing_data = 0;
	u16 pkt_prod, bd_prod;
	int nbd, txq_index;
	dma_addr_t mapping;
	u32 xmit_type = bnx2x_xmit_type(bp, skb);
	int i;
	u8 hlen = 0;
	__le16 pkt_size = 0;
	struct ethhdr *eth;
	u8 mac_type = UNICAST_ADDRESS;

#ifdef BNX2X_STOP_ON_ERROR
	if (unlikely(bp->panic))
		return NETDEV_TX_BUSY;
#endif

	txq_index = skb_get_queue_mapping(skb);
	txq = netdev_get_tx_queue(dev, txq_index);

	BUG_ON(txq_index >= MAX_ETH_TXQ_IDX(bp) + (CNIC_LOADED(bp) ? 1 : 0));

	txdata = &bp->bnx2x_txq[txq_index];

	/* enable this debug print to view the transmission queue being used
	DP(NETIF_MSG_TX_QUEUED, "indices: txq %d, fp %d, txdata %d\n",
	   txq_index, fp_index, txdata_index); */

	/* enable this debug print to view the tranmission details
	DP(NETIF_MSG_TX_QUEUED,
	   "transmitting packet cid %d fp index %d txdata_index %d tx_data ptr %p fp pointer %p\n",
	   txdata->cid, fp_index, txdata_index, txdata, fp); */

	if (unlikely(bnx2x_tx_avail(bp, txdata) <
			skb_shinfo(skb)->nr_frags +
			BDS_PER_TX_PKT +
			NEXT_CNT_PER_TX_PKT(MAX_BDS_PER_TX_PKT))) {
		/* Handle special storage cases separately */
		if (txdata->tx_ring_size == 0) {
			struct bnx2x_eth_q_stats *q_stats =
				bnx2x_fp_qstats(bp, txdata->parent_fp);
			q_stats->driver_filtered_tx_pkt++;
			dev_kfree_skb(skb);
			return NETDEV_TX_OK;
		}
		bnx2x_fp_qstats(bp, txdata->parent_fp)->driver_xoff++;
		netif_tx_stop_queue(txq);
		BNX2X_ERR("BUG! Tx ring full when queue awake!\n");

		return NETDEV_TX_BUSY;
	}

	DP(NETIF_MSG_TX_QUEUED,
	   "queue[%d]: SKB: summed %x  protocol %x protocol(%x,%x) gso type %x  xmit_type %x len %d\n",
	   txq_index, skb->ip_summed, skb->protocol, ipv6_hdr(skb)->nexthdr,
	   ip_hdr(skb)->protocol, skb_shinfo(skb)->gso_type, xmit_type,
	   skb->len);

	eth = (struct ethhdr *)skb->data;

	/* set flag according to packet type (UNICAST_ADDRESS is default)*/
	if (unlikely(is_multicast_ether_addr(eth->h_dest))) {
		if (is_broadcast_ether_addr(eth->h_dest))
			mac_type = BROADCAST_ADDRESS;
		else
			mac_type = MULTICAST_ADDRESS;
	}

#if (MAX_SKB_FRAGS >= MAX_FETCH_BD - 3)
	/* First, check if we need to linearize the skb (due to FW
	   restrictions). No need to check fragmentation if page size > 8K
	   (there will be no violation to FW restrictions) */
	if (bnx2x_pkt_req_lin(bp, skb, xmit_type)) {
		/* Statistics of linearization */
		bp->lin_cnt++;
		if (skb_linearize(skb) != 0) {
			DP(NETIF_MSG_TX_QUEUED,
			   "SKB linearization failed - silently dropping this SKB\n");
			dev_kfree_skb_any(skb);
			return NETDEV_TX_OK;
		}
	}
#endif
	/* Map skb linear data for DMA */
	mapping = dma_map_single(&bp->pdev->dev, skb->data,
				 skb_headlen(skb), DMA_TO_DEVICE);
	if (unlikely(dma_mapping_error(&bp->pdev->dev, mapping))) {
		DP(NETIF_MSG_TX_QUEUED,
		   "SKB mapping failed - silently dropping this SKB\n");
		dev_kfree_skb_any(skb);
		return NETDEV_TX_OK;
	}
	/*
	Please read carefully. First we use one BD which we mark as start,
	then we have a parsing info BD (used for TSO or xsum),
	and only then we have the rest of the TSO BDs.
	(don't forget to mark the last one as last,
	and to unmap only AFTER you write to the BD ...)
	And above all, all pdb sizes are in words - NOT DWORDS!
	*/

	/* get current pkt produced now - advance it just before sending packet
	 * since mapping of pages may fail and cause packet to be dropped
	 */
	pkt_prod = txdata->tx_pkt_prod;
	bd_prod = TX_BD(txdata->tx_bd_prod);

	/* get a tx_buf and first BD
	 * tx_start_bd may be changed during SPLIT,
	 * but first_bd will always stay first
	 */
	tx_buf = &txdata->tx_buf_ring[TX_BD(pkt_prod)];
	tx_start_bd = &txdata->tx_desc_ring[bd_prod].start_bd;
	first_bd = tx_start_bd;

	tx_start_bd->bd_flags.as_bitfield = ETH_TX_BD_FLAGS_START_BD;
	SET_FLAG(tx_start_bd->general_data,
		 ETH_TX_START_BD_PARSE_NBDS,
		 0);

	/* header nbd */
	SET_FLAG(tx_start_bd->general_data, ETH_TX_START_BD_HDR_NBDS, 1);

	/* remember the first BD of the packet */
	tx_buf->first_bd = txdata->tx_bd_prod;
	tx_buf->skb = skb;
	tx_buf->flags = 0;

	DP(NETIF_MSG_TX_QUEUED,
	   "sending pkt %u @%p  next_idx %u  bd %u @%p\n",
	   pkt_prod, tx_buf, txdata->tx_pkt_prod, bd_prod, tx_start_bd);

	if (vlan_tx_tag_present(skb)) {
		tx_start_bd->vlan_or_ethertype =
		    cpu_to_le16(vlan_tx_tag_get(skb));
		tx_start_bd->bd_flags.as_bitfield |=
		    (X_ETH_OUTBAND_VLAN << ETH_TX_BD_FLAGS_VLAN_MODE_SHIFT);
	} else {
		/* when transmitting in a vf, start bd must hold the ethertype
		 * for fw to enforce it
		 */
#ifndef BNX2X_STOP_ON_ERROR
		if (IS_VF(bp)) {
#endif
			tx_start_bd->vlan_or_ethertype =
				cpu_to_le16(ntohs(eth->h_proto));
#ifndef BNX2X_STOP_ON_ERROR
		} else {
			/* used by FW for packet accounting */
			tx_start_bd->vlan_or_ethertype = cpu_to_le16(pkt_prod);
		}
#endif
	}

	/* turn on parsing and get a BD */
	bd_prod = TX_BD(NEXT_TX_IDX(bd_prod));

	if (xmit_type & XMIT_CSUM)
		bnx2x_set_sbd_csum(bp, skb, tx_start_bd, xmit_type);

	if (!CHIP_IS_E1x(bp)) {
		pbd_e2 = &txdata->tx_desc_ring[bd_prod].parse_bd_e2;
		memset(pbd_e2, 0, sizeof(struct eth_tx_parse_bd_e2));
		/* Set PBD in checksum offload case */
		if (xmit_type & XMIT_CSUM)
			hlen = bnx2x_set_pbd_csum_e2(bp, skb,
						     &pbd_e2_parsing_data,
						     xmit_type);

		if (IS_MF_SI(bp) || IS_VF(bp)) {
			/* fill in the MAC addresses in the PBD - for local
			 * switching
			 */
			bnx2x_set_fw_mac_addr(&pbd_e2->src_mac_addr_hi,
					      &pbd_e2->src_mac_addr_mid,
					      &pbd_e2->src_mac_addr_lo,
					      eth->h_source);
			bnx2x_set_fw_mac_addr(&pbd_e2->dst_mac_addr_hi,
					      &pbd_e2->dst_mac_addr_mid,
					      &pbd_e2->dst_mac_addr_lo,
					      eth->h_dest);
		}

		SET_FLAG(pbd_e2_parsing_data,
			 ETH_TX_PARSE_BD_E2_ETH_ADDR_TYPE, mac_type);
	} else {
		u16 global_data = 0;
		pbd_e1x = &txdata->tx_desc_ring[bd_prod].parse_bd_e1x;
		memset(pbd_e1x, 0, sizeof(struct eth_tx_parse_bd_e1x));
		/* Set PBD in checksum offload case */
		if (xmit_type & XMIT_CSUM)
			hlen = bnx2x_set_pbd_csum(bp, skb, pbd_e1x, xmit_type);

		SET_FLAG(global_data,
			 ETH_TX_PARSE_BD_E1X_ETH_ADDR_TYPE, mac_type);
		pbd_e1x->global_data |= cpu_to_le16(global_data);
	}

	/* Setup the data pointer of the first BD of the packet */
	tx_start_bd->addr_hi = cpu_to_le32(U64_HI(mapping));
	tx_start_bd->addr_lo = cpu_to_le32(U64_LO(mapping));
	nbd = 2; /* start_bd + pbd + frags (updated when pages are mapped) */
	tx_start_bd->nbytes = cpu_to_le16(skb_headlen(skb));
	pkt_size = tx_start_bd->nbytes;

	DP(NETIF_MSG_TX_QUEUED,
	   "first bd @%p  addr (%x:%x)  nbd %d  nbytes %d  flags %x  vlan %x\n",
	   tx_start_bd, tx_start_bd->addr_hi, tx_start_bd->addr_lo,
	   le16_to_cpu(tx_start_bd->nbd), le16_to_cpu(tx_start_bd->nbytes),
	   tx_start_bd->bd_flags.as_bitfield,
	   le16_to_cpu(tx_start_bd->vlan_or_ethertype));

	if (xmit_type & XMIT_GSO) {

		DP(NETIF_MSG_TX_QUEUED,
		   "TSO packet len %d  hlen %d  total len %d  tso size %d\n",
		   skb->len, hlen, skb_headlen(skb),
		   skb_shinfo(skb)->gso_size);

		tx_start_bd->bd_flags.as_bitfield |= ETH_TX_BD_FLAGS_SW_LSO;

		if (unlikely(skb_headlen(skb) > hlen))
			bd_prod = bnx2x_tx_split(bp, txdata, tx_buf,
						 &tx_start_bd, hlen,
						 bd_prod, ++nbd);
		if (!CHIP_IS_E1x(bp))
			bnx2x_set_pbd_gso_e2(skb, &pbd_e2_parsing_data,
					     xmit_type);
		else
			bnx2x_set_pbd_gso(skb, pbd_e1x, xmit_type);
	}

	/* Set the PBD's parsing_data field if not zero
	 * (for the chips newer than 57711).
	 */
	if (pbd_e2_parsing_data)
		pbd_e2->parsing_data = cpu_to_le32(pbd_e2_parsing_data);

	tx_data_bd = (struct eth_tx_bd *)tx_start_bd;

	/* Handle fragmented skb */
	for (i = 0; i < skb_shinfo(skb)->nr_frags; i++) {
		skb_frag_t *frag = &skb_shinfo(skb)->frags[i];

		mapping = skb_frag_dma_map(&bp->pdev->dev, frag, 0,
					   skb_frag_size(frag), DMA_TO_DEVICE);
		if (unlikely(dma_mapping_error(&bp->pdev->dev, mapping))) {
			unsigned int pkts_compl = 0, bytes_compl = 0;

			DP(NETIF_MSG_TX_QUEUED,
			   "Unable to map page - dropping packet...\n");

			/* we need unmap all buffers already mapped
			 * for this SKB;
			 * first_bd->nbd need to be properly updated
			 * before call to bnx2x_free_tx_pkt
			 */
			first_bd->nbd = cpu_to_le16(nbd);
			bnx2x_free_tx_pkt(bp, txdata,
					  TX_BD(txdata->tx_pkt_prod),
					  &pkts_compl, &bytes_compl);
			return NETDEV_TX_OK;
		}

		bd_prod = TX_BD(NEXT_TX_IDX(bd_prod));
		tx_data_bd = &txdata->tx_desc_ring[bd_prod].reg_bd;
		if (total_pkt_bd == NULL)
			total_pkt_bd = &txdata->tx_desc_ring[bd_prod].reg_bd;

		tx_data_bd->addr_hi = cpu_to_le32(U64_HI(mapping));
		tx_data_bd->addr_lo = cpu_to_le32(U64_LO(mapping));
		tx_data_bd->nbytes = cpu_to_le16(skb_frag_size(frag));
		le16_add_cpu(&pkt_size, skb_frag_size(frag));
		nbd++;

		DP(NETIF_MSG_TX_QUEUED,
		   "frag %d  bd @%p  addr (%x:%x)  nbytes %d\n",
		   i, tx_data_bd, tx_data_bd->addr_hi, tx_data_bd->addr_lo,
		   le16_to_cpu(tx_data_bd->nbytes));
	}

	DP(NETIF_MSG_TX_QUEUED, "last bd @%p\n", tx_data_bd);

	/* update with actual num BDs */
	first_bd->nbd = cpu_to_le16(nbd);

	bd_prod = TX_BD(NEXT_TX_IDX(bd_prod));

	/* now send a tx doorbell, counting the next BD
	 * if the packet contains or ends with it
	 */
	if (TX_BD_POFF(bd_prod) < nbd)
		nbd++;

	/* total_pkt_bytes should be set on the first data BD if
	 * it's not an LSO packet and there is more than one
	 * data BD. In this case pkt_size is limited by an MTU value.
	 * However we prefer to set it for an LSO packet (while we don't
	 * have to) in order to save some CPU cycles in a none-LSO
	 * case, when we much more care about them.
	 */
	if (total_pkt_bd != NULL)
		total_pkt_bd->total_pkt_bytes = pkt_size;

	if (pbd_e1x)
		DP(NETIF_MSG_TX_QUEUED,
		   "PBD (E1X) @%p  ip_data %x  ip_hlen %u  ip_id %u  lso_mss %u  tcp_flags %x  xsum %x  seq %u  hlen %u\n",
		   pbd_e1x, pbd_e1x->global_data, pbd_e1x->ip_hlen_w,
		   pbd_e1x->ip_id, pbd_e1x->lso_mss, pbd_e1x->tcp_flags,
		   pbd_e1x->tcp_pseudo_csum, pbd_e1x->tcp_send_seq,
		    le16_to_cpu(pbd_e1x->total_hlen_w));
	if (pbd_e2)
		DP(NETIF_MSG_TX_QUEUED,
		   "PBD (E2) @%p  dst %x %x %x src %x %x %x parsing_data %x\n",
		   pbd_e2, pbd_e2->dst_mac_addr_hi, pbd_e2->dst_mac_addr_mid,
		   pbd_e2->dst_mac_addr_lo, pbd_e2->src_mac_addr_hi,
		   pbd_e2->src_mac_addr_mid, pbd_e2->src_mac_addr_lo,
		   pbd_e2->parsing_data);
	DP(NETIF_MSG_TX_QUEUED, "doorbell: nbd %d  bd %u\n", nbd, bd_prod);

	netdev_tx_sent_queue(txq, skb->len);

	skb_tx_timestamp(skb);

	txdata->tx_pkt_prod++;
	/*
	 * Make sure that the BD data is updated before updating the producer
	 * since FW might read the BD right after the producer is updated.
	 * This is only applicable for weak-ordered memory model archs such
	 * as IA-64. The following barrier is also mandatory since FW will
	 * assumes packets must have BDs.
	 */
	wmb();

	txdata->tx_db.data.prod += nbd;
	barrier();

	DOORBELL(bp, txdata->cid, txdata->tx_db.raw);

	mmiowb();

	txdata->tx_bd_prod += nbd;

	if (unlikely(bnx2x_tx_avail(bp, txdata) < MAX_DESC_PER_TX_PKT)) {
		netif_tx_stop_queue(txq);

		/* paired memory barrier is in bnx2x_tx_int(), we have to keep
		 * ordering of set_bit() in netif_tx_stop_queue() and read of
		 * fp->bd_tx_cons */
		smp_mb();

		bnx2x_fp_qstats(bp, txdata->parent_fp)->driver_xoff++;
		if (bnx2x_tx_avail(bp, txdata) >= MAX_DESC_PER_TX_PKT)
			netif_tx_wake_queue(txq);
	}
	txdata->tx_pkt++;

	return NETDEV_TX_OK;
}

/**
 * bnx2x_setup_tc - routine to configure net_device for multi tc
 *
 * @netdev: net device to configure
 * @tc: number of traffic classes to enable
 *
 * callback connected to the ndo_setup_tc function pointer
 */
int bnx2x_setup_tc(struct net_device *dev, u8 num_tc)
{
	int cos, prio, count, offset;
	struct bnx2x *bp = netdev_priv(dev);

	/* setup tc must be called under rtnl lock */
	ASSERT_RTNL();

	/* no traffic classes requested. aborting */
	if (!num_tc) {
		netdev_reset_tc(dev);
		return 0;
	}

	/* requested to support too many traffic classes */
	if (num_tc > bp->max_cos) {
		BNX2X_ERR("support for too many traffic classes requested: %d. max supported is %d\n",
			  num_tc, bp->max_cos);
		return -EINVAL;
	}

	/* declare amount of supported traffic classes */
	if (netdev_set_num_tc(dev, num_tc)) {
		BNX2X_ERR("failed to declare %d traffic classes\n", num_tc);
		return -EINVAL;
	}

	/* configure priority to traffic class mapping */
	for (prio = 0; prio < BNX2X_MAX_PRIORITY; prio++) {
		netdev_set_prio_tc_map(dev, prio, bp->prio_to_cos[prio]);
		DP(BNX2X_MSG_SP | NETIF_MSG_IFUP,
		   "mapping priority %d to tc %d\n",
		   prio, bp->prio_to_cos[prio]);
	}


	/* Use this configuration to diffrentiate tc0 from other COSes
	   This can be used for ets or pfc, and save the effort of setting
	   up a multio class queue disc or negotiating DCBX with a switch
	netdev_set_prio_tc_map(dev, 0, 0);
	DP(BNX2X_MSG_SP, "mapping priority %d to tc %d\n", 0, 0);
	for (prio = 1; prio < 16; prio++) {
		netdev_set_prio_tc_map(dev, prio, 1);
		DP(BNX2X_MSG_SP, "mapping priority %d to tc %d\n", prio, 1);
	} */

	/* configure traffic class to transmission queue mapping */
	for (cos = 0; cos < bp->max_cos; cos++) {
		count = BNX2X_NUM_ETH_QUEUES(bp);
		offset = cos * BNX2X_NUM_NON_CNIC_QUEUES(bp);
		netdev_set_tc_queue(dev, cos, count, offset);
		DP(BNX2X_MSG_SP | NETIF_MSG_IFUP,
		   "mapping tc %d to offset %d count %d\n",
		   cos, offset, count);
	}

	return 0;
}

/* called with rtnl_lock */
int bnx2x_change_mac_addr(struct net_device *dev, void *p)
{
	struct sockaddr *addr = p;
	struct bnx2x *bp = netdev_priv(dev);
	int rc = 0;

	if (!bnx2x_is_valid_ether_addr(bp, addr->sa_data)) {
		BNX2X_ERR("Requested MAC address is not valid\n");
		return -EINVAL;
	}

	if ((IS_MF_STORAGE_SD(bp) || IS_MF_FCOE_AFEX(bp)) &&
	    !is_zero_ether_addr(addr->sa_data)) {
		BNX2X_ERR("Can't configure non-zero address on iSCSI or FCoE functions in MF-SD mode\n");
		return -EINVAL;
	}

	if (netif_running(dev))  {
		rc = bnx2x_set_eth_mac(bp, false);
		if (rc)
			return rc;
	}

	memcpy(dev->dev_addr, addr->sa_data, dev->addr_len);

	if (netif_running(dev))
		rc = bnx2x_set_eth_mac(bp, true);

	return rc;
}

static void bnx2x_free_fp_mem_at(struct bnx2x *bp, int fp_index)
{
	union host_hc_status_block *sb = &bnx2x_fp(bp, fp_index, status_blk);
	struct bnx2x_fastpath *fp = &bp->fp[fp_index];
	u8 cos;

	/* Common */

	if (IS_FCOE_IDX(fp_index)) {
		memset(sb, 0, sizeof(union host_hc_status_block));
		fp->status_blk_mapping = 0;
	} else {
		/* status blocks */
		if (!CHIP_IS_E1x(bp))
			BNX2X_PCI_FREE(sb->e2_sb,
				       bnx2x_fp(bp, fp_index,
						status_blk_mapping),
				       sizeof(struct host_hc_status_block_e2));
		else
			BNX2X_PCI_FREE(sb->e1x_sb,
				       bnx2x_fp(bp, fp_index,
						status_blk_mapping),
				       sizeof(struct host_hc_status_block_e1x));
	}

	/* Rx */
	if (!skip_rx_queue(bp, fp_index)) {
		bnx2x_free_rx_bds(fp);

		/* fastpath rx rings: rx_buf rx_desc rx_comp */
		BNX2X_FREE(bnx2x_fp(bp, fp_index, rx_buf_ring));
		BNX2X_PCI_FREE(bnx2x_fp(bp, fp_index, rx_desc_ring),
			       bnx2x_fp(bp, fp_index, rx_desc_mapping),
			       sizeof(struct eth_rx_bd) * NUM_RX_BD);

		BNX2X_PCI_FREE(bnx2x_fp(bp, fp_index, rx_comp_ring),
			       bnx2x_fp(bp, fp_index, rx_comp_mapping),
			       sizeof(struct eth_fast_path_rx_cqe) *
			       NUM_RCQ_BD);

		/* SGE ring */
		BNX2X_FREE(bnx2x_fp(bp, fp_index, rx_page_ring));
		BNX2X_PCI_FREE(bnx2x_fp(bp, fp_index, rx_sge_ring),
			       bnx2x_fp(bp, fp_index, rx_sge_mapping),
			       BCM_PAGE_SIZE * NUM_RX_SGE_PAGES);
	}

	/* Tx */
	if (!skip_tx_queue(bp, fp_index)) {
		/* fastpath tx rings: tx_buf tx_desc */
		for_each_cos_in_tx_queue(fp, cos) {
			struct bnx2x_fp_txdata *txdata = fp->txdata_ptr[cos];

			DP(NETIF_MSG_IFDOWN,
			   "freeing tx memory of fp %d cos %d cid %d\n",
			   fp_index, cos, txdata->cid);

			BNX2X_FREE(txdata->tx_buf_ring);
			BNX2X_PCI_FREE(txdata->tx_desc_ring,
				txdata->tx_desc_mapping,
				sizeof(union eth_tx_bd_types) * NUM_TX_BD);
		}
	}
	/* end of fastpath */
}

void bnx2x_free_fp_mem_cnic(struct bnx2x *bp)
{
	int i;
	for_each_cnic_queue(bp, i)
		bnx2x_free_fp_mem_at(bp, i);
}

void bnx2x_free_fp_mem(struct bnx2x *bp)
{
	int i;
	for_each_eth_queue(bp, i)
		bnx2x_free_fp_mem_at(bp, i);
}

static void set_sb_shortcuts(struct bnx2x *bp, int index)
{
	union host_hc_status_block status_blk = bnx2x_fp(bp, index, status_blk);
	if (!CHIP_IS_E1x(bp)) {
		bnx2x_fp(bp, index, sb_index_values) =
			(__le16 *)status_blk.e2_sb->sb.index_values;
		bnx2x_fp(bp, index, sb_running_index) =
			(__le16 *)status_blk.e2_sb->sb.running_index;
	} else {
		bnx2x_fp(bp, index, sb_index_values) =
			(__le16 *)status_blk.e1x_sb->sb.index_values;
		bnx2x_fp(bp, index, sb_running_index) =
			(__le16 *)status_blk.e1x_sb->sb.running_index;
	}
}

/* Returns the number of actually allocated BDs */
static int bnx2x_alloc_rx_bds(struct bnx2x_fastpath *fp,
			      int rx_ring_size)
{
	struct bnx2x *bp = fp->bp;
	u16 ring_prod, cqe_ring_prod;
	int i, failure_cnt = 0;

	fp->rx_comp_cons = 0;
	cqe_ring_prod = ring_prod = 0;

	/* This routine is called only during fo init so
	 * fp->eth_q_stats.rx_skb_alloc_failed = 0
	 */
	for (i = 0; i < rx_ring_size; i++) {
		if (bnx2x_alloc_rx_data(bp, fp, ring_prod) < 0) {
			failure_cnt++;
			continue;
		}
		ring_prod = NEXT_RX_IDX(ring_prod);
		cqe_ring_prod = NEXT_RCQ_IDX(cqe_ring_prod);
		WARN_ON(ring_prod <= (i - failure_cnt));
	}

	if (failure_cnt)
		BNX2X_ERR("was only able to allocate %d rx skbs on queue[%d]\n",
			  i - failure_cnt, fp->index);

	fp->rx_bd_prod = ring_prod;
	/* Limit the CQE producer by the CQE ring size */
	fp->rx_comp_prod = min_t(u16, NUM_RCQ_RINGS*RCQ_DESC_CNT,
			       cqe_ring_prod);
	fp->rx_pkt = fp->rx_calls = 0;

	bnx2x_fp_stats(bp, fp)->eth_q_stats.rx_skb_alloc_failed += failure_cnt;

	return i - failure_cnt;
}

static void bnx2x_set_next_page_rx_cq(struct bnx2x_fastpath *fp)
{
	int i;

	for (i = 1; i <= NUM_RCQ_RINGS; i++) {
		struct eth_rx_cqe_next_page *nextpg;

		nextpg = (struct eth_rx_cqe_next_page *)
			&fp->rx_comp_ring[RCQ_DESC_CNT * i - 1];
		nextpg->addr_hi =
			cpu_to_le32(U64_HI(fp->rx_comp_mapping +
				   BCM_PAGE_SIZE*(i % NUM_RCQ_RINGS)));
		nextpg->addr_lo =
			cpu_to_le32(U64_LO(fp->rx_comp_mapping +
				   BCM_PAGE_SIZE*(i % NUM_RCQ_RINGS)));
	}
}

static int bnx2x_alloc_fp_mem_at(struct bnx2x *bp, int index)
{
	union host_hc_status_block *sb;
	struct bnx2x_fastpath *fp = &bp->fp[index];
	int ring_size = 0;
	u8 cos;
	int rx_ring_size = 0;

	if (!bp->rx_ring_size &&
	    (IS_MF_STORAGE_SD(bp) || IS_MF_FCOE_AFEX(bp))) {
		rx_ring_size = MIN_RX_SIZE_NONTPA;
		bp->rx_ring_size = rx_ring_size;
	} else if (!bp->rx_ring_size) {
		rx_ring_size = MAX_RX_AVAIL/BNX2X_NUM_RX_QUEUES(bp);

		if (CHIP_IS_E3(bp)) {
			u32 cfg = SHMEM_RD(bp,
					   dev_info.port_hw_config[BP_PORT(bp)].
					   default_cfg);

			/* Decrease ring size for 1G functions */
			if ((cfg & PORT_HW_CFG_NET_SERDES_IF_MASK) ==
			    PORT_HW_CFG_NET_SERDES_IF_SGMII)
				rx_ring_size /= 10;
		}

		/* allocate at least number of buffers required by FW */
		rx_ring_size = max_t(int, bp->disable_tpa ? MIN_RX_SIZE_NONTPA :
				     MIN_RX_SIZE_TPA, rx_ring_size);

		bp->rx_ring_size = rx_ring_size;
	} else /* if rx_ring_size specified - use it */
		rx_ring_size = bp->rx_ring_size;

	DP(BNX2X_MSG_SP, "calculated rx_ring_size %d\n", rx_ring_size);

	/* Common */
	sb = &bnx2x_fp(bp, index, status_blk);

	if (!IS_FCOE_IDX(index)) {
		/* status blocks */
		if (!CHIP_IS_E1x(bp))
			BNX2X_PCI_ALLOC(sb->e2_sb,
				&bnx2x_fp(bp, index, status_blk_mapping),
				sizeof(struct host_hc_status_block_e2));
		else
			BNX2X_PCI_ALLOC(sb->e1x_sb,
				&bnx2x_fp(bp, index, status_blk_mapping),
			    sizeof(struct host_hc_status_block_e1x));
	}

	/* FCoE Queue uses Default SB and doesn't ACK the SB, thus no need to
	 * set shortcuts for it.
	 */
	if (!IS_FCOE_IDX(index))
		set_sb_shortcuts(bp, index);

	/* Tx */
	if (!skip_tx_queue(bp, index)) {
		/* fastpath tx rings: tx_buf tx_desc */
		for_each_cos_in_tx_queue(fp, cos) {
			struct bnx2x_fp_txdata *txdata = fp->txdata_ptr[cos];

			DP(NETIF_MSG_IFUP,
			   "allocating tx memory of fp %d cos %d\n",
			   index, cos);

			BNX2X_ALLOC(txdata->tx_buf_ring,
				sizeof(struct sw_tx_bd) * NUM_TX_BD);
			BNX2X_PCI_ALLOC(txdata->tx_desc_ring,
				&txdata->tx_desc_mapping,
				sizeof(union eth_tx_bd_types) * NUM_TX_BD);
		}
	}

	/* Rx */
	if (!skip_rx_queue(bp, index)) {
		/* fastpath rx rings: rx_buf rx_desc rx_comp */
		BNX2X_ALLOC(bnx2x_fp(bp, index, rx_buf_ring),
				sizeof(struct sw_rx_bd) * NUM_RX_BD);
		BNX2X_PCI_ALLOC(bnx2x_fp(bp, index, rx_desc_ring),
				&bnx2x_fp(bp, index, rx_desc_mapping),
				sizeof(struct eth_rx_bd) * NUM_RX_BD);

		BNX2X_PCI_ALLOC(bnx2x_fp(bp, index, rx_comp_ring),
				&bnx2x_fp(bp, index, rx_comp_mapping),
				sizeof(struct eth_fast_path_rx_cqe) *
				NUM_RCQ_BD);

		/* SGE ring */
		BNX2X_ALLOC(bnx2x_fp(bp, index, rx_page_ring),
				sizeof(struct sw_rx_page) * NUM_RX_SGE);
		BNX2X_PCI_ALLOC(bnx2x_fp(bp, index, rx_sge_ring),
				&bnx2x_fp(bp, index, rx_sge_mapping),
				BCM_PAGE_SIZE * NUM_RX_SGE_PAGES);
		/* RX BD ring */
		bnx2x_set_next_page_rx_bd(fp);

		/* CQ ring */
		bnx2x_set_next_page_rx_cq(fp);

		/* BDs */
		ring_size = bnx2x_alloc_rx_bds(fp, rx_ring_size);
		if (ring_size < rx_ring_size)
			goto alloc_mem_err;
	}

	return 0;

/* handles low memory cases */
alloc_mem_err:
	BNX2X_ERR("Unable to allocate full memory for queue %d (size %d)\n",
						index, ring_size);
	/* FW will drop all packets if queue is not big enough,
	 * In these cases we disable the queue
	 * Min size is different for OOO, TPA and non-TPA queues
	 */
	if (ring_size < (fp->disable_tpa ?
				MIN_RX_SIZE_NONTPA : MIN_RX_SIZE_TPA)) {
			/* release memory allocated for this queue */
			bnx2x_free_fp_mem_at(bp, index);
			return -ENOMEM;
	}
	return 0;
}

int bnx2x_alloc_fp_mem_cnic(struct bnx2x *bp)
{
	if (!NO_FCOE(bp))
		/* FCoE */
		if (bnx2x_alloc_fp_mem_at(bp, FCOE_IDX(bp)))
			/* we will fail load process instead of mark
			 * NO_FCOE_FLAG
			 */
			return -ENOMEM;

	return 0;
}

int bnx2x_alloc_fp_mem(struct bnx2x *bp)
{
	int i;

	/* 1. Allocate FP for leading - fatal if error
	 * 2. Allocate RSS - fix number of queues if error
	 */

	/* leading */
	if (bnx2x_alloc_fp_mem_at(bp, 0))
		return -ENOMEM;

	/* RSS */
	for_each_nondefault_eth_queue(bp, i)
		if (bnx2x_alloc_fp_mem_at(bp, i))
			break;

	/* handle memory failures */
	if (i != BNX2X_NUM_ETH_QUEUES(bp)) {
		int delta = BNX2X_NUM_ETH_QUEUES(bp) - i;

		WARN_ON(delta < 0);
		bnx2x_shrink_eth_fp(bp, delta);
		if (CNIC_SUPPORT(bp))
			/* move non eth FPs next to last eth FP
			 * must be done in that order
			 * FCOE_IDX < FWD_IDX < OOO_IDX
			 */

			/* move FCoE fp even NO_FCOE_FLAG is on */
			bnx2x_move_fp(bp, FCOE_IDX(bp), FCOE_IDX(bp) - delta);
		bp->num_ethernet_queues -= delta;
		bp->num_queues = bp->num_ethernet_queues +
				 bp->num_cnic_queues;
		BNX2X_ERR("Adjusted num of queues from %d to %d\n",
			  bp->num_queues + delta, bp->num_queues);
	}

	return 0;
}

void bnx2x_free_mem_bp(struct bnx2x *bp)
{
	int i;

	for (i = 0; i < bp->fp_array_size; i++)
		kfree(bp->fp[i].tpa_info);
	kfree(bp->fp);
	kfree(bp->sp_objs);
	kfree(bp->fp_stats);
	kfree(bp->bnx2x_txq);
	kfree(bp->msix_table);
	kfree(bp->ilt);
}

int bnx2x_alloc_mem_bp(struct bnx2x *bp)
{
	struct bnx2x_fastpath *fp;
	struct msix_entry *tbl;
	struct bnx2x_ilt *ilt;
	int msix_table_size = 0;
	int fp_array_size, txq_array_size;
	int i;

	/*
	 * The biggest MSI-X table we might need is as a maximum number of fast
	 * path IGU SBs plus default SB (for PF only).
	 */
	msix_table_size = bp->igu_sb_cnt;
	if (IS_PF(bp))
		msix_table_size++;
	BNX2X_DEV_INFO("msix_table_size %d\n", msix_table_size);

	/* fp array: RSS plus CNIC related L2 queues */
	fp_array_size = BNX2X_MAX_RSS_COUNT(bp) + CNIC_SUPPORT(bp);
	bp->fp_array_size = fp_array_size;
	BNX2X_DEV_INFO("fp_array_size %d\n", bp->fp_array_size);

	fp = kcalloc(bp->fp_array_size, sizeof(*fp), GFP_KERNEL);
	if (!fp)
		goto alloc_err;
	for (i = 0; i < bp->fp_array_size; i++) {
		fp[i].tpa_info =
			kcalloc(ETH_MAX_AGGREGATION_QUEUES_E1H_E2,
				sizeof(struct bnx2x_agg_info), GFP_KERNEL);
		if (!(fp[i].tpa_info))
			goto alloc_err;
	}

	bp->fp = fp;

	/* allocate sp objs */
	bp->sp_objs = kcalloc(bp->fp_array_size, sizeof(struct bnx2x_sp_objs),
			      GFP_KERNEL);
	if (!bp->sp_objs)
		goto alloc_err;

	/* allocate fp_stats */
	bp->fp_stats = kcalloc(bp->fp_array_size, sizeof(struct bnx2x_fp_stats),
			       GFP_KERNEL);
	if (!bp->fp_stats)
		goto alloc_err;

	/* Allocate memory for the transmission queues array */
	txq_array_size =
		BNX2X_MAX_RSS_COUNT(bp) * BNX2X_MULTI_TX_COS + CNIC_SUPPORT(bp);
	BNX2X_DEV_INFO("txq_array_size %d", txq_array_size);

	bp->bnx2x_txq = kcalloc(txq_array_size, sizeof(struct bnx2x_fp_txdata),
				GFP_KERNEL);
	if (!bp->bnx2x_txq)
		goto alloc_err;

	/* msix table */
	tbl = kcalloc(msix_table_size, sizeof(*tbl), GFP_KERNEL);
	if (!tbl)
		goto alloc_err;
	bp->msix_table = tbl;

	/* ilt */
	ilt = kzalloc(sizeof(*ilt), GFP_KERNEL);
	if (!ilt)
		goto alloc_err;
	bp->ilt = ilt;

	return 0;
alloc_err:
	bnx2x_free_mem_bp(bp);
	return -ENOMEM;

}

int bnx2x_reload_if_running(struct net_device *dev)
{
	struct bnx2x *bp = netdev_priv(dev);

	if (unlikely(!netif_running(dev)))
		return 0;

	bnx2x_nic_unload(bp, UNLOAD_NORMAL, true);
	return bnx2x_nic_load(bp, LOAD_NORMAL);
}

int bnx2x_get_cur_phy_idx(struct bnx2x *bp)
{
	u32 sel_phy_idx = 0;
	if (bp->link_params.num_phys <= 1)
		return INT_PHY;

	if (bp->link_vars.link_up) {
		sel_phy_idx = EXT_PHY1;
		/* In case link is SERDES, check if the EXT_PHY2 is the one */
		if ((bp->link_vars.link_status & LINK_STATUS_SERDES_LINK) &&
		    (bp->link_params.phy[EXT_PHY2].supported & SUPPORTED_FIBRE))
			sel_phy_idx = EXT_PHY2;
	} else {

		switch (bnx2x_phy_selection(&bp->link_params)) {
		case PORT_HW_CFG_PHY_SELECTION_HARDWARE_DEFAULT:
		case PORT_HW_CFG_PHY_SELECTION_FIRST_PHY:
		case PORT_HW_CFG_PHY_SELECTION_FIRST_PHY_PRIORITY:
		       sel_phy_idx = EXT_PHY1;
		       break;
		case PORT_HW_CFG_PHY_SELECTION_SECOND_PHY:
		case PORT_HW_CFG_PHY_SELECTION_SECOND_PHY_PRIORITY:
		       sel_phy_idx = EXT_PHY2;
		       break;
		}
	}

	return sel_phy_idx;

}
int bnx2x_get_link_cfg_idx(struct bnx2x *bp)
{
	u32 sel_phy_idx = bnx2x_get_cur_phy_idx(bp);
	/*
	 * The selected activated PHY is always after swapping (in case PHY
	 * swapping is enabled). So when swapping is enabled, we need to reverse
	 * the configuration
	 */

	if (bp->link_params.multi_phy_config &
	    PORT_HW_CFG_PHY_SWAPPED_ENABLED) {
		if (sel_phy_idx == EXT_PHY1)
			sel_phy_idx = EXT_PHY2;
		else if (sel_phy_idx == EXT_PHY2)
			sel_phy_idx = EXT_PHY1;
	}
	return LINK_CONFIG_IDX(sel_phy_idx);
}

#ifdef NETDEV_FCOE_WWNN
int bnx2x_fcoe_get_wwn(struct net_device *dev, u64 *wwn, int type)
{
	struct bnx2x *bp = netdev_priv(dev);
	struct cnic_eth_dev *cp = &bp->cnic_eth_dev;

	switch (type) {
	case NETDEV_FCOE_WWNN:
		*wwn = HILO_U64(cp->fcoe_wwn_node_name_hi,
				cp->fcoe_wwn_node_name_lo);
		break;
	case NETDEV_FCOE_WWPN:
		*wwn = HILO_U64(cp->fcoe_wwn_port_name_hi,
				cp->fcoe_wwn_port_name_lo);
		break;
	default:
		BNX2X_ERR("Wrong WWN type requested - %d\n", type);
		return -EINVAL;
	}

	return 0;
}
#endif

/* called with rtnl_lock */
int bnx2x_change_mtu(struct net_device *dev, int new_mtu)
{
	struct bnx2x *bp = netdev_priv(dev);

	if (bp->recovery_state != BNX2X_RECOVERY_DONE) {
		BNX2X_ERR("Can't perform change MTU during parity recovery\n");
		return -EAGAIN;
	}

	if ((new_mtu > ETH_MAX_JUMBO_PACKET_SIZE) ||
	    ((new_mtu + ETH_HLEN) < ETH_MIN_PACKET_SIZE)) {
		BNX2X_ERR("Can't support requested MTU size\n");
		return -EINVAL;
	}

	/* This does not race with packet allocation
	 * because the actual alloc size is
	 * only updated as part of load
	 */
	dev->mtu = new_mtu;

	return bnx2x_reload_if_running(dev);
}

netdev_features_t bnx2x_fix_features(struct net_device *dev,
				     netdev_features_t features)
{
	struct bnx2x *bp = netdev_priv(dev);

	/* TPA requires Rx CSUM offloading */
	if (!(features & NETIF_F_RXCSUM) || bp->disable_tpa) {
		features &= ~NETIF_F_LRO;
		features &= ~NETIF_F_GRO;
	}

	return features;
}

int bnx2x_set_features(struct net_device *dev, netdev_features_t features)
{
	struct bnx2x *bp = netdev_priv(dev);
	u32 flags = bp->flags;
	bool bnx2x_reload = false;

	if (features & NETIF_F_LRO)
		flags |= TPA_ENABLE_FLAG;
	else
		flags &= ~TPA_ENABLE_FLAG;

	if (features & NETIF_F_GRO)
		flags |= GRO_ENABLE_FLAG;
	else
		flags &= ~GRO_ENABLE_FLAG;

	if (features & NETIF_F_LOOPBACK) {
		if (bp->link_params.loopback_mode != LOOPBACK_BMAC) {
			bp->link_params.loopback_mode = LOOPBACK_BMAC;
			bnx2x_reload = true;
		}
	} else {
		if (bp->link_params.loopback_mode != LOOPBACK_NONE) {
			bp->link_params.loopback_mode = LOOPBACK_NONE;
			bnx2x_reload = true;
		}
	}

	if (flags ^ bp->flags) {
		bp->flags = flags;
		bnx2x_reload = true;
	}

	if (bnx2x_reload) {
		if (bp->recovery_state == BNX2X_RECOVERY_DONE)
			return bnx2x_reload_if_running(dev);
		/* else: bnx2x_nic_load() will be called at end of recovery */
	}

	return 0;
}

void bnx2x_tx_timeout(struct net_device *dev)
{
	struct bnx2x *bp = netdev_priv(dev);

#ifdef BNX2X_STOP_ON_ERROR
	if (!bp->panic)
		bnx2x_panic();
#endif

	smp_mb__before_clear_bit();
	set_bit(BNX2X_SP_RTNL_TX_TIMEOUT, &bp->sp_rtnl_state);
	smp_mb__after_clear_bit();

	/* This allows the netif to be shutdown gracefully before resetting */
	schedule_delayed_work(&bp->sp_rtnl_task, 0);
}

int bnx2x_suspend(struct pci_dev *pdev, pm_message_t state)
{
	struct net_device *dev = pci_get_drvdata(pdev);
	struct bnx2x *bp;

	if (!dev) {
		dev_err(&pdev->dev, "BAD net device from bnx2x_init_one\n");
		return -ENODEV;
	}
	bp = netdev_priv(dev);

	rtnl_lock();

	pci_save_state(pdev);

	if (!netif_running(dev)) {
		rtnl_unlock();
		return 0;
	}

	netif_device_detach(dev);

	bnx2x_nic_unload(bp, UNLOAD_CLOSE, false);

	bnx2x_set_power_state(bp, pci_choose_state(pdev, state));

	rtnl_unlock();

	return 0;
}

int bnx2x_resume(struct pci_dev *pdev)
{
	struct net_device *dev = pci_get_drvdata(pdev);
	struct bnx2x *bp;
	int rc;

	if (!dev) {
		dev_err(&pdev->dev, "BAD net device from bnx2x_init_one\n");
		return -ENODEV;
	}
	bp = netdev_priv(dev);

	if (bp->recovery_state != BNX2X_RECOVERY_DONE) {
		BNX2X_ERR("Handling parity error recovery. Try again later\n");
		return -EAGAIN;
	}

	rtnl_lock();

	pci_restore_state(pdev);

	if (!netif_running(dev)) {
		rtnl_unlock();
		return 0;
	}

	bnx2x_set_power_state(bp, PCI_D0);
	netif_device_attach(dev);

	rc = bnx2x_nic_load(bp, LOAD_OPEN);

	rtnl_unlock();

	return rc;
}


void bnx2x_set_ctx_validation(struct bnx2x *bp, struct eth_context *cxt,
			      u32 cid)
{
	/* ustorm cxt validation */
	cxt->ustorm_ag_context.cdu_usage =
		CDU_RSRVD_VALUE_TYPE_A(HW_CID(bp, cid),
			CDU_REGION_NUMBER_UCM_AG, ETH_CONNECTION_TYPE);
	/* xcontext validation */
	cxt->xstorm_ag_context.cdu_reserved =
		CDU_RSRVD_VALUE_TYPE_A(HW_CID(bp, cid),
			CDU_REGION_NUMBER_XCM_AG, ETH_CONNECTION_TYPE);
}

static void storm_memset_hc_timeout(struct bnx2x *bp, u8 port,
				    u8 fw_sb_id, u8 sb_index,
				    u8 ticks)
{

	u32 addr = BAR_CSTRORM_INTMEM +
		   CSTORM_STATUS_BLOCK_DATA_TIMEOUT_OFFSET(fw_sb_id, sb_index);
	REG_WR8(bp, addr, ticks);
	DP(NETIF_MSG_IFUP,
	   "port %x fw_sb_id %d sb_index %d ticks %d\n",
	   port, fw_sb_id, sb_index, ticks);
}

static void storm_memset_hc_disable(struct bnx2x *bp, u8 port,
				    u16 fw_sb_id, u8 sb_index,
				    u8 disable)
{
	u32 enable_flag = disable ? 0 : (1 << HC_INDEX_DATA_HC_ENABLED_SHIFT);
	u32 addr = BAR_CSTRORM_INTMEM +
		   CSTORM_STATUS_BLOCK_DATA_FLAGS_OFFSET(fw_sb_id, sb_index);
	u16 flags = REG_RD16(bp, addr);
	/* clear and set */
	flags &= ~HC_INDEX_DATA_HC_ENABLED;
	flags |= enable_flag;
	REG_WR16(bp, addr, flags);
	DP(NETIF_MSG_IFUP,
	   "port %x fw_sb_id %d sb_index %d disable %d\n",
	   port, fw_sb_id, sb_index, disable);
}

void bnx2x_update_coalesce_sb_index(struct bnx2x *bp, u8 fw_sb_id,
				    u8 sb_index, u8 disable, u16 usec)
{
	int port = BP_PORT(bp);
	u8 ticks = usec / BNX2X_BTR;

	storm_memset_hc_timeout(bp, port, fw_sb_id, sb_index, ticks);

	disable = disable ? 1 : (usec ? 0 : 1);
	storm_memset_hc_disable(bp, port, fw_sb_id, sb_index, disable);
}<|MERGE_RESOLUTION|>--- conflicted
+++ resolved
@@ -535,23 +535,9 @@
 	}
 
 	/* This is needed in order to enable forwarding support */
-<<<<<<< HEAD
-	if (frag_size) {
-		skb_shinfo(skb)->gso_size = bnx2x_set_lro_mss(bp,
-					tpa_info->parsing_flags, len_on_bd);
-
-		skb_shinfo(skb)->gso_type =
-			(GET_FLAG(tpa_info->parsing_flags,
-				  PARSING_FLAGS_OVER_ETHERNET_PROTOCOL) ==
-			 PRS_FLAG_OVERETH_IPV6) ?
-			SKB_GSO_TCPV6 : SKB_GSO_TCPV4;
-	}
-
-=======
 	if (frag_size)
 		bnx2x_set_gro_params(skb, tpa_info->parsing_flags, len_on_bd,
 				     le16_to_cpu(cqe->pkt_len));
->>>>>>> 1b37d6ea
 
 #ifdef BNX2X_STOP_ON_ERROR
 	if (pages > min_t(u32, 8, MAX_SKB_FRAGS) * SGE_PAGES) {
