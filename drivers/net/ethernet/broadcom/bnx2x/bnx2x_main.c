/* bnx2x_main.c: Broadcom Everest network driver.
 *
 * Copyright (c) 2007-2013 Broadcom Corporation
 *
 * This program is free software; you can redistribute it and/or modify
 * it under the terms of the GNU General Public License as published by
 * the Free Software Foundation.
 *
 * Maintained by: Ariel Elior <ariel.elior@qlogic.com>
 * Written by: Eliezer Tamir
 * Based on code from Michael Chan's bnx2 driver
 * UDP CSUM errata workaround by Arik Gendelman
 * Slowpath and fastpath rework by Vladislav Zolotarov
 * Statistics and Link management by Yitchak Gertner
 *
 */

#define pr_fmt(fmt) KBUILD_MODNAME ": " fmt

#include <linux/module.h>
#include <linux/moduleparam.h>
#include <linux/kernel.h>
#include <linux/device.h>  /* for dev_info() */
#include <linux/timer.h>
#include <linux/errno.h>
#include <linux/ioport.h>
#include <linux/slab.h>
#include <linux/interrupt.h>
#include <linux/pci.h>
#include <linux/aer.h>
#include <linux/init.h>
#include <linux/netdevice.h>
#include <linux/etherdevice.h>
#include <linux/skbuff.h>
#include <linux/dma-mapping.h>
#include <linux/bitops.h>
#include <linux/irq.h>
#include <linux/delay.h>
#include <asm/byteorder.h>
#include <linux/time.h>
#include <linux/ethtool.h>
#include <linux/mii.h>
#include <linux/if_vlan.h>
#include <linux/crash_dump.h>
#include <net/ip.h>
#include <net/ipv6.h>
#include <net/tcp.h>
#include <net/vxlan.h>
#include <net/checksum.h>
#include <net/ip6_checksum.h>
#include <linux/workqueue.h>
#include <linux/crc32.h>
#include <linux/crc32c.h>
#include <linux/prefetch.h>
#include <linux/zlib.h>
#include <linux/io.h>
#include <linux/semaphore.h>
#include <linux/stringify.h>
#include <linux/vmalloc.h>

#include "bnx2x.h"
#include "bnx2x_init.h"
#include "bnx2x_init_ops.h"
#include "bnx2x_cmn.h"
#include "bnx2x_vfpf.h"
#include "bnx2x_dcb.h"
#include "bnx2x_sp.h"
#include <linux/firmware.h>
#include "bnx2x_fw_file_hdr.h"
/* FW files */
#define FW_FILE_VERSION					\
	__stringify(BCM_5710_FW_MAJOR_VERSION) "."	\
	__stringify(BCM_5710_FW_MINOR_VERSION) "."	\
	__stringify(BCM_5710_FW_REVISION_VERSION) "."	\
	__stringify(BCM_5710_FW_ENGINEERING_VERSION)
#define FW_FILE_NAME_E1		"bnx2x/bnx2x-e1-" FW_FILE_VERSION ".fw"
#define FW_FILE_NAME_E1H	"bnx2x/bnx2x-e1h-" FW_FILE_VERSION ".fw"
#define FW_FILE_NAME_E2		"bnx2x/bnx2x-e2-" FW_FILE_VERSION ".fw"

/* Time in jiffies before concluding the transmitter is hung */
#define TX_TIMEOUT		(5*HZ)

static char version[] =
	"Broadcom NetXtreme II 5771x/578xx 10/20-Gigabit Ethernet Driver "
	DRV_MODULE_NAME " " DRV_MODULE_VERSION " (" DRV_MODULE_RELDATE ")\n";

MODULE_AUTHOR("Eliezer Tamir");
MODULE_DESCRIPTION("Broadcom NetXtreme II "
		   "BCM57710/57711/57711E/"
		   "57712/57712_MF/57800/57800_MF/57810/57810_MF/"
		   "57840/57840_MF Driver");
MODULE_LICENSE("GPL");
MODULE_VERSION(DRV_MODULE_VERSION);
MODULE_FIRMWARE(FW_FILE_NAME_E1);
MODULE_FIRMWARE(FW_FILE_NAME_E1H);
MODULE_FIRMWARE(FW_FILE_NAME_E2);

int bnx2x_num_queues;
module_param_named(num_queues, bnx2x_num_queues, int, S_IRUGO);
MODULE_PARM_DESC(num_queues,
		 " Set number of queues (default is as a number of CPUs)");

static int disable_tpa;
module_param(disable_tpa, int, S_IRUGO);
MODULE_PARM_DESC(disable_tpa, " Disable the TPA (LRO) feature");

static int int_mode;
module_param(int_mode, int, S_IRUGO);
MODULE_PARM_DESC(int_mode, " Force interrupt mode other than MSI-X "
				"(1 INT#x; 2 MSI)");

static int dropless_fc;
module_param(dropless_fc, int, S_IRUGO);
MODULE_PARM_DESC(dropless_fc, " Pause on exhausted host ring");

static int mrrs = -1;
module_param(mrrs, int, S_IRUGO);
MODULE_PARM_DESC(mrrs, " Force Max Read Req Size (0..3) (for debug)");

static int debug;
module_param(debug, int, S_IRUGO);
MODULE_PARM_DESC(debug, " Default debug msglevel");

static struct workqueue_struct *bnx2x_wq;
struct workqueue_struct *bnx2x_iov_wq;

struct bnx2x_mac_vals {
	u32 xmac_addr;
	u32 xmac_val;
	u32 emac_addr;
	u32 emac_val;
	u32 umac_addr[2];
	u32 umac_val[2];
	u32 bmac_addr;
	u32 bmac_val[2];
};

enum bnx2x_board_type {
	BCM57710 = 0,
	BCM57711,
	BCM57711E,
	BCM57712,
	BCM57712_MF,
	BCM57712_VF,
	BCM57800,
	BCM57800_MF,
	BCM57800_VF,
	BCM57810,
	BCM57810_MF,
	BCM57810_VF,
	BCM57840_4_10,
	BCM57840_2_20,
	BCM57840_MF,
	BCM57840_VF,
	BCM57811,
	BCM57811_MF,
	BCM57840_O,
	BCM57840_MFO,
	BCM57811_VF
};

/* indexed by board_type, above */
static struct {
	char *name;
} board_info[] = {
	[BCM57710]	= { "Broadcom NetXtreme II BCM57710 10 Gigabit PCIe [Everest]" },
	[BCM57711]	= { "Broadcom NetXtreme II BCM57711 10 Gigabit PCIe" },
	[BCM57711E]	= { "Broadcom NetXtreme II BCM57711E 10 Gigabit PCIe" },
	[BCM57712]	= { "Broadcom NetXtreme II BCM57712 10 Gigabit Ethernet" },
	[BCM57712_MF]	= { "Broadcom NetXtreme II BCM57712 10 Gigabit Ethernet Multi Function" },
	[BCM57712_VF]	= { "Broadcom NetXtreme II BCM57712 10 Gigabit Ethernet Virtual Function" },
	[BCM57800]	= { "Broadcom NetXtreme II BCM57800 10 Gigabit Ethernet" },
	[BCM57800_MF]	= { "Broadcom NetXtreme II BCM57800 10 Gigabit Ethernet Multi Function" },
	[BCM57800_VF]	= { "Broadcom NetXtreme II BCM57800 10 Gigabit Ethernet Virtual Function" },
	[BCM57810]	= { "Broadcom NetXtreme II BCM57810 10 Gigabit Ethernet" },
	[BCM57810_MF]	= { "Broadcom NetXtreme II BCM57810 10 Gigabit Ethernet Multi Function" },
	[BCM57810_VF]	= { "Broadcom NetXtreme II BCM57810 10 Gigabit Ethernet Virtual Function" },
	[BCM57840_4_10]	= { "Broadcom NetXtreme II BCM57840 10 Gigabit Ethernet" },
	[BCM57840_2_20]	= { "Broadcom NetXtreme II BCM57840 20 Gigabit Ethernet" },
	[BCM57840_MF]	= { "Broadcom NetXtreme II BCM57840 10/20 Gigabit Ethernet Multi Function" },
	[BCM57840_VF]	= { "Broadcom NetXtreme II BCM57840 10/20 Gigabit Ethernet Virtual Function" },
	[BCM57811]	= { "Broadcom NetXtreme II BCM57811 10 Gigabit Ethernet" },
	[BCM57811_MF]	= { "Broadcom NetXtreme II BCM57811 10 Gigabit Ethernet Multi Function" },
	[BCM57840_O]	= { "Broadcom NetXtreme II BCM57840 10/20 Gigabit Ethernet" },
	[BCM57840_MFO]	= { "Broadcom NetXtreme II BCM57840 10/20 Gigabit Ethernet Multi Function" },
	[BCM57811_VF]	= { "Broadcom NetXtreme II BCM57840 10/20 Gigabit Ethernet Virtual Function" }
};

#ifndef PCI_DEVICE_ID_NX2_57710
#define PCI_DEVICE_ID_NX2_57710		CHIP_NUM_57710
#endif
#ifndef PCI_DEVICE_ID_NX2_57711
#define PCI_DEVICE_ID_NX2_57711		CHIP_NUM_57711
#endif
#ifndef PCI_DEVICE_ID_NX2_57711E
#define PCI_DEVICE_ID_NX2_57711E	CHIP_NUM_57711E
#endif
#ifndef PCI_DEVICE_ID_NX2_57712
#define PCI_DEVICE_ID_NX2_57712		CHIP_NUM_57712
#endif
#ifndef PCI_DEVICE_ID_NX2_57712_MF
#define PCI_DEVICE_ID_NX2_57712_MF	CHIP_NUM_57712_MF
#endif
#ifndef PCI_DEVICE_ID_NX2_57712_VF
#define PCI_DEVICE_ID_NX2_57712_VF	CHIP_NUM_57712_VF
#endif
#ifndef PCI_DEVICE_ID_NX2_57800
#define PCI_DEVICE_ID_NX2_57800		CHIP_NUM_57800
#endif
#ifndef PCI_DEVICE_ID_NX2_57800_MF
#define PCI_DEVICE_ID_NX2_57800_MF	CHIP_NUM_57800_MF
#endif
#ifndef PCI_DEVICE_ID_NX2_57800_VF
#define PCI_DEVICE_ID_NX2_57800_VF	CHIP_NUM_57800_VF
#endif
#ifndef PCI_DEVICE_ID_NX2_57810
#define PCI_DEVICE_ID_NX2_57810		CHIP_NUM_57810
#endif
#ifndef PCI_DEVICE_ID_NX2_57810_MF
#define PCI_DEVICE_ID_NX2_57810_MF	CHIP_NUM_57810_MF
#endif
#ifndef PCI_DEVICE_ID_NX2_57840_O
#define PCI_DEVICE_ID_NX2_57840_O	CHIP_NUM_57840_OBSOLETE
#endif
#ifndef PCI_DEVICE_ID_NX2_57810_VF
#define PCI_DEVICE_ID_NX2_57810_VF	CHIP_NUM_57810_VF
#endif
#ifndef PCI_DEVICE_ID_NX2_57840_4_10
#define PCI_DEVICE_ID_NX2_57840_4_10	CHIP_NUM_57840_4_10
#endif
#ifndef PCI_DEVICE_ID_NX2_57840_2_20
#define PCI_DEVICE_ID_NX2_57840_2_20	CHIP_NUM_57840_2_20
#endif
#ifndef PCI_DEVICE_ID_NX2_57840_MFO
#define PCI_DEVICE_ID_NX2_57840_MFO	CHIP_NUM_57840_MF_OBSOLETE
#endif
#ifndef PCI_DEVICE_ID_NX2_57840_MF
#define PCI_DEVICE_ID_NX2_57840_MF	CHIP_NUM_57840_MF
#endif
#ifndef PCI_DEVICE_ID_NX2_57840_VF
#define PCI_DEVICE_ID_NX2_57840_VF	CHIP_NUM_57840_VF
#endif
#ifndef PCI_DEVICE_ID_NX2_57811
#define PCI_DEVICE_ID_NX2_57811		CHIP_NUM_57811
#endif
#ifndef PCI_DEVICE_ID_NX2_57811_MF
#define PCI_DEVICE_ID_NX2_57811_MF	CHIP_NUM_57811_MF
#endif
#ifndef PCI_DEVICE_ID_NX2_57811_VF
#define PCI_DEVICE_ID_NX2_57811_VF	CHIP_NUM_57811_VF
#endif

static const struct pci_device_id bnx2x_pci_tbl[] = {
	{ PCI_VDEVICE(BROADCOM, PCI_DEVICE_ID_NX2_57710), BCM57710 },
	{ PCI_VDEVICE(BROADCOM, PCI_DEVICE_ID_NX2_57711), BCM57711 },
	{ PCI_VDEVICE(BROADCOM, PCI_DEVICE_ID_NX2_57711E), BCM57711E },
	{ PCI_VDEVICE(BROADCOM, PCI_DEVICE_ID_NX2_57712), BCM57712 },
	{ PCI_VDEVICE(BROADCOM, PCI_DEVICE_ID_NX2_57712_MF), BCM57712_MF },
	{ PCI_VDEVICE(BROADCOM, PCI_DEVICE_ID_NX2_57712_VF), BCM57712_VF },
	{ PCI_VDEVICE(BROADCOM, PCI_DEVICE_ID_NX2_57800), BCM57800 },
	{ PCI_VDEVICE(BROADCOM, PCI_DEVICE_ID_NX2_57800_MF), BCM57800_MF },
	{ PCI_VDEVICE(BROADCOM, PCI_DEVICE_ID_NX2_57800_VF), BCM57800_VF },
	{ PCI_VDEVICE(BROADCOM, PCI_DEVICE_ID_NX2_57810), BCM57810 },
	{ PCI_VDEVICE(BROADCOM, PCI_DEVICE_ID_NX2_57810_MF), BCM57810_MF },
	{ PCI_VDEVICE(BROADCOM, PCI_DEVICE_ID_NX2_57840_O), BCM57840_O },
	{ PCI_VDEVICE(BROADCOM, PCI_DEVICE_ID_NX2_57840_4_10), BCM57840_4_10 },
	{ PCI_VDEVICE(BROADCOM, PCI_DEVICE_ID_NX2_57840_2_20), BCM57840_2_20 },
	{ PCI_VDEVICE(BROADCOM, PCI_DEVICE_ID_NX2_57810_VF), BCM57810_VF },
	{ PCI_VDEVICE(BROADCOM, PCI_DEVICE_ID_NX2_57840_MFO), BCM57840_MFO },
	{ PCI_VDEVICE(BROADCOM, PCI_DEVICE_ID_NX2_57840_MF), BCM57840_MF },
	{ PCI_VDEVICE(BROADCOM, PCI_DEVICE_ID_NX2_57840_VF), BCM57840_VF },
	{ PCI_VDEVICE(BROADCOM, PCI_DEVICE_ID_NX2_57811), BCM57811 },
	{ PCI_VDEVICE(BROADCOM, PCI_DEVICE_ID_NX2_57811_MF), BCM57811_MF },
	{ PCI_VDEVICE(BROADCOM, PCI_DEVICE_ID_NX2_57811_VF), BCM57811_VF },
	{ 0 }
};

MODULE_DEVICE_TABLE(pci, bnx2x_pci_tbl);

/* Global resources for unloading a previously loaded device */
#define BNX2X_PREV_WAIT_NEEDED 1
static DEFINE_SEMAPHORE(bnx2x_prev_sem);
static LIST_HEAD(bnx2x_prev_list);

/* Forward declaration */
static struct cnic_eth_dev *bnx2x_cnic_probe(struct net_device *dev);
static u32 bnx2x_rx_ustorm_prods_offset(struct bnx2x_fastpath *fp);
static int bnx2x_set_storm_rx_mode(struct bnx2x *bp);

/****************************************************************************
* General service functions
****************************************************************************/

static int bnx2x_hwtstamp_ioctl(struct bnx2x *bp, struct ifreq *ifr);

static void __storm_memset_dma_mapping(struct bnx2x *bp,
				       u32 addr, dma_addr_t mapping)
{
	REG_WR(bp,  addr, U64_LO(mapping));
	REG_WR(bp,  addr + 4, U64_HI(mapping));
}

static void storm_memset_spq_addr(struct bnx2x *bp,
				  dma_addr_t mapping, u16 abs_fid)
{
	u32 addr = XSEM_REG_FAST_MEMORY +
			XSTORM_SPQ_PAGE_BASE_OFFSET(abs_fid);

	__storm_memset_dma_mapping(bp, addr, mapping);
}

static void storm_memset_vf_to_pf(struct bnx2x *bp, u16 abs_fid,
				  u16 pf_id)
{
	REG_WR8(bp, BAR_XSTRORM_INTMEM + XSTORM_VF_TO_PF_OFFSET(abs_fid),
		pf_id);
	REG_WR8(bp, BAR_CSTRORM_INTMEM + CSTORM_VF_TO_PF_OFFSET(abs_fid),
		pf_id);
	REG_WR8(bp, BAR_TSTRORM_INTMEM + TSTORM_VF_TO_PF_OFFSET(abs_fid),
		pf_id);
	REG_WR8(bp, BAR_USTRORM_INTMEM + USTORM_VF_TO_PF_OFFSET(abs_fid),
		pf_id);
}

static void storm_memset_func_en(struct bnx2x *bp, u16 abs_fid,
				 u8 enable)
{
	REG_WR8(bp, BAR_XSTRORM_INTMEM + XSTORM_FUNC_EN_OFFSET(abs_fid),
		enable);
	REG_WR8(bp, BAR_CSTRORM_INTMEM + CSTORM_FUNC_EN_OFFSET(abs_fid),
		enable);
	REG_WR8(bp, BAR_TSTRORM_INTMEM + TSTORM_FUNC_EN_OFFSET(abs_fid),
		enable);
	REG_WR8(bp, BAR_USTRORM_INTMEM + USTORM_FUNC_EN_OFFSET(abs_fid),
		enable);
}

static void storm_memset_eq_data(struct bnx2x *bp,
				 struct event_ring_data *eq_data,
				u16 pfid)
{
	size_t size = sizeof(struct event_ring_data);

	u32 addr = BAR_CSTRORM_INTMEM + CSTORM_EVENT_RING_DATA_OFFSET(pfid);

	__storm_memset_struct(bp, addr, size, (u32 *)eq_data);
}

static void storm_memset_eq_prod(struct bnx2x *bp, u16 eq_prod,
				 u16 pfid)
{
	u32 addr = BAR_CSTRORM_INTMEM + CSTORM_EVENT_RING_PROD_OFFSET(pfid);
	REG_WR16(bp, addr, eq_prod);
}

/* used only at init
 * locking is done by mcp
 */
static void bnx2x_reg_wr_ind(struct bnx2x *bp, u32 addr, u32 val)
{
	pci_write_config_dword(bp->pdev, PCICFG_GRC_ADDRESS, addr);
	pci_write_config_dword(bp->pdev, PCICFG_GRC_DATA, val);
	pci_write_config_dword(bp->pdev, PCICFG_GRC_ADDRESS,
			       PCICFG_VENDOR_ID_OFFSET);
}

static u32 bnx2x_reg_rd_ind(struct bnx2x *bp, u32 addr)
{
	u32 val;

	pci_write_config_dword(bp->pdev, PCICFG_GRC_ADDRESS, addr);
	pci_read_config_dword(bp->pdev, PCICFG_GRC_DATA, &val);
	pci_write_config_dword(bp->pdev, PCICFG_GRC_ADDRESS,
			       PCICFG_VENDOR_ID_OFFSET);

	return val;
}

#define DMAE_DP_SRC_GRC		"grc src_addr [%08x]"
#define DMAE_DP_SRC_PCI		"pci src_addr [%x:%08x]"
#define DMAE_DP_DST_GRC		"grc dst_addr [%08x]"
#define DMAE_DP_DST_PCI		"pci dst_addr [%x:%08x]"
#define DMAE_DP_DST_NONE	"dst_addr [none]"

static void bnx2x_dp_dmae(struct bnx2x *bp,
			  struct dmae_command *dmae, int msglvl)
{
	u32 src_type = dmae->opcode & DMAE_COMMAND_SRC;
	int i;

	switch (dmae->opcode & DMAE_COMMAND_DST) {
	case DMAE_CMD_DST_PCI:
		if (src_type == DMAE_CMD_SRC_PCI)
			DP(msglvl, "DMAE: opcode 0x%08x\n"
			   "src [%x:%08x], len [%d*4], dst [%x:%08x]\n"
			   "comp_addr [%x:%08x], comp_val 0x%08x\n",
			   dmae->opcode, dmae->src_addr_hi, dmae->src_addr_lo,
			   dmae->len, dmae->dst_addr_hi, dmae->dst_addr_lo,
			   dmae->comp_addr_hi, dmae->comp_addr_lo,
			   dmae->comp_val);
		else
			DP(msglvl, "DMAE: opcode 0x%08x\n"
			   "src [%08x], len [%d*4], dst [%x:%08x]\n"
			   "comp_addr [%x:%08x], comp_val 0x%08x\n",
			   dmae->opcode, dmae->src_addr_lo >> 2,
			   dmae->len, dmae->dst_addr_hi, dmae->dst_addr_lo,
			   dmae->comp_addr_hi, dmae->comp_addr_lo,
			   dmae->comp_val);
		break;
	case DMAE_CMD_DST_GRC:
		if (src_type == DMAE_CMD_SRC_PCI)
			DP(msglvl, "DMAE: opcode 0x%08x\n"
			   "src [%x:%08x], len [%d*4], dst_addr [%08x]\n"
			   "comp_addr [%x:%08x], comp_val 0x%08x\n",
			   dmae->opcode, dmae->src_addr_hi, dmae->src_addr_lo,
			   dmae->len, dmae->dst_addr_lo >> 2,
			   dmae->comp_addr_hi, dmae->comp_addr_lo,
			   dmae->comp_val);
		else
			DP(msglvl, "DMAE: opcode 0x%08x\n"
			   "src [%08x], len [%d*4], dst [%08x]\n"
			   "comp_addr [%x:%08x], comp_val 0x%08x\n",
			   dmae->opcode, dmae->src_addr_lo >> 2,
			   dmae->len, dmae->dst_addr_lo >> 2,
			   dmae->comp_addr_hi, dmae->comp_addr_lo,
			   dmae->comp_val);
		break;
	default:
		if (src_type == DMAE_CMD_SRC_PCI)
			DP(msglvl, "DMAE: opcode 0x%08x\n"
			   "src_addr [%x:%08x]  len [%d * 4]  dst_addr [none]\n"
			   "comp_addr [%x:%08x]  comp_val 0x%08x\n",
			   dmae->opcode, dmae->src_addr_hi, dmae->src_addr_lo,
			   dmae->len, dmae->comp_addr_hi, dmae->comp_addr_lo,
			   dmae->comp_val);
		else
			DP(msglvl, "DMAE: opcode 0x%08x\n"
			   "src_addr [%08x]  len [%d * 4]  dst_addr [none]\n"
			   "comp_addr [%x:%08x]  comp_val 0x%08x\n",
			   dmae->opcode, dmae->src_addr_lo >> 2,
			   dmae->len, dmae->comp_addr_hi, dmae->comp_addr_lo,
			   dmae->comp_val);
		break;
	}

	for (i = 0; i < (sizeof(struct dmae_command)/4); i++)
		DP(msglvl, "DMAE RAW [%02d]: 0x%08x\n",
		   i, *(((u32 *)dmae) + i));
}

/* copy command into DMAE command memory and set DMAE command go */
void bnx2x_post_dmae(struct bnx2x *bp, struct dmae_command *dmae, int idx)
{
	u32 cmd_offset;
	int i;

	cmd_offset = (DMAE_REG_CMD_MEM + sizeof(struct dmae_command) * idx);
	for (i = 0; i < (sizeof(struct dmae_command)/4); i++) {
		REG_WR(bp, cmd_offset + i*4, *(((u32 *)dmae) + i));
	}
	REG_WR(bp, dmae_reg_go_c[idx], 1);
}

u32 bnx2x_dmae_opcode_add_comp(u32 opcode, u8 comp_type)
{
	return opcode | ((comp_type << DMAE_COMMAND_C_DST_SHIFT) |
			   DMAE_CMD_C_ENABLE);
}

u32 bnx2x_dmae_opcode_clr_src_reset(u32 opcode)
{
	return opcode & ~DMAE_CMD_SRC_RESET;
}

u32 bnx2x_dmae_opcode(struct bnx2x *bp, u8 src_type, u8 dst_type,
			     bool with_comp, u8 comp_type)
{
	u32 opcode = 0;

	opcode |= ((src_type << DMAE_COMMAND_SRC_SHIFT) |
		   (dst_type << DMAE_COMMAND_DST_SHIFT));

	opcode |= (DMAE_CMD_SRC_RESET | DMAE_CMD_DST_RESET);

	opcode |= (BP_PORT(bp) ? DMAE_CMD_PORT_1 : DMAE_CMD_PORT_0);
	opcode |= ((BP_VN(bp) << DMAE_CMD_E1HVN_SHIFT) |
		   (BP_VN(bp) << DMAE_COMMAND_DST_VN_SHIFT));
	opcode |= (DMAE_COM_SET_ERR << DMAE_COMMAND_ERR_POLICY_SHIFT);

#ifdef __BIG_ENDIAN
	opcode |= DMAE_CMD_ENDIANITY_B_DW_SWAP;
#else
	opcode |= DMAE_CMD_ENDIANITY_DW_SWAP;
#endif
	if (with_comp)
		opcode = bnx2x_dmae_opcode_add_comp(opcode, comp_type);
	return opcode;
}

void bnx2x_prep_dmae_with_comp(struct bnx2x *bp,
				      struct dmae_command *dmae,
				      u8 src_type, u8 dst_type)
{
	memset(dmae, 0, sizeof(struct dmae_command));

	/* set the opcode */
	dmae->opcode = bnx2x_dmae_opcode(bp, src_type, dst_type,
					 true, DMAE_COMP_PCI);

	/* fill in the completion parameters */
	dmae->comp_addr_lo = U64_LO(bnx2x_sp_mapping(bp, wb_comp));
	dmae->comp_addr_hi = U64_HI(bnx2x_sp_mapping(bp, wb_comp));
	dmae->comp_val = DMAE_COMP_VAL;
}

/* issue a dmae command over the init-channel and wait for completion */
int bnx2x_issue_dmae_with_comp(struct bnx2x *bp, struct dmae_command *dmae,
			       u32 *comp)
{
	int cnt = CHIP_REV_IS_SLOW(bp) ? (400000) : 4000;
	int rc = 0;

	bnx2x_dp_dmae(bp, dmae, BNX2X_MSG_DMAE);

	/* Lock the dmae channel. Disable BHs to prevent a dead-lock
	 * as long as this code is called both from syscall context and
	 * from ndo_set_rx_mode() flow that may be called from BH.
	 */

	spin_lock_bh(&bp->dmae_lock);

	/* reset completion */
	*comp = 0;

	/* post the command on the channel used for initializations */
	bnx2x_post_dmae(bp, dmae, INIT_DMAE_C(bp));

	/* wait for completion */
	udelay(5);
	while ((*comp & ~DMAE_PCI_ERR_FLAG) != DMAE_COMP_VAL) {

		if (!cnt ||
		    (bp->recovery_state != BNX2X_RECOVERY_DONE &&
		     bp->recovery_state != BNX2X_RECOVERY_NIC_LOADING)) {
			BNX2X_ERR("DMAE timeout!\n");
			rc = DMAE_TIMEOUT;
			goto unlock;
		}
		cnt--;
		udelay(50);
	}
	if (*comp & DMAE_PCI_ERR_FLAG) {
		BNX2X_ERR("DMAE PCI error!\n");
		rc = DMAE_PCI_ERROR;
	}

unlock:

	spin_unlock_bh(&bp->dmae_lock);

	return rc;
}

void bnx2x_write_dmae(struct bnx2x *bp, dma_addr_t dma_addr, u32 dst_addr,
		      u32 len32)
{
	int rc;
	struct dmae_command dmae;

	if (!bp->dmae_ready) {
		u32 *data = bnx2x_sp(bp, wb_data[0]);

		if (CHIP_IS_E1(bp))
			bnx2x_init_ind_wr(bp, dst_addr, data, len32);
		else
			bnx2x_init_str_wr(bp, dst_addr, data, len32);
		return;
	}

	/* set opcode and fixed command fields */
	bnx2x_prep_dmae_with_comp(bp, &dmae, DMAE_SRC_PCI, DMAE_DST_GRC);

	/* fill in addresses and len */
	dmae.src_addr_lo = U64_LO(dma_addr);
	dmae.src_addr_hi = U64_HI(dma_addr);
	dmae.dst_addr_lo = dst_addr >> 2;
	dmae.dst_addr_hi = 0;
	dmae.len = len32;

	/* issue the command and wait for completion */
	rc = bnx2x_issue_dmae_with_comp(bp, &dmae, bnx2x_sp(bp, wb_comp));
	if (rc) {
		BNX2X_ERR("DMAE returned failure %d\n", rc);
#ifdef BNX2X_STOP_ON_ERROR
		bnx2x_panic();
#endif
	}
}

void bnx2x_read_dmae(struct bnx2x *bp, u32 src_addr, u32 len32)
{
	int rc;
	struct dmae_command dmae;

	if (!bp->dmae_ready) {
		u32 *data = bnx2x_sp(bp, wb_data[0]);
		int i;

		if (CHIP_IS_E1(bp))
			for (i = 0; i < len32; i++)
				data[i] = bnx2x_reg_rd_ind(bp, src_addr + i*4);
		else
			for (i = 0; i < len32; i++)
				data[i] = REG_RD(bp, src_addr + i*4);

		return;
	}

	/* set opcode and fixed command fields */
	bnx2x_prep_dmae_with_comp(bp, &dmae, DMAE_SRC_GRC, DMAE_DST_PCI);

	/* fill in addresses and len */
	dmae.src_addr_lo = src_addr >> 2;
	dmae.src_addr_hi = 0;
	dmae.dst_addr_lo = U64_LO(bnx2x_sp_mapping(bp, wb_data));
	dmae.dst_addr_hi = U64_HI(bnx2x_sp_mapping(bp, wb_data));
	dmae.len = len32;

	/* issue the command and wait for completion */
	rc = bnx2x_issue_dmae_with_comp(bp, &dmae, bnx2x_sp(bp, wb_comp));
	if (rc) {
		BNX2X_ERR("DMAE returned failure %d\n", rc);
#ifdef BNX2X_STOP_ON_ERROR
		bnx2x_panic();
#endif
	}
}

static void bnx2x_write_dmae_phys_len(struct bnx2x *bp, dma_addr_t phys_addr,
				      u32 addr, u32 len)
{
	int dmae_wr_max = DMAE_LEN32_WR_MAX(bp);
	int offset = 0;

	while (len > dmae_wr_max) {
		bnx2x_write_dmae(bp, phys_addr + offset,
				 addr + offset, dmae_wr_max);
		offset += dmae_wr_max * 4;
		len -= dmae_wr_max;
	}

	bnx2x_write_dmae(bp, phys_addr + offset, addr + offset, len);
}

enum storms {
	   XSTORM,
	   TSTORM,
	   CSTORM,
	   USTORM,
	   MAX_STORMS
};

#define STORMS_NUM 4
#define REGS_IN_ENTRY 4

static inline int bnx2x_get_assert_list_entry(struct bnx2x *bp,
					      enum storms storm,
					      int entry)
{
	switch (storm) {
	case XSTORM:
		return XSTORM_ASSERT_LIST_OFFSET(entry);
	case TSTORM:
		return TSTORM_ASSERT_LIST_OFFSET(entry);
	case CSTORM:
		return CSTORM_ASSERT_LIST_OFFSET(entry);
	case USTORM:
		return USTORM_ASSERT_LIST_OFFSET(entry);
	case MAX_STORMS:
	default:
		BNX2X_ERR("unknown storm\n");
	}
	return -EINVAL;
}

static int bnx2x_mc_assert(struct bnx2x *bp)
{
	char last_idx;
	int i, j, rc = 0;
	enum storms storm;
	u32 regs[REGS_IN_ENTRY];
	u32 bar_storm_intmem[STORMS_NUM] = {
		BAR_XSTRORM_INTMEM,
		BAR_TSTRORM_INTMEM,
		BAR_CSTRORM_INTMEM,
		BAR_USTRORM_INTMEM
	};
	u32 storm_assert_list_index[STORMS_NUM] = {
		XSTORM_ASSERT_LIST_INDEX_OFFSET,
		TSTORM_ASSERT_LIST_INDEX_OFFSET,
		CSTORM_ASSERT_LIST_INDEX_OFFSET,
		USTORM_ASSERT_LIST_INDEX_OFFSET
	};
	char *storms_string[STORMS_NUM] = {
		"XSTORM",
		"TSTORM",
		"CSTORM",
		"USTORM"
	};

	for (storm = XSTORM; storm < MAX_STORMS; storm++) {
		last_idx = REG_RD8(bp, bar_storm_intmem[storm] +
				   storm_assert_list_index[storm]);
		if (last_idx)
			BNX2X_ERR("%s_ASSERT_LIST_INDEX 0x%x\n",
				  storms_string[storm], last_idx);

		/* print the asserts */
		for (i = 0; i < STROM_ASSERT_ARRAY_SIZE; i++) {
			/* read a single assert entry */
			for (j = 0; j < REGS_IN_ENTRY; j++)
				regs[j] = REG_RD(bp, bar_storm_intmem[storm] +
					  bnx2x_get_assert_list_entry(bp,
								      storm,
								      i) +
					  sizeof(u32) * j);

			/* log entry if it contains a valid assert */
			if (regs[0] != COMMON_ASM_INVALID_ASSERT_OPCODE) {
				BNX2X_ERR("%s_ASSERT_INDEX 0x%x = 0x%08x 0x%08x 0x%08x 0x%08x\n",
					  storms_string[storm], i, regs[3],
					  regs[2], regs[1], regs[0]);
				rc++;
			} else {
				break;
			}
		}
	}

	BNX2X_ERR("Chip Revision: %s, FW Version: %d_%d_%d\n",
		  CHIP_IS_E1(bp) ? "everest1" :
		  CHIP_IS_E1H(bp) ? "everest1h" :
		  CHIP_IS_E2(bp) ? "everest2" : "everest3",
		  BCM_5710_FW_MAJOR_VERSION,
		  BCM_5710_FW_MINOR_VERSION,
		  BCM_5710_FW_REVISION_VERSION);

	return rc;
}

#define MCPR_TRACE_BUFFER_SIZE	(0x800)
#define SCRATCH_BUFFER_SIZE(bp)	\
	(CHIP_IS_E1(bp) ? 0x10000 : (CHIP_IS_E1H(bp) ? 0x20000 : 0x28000))

void bnx2x_fw_dump_lvl(struct bnx2x *bp, const char *lvl)
{
	u32 addr, val;
	u32 mark, offset;
	__be32 data[9];
	int word;
	u32 trace_shmem_base;
	if (BP_NOMCP(bp)) {
		BNX2X_ERR("NO MCP - can not dump\n");
		return;
	}
	netdev_printk(lvl, bp->dev, "bc %d.%d.%d\n",
		(bp->common.bc_ver & 0xff0000) >> 16,
		(bp->common.bc_ver & 0xff00) >> 8,
		(bp->common.bc_ver & 0xff));

	val = REG_RD(bp, MCP_REG_MCPR_CPU_PROGRAM_COUNTER);
	if (val == REG_RD(bp, MCP_REG_MCPR_CPU_PROGRAM_COUNTER))
		BNX2X_ERR("%s" "MCP PC at 0x%x\n", lvl, val);

	if (BP_PATH(bp) == 0)
		trace_shmem_base = bp->common.shmem_base;
	else
		trace_shmem_base = SHMEM2_RD(bp, other_shmem_base_addr);

	/* sanity */
	if (trace_shmem_base < MCPR_SCRATCH_BASE(bp) + MCPR_TRACE_BUFFER_SIZE ||
	    trace_shmem_base >= MCPR_SCRATCH_BASE(bp) +
				SCRATCH_BUFFER_SIZE(bp)) {
		BNX2X_ERR("Unable to dump trace buffer (mark %x)\n",
			  trace_shmem_base);
		return;
	}

	addr = trace_shmem_base - MCPR_TRACE_BUFFER_SIZE;

	/* validate TRCB signature */
	mark = REG_RD(bp, addr);
	if (mark != MFW_TRACE_SIGNATURE) {
		BNX2X_ERR("Trace buffer signature is missing.");
		return ;
	}

	/* read cyclic buffer pointer */
	addr += 4;
	mark = REG_RD(bp, addr);
	mark = MCPR_SCRATCH_BASE(bp) + ((mark + 0x3) & ~0x3) - 0x08000000;
	if (mark >= trace_shmem_base || mark < addr + 4) {
		BNX2X_ERR("Mark doesn't fall inside Trace Buffer\n");
		return;
	}
	printk("%s" "begin fw dump (mark 0x%x)\n", lvl, mark);

	printk("%s", lvl);

	/* dump buffer after the mark */
	for (offset = mark; offset < trace_shmem_base; offset += 0x8*4) {
		for (word = 0; word < 8; word++)
			data[word] = htonl(REG_RD(bp, offset + 4*word));
		data[8] = 0x0;
		pr_cont("%s", (char *)data);
	}

	/* dump buffer before the mark */
	for (offset = addr + 4; offset <= mark; offset += 0x8*4) {
		for (word = 0; word < 8; word++)
			data[word] = htonl(REG_RD(bp, offset + 4*word));
		data[8] = 0x0;
		pr_cont("%s", (char *)data);
	}
	printk("%s" "end of fw dump\n", lvl);
}

static void bnx2x_fw_dump(struct bnx2x *bp)
{
	bnx2x_fw_dump_lvl(bp, KERN_ERR);
}

static void bnx2x_hc_int_disable(struct bnx2x *bp)
{
	int port = BP_PORT(bp);
	u32 addr = port ? HC_REG_CONFIG_1 : HC_REG_CONFIG_0;
	u32 val = REG_RD(bp, addr);

	/* in E1 we must use only PCI configuration space to disable
	 * MSI/MSIX capability
	 * It's forbidden to disable IGU_PF_CONF_MSI_MSIX_EN in HC block
	 */
	if (CHIP_IS_E1(bp)) {
		/* Since IGU_PF_CONF_MSI_MSIX_EN still always on
		 * Use mask register to prevent from HC sending interrupts
		 * after we exit the function
		 */
		REG_WR(bp, HC_REG_INT_MASK + port*4, 0);

		val &= ~(HC_CONFIG_0_REG_SINGLE_ISR_EN_0 |
			 HC_CONFIG_0_REG_INT_LINE_EN_0 |
			 HC_CONFIG_0_REG_ATTN_BIT_EN_0);
	} else
		val &= ~(HC_CONFIG_0_REG_SINGLE_ISR_EN_0 |
			 HC_CONFIG_0_REG_MSI_MSIX_INT_EN_0 |
			 HC_CONFIG_0_REG_INT_LINE_EN_0 |
			 HC_CONFIG_0_REG_ATTN_BIT_EN_0);

	DP(NETIF_MSG_IFDOWN,
	   "write %x to HC %d (addr 0x%x)\n",
	   val, port, addr);

	/* flush all outstanding writes */
	mmiowb();

	REG_WR(bp, addr, val);
	if (REG_RD(bp, addr) != val)
		BNX2X_ERR("BUG! Proper val not read from IGU!\n");
}

static void bnx2x_igu_int_disable(struct bnx2x *bp)
{
	u32 val = REG_RD(bp, IGU_REG_PF_CONFIGURATION);

	val &= ~(IGU_PF_CONF_MSI_MSIX_EN |
		 IGU_PF_CONF_INT_LINE_EN |
		 IGU_PF_CONF_ATTN_BIT_EN);

	DP(NETIF_MSG_IFDOWN, "write %x to IGU\n", val);

	/* flush all outstanding writes */
	mmiowb();

	REG_WR(bp, IGU_REG_PF_CONFIGURATION, val);
	if (REG_RD(bp, IGU_REG_PF_CONFIGURATION) != val)
		BNX2X_ERR("BUG! Proper val not read from IGU!\n");
}

static void bnx2x_int_disable(struct bnx2x *bp)
{
	if (bp->common.int_block == INT_BLOCK_HC)
		bnx2x_hc_int_disable(bp);
	else
		bnx2x_igu_int_disable(bp);
}

void bnx2x_panic_dump(struct bnx2x *bp, bool disable_int)
{
	int i;
	u16 j;
	struct hc_sp_status_block_data sp_sb_data;
	int func = BP_FUNC(bp);
#ifdef BNX2X_STOP_ON_ERROR
	u16 start = 0, end = 0;
	u8 cos;
#endif
	if (IS_PF(bp) && disable_int)
		bnx2x_int_disable(bp);

	bp->stats_state = STATS_STATE_DISABLED;
	bp->eth_stats.unrecoverable_error++;
	DP(BNX2X_MSG_STATS, "stats_state - DISABLED\n");

	BNX2X_ERR("begin crash dump -----------------\n");

	/* Indices */
	/* Common */
	if (IS_PF(bp)) {
		struct host_sp_status_block *def_sb = bp->def_status_blk;
		int data_size, cstorm_offset;

		BNX2X_ERR("def_idx(0x%x)  def_att_idx(0x%x)  attn_state(0x%x)  spq_prod_idx(0x%x) next_stats_cnt(0x%x)\n",
			  bp->def_idx, bp->def_att_idx, bp->attn_state,
			  bp->spq_prod_idx, bp->stats_counter);
		BNX2X_ERR("DSB: attn bits(0x%x)  ack(0x%x)  id(0x%x)  idx(0x%x)\n",
			  def_sb->atten_status_block.attn_bits,
			  def_sb->atten_status_block.attn_bits_ack,
			  def_sb->atten_status_block.status_block_id,
			  def_sb->atten_status_block.attn_bits_index);
		BNX2X_ERR("     def (");
		for (i = 0; i < HC_SP_SB_MAX_INDICES; i++)
			pr_cont("0x%x%s",
				def_sb->sp_sb.index_values[i],
				(i == HC_SP_SB_MAX_INDICES - 1) ? ")  " : " ");

		data_size = sizeof(struct hc_sp_status_block_data) /
			    sizeof(u32);
		cstorm_offset = CSTORM_SP_STATUS_BLOCK_DATA_OFFSET(func);
		for (i = 0; i < data_size; i++)
			*((u32 *)&sp_sb_data + i) =
				REG_RD(bp, BAR_CSTRORM_INTMEM + cstorm_offset +
					   i * sizeof(u32));

		pr_cont("igu_sb_id(0x%x)  igu_seg_id(0x%x) pf_id(0x%x)  vnic_id(0x%x)  vf_id(0x%x)  vf_valid (0x%x) state(0x%x)\n",
			sp_sb_data.igu_sb_id,
			sp_sb_data.igu_seg_id,
			sp_sb_data.p_func.pf_id,
			sp_sb_data.p_func.vnic_id,
			sp_sb_data.p_func.vf_id,
			sp_sb_data.p_func.vf_valid,
			sp_sb_data.state);
	}

	for_each_eth_queue(bp, i) {
		struct bnx2x_fastpath *fp = &bp->fp[i];
		int loop;
		struct hc_status_block_data_e2 sb_data_e2;
		struct hc_status_block_data_e1x sb_data_e1x;
		struct hc_status_block_sm  *hc_sm_p =
			CHIP_IS_E1x(bp) ?
			sb_data_e1x.common.state_machine :
			sb_data_e2.common.state_machine;
		struct hc_index_data *hc_index_p =
			CHIP_IS_E1x(bp) ?
			sb_data_e1x.index_data :
			sb_data_e2.index_data;
		u8 data_size, cos;
		u32 *sb_data_p;
		struct bnx2x_fp_txdata txdata;

		if (!bp->fp)
			break;

		if (!fp->rx_cons_sb)
			continue;

		/* Rx */
		BNX2X_ERR("fp%d: rx_bd_prod(0x%x)  rx_bd_cons(0x%x)  rx_comp_prod(0x%x)  rx_comp_cons(0x%x)  *rx_cons_sb(0x%x)\n",
			  i, fp->rx_bd_prod, fp->rx_bd_cons,
			  fp->rx_comp_prod,
			  fp->rx_comp_cons, le16_to_cpu(*fp->rx_cons_sb));
		BNX2X_ERR("     rx_sge_prod(0x%x)  last_max_sge(0x%x)  fp_hc_idx(0x%x)\n",
			  fp->rx_sge_prod, fp->last_max_sge,
			  le16_to_cpu(fp->fp_hc_idx));

		/* Tx */
		for_each_cos_in_tx_queue(fp, cos)
		{
			if (!fp->txdata_ptr[cos])
				break;

			txdata = *fp->txdata_ptr[cos];

			if (!txdata.tx_cons_sb)
				continue;

			BNX2X_ERR("fp%d: tx_pkt_prod(0x%x)  tx_pkt_cons(0x%x)  tx_bd_prod(0x%x)  tx_bd_cons(0x%x)  *tx_cons_sb(0x%x)\n",
				  i, txdata.tx_pkt_prod,
				  txdata.tx_pkt_cons, txdata.tx_bd_prod,
				  txdata.tx_bd_cons,
				  le16_to_cpu(*txdata.tx_cons_sb));
		}

		loop = CHIP_IS_E1x(bp) ?
			HC_SB_MAX_INDICES_E1X : HC_SB_MAX_INDICES_E2;

		/* host sb data */

		if (IS_FCOE_FP(fp))
			continue;

		BNX2X_ERR("     run indexes (");
		for (j = 0; j < HC_SB_MAX_SM; j++)
			pr_cont("0x%x%s",
			       fp->sb_running_index[j],
			       (j == HC_SB_MAX_SM - 1) ? ")" : " ");

		BNX2X_ERR("     indexes (");
		for (j = 0; j < loop; j++)
			pr_cont("0x%x%s",
			       fp->sb_index_values[j],
			       (j == loop - 1) ? ")" : " ");

		/* VF cannot access FW refelection for status block */
		if (IS_VF(bp))
			continue;

		/* fw sb data */
		data_size = CHIP_IS_E1x(bp) ?
			sizeof(struct hc_status_block_data_e1x) :
			sizeof(struct hc_status_block_data_e2);
		data_size /= sizeof(u32);
		sb_data_p = CHIP_IS_E1x(bp) ?
			(u32 *)&sb_data_e1x :
			(u32 *)&sb_data_e2;
		/* copy sb data in here */
		for (j = 0; j < data_size; j++)
			*(sb_data_p + j) = REG_RD(bp, BAR_CSTRORM_INTMEM +
				CSTORM_STATUS_BLOCK_DATA_OFFSET(fp->fw_sb_id) +
				j * sizeof(u32));

		if (!CHIP_IS_E1x(bp)) {
			pr_cont("pf_id(0x%x)  vf_id(0x%x)  vf_valid(0x%x) vnic_id(0x%x)  same_igu_sb_1b(0x%x) state(0x%x)\n",
				sb_data_e2.common.p_func.pf_id,
				sb_data_e2.common.p_func.vf_id,
				sb_data_e2.common.p_func.vf_valid,
				sb_data_e2.common.p_func.vnic_id,
				sb_data_e2.common.same_igu_sb_1b,
				sb_data_e2.common.state);
		} else {
			pr_cont("pf_id(0x%x)  vf_id(0x%x)  vf_valid(0x%x) vnic_id(0x%x)  same_igu_sb_1b(0x%x) state(0x%x)\n",
				sb_data_e1x.common.p_func.pf_id,
				sb_data_e1x.common.p_func.vf_id,
				sb_data_e1x.common.p_func.vf_valid,
				sb_data_e1x.common.p_func.vnic_id,
				sb_data_e1x.common.same_igu_sb_1b,
				sb_data_e1x.common.state);
		}

		/* SB_SMs data */
		for (j = 0; j < HC_SB_MAX_SM; j++) {
			pr_cont("SM[%d] __flags (0x%x) igu_sb_id (0x%x)  igu_seg_id(0x%x) time_to_expire (0x%x) timer_value(0x%x)\n",
				j, hc_sm_p[j].__flags,
				hc_sm_p[j].igu_sb_id,
				hc_sm_p[j].igu_seg_id,
				hc_sm_p[j].time_to_expire,
				hc_sm_p[j].timer_value);
		}

		/* Indices data */
		for (j = 0; j < loop; j++) {
			pr_cont("INDEX[%d] flags (0x%x) timeout (0x%x)\n", j,
			       hc_index_p[j].flags,
			       hc_index_p[j].timeout);
		}
	}

#ifdef BNX2X_STOP_ON_ERROR
	if (IS_PF(bp)) {
		/* event queue */
		BNX2X_ERR("eq cons %x prod %x\n", bp->eq_cons, bp->eq_prod);
		for (i = 0; i < NUM_EQ_DESC; i++) {
			u32 *data = (u32 *)&bp->eq_ring[i].message.data;

			BNX2X_ERR("event queue [%d]: header: opcode %d, error %d\n",
				  i, bp->eq_ring[i].message.opcode,
				  bp->eq_ring[i].message.error);
			BNX2X_ERR("data: %x %x %x\n",
				  data[0], data[1], data[2]);
		}
	}

	/* Rings */
	/* Rx */
	for_each_valid_rx_queue(bp, i) {
		struct bnx2x_fastpath *fp = &bp->fp[i];

		if (!bp->fp)
			break;

		if (!fp->rx_cons_sb)
			continue;

		start = RX_BD(le16_to_cpu(*fp->rx_cons_sb) - 10);
		end = RX_BD(le16_to_cpu(*fp->rx_cons_sb) + 503);
		for (j = start; j != end; j = RX_BD(j + 1)) {
			u32 *rx_bd = (u32 *)&fp->rx_desc_ring[j];
			struct sw_rx_bd *sw_bd = &fp->rx_buf_ring[j];

			BNX2X_ERR("fp%d: rx_bd[%x]=[%x:%x]  sw_bd=[%p]\n",
				  i, j, rx_bd[1], rx_bd[0], sw_bd->data);
		}

		start = RX_SGE(fp->rx_sge_prod);
		end = RX_SGE(fp->last_max_sge);
		for (j = start; j != end; j = RX_SGE(j + 1)) {
			u32 *rx_sge = (u32 *)&fp->rx_sge_ring[j];
			struct sw_rx_page *sw_page = &fp->rx_page_ring[j];

			BNX2X_ERR("fp%d: rx_sge[%x]=[%x:%x]  sw_page=[%p]\n",
				  i, j, rx_sge[1], rx_sge[0], sw_page->page);
		}

		start = RCQ_BD(fp->rx_comp_cons - 10);
		end = RCQ_BD(fp->rx_comp_cons + 503);
		for (j = start; j != end; j = RCQ_BD(j + 1)) {
			u32 *cqe = (u32 *)&fp->rx_comp_ring[j];

			BNX2X_ERR("fp%d: cqe[%x]=[%x:%x:%x:%x]\n",
				  i, j, cqe[0], cqe[1], cqe[2], cqe[3]);
		}
	}

	/* Tx */
	for_each_valid_tx_queue(bp, i) {
		struct bnx2x_fastpath *fp = &bp->fp[i];

		if (!bp->fp)
			break;

		for_each_cos_in_tx_queue(fp, cos) {
			struct bnx2x_fp_txdata *txdata = fp->txdata_ptr[cos];

			if (!fp->txdata_ptr[cos])
				break;

			if (!txdata->tx_cons_sb)
				continue;

			start = TX_BD(le16_to_cpu(*txdata->tx_cons_sb) - 10);
			end = TX_BD(le16_to_cpu(*txdata->tx_cons_sb) + 245);
			for (j = start; j != end; j = TX_BD(j + 1)) {
				struct sw_tx_bd *sw_bd =
					&txdata->tx_buf_ring[j];

				BNX2X_ERR("fp%d: txdata %d, packet[%x]=[%p,%x]\n",
					  i, cos, j, sw_bd->skb,
					  sw_bd->first_bd);
			}

			start = TX_BD(txdata->tx_bd_cons - 10);
			end = TX_BD(txdata->tx_bd_cons + 254);
			for (j = start; j != end; j = TX_BD(j + 1)) {
				u32 *tx_bd = (u32 *)&txdata->tx_desc_ring[j];

				BNX2X_ERR("fp%d: txdata %d, tx_bd[%x]=[%x:%x:%x:%x]\n",
					  i, cos, j, tx_bd[0], tx_bd[1],
					  tx_bd[2], tx_bd[3]);
			}
		}
	}
#endif
	if (IS_PF(bp)) {
		bnx2x_fw_dump(bp);
		bnx2x_mc_assert(bp);
	}
	BNX2X_ERR("end crash dump -----------------\n");
}

/*
 * FLR Support for E2
 *
 * bnx2x_pf_flr_clnup() is called during nic_load in the per function HW
 * initialization.
 */
#define FLR_WAIT_USEC		10000	/* 10 milliseconds */
#define FLR_WAIT_INTERVAL	50	/* usec */
#define	FLR_POLL_CNT		(FLR_WAIT_USEC/FLR_WAIT_INTERVAL) /* 200 */

struct pbf_pN_buf_regs {
	int pN;
	u32 init_crd;
	u32 crd;
	u32 crd_freed;
};

struct pbf_pN_cmd_regs {
	int pN;
	u32 lines_occup;
	u32 lines_freed;
};

static void bnx2x_pbf_pN_buf_flushed(struct bnx2x *bp,
				     struct pbf_pN_buf_regs *regs,
				     u32 poll_count)
{
	u32 init_crd, crd, crd_start, crd_freed, crd_freed_start;
	u32 cur_cnt = poll_count;

	crd_freed = crd_freed_start = REG_RD(bp, regs->crd_freed);
	crd = crd_start = REG_RD(bp, regs->crd);
	init_crd = REG_RD(bp, regs->init_crd);

	DP(BNX2X_MSG_SP, "INIT CREDIT[%d] : %x\n", regs->pN, init_crd);
	DP(BNX2X_MSG_SP, "CREDIT[%d]      : s:%x\n", regs->pN, crd);
	DP(BNX2X_MSG_SP, "CREDIT_FREED[%d]: s:%x\n", regs->pN, crd_freed);

	while ((crd != init_crd) && ((u32)SUB_S32(crd_freed, crd_freed_start) <
	       (init_crd - crd_start))) {
		if (cur_cnt--) {
			udelay(FLR_WAIT_INTERVAL);
			crd = REG_RD(bp, regs->crd);
			crd_freed = REG_RD(bp, regs->crd_freed);
		} else {
			DP(BNX2X_MSG_SP, "PBF tx buffer[%d] timed out\n",
			   regs->pN);
			DP(BNX2X_MSG_SP, "CREDIT[%d]      : c:%x\n",
			   regs->pN, crd);
			DP(BNX2X_MSG_SP, "CREDIT_FREED[%d]: c:%x\n",
			   regs->pN, crd_freed);
			break;
		}
	}
	DP(BNX2X_MSG_SP, "Waited %d*%d usec for PBF tx buffer[%d]\n",
	   poll_count-cur_cnt, FLR_WAIT_INTERVAL, regs->pN);
}

static void bnx2x_pbf_pN_cmd_flushed(struct bnx2x *bp,
				     struct pbf_pN_cmd_regs *regs,
				     u32 poll_count)
{
	u32 occup, to_free, freed, freed_start;
	u32 cur_cnt = poll_count;

	occup = to_free = REG_RD(bp, regs->lines_occup);
	freed = freed_start = REG_RD(bp, regs->lines_freed);

	DP(BNX2X_MSG_SP, "OCCUPANCY[%d]   : s:%x\n", regs->pN, occup);
	DP(BNX2X_MSG_SP, "LINES_FREED[%d] : s:%x\n", regs->pN, freed);

	while (occup && ((u32)SUB_S32(freed, freed_start) < to_free)) {
		if (cur_cnt--) {
			udelay(FLR_WAIT_INTERVAL);
			occup = REG_RD(bp, regs->lines_occup);
			freed = REG_RD(bp, regs->lines_freed);
		} else {
			DP(BNX2X_MSG_SP, "PBF cmd queue[%d] timed out\n",
			   regs->pN);
			DP(BNX2X_MSG_SP, "OCCUPANCY[%d]   : s:%x\n",
			   regs->pN, occup);
			DP(BNX2X_MSG_SP, "LINES_FREED[%d] : s:%x\n",
			   regs->pN, freed);
			break;
		}
	}
	DP(BNX2X_MSG_SP, "Waited %d*%d usec for PBF cmd queue[%d]\n",
	   poll_count-cur_cnt, FLR_WAIT_INTERVAL, regs->pN);
}

static u32 bnx2x_flr_clnup_reg_poll(struct bnx2x *bp, u32 reg,
				    u32 expected, u32 poll_count)
{
	u32 cur_cnt = poll_count;
	u32 val;

	while ((val = REG_RD(bp, reg)) != expected && cur_cnt--)
		udelay(FLR_WAIT_INTERVAL);

	return val;
}

int bnx2x_flr_clnup_poll_hw_counter(struct bnx2x *bp, u32 reg,
				    char *msg, u32 poll_cnt)
{
	u32 val = bnx2x_flr_clnup_reg_poll(bp, reg, 0, poll_cnt);
	if (val != 0) {
		BNX2X_ERR("%s usage count=%d\n", msg, val);
		return 1;
	}
	return 0;
}

/* Common routines with VF FLR cleanup */
u32 bnx2x_flr_clnup_poll_count(struct bnx2x *bp)
{
	/* adjust polling timeout */
	if (CHIP_REV_IS_EMUL(bp))
		return FLR_POLL_CNT * 2000;

	if (CHIP_REV_IS_FPGA(bp))
		return FLR_POLL_CNT * 120;

	return FLR_POLL_CNT;
}

void bnx2x_tx_hw_flushed(struct bnx2x *bp, u32 poll_count)
{
	struct pbf_pN_cmd_regs cmd_regs[] = {
		{0, (CHIP_IS_E3B0(bp)) ?
			PBF_REG_TQ_OCCUPANCY_Q0 :
			PBF_REG_P0_TQ_OCCUPANCY,
		    (CHIP_IS_E3B0(bp)) ?
			PBF_REG_TQ_LINES_FREED_CNT_Q0 :
			PBF_REG_P0_TQ_LINES_FREED_CNT},
		{1, (CHIP_IS_E3B0(bp)) ?
			PBF_REG_TQ_OCCUPANCY_Q1 :
			PBF_REG_P1_TQ_OCCUPANCY,
		    (CHIP_IS_E3B0(bp)) ?
			PBF_REG_TQ_LINES_FREED_CNT_Q1 :
			PBF_REG_P1_TQ_LINES_FREED_CNT},
		{4, (CHIP_IS_E3B0(bp)) ?
			PBF_REG_TQ_OCCUPANCY_LB_Q :
			PBF_REG_P4_TQ_OCCUPANCY,
		    (CHIP_IS_E3B0(bp)) ?
			PBF_REG_TQ_LINES_FREED_CNT_LB_Q :
			PBF_REG_P4_TQ_LINES_FREED_CNT}
	};

	struct pbf_pN_buf_regs buf_regs[] = {
		{0, (CHIP_IS_E3B0(bp)) ?
			PBF_REG_INIT_CRD_Q0 :
			PBF_REG_P0_INIT_CRD ,
		    (CHIP_IS_E3B0(bp)) ?
			PBF_REG_CREDIT_Q0 :
			PBF_REG_P0_CREDIT,
		    (CHIP_IS_E3B0(bp)) ?
			PBF_REG_INTERNAL_CRD_FREED_CNT_Q0 :
			PBF_REG_P0_INTERNAL_CRD_FREED_CNT},
		{1, (CHIP_IS_E3B0(bp)) ?
			PBF_REG_INIT_CRD_Q1 :
			PBF_REG_P1_INIT_CRD,
		    (CHIP_IS_E3B0(bp)) ?
			PBF_REG_CREDIT_Q1 :
			PBF_REG_P1_CREDIT,
		    (CHIP_IS_E3B0(bp)) ?
			PBF_REG_INTERNAL_CRD_FREED_CNT_Q1 :
			PBF_REG_P1_INTERNAL_CRD_FREED_CNT},
		{4, (CHIP_IS_E3B0(bp)) ?
			PBF_REG_INIT_CRD_LB_Q :
			PBF_REG_P4_INIT_CRD,
		    (CHIP_IS_E3B0(bp)) ?
			PBF_REG_CREDIT_LB_Q :
			PBF_REG_P4_CREDIT,
		    (CHIP_IS_E3B0(bp)) ?
			PBF_REG_INTERNAL_CRD_FREED_CNT_LB_Q :
			PBF_REG_P4_INTERNAL_CRD_FREED_CNT},
	};

	int i;

	/* Verify the command queues are flushed P0, P1, P4 */
	for (i = 0; i < ARRAY_SIZE(cmd_regs); i++)
		bnx2x_pbf_pN_cmd_flushed(bp, &cmd_regs[i], poll_count);

	/* Verify the transmission buffers are flushed P0, P1, P4 */
	for (i = 0; i < ARRAY_SIZE(buf_regs); i++)
		bnx2x_pbf_pN_buf_flushed(bp, &buf_regs[i], poll_count);
}

#define OP_GEN_PARAM(param) \
	(((param) << SDM_OP_GEN_COMP_PARAM_SHIFT) & SDM_OP_GEN_COMP_PARAM)

#define OP_GEN_TYPE(type) \
	(((type) << SDM_OP_GEN_COMP_TYPE_SHIFT) & SDM_OP_GEN_COMP_TYPE)

#define OP_GEN_AGG_VECT(index) \
	(((index) << SDM_OP_GEN_AGG_VECT_IDX_SHIFT) & SDM_OP_GEN_AGG_VECT_IDX)

int bnx2x_send_final_clnup(struct bnx2x *bp, u8 clnup_func, u32 poll_cnt)
{
	u32 op_gen_command = 0;
	u32 comp_addr = BAR_CSTRORM_INTMEM +
			CSTORM_FINAL_CLEANUP_COMPLETE_OFFSET(clnup_func);
	int ret = 0;

	if (REG_RD(bp, comp_addr)) {
		BNX2X_ERR("Cleanup complete was not 0 before sending\n");
		return 1;
	}

	op_gen_command |= OP_GEN_PARAM(XSTORM_AGG_INT_FINAL_CLEANUP_INDEX);
	op_gen_command |= OP_GEN_TYPE(XSTORM_AGG_INT_FINAL_CLEANUP_COMP_TYPE);
	op_gen_command |= OP_GEN_AGG_VECT(clnup_func);
	op_gen_command |= 1 << SDM_OP_GEN_AGG_VECT_IDX_VALID_SHIFT;

	DP(BNX2X_MSG_SP, "sending FW Final cleanup\n");
	REG_WR(bp, XSDM_REG_OPERATION_GEN, op_gen_command);

	if (bnx2x_flr_clnup_reg_poll(bp, comp_addr, 1, poll_cnt) != 1) {
		BNX2X_ERR("FW final cleanup did not succeed\n");
		DP(BNX2X_MSG_SP, "At timeout completion address contained %x\n",
		   (REG_RD(bp, comp_addr)));
		bnx2x_panic();
		return 1;
	}
	/* Zero completion for next FLR */
	REG_WR(bp, comp_addr, 0);

	return ret;
}

u8 bnx2x_is_pcie_pending(struct pci_dev *dev)
{
	u16 status;

	pcie_capability_read_word(dev, PCI_EXP_DEVSTA, &status);
	return status & PCI_EXP_DEVSTA_TRPND;
}

/* PF FLR specific routines
*/
static int bnx2x_poll_hw_usage_counters(struct bnx2x *bp, u32 poll_cnt)
{
	/* wait for CFC PF usage-counter to zero (includes all the VFs) */
	if (bnx2x_flr_clnup_poll_hw_counter(bp,
			CFC_REG_NUM_LCIDS_INSIDE_PF,
			"CFC PF usage counter timed out",
			poll_cnt))
		return 1;

	/* Wait for DQ PF usage-counter to zero (until DQ cleanup) */
	if (bnx2x_flr_clnup_poll_hw_counter(bp,
			DORQ_REG_PF_USAGE_CNT,
			"DQ PF usage counter timed out",
			poll_cnt))
		return 1;

	/* Wait for QM PF usage-counter to zero (until DQ cleanup) */
	if (bnx2x_flr_clnup_poll_hw_counter(bp,
			QM_REG_PF_USG_CNT_0 + 4*BP_FUNC(bp),
			"QM PF usage counter timed out",
			poll_cnt))
		return 1;

	/* Wait for Timer PF usage-counters to zero (until DQ cleanup) */
	if (bnx2x_flr_clnup_poll_hw_counter(bp,
			TM_REG_LIN0_VNIC_UC + 4*BP_PORT(bp),
			"Timers VNIC usage counter timed out",
			poll_cnt))
		return 1;
	if (bnx2x_flr_clnup_poll_hw_counter(bp,
			TM_REG_LIN0_NUM_SCANS + 4*BP_PORT(bp),
			"Timers NUM_SCANS usage counter timed out",
			poll_cnt))
		return 1;

	/* Wait DMAE PF usage counter to zero */
	if (bnx2x_flr_clnup_poll_hw_counter(bp,
			dmae_reg_go_c[INIT_DMAE_C(bp)],
			"DMAE command register timed out",
			poll_cnt))
		return 1;

	return 0;
}

static void bnx2x_hw_enable_status(struct bnx2x *bp)
{
	u32 val;

	val = REG_RD(bp, CFC_REG_WEAK_ENABLE_PF);
	DP(BNX2X_MSG_SP, "CFC_REG_WEAK_ENABLE_PF is 0x%x\n", val);

	val = REG_RD(bp, PBF_REG_DISABLE_PF);
	DP(BNX2X_MSG_SP, "PBF_REG_DISABLE_PF is 0x%x\n", val);

	val = REG_RD(bp, IGU_REG_PCI_PF_MSI_EN);
	DP(BNX2X_MSG_SP, "IGU_REG_PCI_PF_MSI_EN is 0x%x\n", val);

	val = REG_RD(bp, IGU_REG_PCI_PF_MSIX_EN);
	DP(BNX2X_MSG_SP, "IGU_REG_PCI_PF_MSIX_EN is 0x%x\n", val);

	val = REG_RD(bp, IGU_REG_PCI_PF_MSIX_FUNC_MASK);
	DP(BNX2X_MSG_SP, "IGU_REG_PCI_PF_MSIX_FUNC_MASK is 0x%x\n", val);

	val = REG_RD(bp, PGLUE_B_REG_SHADOW_BME_PF_7_0_CLR);
	DP(BNX2X_MSG_SP, "PGLUE_B_REG_SHADOW_BME_PF_7_0_CLR is 0x%x\n", val);

	val = REG_RD(bp, PGLUE_B_REG_FLR_REQUEST_PF_7_0_CLR);
	DP(BNX2X_MSG_SP, "PGLUE_B_REG_FLR_REQUEST_PF_7_0_CLR is 0x%x\n", val);

	val = REG_RD(bp, PGLUE_B_REG_INTERNAL_PFID_ENABLE_MASTER);
	DP(BNX2X_MSG_SP, "PGLUE_B_REG_INTERNAL_PFID_ENABLE_MASTER is 0x%x\n",
	   val);
}

static int bnx2x_pf_flr_clnup(struct bnx2x *bp)
{
	u32 poll_cnt = bnx2x_flr_clnup_poll_count(bp);

	DP(BNX2X_MSG_SP, "Cleanup after FLR PF[%d]\n", BP_ABS_FUNC(bp));

	/* Re-enable PF target read access */
	REG_WR(bp, PGLUE_B_REG_INTERNAL_PFID_ENABLE_TARGET_READ, 1);

	/* Poll HW usage counters */
	DP(BNX2X_MSG_SP, "Polling usage counters\n");
	if (bnx2x_poll_hw_usage_counters(bp, poll_cnt))
		return -EBUSY;

	/* Zero the igu 'trailing edge' and 'leading edge' */

	/* Send the FW cleanup command */
	if (bnx2x_send_final_clnup(bp, (u8)BP_FUNC(bp), poll_cnt))
		return -EBUSY;

	/* ATC cleanup */

	/* Verify TX hw is flushed */
	bnx2x_tx_hw_flushed(bp, poll_cnt);

	/* Wait 100ms (not adjusted according to platform) */
	msleep(100);

	/* Verify no pending pci transactions */
	if (bnx2x_is_pcie_pending(bp->pdev))
		BNX2X_ERR("PCIE Transactions still pending\n");

	/* Debug */
	bnx2x_hw_enable_status(bp);

	/*
	 * Master enable - Due to WB DMAE writes performed before this
	 * register is re-initialized as part of the regular function init
	 */
	REG_WR(bp, PGLUE_B_REG_INTERNAL_PFID_ENABLE_MASTER, 1);

	return 0;
}

static void bnx2x_hc_int_enable(struct bnx2x *bp)
{
	int port = BP_PORT(bp);
	u32 addr = port ? HC_REG_CONFIG_1 : HC_REG_CONFIG_0;
	u32 val = REG_RD(bp, addr);
	bool msix = (bp->flags & USING_MSIX_FLAG) ? true : false;
	bool single_msix = (bp->flags & USING_SINGLE_MSIX_FLAG) ? true : false;
	bool msi = (bp->flags & USING_MSI_FLAG) ? true : false;

	if (msix) {
		val &= ~(HC_CONFIG_0_REG_SINGLE_ISR_EN_0 |
			 HC_CONFIG_0_REG_INT_LINE_EN_0);
		val |= (HC_CONFIG_0_REG_MSI_MSIX_INT_EN_0 |
			HC_CONFIG_0_REG_ATTN_BIT_EN_0);
		if (single_msix)
			val |= HC_CONFIG_0_REG_SINGLE_ISR_EN_0;
	} else if (msi) {
		val &= ~HC_CONFIG_0_REG_INT_LINE_EN_0;
		val |= (HC_CONFIG_0_REG_SINGLE_ISR_EN_0 |
			HC_CONFIG_0_REG_MSI_MSIX_INT_EN_0 |
			HC_CONFIG_0_REG_ATTN_BIT_EN_0);
	} else {
		val |= (HC_CONFIG_0_REG_SINGLE_ISR_EN_0 |
			HC_CONFIG_0_REG_MSI_MSIX_INT_EN_0 |
			HC_CONFIG_0_REG_INT_LINE_EN_0 |
			HC_CONFIG_0_REG_ATTN_BIT_EN_0);

		if (!CHIP_IS_E1(bp)) {
			DP(NETIF_MSG_IFUP,
			   "write %x to HC %d (addr 0x%x)\n", val, port, addr);

			REG_WR(bp, addr, val);

			val &= ~HC_CONFIG_0_REG_MSI_MSIX_INT_EN_0;
		}
	}

	if (CHIP_IS_E1(bp))
		REG_WR(bp, HC_REG_INT_MASK + port*4, 0x1FFFF);

	DP(NETIF_MSG_IFUP,
	   "write %x to HC %d (addr 0x%x) mode %s\n", val, port, addr,
	   (msix ? "MSI-X" : (msi ? "MSI" : "INTx")));

	REG_WR(bp, addr, val);
	/*
	 * Ensure that HC_CONFIG is written before leading/trailing edge config
	 */
	mmiowb();
	barrier();

	if (!CHIP_IS_E1(bp)) {
		/* init leading/trailing edge */
		if (IS_MF(bp)) {
			val = (0xee0f | (1 << (BP_VN(bp) + 4)));
			if (bp->port.pmf)
				/* enable nig and gpio3 attention */
				val |= 0x1100;
		} else
			val = 0xffff;

		REG_WR(bp, HC_REG_TRAILING_EDGE_0 + port*8, val);
		REG_WR(bp, HC_REG_LEADING_EDGE_0 + port*8, val);
	}

	/* Make sure that interrupts are indeed enabled from here on */
	mmiowb();
}

static void bnx2x_igu_int_enable(struct bnx2x *bp)
{
	u32 val;
	bool msix = (bp->flags & USING_MSIX_FLAG) ? true : false;
	bool single_msix = (bp->flags & USING_SINGLE_MSIX_FLAG) ? true : false;
	bool msi = (bp->flags & USING_MSI_FLAG) ? true : false;

	val = REG_RD(bp, IGU_REG_PF_CONFIGURATION);

	if (msix) {
		val &= ~(IGU_PF_CONF_INT_LINE_EN |
			 IGU_PF_CONF_SINGLE_ISR_EN);
		val |= (IGU_PF_CONF_MSI_MSIX_EN |
			IGU_PF_CONF_ATTN_BIT_EN);

		if (single_msix)
			val |= IGU_PF_CONF_SINGLE_ISR_EN;
	} else if (msi) {
		val &= ~IGU_PF_CONF_INT_LINE_EN;
		val |= (IGU_PF_CONF_MSI_MSIX_EN |
			IGU_PF_CONF_ATTN_BIT_EN |
			IGU_PF_CONF_SINGLE_ISR_EN);
	} else {
		val &= ~IGU_PF_CONF_MSI_MSIX_EN;
		val |= (IGU_PF_CONF_INT_LINE_EN |
			IGU_PF_CONF_ATTN_BIT_EN |
			IGU_PF_CONF_SINGLE_ISR_EN);
	}

	/* Clean previous status - need to configure igu prior to ack*/
	if ((!msix) || single_msix) {
		REG_WR(bp, IGU_REG_PF_CONFIGURATION, val);
		bnx2x_ack_int(bp);
	}

	val |= IGU_PF_CONF_FUNC_EN;

	DP(NETIF_MSG_IFUP, "write 0x%x to IGU  mode %s\n",
	   val, (msix ? "MSI-X" : (msi ? "MSI" : "INTx")));

	REG_WR(bp, IGU_REG_PF_CONFIGURATION, val);

	if (val & IGU_PF_CONF_INT_LINE_EN)
		pci_intx(bp->pdev, true);

	barrier();

	/* init leading/trailing edge */
	if (IS_MF(bp)) {
		val = (0xee0f | (1 << (BP_VN(bp) + 4)));
		if (bp->port.pmf)
			/* enable nig and gpio3 attention */
			val |= 0x1100;
	} else
		val = 0xffff;

	REG_WR(bp, IGU_REG_TRAILING_EDGE_LATCH, val);
	REG_WR(bp, IGU_REG_LEADING_EDGE_LATCH, val);

	/* Make sure that interrupts are indeed enabled from here on */
	mmiowb();
}

void bnx2x_int_enable(struct bnx2x *bp)
{
	if (bp->common.int_block == INT_BLOCK_HC)
		bnx2x_hc_int_enable(bp);
	else
		bnx2x_igu_int_enable(bp);
}

void bnx2x_int_disable_sync(struct bnx2x *bp, int disable_hw)
{
	int msix = (bp->flags & USING_MSIX_FLAG) ? 1 : 0;
	int i, offset;

	if (disable_hw)
		/* prevent the HW from sending interrupts */
		bnx2x_int_disable(bp);

	/* make sure all ISRs are done */
	if (msix) {
		synchronize_irq(bp->msix_table[0].vector);
		offset = 1;
		if (CNIC_SUPPORT(bp))
			offset++;
		for_each_eth_queue(bp, i)
			synchronize_irq(bp->msix_table[offset++].vector);
	} else
		synchronize_irq(bp->pdev->irq);

	/* make sure sp_task is not running */
	cancel_delayed_work(&bp->sp_task);
	cancel_delayed_work(&bp->period_task);
	flush_workqueue(bnx2x_wq);
}

/* fast path */

/*
 * General service functions
 */

/* Return true if succeeded to acquire the lock */
static bool bnx2x_trylock_hw_lock(struct bnx2x *bp, u32 resource)
{
	u32 lock_status;
	u32 resource_bit = (1 << resource);
	int func = BP_FUNC(bp);
	u32 hw_lock_control_reg;

	DP(NETIF_MSG_HW | NETIF_MSG_IFUP,
	   "Trying to take a lock on resource %d\n", resource);

	/* Validating that the resource is within range */
	if (resource > HW_LOCK_MAX_RESOURCE_VALUE) {
		DP(NETIF_MSG_HW | NETIF_MSG_IFUP,
		   "resource(0x%x) > HW_LOCK_MAX_RESOURCE_VALUE(0x%x)\n",
		   resource, HW_LOCK_MAX_RESOURCE_VALUE);
		return false;
	}

	if (func <= 5)
		hw_lock_control_reg = (MISC_REG_DRIVER_CONTROL_1 + func*8);
	else
		hw_lock_control_reg =
				(MISC_REG_DRIVER_CONTROL_7 + (func - 6)*8);

	/* Try to acquire the lock */
	REG_WR(bp, hw_lock_control_reg + 4, resource_bit);
	lock_status = REG_RD(bp, hw_lock_control_reg);
	if (lock_status & resource_bit)
		return true;

	DP(NETIF_MSG_HW | NETIF_MSG_IFUP,
	   "Failed to get a lock on resource %d\n", resource);
	return false;
}

/**
 * bnx2x_get_leader_lock_resource - get the recovery leader resource id
 *
 * @bp:	driver handle
 *
 * Returns the recovery leader resource id according to the engine this function
 * belongs to. Currently only only 2 engines is supported.
 */
static int bnx2x_get_leader_lock_resource(struct bnx2x *bp)
{
	if (BP_PATH(bp))
		return HW_LOCK_RESOURCE_RECOVERY_LEADER_1;
	else
		return HW_LOCK_RESOURCE_RECOVERY_LEADER_0;
}

/**
 * bnx2x_trylock_leader_lock- try to acquire a leader lock.
 *
 * @bp: driver handle
 *
 * Tries to acquire a leader lock for current engine.
 */
static bool bnx2x_trylock_leader_lock(struct bnx2x *bp)
{
	return bnx2x_trylock_hw_lock(bp, bnx2x_get_leader_lock_resource(bp));
}

static void bnx2x_cnic_cfc_comp(struct bnx2x *bp, int cid, u8 err);

/* schedule the sp task and mark that interrupt occurred (runs from ISR) */
static int bnx2x_schedule_sp_task(struct bnx2x *bp)
{
	/* Set the interrupt occurred bit for the sp-task to recognize it
	 * must ack the interrupt and transition according to the IGU
	 * state machine.
	 */
	atomic_set(&bp->interrupt_occurred, 1);

	/* The sp_task must execute only after this bit
	 * is set, otherwise we will get out of sync and miss all
	 * further interrupts. Hence, the barrier.
	 */
	smp_wmb();

	/* schedule sp_task to workqueue */
	return queue_delayed_work(bnx2x_wq, &bp->sp_task, 0);
}

void bnx2x_sp_event(struct bnx2x_fastpath *fp, union eth_rx_cqe *rr_cqe)
{
	struct bnx2x *bp = fp->bp;
	int cid = SW_CID(rr_cqe->ramrod_cqe.conn_and_cmd_data);
	int command = CQE_CMD(rr_cqe->ramrod_cqe.conn_and_cmd_data);
	enum bnx2x_queue_cmd drv_cmd = BNX2X_Q_CMD_MAX;
	struct bnx2x_queue_sp_obj *q_obj = &bnx2x_sp_obj(bp, fp).q_obj;

	DP(BNX2X_MSG_SP,
	   "fp %d  cid %d  got ramrod #%d  state is %x  type is %d\n",
	   fp->index, cid, command, bp->state,
	   rr_cqe->ramrod_cqe.ramrod_type);

	/* If cid is within VF range, replace the slowpath object with the
	 * one corresponding to this VF
	 */
	if (cid >= BNX2X_FIRST_VF_CID  &&
	    cid < BNX2X_FIRST_VF_CID + BNX2X_VF_CIDS)
		bnx2x_iov_set_queue_sp_obj(bp, cid, &q_obj);

	switch (command) {
	case (RAMROD_CMD_ID_ETH_CLIENT_UPDATE):
		DP(BNX2X_MSG_SP, "got UPDATE ramrod. CID %d\n", cid);
		drv_cmd = BNX2X_Q_CMD_UPDATE;
		break;

	case (RAMROD_CMD_ID_ETH_CLIENT_SETUP):
		DP(BNX2X_MSG_SP, "got MULTI[%d] setup ramrod\n", cid);
		drv_cmd = BNX2X_Q_CMD_SETUP;
		break;

	case (RAMROD_CMD_ID_ETH_TX_QUEUE_SETUP):
		DP(BNX2X_MSG_SP, "got MULTI[%d] tx-only setup ramrod\n", cid);
		drv_cmd = BNX2X_Q_CMD_SETUP_TX_ONLY;
		break;

	case (RAMROD_CMD_ID_ETH_HALT):
		DP(BNX2X_MSG_SP, "got MULTI[%d] halt ramrod\n", cid);
		drv_cmd = BNX2X_Q_CMD_HALT;
		break;

	case (RAMROD_CMD_ID_ETH_TERMINATE):
		DP(BNX2X_MSG_SP, "got MULTI[%d] terminate ramrod\n", cid);
		drv_cmd = BNX2X_Q_CMD_TERMINATE;
		break;

	case (RAMROD_CMD_ID_ETH_EMPTY):
		DP(BNX2X_MSG_SP, "got MULTI[%d] empty ramrod\n", cid);
		drv_cmd = BNX2X_Q_CMD_EMPTY;
		break;

	case (RAMROD_CMD_ID_ETH_TPA_UPDATE):
		DP(BNX2X_MSG_SP, "got tpa update ramrod CID=%d\n", cid);
		drv_cmd = BNX2X_Q_CMD_UPDATE_TPA;
		break;

	default:
		BNX2X_ERR("unexpected MC reply (%d) on fp[%d]\n",
			  command, fp->index);
		return;
	}

	if ((drv_cmd != BNX2X_Q_CMD_MAX) &&
	    q_obj->complete_cmd(bp, q_obj, drv_cmd))
		/* q_obj->complete_cmd() failure means that this was
		 * an unexpected completion.
		 *
		 * In this case we don't want to increase the bp->spq_left
		 * because apparently we haven't sent this command the first
		 * place.
		 */
#ifdef BNX2X_STOP_ON_ERROR
		bnx2x_panic();
#else
		return;
#endif

	smp_mb__before_atomic();
	atomic_inc(&bp->cq_spq_left);
	/* push the change in bp->spq_left and towards the memory */
	smp_mb__after_atomic();

	DP(BNX2X_MSG_SP, "bp->cq_spq_left %x\n", atomic_read(&bp->cq_spq_left));

	if ((drv_cmd == BNX2X_Q_CMD_UPDATE) && (IS_FCOE_FP(fp)) &&
	    (!!test_bit(BNX2X_AFEX_FCOE_Q_UPDATE_PENDING, &bp->sp_state))) {
		/* if Q update ramrod is completed for last Q in AFEX vif set
		 * flow, then ACK MCP at the end
		 *
		 * mark pending ACK to MCP bit.
		 * prevent case that both bits are cleared.
		 * At the end of load/unload driver checks that
		 * sp_state is cleared, and this order prevents
		 * races
		 */
		smp_mb__before_atomic();
		set_bit(BNX2X_AFEX_PENDING_VIFSET_MCP_ACK, &bp->sp_state);
		wmb();
		clear_bit(BNX2X_AFEX_FCOE_Q_UPDATE_PENDING, &bp->sp_state);
		smp_mb__after_atomic();

		/* schedule the sp task as mcp ack is required */
		bnx2x_schedule_sp_task(bp);
	}

	return;
}

irqreturn_t bnx2x_interrupt(int irq, void *dev_instance)
{
	struct bnx2x *bp = netdev_priv(dev_instance);
	u16 status = bnx2x_ack_int(bp);
	u16 mask;
	int i;
	u8 cos;

	/* Return here if interrupt is shared and it's not for us */
	if (unlikely(status == 0)) {
		DP(NETIF_MSG_INTR, "not our interrupt!\n");
		return IRQ_NONE;
	}
	DP(NETIF_MSG_INTR, "got an interrupt  status 0x%x\n", status);

#ifdef BNX2X_STOP_ON_ERROR
	if (unlikely(bp->panic))
		return IRQ_HANDLED;
#endif

	for_each_eth_queue(bp, i) {
		struct bnx2x_fastpath *fp = &bp->fp[i];

		mask = 0x2 << (fp->index + CNIC_SUPPORT(bp));
		if (status & mask) {
			/* Handle Rx or Tx according to SB id */
			for_each_cos_in_tx_queue(fp, cos)
				prefetch(fp->txdata_ptr[cos]->tx_cons_sb);
			prefetch(&fp->sb_running_index[SM_RX_ID]);
			napi_schedule_irqoff(&bnx2x_fp(bp, fp->index, napi));
			status &= ~mask;
		}
	}

	if (CNIC_SUPPORT(bp)) {
		mask = 0x2;
		if (status & (mask | 0x1)) {
			struct cnic_ops *c_ops = NULL;

			rcu_read_lock();
			c_ops = rcu_dereference(bp->cnic_ops);
			if (c_ops && (bp->cnic_eth_dev.drv_state &
				      CNIC_DRV_STATE_HANDLES_IRQ))
				c_ops->cnic_handler(bp->cnic_data, NULL);
			rcu_read_unlock();

			status &= ~mask;
		}
	}

	if (unlikely(status & 0x1)) {

		/* schedule sp task to perform default status block work, ack
		 * attentions and enable interrupts.
		 */
		bnx2x_schedule_sp_task(bp);

		status &= ~0x1;
		if (!status)
			return IRQ_HANDLED;
	}

	if (unlikely(status))
		DP(NETIF_MSG_INTR, "got an unknown interrupt! (status 0x%x)\n",
		   status);

	return IRQ_HANDLED;
}

/* Link */

/*
 * General service functions
 */

int bnx2x_acquire_hw_lock(struct bnx2x *bp, u32 resource)
{
	u32 lock_status;
	u32 resource_bit = (1 << resource);
	int func = BP_FUNC(bp);
	u32 hw_lock_control_reg;
	int cnt;

	/* Validating that the resource is within range */
	if (resource > HW_LOCK_MAX_RESOURCE_VALUE) {
		BNX2X_ERR("resource(0x%x) > HW_LOCK_MAX_RESOURCE_VALUE(0x%x)\n",
		   resource, HW_LOCK_MAX_RESOURCE_VALUE);
		return -EINVAL;
	}

	if (func <= 5) {
		hw_lock_control_reg = (MISC_REG_DRIVER_CONTROL_1 + func*8);
	} else {
		hw_lock_control_reg =
				(MISC_REG_DRIVER_CONTROL_7 + (func - 6)*8);
	}

	/* Validating that the resource is not already taken */
	lock_status = REG_RD(bp, hw_lock_control_reg);
	if (lock_status & resource_bit) {
		BNX2X_ERR("lock_status 0x%x  resource_bit 0x%x\n",
		   lock_status, resource_bit);
		return -EEXIST;
	}

	/* Try for 5 second every 5ms */
	for (cnt = 0; cnt < 1000; cnt++) {
		/* Try to acquire the lock */
		REG_WR(bp, hw_lock_control_reg + 4, resource_bit);
		lock_status = REG_RD(bp, hw_lock_control_reg);
		if (lock_status & resource_bit)
			return 0;

		usleep_range(5000, 10000);
	}
	BNX2X_ERR("Timeout\n");
	return -EAGAIN;
}

int bnx2x_release_leader_lock(struct bnx2x *bp)
{
	return bnx2x_release_hw_lock(bp, bnx2x_get_leader_lock_resource(bp));
}

int bnx2x_release_hw_lock(struct bnx2x *bp, u32 resource)
{
	u32 lock_status;
	u32 resource_bit = (1 << resource);
	int func = BP_FUNC(bp);
	u32 hw_lock_control_reg;

	/* Validating that the resource is within range */
	if (resource > HW_LOCK_MAX_RESOURCE_VALUE) {
		BNX2X_ERR("resource(0x%x) > HW_LOCK_MAX_RESOURCE_VALUE(0x%x)\n",
		   resource, HW_LOCK_MAX_RESOURCE_VALUE);
		return -EINVAL;
	}

	if (func <= 5) {
		hw_lock_control_reg = (MISC_REG_DRIVER_CONTROL_1 + func*8);
	} else {
		hw_lock_control_reg =
				(MISC_REG_DRIVER_CONTROL_7 + (func - 6)*8);
	}

	/* Validating that the resource is currently taken */
	lock_status = REG_RD(bp, hw_lock_control_reg);
	if (!(lock_status & resource_bit)) {
		BNX2X_ERR("lock_status 0x%x resource_bit 0x%x. Unlock was called but lock wasn't taken!\n",
			  lock_status, resource_bit);
		return -EFAULT;
	}

	REG_WR(bp, hw_lock_control_reg, resource_bit);
	return 0;
}

int bnx2x_get_gpio(struct bnx2x *bp, int gpio_num, u8 port)
{
	/* The GPIO should be swapped if swap register is set and active */
	int gpio_port = (REG_RD(bp, NIG_REG_PORT_SWAP) &&
			 REG_RD(bp, NIG_REG_STRAP_OVERRIDE)) ^ port;
	int gpio_shift = gpio_num +
			(gpio_port ? MISC_REGISTERS_GPIO_PORT_SHIFT : 0);
	u32 gpio_mask = (1 << gpio_shift);
	u32 gpio_reg;
	int value;

	if (gpio_num > MISC_REGISTERS_GPIO_3) {
		BNX2X_ERR("Invalid GPIO %d\n", gpio_num);
		return -EINVAL;
	}

	/* read GPIO value */
	gpio_reg = REG_RD(bp, MISC_REG_GPIO);

	/* get the requested pin value */
	if ((gpio_reg & gpio_mask) == gpio_mask)
		value = 1;
	else
		value = 0;

	return value;
}

int bnx2x_set_gpio(struct bnx2x *bp, int gpio_num, u32 mode, u8 port)
{
	/* The GPIO should be swapped if swap register is set and active */
	int gpio_port = (REG_RD(bp, NIG_REG_PORT_SWAP) &&
			 REG_RD(bp, NIG_REG_STRAP_OVERRIDE)) ^ port;
	int gpio_shift = gpio_num +
			(gpio_port ? MISC_REGISTERS_GPIO_PORT_SHIFT : 0);
	u32 gpio_mask = (1 << gpio_shift);
	u32 gpio_reg;

	if (gpio_num > MISC_REGISTERS_GPIO_3) {
		BNX2X_ERR("Invalid GPIO %d\n", gpio_num);
		return -EINVAL;
	}

	bnx2x_acquire_hw_lock(bp, HW_LOCK_RESOURCE_GPIO);
	/* read GPIO and mask except the float bits */
	gpio_reg = (REG_RD(bp, MISC_REG_GPIO) & MISC_REGISTERS_GPIO_FLOAT);

	switch (mode) {
	case MISC_REGISTERS_GPIO_OUTPUT_LOW:
		DP(NETIF_MSG_LINK,
		   "Set GPIO %d (shift %d) -> output low\n",
		   gpio_num, gpio_shift);
		/* clear FLOAT and set CLR */
		gpio_reg &= ~(gpio_mask << MISC_REGISTERS_GPIO_FLOAT_POS);
		gpio_reg |=  (gpio_mask << MISC_REGISTERS_GPIO_CLR_POS);
		break;

	case MISC_REGISTERS_GPIO_OUTPUT_HIGH:
		DP(NETIF_MSG_LINK,
		   "Set GPIO %d (shift %d) -> output high\n",
		   gpio_num, gpio_shift);
		/* clear FLOAT and set SET */
		gpio_reg &= ~(gpio_mask << MISC_REGISTERS_GPIO_FLOAT_POS);
		gpio_reg |=  (gpio_mask << MISC_REGISTERS_GPIO_SET_POS);
		break;

	case MISC_REGISTERS_GPIO_INPUT_HI_Z:
		DP(NETIF_MSG_LINK,
		   "Set GPIO %d (shift %d) -> input\n",
		   gpio_num, gpio_shift);
		/* set FLOAT */
		gpio_reg |= (gpio_mask << MISC_REGISTERS_GPIO_FLOAT_POS);
		break;

	default:
		break;
	}

	REG_WR(bp, MISC_REG_GPIO, gpio_reg);
	bnx2x_release_hw_lock(bp, HW_LOCK_RESOURCE_GPIO);

	return 0;
}

int bnx2x_set_mult_gpio(struct bnx2x *bp, u8 pins, u32 mode)
{
	u32 gpio_reg = 0;
	int rc = 0;

	/* Any port swapping should be handled by caller. */

	bnx2x_acquire_hw_lock(bp, HW_LOCK_RESOURCE_GPIO);
	/* read GPIO and mask except the float bits */
	gpio_reg = REG_RD(bp, MISC_REG_GPIO);
	gpio_reg &= ~(pins << MISC_REGISTERS_GPIO_FLOAT_POS);
	gpio_reg &= ~(pins << MISC_REGISTERS_GPIO_CLR_POS);
	gpio_reg &= ~(pins << MISC_REGISTERS_GPIO_SET_POS);

	switch (mode) {
	case MISC_REGISTERS_GPIO_OUTPUT_LOW:
		DP(NETIF_MSG_LINK, "Set GPIO 0x%x -> output low\n", pins);
		/* set CLR */
		gpio_reg |= (pins << MISC_REGISTERS_GPIO_CLR_POS);
		break;

	case MISC_REGISTERS_GPIO_OUTPUT_HIGH:
		DP(NETIF_MSG_LINK, "Set GPIO 0x%x -> output high\n", pins);
		/* set SET */
		gpio_reg |= (pins << MISC_REGISTERS_GPIO_SET_POS);
		break;

	case MISC_REGISTERS_GPIO_INPUT_HI_Z:
		DP(NETIF_MSG_LINK, "Set GPIO 0x%x -> input\n", pins);
		/* set FLOAT */
		gpio_reg |= (pins << MISC_REGISTERS_GPIO_FLOAT_POS);
		break;

	default:
		BNX2X_ERR("Invalid GPIO mode assignment %d\n", mode);
		rc = -EINVAL;
		break;
	}

	if (rc == 0)
		REG_WR(bp, MISC_REG_GPIO, gpio_reg);

	bnx2x_release_hw_lock(bp, HW_LOCK_RESOURCE_GPIO);

	return rc;
}

int bnx2x_set_gpio_int(struct bnx2x *bp, int gpio_num, u32 mode, u8 port)
{
	/* The GPIO should be swapped if swap register is set and active */
	int gpio_port = (REG_RD(bp, NIG_REG_PORT_SWAP) &&
			 REG_RD(bp, NIG_REG_STRAP_OVERRIDE)) ^ port;
	int gpio_shift = gpio_num +
			(gpio_port ? MISC_REGISTERS_GPIO_PORT_SHIFT : 0);
	u32 gpio_mask = (1 << gpio_shift);
	u32 gpio_reg;

	if (gpio_num > MISC_REGISTERS_GPIO_3) {
		BNX2X_ERR("Invalid GPIO %d\n", gpio_num);
		return -EINVAL;
	}

	bnx2x_acquire_hw_lock(bp, HW_LOCK_RESOURCE_GPIO);
	/* read GPIO int */
	gpio_reg = REG_RD(bp, MISC_REG_GPIO_INT);

	switch (mode) {
	case MISC_REGISTERS_GPIO_INT_OUTPUT_CLR:
		DP(NETIF_MSG_LINK,
		   "Clear GPIO INT %d (shift %d) -> output low\n",
		   gpio_num, gpio_shift);
		/* clear SET and set CLR */
		gpio_reg &= ~(gpio_mask << MISC_REGISTERS_GPIO_INT_SET_POS);
		gpio_reg |=  (gpio_mask << MISC_REGISTERS_GPIO_INT_CLR_POS);
		break;

	case MISC_REGISTERS_GPIO_INT_OUTPUT_SET:
		DP(NETIF_MSG_LINK,
		   "Set GPIO INT %d (shift %d) -> output high\n",
		   gpio_num, gpio_shift);
		/* clear CLR and set SET */
		gpio_reg &= ~(gpio_mask << MISC_REGISTERS_GPIO_INT_CLR_POS);
		gpio_reg |=  (gpio_mask << MISC_REGISTERS_GPIO_INT_SET_POS);
		break;

	default:
		break;
	}

	REG_WR(bp, MISC_REG_GPIO_INT, gpio_reg);
	bnx2x_release_hw_lock(bp, HW_LOCK_RESOURCE_GPIO);

	return 0;
}

static int bnx2x_set_spio(struct bnx2x *bp, int spio, u32 mode)
{
	u32 spio_reg;

	/* Only 2 SPIOs are configurable */
	if ((spio != MISC_SPIO_SPIO4) && (spio != MISC_SPIO_SPIO5)) {
		BNX2X_ERR("Invalid SPIO 0x%x\n", spio);
		return -EINVAL;
	}

	bnx2x_acquire_hw_lock(bp, HW_LOCK_RESOURCE_SPIO);
	/* read SPIO and mask except the float bits */
	spio_reg = (REG_RD(bp, MISC_REG_SPIO) & MISC_SPIO_FLOAT);

	switch (mode) {
	case MISC_SPIO_OUTPUT_LOW:
		DP(NETIF_MSG_HW, "Set SPIO 0x%x -> output low\n", spio);
		/* clear FLOAT and set CLR */
		spio_reg &= ~(spio << MISC_SPIO_FLOAT_POS);
		spio_reg |=  (spio << MISC_SPIO_CLR_POS);
		break;

	case MISC_SPIO_OUTPUT_HIGH:
		DP(NETIF_MSG_HW, "Set SPIO 0x%x -> output high\n", spio);
		/* clear FLOAT and set SET */
		spio_reg &= ~(spio << MISC_SPIO_FLOAT_POS);
		spio_reg |=  (spio << MISC_SPIO_SET_POS);
		break;

	case MISC_SPIO_INPUT_HI_Z:
		DP(NETIF_MSG_HW, "Set SPIO 0x%x -> input\n", spio);
		/* set FLOAT */
		spio_reg |= (spio << MISC_SPIO_FLOAT_POS);
		break;

	default:
		break;
	}

	REG_WR(bp, MISC_REG_SPIO, spio_reg);
	bnx2x_release_hw_lock(bp, HW_LOCK_RESOURCE_SPIO);

	return 0;
}

void bnx2x_calc_fc_adv(struct bnx2x *bp)
{
	u8 cfg_idx = bnx2x_get_link_cfg_idx(bp);
	switch (bp->link_vars.ieee_fc &
		MDIO_COMBO_IEEE0_AUTO_NEG_ADV_PAUSE_MASK) {
	case MDIO_COMBO_IEEE0_AUTO_NEG_ADV_PAUSE_NONE:
		bp->port.advertising[cfg_idx] &= ~(ADVERTISED_Asym_Pause |
						   ADVERTISED_Pause);
		break;

	case MDIO_COMBO_IEEE0_AUTO_NEG_ADV_PAUSE_BOTH:
		bp->port.advertising[cfg_idx] |= (ADVERTISED_Asym_Pause |
						  ADVERTISED_Pause);
		break;

	case MDIO_COMBO_IEEE0_AUTO_NEG_ADV_PAUSE_ASYMMETRIC:
		bp->port.advertising[cfg_idx] |= ADVERTISED_Asym_Pause;
		break;

	default:
		bp->port.advertising[cfg_idx] &= ~(ADVERTISED_Asym_Pause |
						   ADVERTISED_Pause);
		break;
	}
}

static void bnx2x_set_requested_fc(struct bnx2x *bp)
{
	/* Initialize link parameters structure variables
	 * It is recommended to turn off RX FC for jumbo frames
	 *  for better performance
	 */
	if (CHIP_IS_E1x(bp) && (bp->dev->mtu > 5000))
		bp->link_params.req_fc_auto_adv = BNX2X_FLOW_CTRL_TX;
	else
		bp->link_params.req_fc_auto_adv = BNX2X_FLOW_CTRL_BOTH;
}

static void bnx2x_init_dropless_fc(struct bnx2x *bp)
{
	u32 pause_enabled = 0;

	if (!CHIP_IS_E1(bp) && bp->dropless_fc && bp->link_vars.link_up) {
		if (bp->link_vars.flow_ctrl & BNX2X_FLOW_CTRL_TX)
			pause_enabled = 1;

		REG_WR(bp, BAR_USTRORM_INTMEM +
			   USTORM_ETH_PAUSE_ENABLED_OFFSET(BP_PORT(bp)),
		       pause_enabled);
	}

	DP(NETIF_MSG_IFUP | NETIF_MSG_LINK, "dropless_fc is %s\n",
	   pause_enabled ? "enabled" : "disabled");
}

int bnx2x_initial_phy_init(struct bnx2x *bp, int load_mode)
{
	int rc, cfx_idx = bnx2x_get_link_cfg_idx(bp);
	u16 req_line_speed = bp->link_params.req_line_speed[cfx_idx];

	if (!BP_NOMCP(bp)) {
		bnx2x_set_requested_fc(bp);
		bnx2x_acquire_phy_lock(bp);

		if (load_mode == LOAD_DIAG) {
			struct link_params *lp = &bp->link_params;
			lp->loopback_mode = LOOPBACK_XGXS;
			/* do PHY loopback at 10G speed, if possible */
			if (lp->req_line_speed[cfx_idx] < SPEED_10000) {
				if (lp->speed_cap_mask[cfx_idx] &
				    PORT_HW_CFG_SPEED_CAPABILITY_D0_10G)
					lp->req_line_speed[cfx_idx] =
					SPEED_10000;
				else
					lp->req_line_speed[cfx_idx] =
					SPEED_1000;
			}
		}

		if (load_mode == LOAD_LOOPBACK_EXT) {
			struct link_params *lp = &bp->link_params;
			lp->loopback_mode = LOOPBACK_EXT;
		}

		rc = bnx2x_phy_init(&bp->link_params, &bp->link_vars);

		bnx2x_release_phy_lock(bp);

		bnx2x_init_dropless_fc(bp);

		bnx2x_calc_fc_adv(bp);

		if (bp->link_vars.link_up) {
			bnx2x_stats_handle(bp, STATS_EVENT_LINK_UP);
			bnx2x_link_report(bp);
		}
		queue_delayed_work(bnx2x_wq, &bp->period_task, 0);
		bp->link_params.req_line_speed[cfx_idx] = req_line_speed;
		return rc;
	}
	BNX2X_ERR("Bootcode is missing - can not initialize link\n");
	return -EINVAL;
}

void bnx2x_link_set(struct bnx2x *bp)
{
	if (!BP_NOMCP(bp)) {
		bnx2x_acquire_phy_lock(bp);
		bnx2x_phy_init(&bp->link_params, &bp->link_vars);
		bnx2x_release_phy_lock(bp);

		bnx2x_init_dropless_fc(bp);

		bnx2x_calc_fc_adv(bp);
	} else
		BNX2X_ERR("Bootcode is missing - can not set link\n");
}

static void bnx2x__link_reset(struct bnx2x *bp)
{
	if (!BP_NOMCP(bp)) {
		bnx2x_acquire_phy_lock(bp);
		bnx2x_lfa_reset(&bp->link_params, &bp->link_vars);
		bnx2x_release_phy_lock(bp);
	} else
		BNX2X_ERR("Bootcode is missing - can not reset link\n");
}

void bnx2x_force_link_reset(struct bnx2x *bp)
{
	bnx2x_acquire_phy_lock(bp);
	bnx2x_link_reset(&bp->link_params, &bp->link_vars, 1);
	bnx2x_release_phy_lock(bp);
}

u8 bnx2x_link_test(struct bnx2x *bp, u8 is_serdes)
{
	u8 rc = 0;

	if (!BP_NOMCP(bp)) {
		bnx2x_acquire_phy_lock(bp);
		rc = bnx2x_test_link(&bp->link_params, &bp->link_vars,
				     is_serdes);
		bnx2x_release_phy_lock(bp);
	} else
		BNX2X_ERR("Bootcode is missing - can not test link\n");

	return rc;
}

/* Calculates the sum of vn_min_rates.
   It's needed for further normalizing of the min_rates.
   Returns:
     sum of vn_min_rates.
       or
     0 - if all the min_rates are 0.
     In the later case fairness algorithm should be deactivated.
     If not all min_rates are zero then those that are zeroes will be set to 1.
 */
static void bnx2x_calc_vn_min(struct bnx2x *bp,
				      struct cmng_init_input *input)
{
	int all_zero = 1;
	int vn;

	for (vn = VN_0; vn < BP_MAX_VN_NUM(bp); vn++) {
		u32 vn_cfg = bp->mf_config[vn];
		u32 vn_min_rate = ((vn_cfg & FUNC_MF_CFG_MIN_BW_MASK) >>
				   FUNC_MF_CFG_MIN_BW_SHIFT) * 100;

		/* Skip hidden vns */
		if (vn_cfg & FUNC_MF_CFG_FUNC_HIDE)
			vn_min_rate = 0;
		/* If min rate is zero - set it to 1 */
		else if (!vn_min_rate)
			vn_min_rate = DEF_MIN_RATE;
		else
			all_zero = 0;

		input->vnic_min_rate[vn] = vn_min_rate;
	}

	/* if ETS or all min rates are zeros - disable fairness */
	if (BNX2X_IS_ETS_ENABLED(bp)) {
		input->flags.cmng_enables &=
					~CMNG_FLAGS_PER_PORT_FAIRNESS_VN;
		DP(NETIF_MSG_IFUP, "Fairness will be disabled due to ETS\n");
	} else if (all_zero) {
		input->flags.cmng_enables &=
					~CMNG_FLAGS_PER_PORT_FAIRNESS_VN;
		DP(NETIF_MSG_IFUP,
		   "All MIN values are zeroes fairness will be disabled\n");
	} else
		input->flags.cmng_enables |=
					CMNG_FLAGS_PER_PORT_FAIRNESS_VN;
}

static void bnx2x_calc_vn_max(struct bnx2x *bp, int vn,
				    struct cmng_init_input *input)
{
	u16 vn_max_rate;
	u32 vn_cfg = bp->mf_config[vn];

	if (vn_cfg & FUNC_MF_CFG_FUNC_HIDE)
		vn_max_rate = 0;
	else {
		u32 maxCfg = bnx2x_extract_max_cfg(bp, vn_cfg);

		if (IS_MF_SI(bp)) {
			/* maxCfg in percents of linkspeed */
			vn_max_rate = (bp->link_vars.line_speed * maxCfg) / 100;
		} else /* SD modes */
			/* maxCfg is absolute in 100Mb units */
			vn_max_rate = maxCfg * 100;
	}

	DP(NETIF_MSG_IFUP, "vn %d: vn_max_rate %d\n", vn, vn_max_rate);

	input->vnic_max_rate[vn] = vn_max_rate;
}

static int bnx2x_get_cmng_fns_mode(struct bnx2x *bp)
{
	if (CHIP_REV_IS_SLOW(bp))
		return CMNG_FNS_NONE;
	if (IS_MF(bp))
		return CMNG_FNS_MINMAX;

	return CMNG_FNS_NONE;
}

void bnx2x_read_mf_cfg(struct bnx2x *bp)
{
	int vn, n = (CHIP_MODE_IS_4_PORT(bp) ? 2 : 1);

	if (BP_NOMCP(bp))
		return; /* what should be the default value in this case */

	/* For 2 port configuration the absolute function number formula
	 * is:
	 *      abs_func = 2 * vn + BP_PORT + BP_PATH
	 *
	 *      and there are 4 functions per port
	 *
	 * For 4 port configuration it is
	 *      abs_func = 4 * vn + 2 * BP_PORT + BP_PATH
	 *
	 *      and there are 2 functions per port
	 */
	for (vn = VN_0; vn < BP_MAX_VN_NUM(bp); vn++) {
		int /*abs*/func = n * (2 * vn + BP_PORT(bp)) + BP_PATH(bp);

		if (func >= E1H_FUNC_MAX)
			break;

		bp->mf_config[vn] =
			MF_CFG_RD(bp, func_mf_config[func].config);
	}
	if (bp->mf_config[BP_VN(bp)] & FUNC_MF_CFG_FUNC_DISABLED) {
		DP(NETIF_MSG_IFUP, "mf_cfg function disabled\n");
		bp->flags |= MF_FUNC_DIS;
	} else {
		DP(NETIF_MSG_IFUP, "mf_cfg function enabled\n");
		bp->flags &= ~MF_FUNC_DIS;
	}
}

static void bnx2x_cmng_fns_init(struct bnx2x *bp, u8 read_cfg, u8 cmng_type)
{
	struct cmng_init_input input;
	memset(&input, 0, sizeof(struct cmng_init_input));

	input.port_rate = bp->link_vars.line_speed;

	if (cmng_type == CMNG_FNS_MINMAX && input.port_rate) {
		int vn;

		/* read mf conf from shmem */
		if (read_cfg)
			bnx2x_read_mf_cfg(bp);

		/* vn_weight_sum and enable fairness if not 0 */
		bnx2x_calc_vn_min(bp, &input);

		/* calculate and set min-max rate for each vn */
		if (bp->port.pmf)
			for (vn = VN_0; vn < BP_MAX_VN_NUM(bp); vn++)
				bnx2x_calc_vn_max(bp, vn, &input);

		/* always enable rate shaping and fairness */
		input.flags.cmng_enables |=
					CMNG_FLAGS_PER_PORT_RATE_SHAPING_VN;

		bnx2x_init_cmng(&input, &bp->cmng);
		return;
	}

	/* rate shaping and fairness are disabled */
	DP(NETIF_MSG_IFUP,
	   "rate shaping and fairness are disabled\n");
}

static void storm_memset_cmng(struct bnx2x *bp,
			      struct cmng_init *cmng,
			      u8 port)
{
	int vn;
	size_t size = sizeof(struct cmng_struct_per_port);

	u32 addr = BAR_XSTRORM_INTMEM +
			XSTORM_CMNG_PER_PORT_VARS_OFFSET(port);

	__storm_memset_struct(bp, addr, size, (u32 *)&cmng->port);

	for (vn = VN_0; vn < BP_MAX_VN_NUM(bp); vn++) {
		int func = func_by_vn(bp, vn);

		addr = BAR_XSTRORM_INTMEM +
		       XSTORM_RATE_SHAPING_PER_VN_VARS_OFFSET(func);
		size = sizeof(struct rate_shaping_vars_per_vn);
		__storm_memset_struct(bp, addr, size,
				      (u32 *)&cmng->vnic.vnic_max_rate[vn]);

		addr = BAR_XSTRORM_INTMEM +
		       XSTORM_FAIRNESS_PER_VN_VARS_OFFSET(func);
		size = sizeof(struct fairness_vars_per_vn);
		__storm_memset_struct(bp, addr, size,
				      (u32 *)&cmng->vnic.vnic_min_rate[vn]);
	}
}

/* init cmng mode in HW according to local configuration */
void bnx2x_set_local_cmng(struct bnx2x *bp)
{
	int cmng_fns = bnx2x_get_cmng_fns_mode(bp);

	if (cmng_fns != CMNG_FNS_NONE) {
		bnx2x_cmng_fns_init(bp, false, cmng_fns);
		storm_memset_cmng(bp, &bp->cmng, BP_PORT(bp));
	} else {
		/* rate shaping and fairness are disabled */
		DP(NETIF_MSG_IFUP,
		   "single function mode without fairness\n");
	}
}

/* This function is called upon link interrupt */
static void bnx2x_link_attn(struct bnx2x *bp)
{
	/* Make sure that we are synced with the current statistics */
	bnx2x_stats_handle(bp, STATS_EVENT_STOP);

	bnx2x_link_update(&bp->link_params, &bp->link_vars);

	bnx2x_init_dropless_fc(bp);

	if (bp->link_vars.link_up) {

		if (bp->link_vars.mac_type != MAC_TYPE_EMAC) {
			struct host_port_stats *pstats;

			pstats = bnx2x_sp(bp, port_stats);
			/* reset old mac stats */
			memset(&(pstats->mac_stx[0]), 0,
			       sizeof(struct mac_stx));
		}
		if (bp->state == BNX2X_STATE_OPEN)
			bnx2x_stats_handle(bp, STATS_EVENT_LINK_UP);
	}

	if (bp->link_vars.link_up && bp->link_vars.line_speed)
		bnx2x_set_local_cmng(bp);

	__bnx2x_link_report(bp);

	if (IS_MF(bp))
		bnx2x_link_sync_notify(bp);
}

void bnx2x__link_status_update(struct bnx2x *bp)
{
	if (bp->state != BNX2X_STATE_OPEN)
		return;

	/* read updated dcb configuration */
	if (IS_PF(bp)) {
		bnx2x_dcbx_pmf_update(bp);
		bnx2x_link_status_update(&bp->link_params, &bp->link_vars);
		if (bp->link_vars.link_up)
			bnx2x_stats_handle(bp, STATS_EVENT_LINK_UP);
		else
			bnx2x_stats_handle(bp, STATS_EVENT_STOP);
			/* indicate link status */
		bnx2x_link_report(bp);

	} else { /* VF */
		bp->port.supported[0] |= (SUPPORTED_10baseT_Half |
					  SUPPORTED_10baseT_Full |
					  SUPPORTED_100baseT_Half |
					  SUPPORTED_100baseT_Full |
					  SUPPORTED_1000baseT_Full |
					  SUPPORTED_2500baseX_Full |
					  SUPPORTED_10000baseT_Full |
					  SUPPORTED_TP |
					  SUPPORTED_FIBRE |
					  SUPPORTED_Autoneg |
					  SUPPORTED_Pause |
					  SUPPORTED_Asym_Pause);
		bp->port.advertising[0] = bp->port.supported[0];

		bp->link_params.bp = bp;
		bp->link_params.port = BP_PORT(bp);
		bp->link_params.req_duplex[0] = DUPLEX_FULL;
		bp->link_params.req_flow_ctrl[0] = BNX2X_FLOW_CTRL_NONE;
		bp->link_params.req_line_speed[0] = SPEED_10000;
		bp->link_params.speed_cap_mask[0] = 0x7f0000;
		bp->link_params.switch_cfg = SWITCH_CFG_10G;
		bp->link_vars.mac_type = MAC_TYPE_BMAC;
		bp->link_vars.line_speed = SPEED_10000;
		bp->link_vars.link_status =
			(LINK_STATUS_LINK_UP |
			 LINK_STATUS_SPEED_AND_DUPLEX_10GTFD);
		bp->link_vars.link_up = 1;
		bp->link_vars.duplex = DUPLEX_FULL;
		bp->link_vars.flow_ctrl = BNX2X_FLOW_CTRL_NONE;
		__bnx2x_link_report(bp);

		bnx2x_sample_bulletin(bp);

		/* if bulletin board did not have an update for link status
		 * __bnx2x_link_report will report current status
		 * but it will NOT duplicate report in case of already reported
		 * during sampling bulletin board.
		 */
		bnx2x_stats_handle(bp, STATS_EVENT_LINK_UP);
	}
}

static int bnx2x_afex_func_update(struct bnx2x *bp, u16 vifid,
				  u16 vlan_val, u8 allowed_prio)
{
	struct bnx2x_func_state_params func_params = {NULL};
	struct bnx2x_func_afex_update_params *f_update_params =
		&func_params.params.afex_update;

	func_params.f_obj = &bp->func_obj;
	func_params.cmd = BNX2X_F_CMD_AFEX_UPDATE;

	/* no need to wait for RAMROD completion, so don't
	 * set RAMROD_COMP_WAIT flag
	 */

	f_update_params->vif_id = vifid;
	f_update_params->afex_default_vlan = vlan_val;
	f_update_params->allowed_priorities = allowed_prio;

	/* if ramrod can not be sent, response to MCP immediately */
	if (bnx2x_func_state_change(bp, &func_params) < 0)
		bnx2x_fw_command(bp, DRV_MSG_CODE_AFEX_VIFSET_ACK, 0);

	return 0;
}

static int bnx2x_afex_handle_vif_list_cmd(struct bnx2x *bp, u8 cmd_type,
					  u16 vif_index, u8 func_bit_map)
{
	struct bnx2x_func_state_params func_params = {NULL};
	struct bnx2x_func_afex_viflists_params *update_params =
		&func_params.params.afex_viflists;
	int rc;
	u32 drv_msg_code;

	/* validate only LIST_SET and LIST_GET are received from switch */
	if ((cmd_type != VIF_LIST_RULE_GET) && (cmd_type != VIF_LIST_RULE_SET))
		BNX2X_ERR("BUG! afex_handle_vif_list_cmd invalid type 0x%x\n",
			  cmd_type);

	func_params.f_obj = &bp->func_obj;
	func_params.cmd = BNX2X_F_CMD_AFEX_VIFLISTS;

	/* set parameters according to cmd_type */
	update_params->afex_vif_list_command = cmd_type;
	update_params->vif_list_index = vif_index;
	update_params->func_bit_map =
		(cmd_type == VIF_LIST_RULE_GET) ? 0 : func_bit_map;
	update_params->func_to_clear = 0;
	drv_msg_code =
		(cmd_type == VIF_LIST_RULE_GET) ?
		DRV_MSG_CODE_AFEX_LISTGET_ACK :
		DRV_MSG_CODE_AFEX_LISTSET_ACK;

	/* if ramrod can not be sent, respond to MCP immediately for
	 * SET and GET requests (other are not triggered from MCP)
	 */
	rc = bnx2x_func_state_change(bp, &func_params);
	if (rc < 0)
		bnx2x_fw_command(bp, drv_msg_code, 0);

	return 0;
}

static void bnx2x_handle_afex_cmd(struct bnx2x *bp, u32 cmd)
{
	struct afex_stats afex_stats;
	u32 func = BP_ABS_FUNC(bp);
	u32 mf_config;
	u16 vlan_val;
	u32 vlan_prio;
	u16 vif_id;
	u8 allowed_prio;
	u8 vlan_mode;
	u32 addr_to_write, vifid, addrs, stats_type, i;

	if (cmd & DRV_STATUS_AFEX_LISTGET_REQ) {
		vifid = SHMEM2_RD(bp, afex_param1_to_driver[BP_FW_MB_IDX(bp)]);
		DP(BNX2X_MSG_MCP,
		   "afex: got MCP req LISTGET_REQ for vifid 0x%x\n", vifid);
		bnx2x_afex_handle_vif_list_cmd(bp, VIF_LIST_RULE_GET, vifid, 0);
	}

	if (cmd & DRV_STATUS_AFEX_LISTSET_REQ) {
		vifid = SHMEM2_RD(bp, afex_param1_to_driver[BP_FW_MB_IDX(bp)]);
		addrs = SHMEM2_RD(bp, afex_param2_to_driver[BP_FW_MB_IDX(bp)]);
		DP(BNX2X_MSG_MCP,
		   "afex: got MCP req LISTSET_REQ for vifid 0x%x addrs 0x%x\n",
		   vifid, addrs);
		bnx2x_afex_handle_vif_list_cmd(bp, VIF_LIST_RULE_SET, vifid,
					       addrs);
	}

	if (cmd & DRV_STATUS_AFEX_STATSGET_REQ) {
		addr_to_write = SHMEM2_RD(bp,
			afex_scratchpad_addr_to_write[BP_FW_MB_IDX(bp)]);
		stats_type = SHMEM2_RD(bp,
			afex_param1_to_driver[BP_FW_MB_IDX(bp)]);

		DP(BNX2X_MSG_MCP,
		   "afex: got MCP req STATSGET_REQ, write to addr 0x%x\n",
		   addr_to_write);

		bnx2x_afex_collect_stats(bp, (void *)&afex_stats, stats_type);

		/* write response to scratchpad, for MCP */
		for (i = 0; i < (sizeof(struct afex_stats)/sizeof(u32)); i++)
			REG_WR(bp, addr_to_write + i*sizeof(u32),
			       *(((u32 *)(&afex_stats))+i));

		/* send ack message to MCP */
		bnx2x_fw_command(bp, DRV_MSG_CODE_AFEX_STATSGET_ACK, 0);
	}

	if (cmd & DRV_STATUS_AFEX_VIFSET_REQ) {
		mf_config = MF_CFG_RD(bp, func_mf_config[func].config);
		bp->mf_config[BP_VN(bp)] = mf_config;
		DP(BNX2X_MSG_MCP,
		   "afex: got MCP req VIFSET_REQ, mf_config 0x%x\n",
		   mf_config);

		/* if VIF_SET is "enabled" */
		if (!(mf_config & FUNC_MF_CFG_FUNC_DISABLED)) {
			/* set rate limit directly to internal RAM */
			struct cmng_init_input cmng_input;
			struct rate_shaping_vars_per_vn m_rs_vn;
			size_t size = sizeof(struct rate_shaping_vars_per_vn);
			u32 addr = BAR_XSTRORM_INTMEM +
			    XSTORM_RATE_SHAPING_PER_VN_VARS_OFFSET(BP_FUNC(bp));

			bp->mf_config[BP_VN(bp)] = mf_config;

			bnx2x_calc_vn_max(bp, BP_VN(bp), &cmng_input);
			m_rs_vn.vn_counter.rate =
				cmng_input.vnic_max_rate[BP_VN(bp)];
			m_rs_vn.vn_counter.quota =
				(m_rs_vn.vn_counter.rate *
				 RS_PERIODIC_TIMEOUT_USEC) / 8;

			__storm_memset_struct(bp, addr, size, (u32 *)&m_rs_vn);

			/* read relevant values from mf_cfg struct in shmem */
			vif_id =
				(MF_CFG_RD(bp, func_mf_config[func].e1hov_tag) &
				 FUNC_MF_CFG_E1HOV_TAG_MASK) >>
				FUNC_MF_CFG_E1HOV_TAG_SHIFT;
			vlan_val =
				(MF_CFG_RD(bp, func_mf_config[func].e1hov_tag) &
				 FUNC_MF_CFG_AFEX_VLAN_MASK) >>
				FUNC_MF_CFG_AFEX_VLAN_SHIFT;
			vlan_prio = (mf_config &
				     FUNC_MF_CFG_TRANSMIT_PRIORITY_MASK) >>
				    FUNC_MF_CFG_TRANSMIT_PRIORITY_SHIFT;
			vlan_val |= (vlan_prio << VLAN_PRIO_SHIFT);
			vlan_mode =
				(MF_CFG_RD(bp,
					   func_mf_config[func].afex_config) &
				 FUNC_MF_CFG_AFEX_VLAN_MODE_MASK) >>
				FUNC_MF_CFG_AFEX_VLAN_MODE_SHIFT;
			allowed_prio =
				(MF_CFG_RD(bp,
					   func_mf_config[func].afex_config) &
				 FUNC_MF_CFG_AFEX_COS_FILTER_MASK) >>
				FUNC_MF_CFG_AFEX_COS_FILTER_SHIFT;

			/* send ramrod to FW, return in case of failure */
			if (bnx2x_afex_func_update(bp, vif_id, vlan_val,
						   allowed_prio))
				return;

			bp->afex_def_vlan_tag = vlan_val;
			bp->afex_vlan_mode = vlan_mode;
		} else {
			/* notify link down because BP->flags is disabled */
			bnx2x_link_report(bp);

			/* send INVALID VIF ramrod to FW */
			bnx2x_afex_func_update(bp, 0xFFFF, 0, 0);

			/* Reset the default afex VLAN */
			bp->afex_def_vlan_tag = -1;
		}
	}
}

static void bnx2x_handle_update_svid_cmd(struct bnx2x *bp)
{
	struct bnx2x_func_switch_update_params *switch_update_params;
	struct bnx2x_func_state_params func_params;

	memset(&func_params, 0, sizeof(struct bnx2x_func_state_params));
	switch_update_params = &func_params.params.switch_update;
	func_params.f_obj = &bp->func_obj;
	func_params.cmd = BNX2X_F_CMD_SWITCH_UPDATE;

	if (IS_MF_UFP(bp)) {
		int func = BP_ABS_FUNC(bp);
		u32 val;

		/* Re-learn the S-tag from shmem */
		val = MF_CFG_RD(bp, func_mf_config[func].e1hov_tag) &
				FUNC_MF_CFG_E1HOV_TAG_MASK;
		if (val != FUNC_MF_CFG_E1HOV_TAG_DEFAULT) {
			bp->mf_ov = val;
		} else {
			BNX2X_ERR("Got an SVID event, but no tag is configured in shmem\n");
			goto fail;
		}

		/* Configure new S-tag in LLH */
		REG_WR(bp, NIG_REG_LLH0_FUNC_VLAN_ID + BP_PORT(bp) * 8,
		       bp->mf_ov);

		/* Send Ramrod to update FW of change */
		__set_bit(BNX2X_F_UPDATE_SD_VLAN_TAG_CHNG,
			  &switch_update_params->changes);
		switch_update_params->vlan = bp->mf_ov;

		if (bnx2x_func_state_change(bp, &func_params) < 0) {
			BNX2X_ERR("Failed to configure FW of S-tag Change to %02x\n",
				  bp->mf_ov);
			goto fail;
		}

		DP(BNX2X_MSG_MCP, "Configured S-tag %02x\n", bp->mf_ov);

		bnx2x_fw_command(bp, DRV_MSG_CODE_OEM_UPDATE_SVID_OK, 0);

		return;
	}

	/* not supported by SW yet */
fail:
	bnx2x_fw_command(bp, DRV_MSG_CODE_OEM_UPDATE_SVID_FAILURE, 0);
}

static void bnx2x_pmf_update(struct bnx2x *bp)
{
	int port = BP_PORT(bp);
	u32 val;

	bp->port.pmf = 1;
	DP(BNX2X_MSG_MCP, "pmf %d\n", bp->port.pmf);

	/*
	 * We need the mb() to ensure the ordering between the writing to
	 * bp->port.pmf here and reading it from the bnx2x_periodic_task().
	 */
	smp_mb();

	/* queue a periodic task */
	queue_delayed_work(bnx2x_wq, &bp->period_task, 0);

	bnx2x_dcbx_pmf_update(bp);

	/* enable nig attention */
	val = (0xff0f | (1 << (BP_VN(bp) + 4)));
	if (bp->common.int_block == INT_BLOCK_HC) {
		REG_WR(bp, HC_REG_TRAILING_EDGE_0 + port*8, val);
		REG_WR(bp, HC_REG_LEADING_EDGE_0 + port*8, val);
	} else if (!CHIP_IS_E1x(bp)) {
		REG_WR(bp, IGU_REG_TRAILING_EDGE_LATCH, val);
		REG_WR(bp, IGU_REG_LEADING_EDGE_LATCH, val);
	}

	bnx2x_stats_handle(bp, STATS_EVENT_PMF);
}

/* end of Link */

/* slow path */

/*
 * General service functions
 */

/* send the MCP a request, block until there is a reply */
u32 bnx2x_fw_command(struct bnx2x *bp, u32 command, u32 param)
{
	int mb_idx = BP_FW_MB_IDX(bp);
	u32 seq;
	u32 rc = 0;
	u32 cnt = 1;
	u8 delay = CHIP_REV_IS_SLOW(bp) ? 100 : 10;

	mutex_lock(&bp->fw_mb_mutex);
	seq = ++bp->fw_seq;
	SHMEM_WR(bp, func_mb[mb_idx].drv_mb_param, param);
	SHMEM_WR(bp, func_mb[mb_idx].drv_mb_header, (command | seq));

	DP(BNX2X_MSG_MCP, "wrote command (%x) to FW MB param 0x%08x\n",
			(command | seq), param);

	do {
		/* let the FW do it's magic ... */
		msleep(delay);

		rc = SHMEM_RD(bp, func_mb[mb_idx].fw_mb_header);

		/* Give the FW up to 5 second (500*10ms) */
	} while ((seq != (rc & FW_MSG_SEQ_NUMBER_MASK)) && (cnt++ < 500));

	DP(BNX2X_MSG_MCP, "[after %d ms] read (%x) seq is (%x) from FW MB\n",
	   cnt*delay, rc, seq);

	/* is this a reply to our command? */
	if (seq == (rc & FW_MSG_SEQ_NUMBER_MASK))
		rc &= FW_MSG_CODE_MASK;
	else {
		/* FW BUG! */
		BNX2X_ERR("FW failed to respond!\n");
		bnx2x_fw_dump(bp);
		rc = 0;
	}
	mutex_unlock(&bp->fw_mb_mutex);

	return rc;
}

static void storm_memset_func_cfg(struct bnx2x *bp,
				 struct tstorm_eth_function_common_config *tcfg,
				 u16 abs_fid)
{
	size_t size = sizeof(struct tstorm_eth_function_common_config);

	u32 addr = BAR_TSTRORM_INTMEM +
			TSTORM_FUNCTION_COMMON_CONFIG_OFFSET(abs_fid);

	__storm_memset_struct(bp, addr, size, (u32 *)tcfg);
}

void bnx2x_func_init(struct bnx2x *bp, struct bnx2x_func_init_params *p)
{
	if (CHIP_IS_E1x(bp)) {
		struct tstorm_eth_function_common_config tcfg = {0};

		storm_memset_func_cfg(bp, &tcfg, p->func_id);
	}

	/* Enable the function in the FW */
	storm_memset_vf_to_pf(bp, p->func_id, p->pf_id);
	storm_memset_func_en(bp, p->func_id, 1);

	/* spq */
	if (p->func_flgs & FUNC_FLG_SPQ) {
		storm_memset_spq_addr(bp, p->spq_map, p->func_id);
		REG_WR(bp, XSEM_REG_FAST_MEMORY +
		       XSTORM_SPQ_PROD_OFFSET(p->func_id), p->spq_prod);
	}
}

/**
 * bnx2x_get_common_flags - Return common flags
 *
 * @bp		device handle
 * @fp		queue handle
 * @zero_stats	TRUE if statistics zeroing is needed
 *
 * Return the flags that are common for the Tx-only and not normal connections.
 */
static unsigned long bnx2x_get_common_flags(struct bnx2x *bp,
					    struct bnx2x_fastpath *fp,
					    bool zero_stats)
{
	unsigned long flags = 0;

	/* PF driver will always initialize the Queue to an ACTIVE state */
	__set_bit(BNX2X_Q_FLG_ACTIVE, &flags);

	/* tx only connections collect statistics (on the same index as the
	 * parent connection). The statistics are zeroed when the parent
	 * connection is initialized.
	 */

	__set_bit(BNX2X_Q_FLG_STATS, &flags);
	if (zero_stats)
		__set_bit(BNX2X_Q_FLG_ZERO_STATS, &flags);

	if (bp->flags & TX_SWITCHING)
		__set_bit(BNX2X_Q_FLG_TX_SWITCH, &flags);

	__set_bit(BNX2X_Q_FLG_PCSUM_ON_PKT, &flags);
	__set_bit(BNX2X_Q_FLG_TUN_INC_INNER_IP_ID, &flags);

#ifdef BNX2X_STOP_ON_ERROR
	__set_bit(BNX2X_Q_FLG_TX_SEC, &flags);
#endif

	return flags;
}

static unsigned long bnx2x_get_q_flags(struct bnx2x *bp,
				       struct bnx2x_fastpath *fp,
				       bool leading)
{
	unsigned long flags = 0;

	/* calculate other queue flags */
	if (IS_MF_SD(bp))
		__set_bit(BNX2X_Q_FLG_OV, &flags);

	if (IS_FCOE_FP(fp)) {
		__set_bit(BNX2X_Q_FLG_FCOE, &flags);
		/* For FCoE - force usage of default priority (for afex) */
		__set_bit(BNX2X_Q_FLG_FORCE_DEFAULT_PRI, &flags);
	}

	if (fp->mode != TPA_MODE_DISABLED) {
		__set_bit(BNX2X_Q_FLG_TPA, &flags);
		__set_bit(BNX2X_Q_FLG_TPA_IPV6, &flags);
		if (fp->mode == TPA_MODE_GRO)
			__set_bit(BNX2X_Q_FLG_TPA_GRO, &flags);
	}

	if (leading) {
		__set_bit(BNX2X_Q_FLG_LEADING_RSS, &flags);
		__set_bit(BNX2X_Q_FLG_MCAST, &flags);
	}

	/* Always set HW VLAN stripping */
	__set_bit(BNX2X_Q_FLG_VLAN, &flags);

	/* configure silent vlan removal */
	if (IS_MF_AFEX(bp))
		__set_bit(BNX2X_Q_FLG_SILENT_VLAN_REM, &flags);

	return flags | bnx2x_get_common_flags(bp, fp, true);
}

static void bnx2x_pf_q_prep_general(struct bnx2x *bp,
	struct bnx2x_fastpath *fp, struct bnx2x_general_setup_params *gen_init,
	u8 cos)
{
	gen_init->stat_id = bnx2x_stats_id(fp);
	gen_init->spcl_id = fp->cl_id;

	/* Always use mini-jumbo MTU for FCoE L2 ring */
	if (IS_FCOE_FP(fp))
		gen_init->mtu = BNX2X_FCOE_MINI_JUMBO_MTU;
	else
		gen_init->mtu = bp->dev->mtu;

	gen_init->cos = cos;

	gen_init->fp_hsi = ETH_FP_HSI_VERSION;
}

static void bnx2x_pf_rx_q_prep(struct bnx2x *bp,
	struct bnx2x_fastpath *fp, struct rxq_pause_params *pause,
	struct bnx2x_rxq_setup_params *rxq_init)
{
	u8 max_sge = 0;
	u16 sge_sz = 0;
	u16 tpa_agg_size = 0;

	if (fp->mode != TPA_MODE_DISABLED) {
		pause->sge_th_lo = SGE_TH_LO(bp);
		pause->sge_th_hi = SGE_TH_HI(bp);

		/* validate SGE ring has enough to cross high threshold */
		WARN_ON(bp->dropless_fc &&
				pause->sge_th_hi + FW_PREFETCH_CNT >
				MAX_RX_SGE_CNT * NUM_RX_SGE_PAGES);

		tpa_agg_size = TPA_AGG_SIZE;
		max_sge = SGE_PAGE_ALIGN(bp->dev->mtu) >>
			SGE_PAGE_SHIFT;
		max_sge = ((max_sge + PAGES_PER_SGE - 1) &
			  (~(PAGES_PER_SGE-1))) >> PAGES_PER_SGE_SHIFT;
		sge_sz = (u16)min_t(u32, SGE_PAGES, 0xffff);
	}

	/* pause - not for e1 */
	if (!CHIP_IS_E1(bp)) {
		pause->bd_th_lo = BD_TH_LO(bp);
		pause->bd_th_hi = BD_TH_HI(bp);

		pause->rcq_th_lo = RCQ_TH_LO(bp);
		pause->rcq_th_hi = RCQ_TH_HI(bp);
		/*
		 * validate that rings have enough entries to cross
		 * high thresholds
		 */
		WARN_ON(bp->dropless_fc &&
				pause->bd_th_hi + FW_PREFETCH_CNT >
				bp->rx_ring_size);
		WARN_ON(bp->dropless_fc &&
				pause->rcq_th_hi + FW_PREFETCH_CNT >
				NUM_RCQ_RINGS * MAX_RCQ_DESC_CNT);

		pause->pri_map = 1;
	}

	/* rxq setup */
	rxq_init->dscr_map = fp->rx_desc_mapping;
	rxq_init->sge_map = fp->rx_sge_mapping;
	rxq_init->rcq_map = fp->rx_comp_mapping;
	rxq_init->rcq_np_map = fp->rx_comp_mapping + BCM_PAGE_SIZE;

	/* This should be a maximum number of data bytes that may be
	 * placed on the BD (not including paddings).
	 */
	rxq_init->buf_sz = fp->rx_buf_size - BNX2X_FW_RX_ALIGN_START -
			   BNX2X_FW_RX_ALIGN_END - IP_HEADER_ALIGNMENT_PADDING;

	rxq_init->cl_qzone_id = fp->cl_qzone_id;
	rxq_init->tpa_agg_sz = tpa_agg_size;
	rxq_init->sge_buf_sz = sge_sz;
	rxq_init->max_sges_pkt = max_sge;
	rxq_init->rss_engine_id = BP_FUNC(bp);
	rxq_init->mcast_engine_id = BP_FUNC(bp);

	/* Maximum number or simultaneous TPA aggregation for this Queue.
	 *
	 * For PF Clients it should be the maximum available number.
	 * VF driver(s) may want to define it to a smaller value.
	 */
	rxq_init->max_tpa_queues = MAX_AGG_QS(bp);

	rxq_init->cache_line_log = BNX2X_RX_ALIGN_SHIFT;
	rxq_init->fw_sb_id = fp->fw_sb_id;

	if (IS_FCOE_FP(fp))
		rxq_init->sb_cq_index = HC_SP_INDEX_ETH_FCOE_RX_CQ_CONS;
	else
		rxq_init->sb_cq_index = HC_INDEX_ETH_RX_CQ_CONS;
	/* configure silent vlan removal
	 * if multi function mode is afex, then mask default vlan
	 */
	if (IS_MF_AFEX(bp)) {
		rxq_init->silent_removal_value = bp->afex_def_vlan_tag;
		rxq_init->silent_removal_mask = VLAN_VID_MASK;
	}
}

static void bnx2x_pf_tx_q_prep(struct bnx2x *bp,
	struct bnx2x_fastpath *fp, struct bnx2x_txq_setup_params *txq_init,
	u8 cos)
{
	txq_init->dscr_map = fp->txdata_ptr[cos]->tx_desc_mapping;
	txq_init->sb_cq_index = HC_INDEX_ETH_FIRST_TX_CQ_CONS + cos;
	txq_init->traffic_type = LLFC_TRAFFIC_TYPE_NW;
	txq_init->fw_sb_id = fp->fw_sb_id;

	/*
	 * set the tss leading client id for TX classification ==
	 * leading RSS client id
	 */
	txq_init->tss_leading_cl_id = bnx2x_fp(bp, 0, cl_id);

	if (IS_FCOE_FP(fp)) {
		txq_init->sb_cq_index = HC_SP_INDEX_ETH_FCOE_TX_CQ_CONS;
		txq_init->traffic_type = LLFC_TRAFFIC_TYPE_FCOE;
	}
}

static void bnx2x_pf_init(struct bnx2x *bp)
{
	struct bnx2x_func_init_params func_init = {0};
	struct event_ring_data eq_data = { {0} };
	u16 flags;

	if (!CHIP_IS_E1x(bp)) {
		/* reset IGU PF statistics: MSIX + ATTN */
		/* PF */
		REG_WR(bp, IGU_REG_STATISTIC_NUM_MESSAGE_SENT +
			   BNX2X_IGU_STAS_MSG_VF_CNT*4 +
			   (CHIP_MODE_IS_4_PORT(bp) ?
				BP_FUNC(bp) : BP_VN(bp))*4, 0);
		/* ATTN */
		REG_WR(bp, IGU_REG_STATISTIC_NUM_MESSAGE_SENT +
			   BNX2X_IGU_STAS_MSG_VF_CNT*4 +
			   BNX2X_IGU_STAS_MSG_PF_CNT*4 +
			   (CHIP_MODE_IS_4_PORT(bp) ?
				BP_FUNC(bp) : BP_VN(bp))*4, 0);
	}

	/* function setup flags */
	flags = (FUNC_FLG_STATS | FUNC_FLG_LEADING | FUNC_FLG_SPQ);

	/* This flag is relevant for E1x only.
	 * E2 doesn't have a TPA configuration in a function level.
	 */
	flags |= (bp->dev->features & NETIF_F_LRO) ? FUNC_FLG_TPA : 0;

	func_init.func_flgs = flags;
	func_init.pf_id = BP_FUNC(bp);
	func_init.func_id = BP_FUNC(bp);
	func_init.spq_map = bp->spq_mapping;
	func_init.spq_prod = bp->spq_prod_idx;

	bnx2x_func_init(bp, &func_init);

	memset(&(bp->cmng), 0, sizeof(struct cmng_struct_per_port));

	/*
	 * Congestion management values depend on the link rate
	 * There is no active link so initial link rate is set to 10 Gbps.
	 * When the link comes up The congestion management values are
	 * re-calculated according to the actual link rate.
	 */
	bp->link_vars.line_speed = SPEED_10000;
	bnx2x_cmng_fns_init(bp, true, bnx2x_get_cmng_fns_mode(bp));

	/* Only the PMF sets the HW */
	if (bp->port.pmf)
		storm_memset_cmng(bp, &bp->cmng, BP_PORT(bp));

	/* init Event Queue - PCI bus guarantees correct endianity*/
	eq_data.base_addr.hi = U64_HI(bp->eq_mapping);
	eq_data.base_addr.lo = U64_LO(bp->eq_mapping);
	eq_data.producer = bp->eq_prod;
	eq_data.index_id = HC_SP_INDEX_EQ_CONS;
	eq_data.sb_id = DEF_SB_ID;
	storm_memset_eq_data(bp, &eq_data, BP_FUNC(bp));
}

static void bnx2x_e1h_disable(struct bnx2x *bp)
{
	int port = BP_PORT(bp);

	bnx2x_tx_disable(bp);

	REG_WR(bp, NIG_REG_LLH0_FUNC_EN + port*8, 0);
}

static void bnx2x_e1h_enable(struct bnx2x *bp)
{
	int port = BP_PORT(bp);

	if (!(IS_MF_UFP(bp) && BNX2X_IS_MF_SD_PROTOCOL_FCOE(bp)))
		REG_WR(bp, NIG_REG_LLH0_FUNC_EN + port * 8, 1);

	/* Tx queue should be only re-enabled */
	netif_tx_wake_all_queues(bp->dev);

	/*
	 * Should not call netif_carrier_on since it will be called if the link
	 * is up when checking for link state
	 */
}

#define DRV_INFO_ETH_STAT_NUM_MACS_REQUIRED 3

static void bnx2x_drv_info_ether_stat(struct bnx2x *bp)
{
	struct eth_stats_info *ether_stat =
		&bp->slowpath->drv_info_to_mcp.ether_stat;
	struct bnx2x_vlan_mac_obj *mac_obj =
		&bp->sp_objs->mac_obj;
	int i;

	strlcpy(ether_stat->version, DRV_MODULE_VERSION,
		ETH_STAT_INFO_VERSION_LEN);

	/* get DRV_INFO_ETH_STAT_NUM_MACS_REQUIRED macs, placing them in the
	 * mac_local field in ether_stat struct. The base address is offset by 2
	 * bytes to account for the field being 8 bytes but a mac address is
	 * only 6 bytes. Likewise, the stride for the get_n_elements function is
	 * 2 bytes to compensate from the 6 bytes of a mac to the 8 bytes
	 * allocated by the ether_stat struct, so the macs will land in their
	 * proper positions.
	 */
	for (i = 0; i < DRV_INFO_ETH_STAT_NUM_MACS_REQUIRED; i++)
		memset(ether_stat->mac_local + i, 0,
		       sizeof(ether_stat->mac_local[0]));
	mac_obj->get_n_elements(bp, &bp->sp_objs[0].mac_obj,
				DRV_INFO_ETH_STAT_NUM_MACS_REQUIRED,
				ether_stat->mac_local + MAC_PAD, MAC_PAD,
				ETH_ALEN);
	ether_stat->mtu_size = bp->dev->mtu;
	if (bp->dev->features & NETIF_F_RXCSUM)
		ether_stat->feature_flags |= FEATURE_ETH_CHKSUM_OFFLOAD_MASK;
	if (bp->dev->features & NETIF_F_TSO)
		ether_stat->feature_flags |= FEATURE_ETH_LSO_MASK;
	ether_stat->feature_flags |= bp->common.boot_mode;

	ether_stat->promiscuous_mode = (bp->dev->flags & IFF_PROMISC) ? 1 : 0;

	ether_stat->txq_size = bp->tx_ring_size;
	ether_stat->rxq_size = bp->rx_ring_size;

#ifdef CONFIG_BNX2X_SRIOV
	ether_stat->vf_cnt = IS_SRIOV(bp) ? bp->vfdb->sriov.nr_virtfn : 0;
#endif
}

static void bnx2x_drv_info_fcoe_stat(struct bnx2x *bp)
{
	struct bnx2x_dcbx_app_params *app = &bp->dcbx_port_params.app;
	struct fcoe_stats_info *fcoe_stat =
		&bp->slowpath->drv_info_to_mcp.fcoe_stat;

	if (!CNIC_LOADED(bp))
		return;

	memcpy(fcoe_stat->mac_local + MAC_PAD, bp->fip_mac, ETH_ALEN);

	fcoe_stat->qos_priority =
		app->traffic_type_priority[LLFC_TRAFFIC_TYPE_FCOE];

	/* insert FCoE stats from ramrod response */
	if (!NO_FCOE(bp)) {
		struct tstorm_per_queue_stats *fcoe_q_tstorm_stats =
			&bp->fw_stats_data->queue_stats[FCOE_IDX(bp)].
			tstorm_queue_statistics;

		struct xstorm_per_queue_stats *fcoe_q_xstorm_stats =
			&bp->fw_stats_data->queue_stats[FCOE_IDX(bp)].
			xstorm_queue_statistics;

		struct fcoe_statistics_params *fw_fcoe_stat =
			&bp->fw_stats_data->fcoe;

		ADD_64_LE(fcoe_stat->rx_bytes_hi, LE32_0,
			  fcoe_stat->rx_bytes_lo,
			  fw_fcoe_stat->rx_stat0.fcoe_rx_byte_cnt);

		ADD_64_LE(fcoe_stat->rx_bytes_hi,
			  fcoe_q_tstorm_stats->rcv_ucast_bytes.hi,
			  fcoe_stat->rx_bytes_lo,
			  fcoe_q_tstorm_stats->rcv_ucast_bytes.lo);

		ADD_64_LE(fcoe_stat->rx_bytes_hi,
			  fcoe_q_tstorm_stats->rcv_bcast_bytes.hi,
			  fcoe_stat->rx_bytes_lo,
			  fcoe_q_tstorm_stats->rcv_bcast_bytes.lo);

		ADD_64_LE(fcoe_stat->rx_bytes_hi,
			  fcoe_q_tstorm_stats->rcv_mcast_bytes.hi,
			  fcoe_stat->rx_bytes_lo,
			  fcoe_q_tstorm_stats->rcv_mcast_bytes.lo);

		ADD_64_LE(fcoe_stat->rx_frames_hi, LE32_0,
			  fcoe_stat->rx_frames_lo,
			  fw_fcoe_stat->rx_stat0.fcoe_rx_pkt_cnt);

		ADD_64_LE(fcoe_stat->rx_frames_hi, LE32_0,
			  fcoe_stat->rx_frames_lo,
			  fcoe_q_tstorm_stats->rcv_ucast_pkts);

		ADD_64_LE(fcoe_stat->rx_frames_hi, LE32_0,
			  fcoe_stat->rx_frames_lo,
			  fcoe_q_tstorm_stats->rcv_bcast_pkts);

		ADD_64_LE(fcoe_stat->rx_frames_hi, LE32_0,
			  fcoe_stat->rx_frames_lo,
			  fcoe_q_tstorm_stats->rcv_mcast_pkts);

		ADD_64_LE(fcoe_stat->tx_bytes_hi, LE32_0,
			  fcoe_stat->tx_bytes_lo,
			  fw_fcoe_stat->tx_stat.fcoe_tx_byte_cnt);

		ADD_64_LE(fcoe_stat->tx_bytes_hi,
			  fcoe_q_xstorm_stats->ucast_bytes_sent.hi,
			  fcoe_stat->tx_bytes_lo,
			  fcoe_q_xstorm_stats->ucast_bytes_sent.lo);

		ADD_64_LE(fcoe_stat->tx_bytes_hi,
			  fcoe_q_xstorm_stats->bcast_bytes_sent.hi,
			  fcoe_stat->tx_bytes_lo,
			  fcoe_q_xstorm_stats->bcast_bytes_sent.lo);

		ADD_64_LE(fcoe_stat->tx_bytes_hi,
			  fcoe_q_xstorm_stats->mcast_bytes_sent.hi,
			  fcoe_stat->tx_bytes_lo,
			  fcoe_q_xstorm_stats->mcast_bytes_sent.lo);

		ADD_64_LE(fcoe_stat->tx_frames_hi, LE32_0,
			  fcoe_stat->tx_frames_lo,
			  fw_fcoe_stat->tx_stat.fcoe_tx_pkt_cnt);

		ADD_64_LE(fcoe_stat->tx_frames_hi, LE32_0,
			  fcoe_stat->tx_frames_lo,
			  fcoe_q_xstorm_stats->ucast_pkts_sent);

		ADD_64_LE(fcoe_stat->tx_frames_hi, LE32_0,
			  fcoe_stat->tx_frames_lo,
			  fcoe_q_xstorm_stats->bcast_pkts_sent);

		ADD_64_LE(fcoe_stat->tx_frames_hi, LE32_0,
			  fcoe_stat->tx_frames_lo,
			  fcoe_q_xstorm_stats->mcast_pkts_sent);
	}

	/* ask L5 driver to add data to the struct */
	bnx2x_cnic_notify(bp, CNIC_CTL_FCOE_STATS_GET_CMD);
}

static void bnx2x_drv_info_iscsi_stat(struct bnx2x *bp)
{
	struct bnx2x_dcbx_app_params *app = &bp->dcbx_port_params.app;
	struct iscsi_stats_info *iscsi_stat =
		&bp->slowpath->drv_info_to_mcp.iscsi_stat;

	if (!CNIC_LOADED(bp))
		return;

	memcpy(iscsi_stat->mac_local + MAC_PAD, bp->cnic_eth_dev.iscsi_mac,
	       ETH_ALEN);

	iscsi_stat->qos_priority =
		app->traffic_type_priority[LLFC_TRAFFIC_TYPE_ISCSI];

	/* ask L5 driver to add data to the struct */
	bnx2x_cnic_notify(bp, CNIC_CTL_ISCSI_STATS_GET_CMD);
}

/* called due to MCP event (on pmf):
 *	reread new bandwidth configuration
 *	configure FW
 *	notify others function about the change
 */
static void bnx2x_config_mf_bw(struct bnx2x *bp)
{
	if (bp->link_vars.link_up) {
		bnx2x_cmng_fns_init(bp, true, CMNG_FNS_MINMAX);
		bnx2x_link_sync_notify(bp);
	}
	storm_memset_cmng(bp, &bp->cmng, BP_PORT(bp));
}

static void bnx2x_set_mf_bw(struct bnx2x *bp)
{
	bnx2x_config_mf_bw(bp);
	bnx2x_fw_command(bp, DRV_MSG_CODE_SET_MF_BW_ACK, 0);
}

static void bnx2x_handle_eee_event(struct bnx2x *bp)
{
	DP(BNX2X_MSG_MCP, "EEE - LLDP event\n");
	bnx2x_fw_command(bp, DRV_MSG_CODE_EEE_RESULTS_ACK, 0);
}

#define BNX2X_UPDATE_DRV_INFO_IND_LENGTH	(20)
#define BNX2X_UPDATE_DRV_INFO_IND_COUNT		(25)

static void bnx2x_handle_drv_info_req(struct bnx2x *bp)
{
	enum drv_info_opcode op_code;
	u32 drv_info_ctl = SHMEM2_RD(bp, drv_info_control);
	bool release = false;
	int wait;

	/* if drv_info version supported by MFW doesn't match - send NACK */
	if ((drv_info_ctl & DRV_INFO_CONTROL_VER_MASK) != DRV_INFO_CUR_VER) {
		bnx2x_fw_command(bp, DRV_MSG_CODE_DRV_INFO_NACK, 0);
		return;
	}

	op_code = (drv_info_ctl & DRV_INFO_CONTROL_OP_CODE_MASK) >>
		  DRV_INFO_CONTROL_OP_CODE_SHIFT;

	/* Must prevent other flows from accessing drv_info_to_mcp */
	mutex_lock(&bp->drv_info_mutex);

	memset(&bp->slowpath->drv_info_to_mcp, 0,
	       sizeof(union drv_info_to_mcp));

	switch (op_code) {
	case ETH_STATS_OPCODE:
		bnx2x_drv_info_ether_stat(bp);
		break;
	case FCOE_STATS_OPCODE:
		bnx2x_drv_info_fcoe_stat(bp);
		break;
	case ISCSI_STATS_OPCODE:
		bnx2x_drv_info_iscsi_stat(bp);
		break;
	default:
		/* if op code isn't supported - send NACK */
		bnx2x_fw_command(bp, DRV_MSG_CODE_DRV_INFO_NACK, 0);
		goto out;
	}

	/* if we got drv_info attn from MFW then these fields are defined in
	 * shmem2 for sure
	 */
	SHMEM2_WR(bp, drv_info_host_addr_lo,
		U64_LO(bnx2x_sp_mapping(bp, drv_info_to_mcp)));
	SHMEM2_WR(bp, drv_info_host_addr_hi,
		U64_HI(bnx2x_sp_mapping(bp, drv_info_to_mcp)));

	bnx2x_fw_command(bp, DRV_MSG_CODE_DRV_INFO_ACK, 0);

	/* Since possible management wants both this and get_driver_version
	 * need to wait until management notifies us it finished utilizing
	 * the buffer.
	 */
	if (!SHMEM2_HAS(bp, mfw_drv_indication)) {
		DP(BNX2X_MSG_MCP, "Management does not support indication\n");
	} else if (!bp->drv_info_mng_owner) {
		u32 bit = MFW_DRV_IND_READ_DONE_OFFSET((BP_ABS_FUNC(bp) >> 1));

		for (wait = 0; wait < BNX2X_UPDATE_DRV_INFO_IND_COUNT; wait++) {
			u32 indication = SHMEM2_RD(bp, mfw_drv_indication);

			/* Management is done; need to clear indication */
			if (indication & bit) {
				SHMEM2_WR(bp, mfw_drv_indication,
					  indication & ~bit);
				release = true;
				break;
			}

			msleep(BNX2X_UPDATE_DRV_INFO_IND_LENGTH);
		}
	}
	if (!release) {
		DP(BNX2X_MSG_MCP, "Management did not release indication\n");
		bp->drv_info_mng_owner = true;
	}

out:
	mutex_unlock(&bp->drv_info_mutex);
}

static u32 bnx2x_update_mng_version_utility(u8 *version, bool bnx2x_format)
{
	u8 vals[4];
	int i = 0;

	if (bnx2x_format) {
		i = sscanf(version, "1.%c%hhd.%hhd.%hhd",
			   &vals[0], &vals[1], &vals[2], &vals[3]);
		if (i > 0)
			vals[0] -= '0';
	} else {
		i = sscanf(version, "%hhd.%hhd.%hhd.%hhd",
			   &vals[0], &vals[1], &vals[2], &vals[3]);
	}

	while (i < 4)
		vals[i++] = 0;

	return (vals[0] << 24) | (vals[1] << 16) | (vals[2] << 8) | vals[3];
}

void bnx2x_update_mng_version(struct bnx2x *bp)
{
	u32 iscsiver = DRV_VER_NOT_LOADED;
	u32 fcoever = DRV_VER_NOT_LOADED;
	u32 ethver = DRV_VER_NOT_LOADED;
	int idx = BP_FW_MB_IDX(bp);
	u8 *version;

	if (!SHMEM2_HAS(bp, func_os_drv_ver))
		return;

	mutex_lock(&bp->drv_info_mutex);
	/* Must not proceed when `bnx2x_handle_drv_info_req' is feasible */
	if (bp->drv_info_mng_owner)
		goto out;

	if (bp->state != BNX2X_STATE_OPEN)
		goto out;

	/* Parse ethernet driver version */
	ethver = bnx2x_update_mng_version_utility(DRV_MODULE_VERSION, true);
	if (!CNIC_LOADED(bp))
		goto out;

	/* Try getting storage driver version via cnic */
	memset(&bp->slowpath->drv_info_to_mcp, 0,
	       sizeof(union drv_info_to_mcp));
	bnx2x_drv_info_iscsi_stat(bp);
	version = bp->slowpath->drv_info_to_mcp.iscsi_stat.version;
	iscsiver = bnx2x_update_mng_version_utility(version, false);

	memset(&bp->slowpath->drv_info_to_mcp, 0,
	       sizeof(union drv_info_to_mcp));
	bnx2x_drv_info_fcoe_stat(bp);
	version = bp->slowpath->drv_info_to_mcp.fcoe_stat.version;
	fcoever = bnx2x_update_mng_version_utility(version, false);

out:
	SHMEM2_WR(bp, func_os_drv_ver[idx].versions[DRV_PERS_ETHERNET], ethver);
	SHMEM2_WR(bp, func_os_drv_ver[idx].versions[DRV_PERS_ISCSI], iscsiver);
	SHMEM2_WR(bp, func_os_drv_ver[idx].versions[DRV_PERS_FCOE], fcoever);

	mutex_unlock(&bp->drv_info_mutex);

	DP(BNX2X_MSG_MCP, "Setting driver version: ETH [%08x] iSCSI [%08x] FCoE [%08x]\n",
	   ethver, iscsiver, fcoever);
}

static void bnx2x_oem_event(struct bnx2x *bp, u32 event)
{
	u32 cmd_ok, cmd_fail;

	/* sanity */
	if (event & DRV_STATUS_DCC_EVENT_MASK &&
	    event & DRV_STATUS_OEM_EVENT_MASK) {
		BNX2X_ERR("Received simultaneous events %08x\n", event);
		return;
	}

	if (event & DRV_STATUS_DCC_EVENT_MASK) {
		cmd_fail = DRV_MSG_CODE_DCC_FAILURE;
		cmd_ok = DRV_MSG_CODE_DCC_OK;
	} else /* if (event & DRV_STATUS_OEM_EVENT_MASK) */ {
		cmd_fail = DRV_MSG_CODE_OEM_FAILURE;
		cmd_ok = DRV_MSG_CODE_OEM_OK;
	}

	DP(BNX2X_MSG_MCP, "oem_event 0x%x\n", event);

	if (event & (DRV_STATUS_DCC_DISABLE_ENABLE_PF |
		     DRV_STATUS_OEM_DISABLE_ENABLE_PF)) {
		/* This is the only place besides the function initialization
		 * where the bp->flags can change so it is done without any
		 * locks
		 */
		if (bp->mf_config[BP_VN(bp)] & FUNC_MF_CFG_FUNC_DISABLED) {
			DP(BNX2X_MSG_MCP, "mf_cfg function disabled\n");
			bp->flags |= MF_FUNC_DIS;

			bnx2x_e1h_disable(bp);
		} else {
			DP(BNX2X_MSG_MCP, "mf_cfg function enabled\n");
			bp->flags &= ~MF_FUNC_DIS;

			bnx2x_e1h_enable(bp);
		}
		event &= ~(DRV_STATUS_DCC_DISABLE_ENABLE_PF |
			   DRV_STATUS_OEM_DISABLE_ENABLE_PF);
	}

	if (event & (DRV_STATUS_DCC_BANDWIDTH_ALLOCATION |
		     DRV_STATUS_OEM_BANDWIDTH_ALLOCATION)) {
		bnx2x_config_mf_bw(bp);
		event &= ~(DRV_STATUS_DCC_BANDWIDTH_ALLOCATION |
			   DRV_STATUS_OEM_BANDWIDTH_ALLOCATION);
	}

	/* Report results to MCP */
	if (event)
		bnx2x_fw_command(bp, cmd_fail, 0);
	else
		bnx2x_fw_command(bp, cmd_ok, 0);
}

/* must be called under the spq lock */
static struct eth_spe *bnx2x_sp_get_next(struct bnx2x *bp)
{
	struct eth_spe *next_spe = bp->spq_prod_bd;

	if (bp->spq_prod_bd == bp->spq_last_bd) {
		bp->spq_prod_bd = bp->spq;
		bp->spq_prod_idx = 0;
		DP(BNX2X_MSG_SP, "end of spq\n");
	} else {
		bp->spq_prod_bd++;
		bp->spq_prod_idx++;
	}
	return next_spe;
}

/* must be called under the spq lock */
static void bnx2x_sp_prod_update(struct bnx2x *bp)
{
	int func = BP_FUNC(bp);

	/*
	 * Make sure that BD data is updated before writing the producer:
	 * BD data is written to the memory, the producer is read from the
	 * memory, thus we need a full memory barrier to ensure the ordering.
	 */
	mb();

	REG_WR16(bp, BAR_XSTRORM_INTMEM + XSTORM_SPQ_PROD_OFFSET(func),
		 bp->spq_prod_idx);
	mmiowb();
}

/**
 * bnx2x_is_contextless_ramrod - check if the current command ends on EQ
 *
 * @cmd:	command to check
 * @cmd_type:	command type
 */
static bool bnx2x_is_contextless_ramrod(int cmd, int cmd_type)
{
	if ((cmd_type == NONE_CONNECTION_TYPE) ||
	    (cmd == RAMROD_CMD_ID_ETH_FORWARD_SETUP) ||
	    (cmd == RAMROD_CMD_ID_ETH_CLASSIFICATION_RULES) ||
	    (cmd == RAMROD_CMD_ID_ETH_FILTER_RULES) ||
	    (cmd == RAMROD_CMD_ID_ETH_MULTICAST_RULES) ||
	    (cmd == RAMROD_CMD_ID_ETH_SET_MAC) ||
	    (cmd == RAMROD_CMD_ID_ETH_RSS_UPDATE))
		return true;
	else
		return false;
}

/**
 * bnx2x_sp_post - place a single command on an SP ring
 *
 * @bp:		driver handle
 * @command:	command to place (e.g. SETUP, FILTER_RULES, etc.)
 * @cid:	SW CID the command is related to
 * @data_hi:	command private data address (high 32 bits)
 * @data_lo:	command private data address (low 32 bits)
 * @cmd_type:	command type (e.g. NONE, ETH)
 *
 * SP data is handled as if it's always an address pair, thus data fields are
 * not swapped to little endian in upper functions. Instead this function swaps
 * data as if it's two u32 fields.
 */
int bnx2x_sp_post(struct bnx2x *bp, int command, int cid,
		  u32 data_hi, u32 data_lo, int cmd_type)
{
	struct eth_spe *spe;
	u16 type;
	bool common = bnx2x_is_contextless_ramrod(command, cmd_type);

#ifdef BNX2X_STOP_ON_ERROR
	if (unlikely(bp->panic)) {
		BNX2X_ERR("Can't post SP when there is panic\n");
		return -EIO;
	}
#endif

	spin_lock_bh(&bp->spq_lock);

	if (common) {
		if (!atomic_read(&bp->eq_spq_left)) {
			BNX2X_ERR("BUG! EQ ring full!\n");
			spin_unlock_bh(&bp->spq_lock);
			bnx2x_panic();
			return -EBUSY;
		}
	} else if (!atomic_read(&bp->cq_spq_left)) {
			BNX2X_ERR("BUG! SPQ ring full!\n");
			spin_unlock_bh(&bp->spq_lock);
			bnx2x_panic();
			return -EBUSY;
	}

	spe = bnx2x_sp_get_next(bp);

	/* CID needs port number to be encoded int it */
	spe->hdr.conn_and_cmd_data =
			cpu_to_le32((command << SPE_HDR_CMD_ID_SHIFT) |
				    HW_CID(bp, cid));

	/* In some cases, type may already contain the func-id
	 * mainly in SRIOV related use cases, so we add it here only
	 * if it's not already set.
	 */
	if (!(cmd_type & SPE_HDR_FUNCTION_ID)) {
		type = (cmd_type << SPE_HDR_CONN_TYPE_SHIFT) &
			SPE_HDR_CONN_TYPE;
		type |= ((BP_FUNC(bp) << SPE_HDR_FUNCTION_ID_SHIFT) &
			 SPE_HDR_FUNCTION_ID);
	} else {
		type = cmd_type;
	}

	spe->hdr.type = cpu_to_le16(type);

	spe->data.update_data_addr.hi = cpu_to_le32(data_hi);
	spe->data.update_data_addr.lo = cpu_to_le32(data_lo);

	/*
	 * It's ok if the actual decrement is issued towards the memory
	 * somewhere between the spin_lock and spin_unlock. Thus no
	 * more explicit memory barrier is needed.
	 */
	if (common)
		atomic_dec(&bp->eq_spq_left);
	else
		atomic_dec(&bp->cq_spq_left);

	DP(BNX2X_MSG_SP,
	   "SPQE[%x] (%x:%x)  (cmd, common?) (%d,%d)  hw_cid %x  data (%x:%x) type(0x%x) left (CQ, EQ) (%x,%x)\n",
	   bp->spq_prod_idx, (u32)U64_HI(bp->spq_mapping),
	   (u32)(U64_LO(bp->spq_mapping) +
	   (void *)bp->spq_prod_bd - (void *)bp->spq), command, common,
	   HW_CID(bp, cid), data_hi, data_lo, type,
	   atomic_read(&bp->cq_spq_left), atomic_read(&bp->eq_spq_left));

	bnx2x_sp_prod_update(bp);
	spin_unlock_bh(&bp->spq_lock);
	return 0;
}

/* acquire split MCP access lock register */
static int bnx2x_acquire_alr(struct bnx2x *bp)
{
	u32 j, val;
	int rc = 0;

	might_sleep();
	for (j = 0; j < 1000; j++) {
		REG_WR(bp, MCP_REG_MCPR_ACCESS_LOCK, MCPR_ACCESS_LOCK_LOCK);
		val = REG_RD(bp, MCP_REG_MCPR_ACCESS_LOCK);
		if (val & MCPR_ACCESS_LOCK_LOCK)
			break;

		usleep_range(5000, 10000);
	}
	if (!(val & MCPR_ACCESS_LOCK_LOCK)) {
		BNX2X_ERR("Cannot acquire MCP access lock register\n");
		rc = -EBUSY;
	}

	return rc;
}

/* release split MCP access lock register */
static void bnx2x_release_alr(struct bnx2x *bp)
{
	REG_WR(bp, MCP_REG_MCPR_ACCESS_LOCK, 0);
}

#define BNX2X_DEF_SB_ATT_IDX	0x0001
#define BNX2X_DEF_SB_IDX	0x0002

static u16 bnx2x_update_dsb_idx(struct bnx2x *bp)
{
	struct host_sp_status_block *def_sb = bp->def_status_blk;
	u16 rc = 0;

	barrier(); /* status block is written to by the chip */
	if (bp->def_att_idx != def_sb->atten_status_block.attn_bits_index) {
		bp->def_att_idx = def_sb->atten_status_block.attn_bits_index;
		rc |= BNX2X_DEF_SB_ATT_IDX;
	}

	if (bp->def_idx != def_sb->sp_sb.running_index) {
		bp->def_idx = def_sb->sp_sb.running_index;
		rc |= BNX2X_DEF_SB_IDX;
	}

	/* Do not reorder: indices reading should complete before handling */
	barrier();
	return rc;
}

/*
 * slow path service functions
 */

static void bnx2x_attn_int_asserted(struct bnx2x *bp, u32 asserted)
{
	int port = BP_PORT(bp);
	u32 aeu_addr = port ? MISC_REG_AEU_MASK_ATTN_FUNC_1 :
			      MISC_REG_AEU_MASK_ATTN_FUNC_0;
	u32 nig_int_mask_addr = port ? NIG_REG_MASK_INTERRUPT_PORT1 :
				       NIG_REG_MASK_INTERRUPT_PORT0;
	u32 aeu_mask;
	u32 nig_mask = 0;
	u32 reg_addr;

	if (bp->attn_state & asserted)
		BNX2X_ERR("IGU ERROR\n");

	bnx2x_acquire_hw_lock(bp, HW_LOCK_RESOURCE_PORT0_ATT_MASK + port);
	aeu_mask = REG_RD(bp, aeu_addr);

	DP(NETIF_MSG_HW, "aeu_mask %x  newly asserted %x\n",
	   aeu_mask, asserted);
	aeu_mask &= ~(asserted & 0x3ff);
	DP(NETIF_MSG_HW, "new mask %x\n", aeu_mask);

	REG_WR(bp, aeu_addr, aeu_mask);
	bnx2x_release_hw_lock(bp, HW_LOCK_RESOURCE_PORT0_ATT_MASK + port);

	DP(NETIF_MSG_HW, "attn_state %x\n", bp->attn_state);
	bp->attn_state |= asserted;
	DP(NETIF_MSG_HW, "new state %x\n", bp->attn_state);

	if (asserted & ATTN_HARD_WIRED_MASK) {
		if (asserted & ATTN_NIG_FOR_FUNC) {

			bnx2x_acquire_phy_lock(bp);

			/* save nig interrupt mask */
			nig_mask = REG_RD(bp, nig_int_mask_addr);

			/* If nig_mask is not set, no need to call the update
			 * function.
			 */
			if (nig_mask) {
				REG_WR(bp, nig_int_mask_addr, 0);

				bnx2x_link_attn(bp);
			}

			/* handle unicore attn? */
		}
		if (asserted & ATTN_SW_TIMER_4_FUNC)
			DP(NETIF_MSG_HW, "ATTN_SW_TIMER_4_FUNC!\n");

		if (asserted & GPIO_2_FUNC)
			DP(NETIF_MSG_HW, "GPIO_2_FUNC!\n");

		if (asserted & GPIO_3_FUNC)
			DP(NETIF_MSG_HW, "GPIO_3_FUNC!\n");

		if (asserted & GPIO_4_FUNC)
			DP(NETIF_MSG_HW, "GPIO_4_FUNC!\n");

		if (port == 0) {
			if (asserted & ATTN_GENERAL_ATTN_1) {
				DP(NETIF_MSG_HW, "ATTN_GENERAL_ATTN_1!\n");
				REG_WR(bp, MISC_REG_AEU_GENERAL_ATTN_1, 0x0);
			}
			if (asserted & ATTN_GENERAL_ATTN_2) {
				DP(NETIF_MSG_HW, "ATTN_GENERAL_ATTN_2!\n");
				REG_WR(bp, MISC_REG_AEU_GENERAL_ATTN_2, 0x0);
			}
			if (asserted & ATTN_GENERAL_ATTN_3) {
				DP(NETIF_MSG_HW, "ATTN_GENERAL_ATTN_3!\n");
				REG_WR(bp, MISC_REG_AEU_GENERAL_ATTN_3, 0x0);
			}
		} else {
			if (asserted & ATTN_GENERAL_ATTN_4) {
				DP(NETIF_MSG_HW, "ATTN_GENERAL_ATTN_4!\n");
				REG_WR(bp, MISC_REG_AEU_GENERAL_ATTN_4, 0x0);
			}
			if (asserted & ATTN_GENERAL_ATTN_5) {
				DP(NETIF_MSG_HW, "ATTN_GENERAL_ATTN_5!\n");
				REG_WR(bp, MISC_REG_AEU_GENERAL_ATTN_5, 0x0);
			}
			if (asserted & ATTN_GENERAL_ATTN_6) {
				DP(NETIF_MSG_HW, "ATTN_GENERAL_ATTN_6!\n");
				REG_WR(bp, MISC_REG_AEU_GENERAL_ATTN_6, 0x0);
			}
		}

	} /* if hardwired */

	if (bp->common.int_block == INT_BLOCK_HC)
		reg_addr = (HC_REG_COMMAND_REG + port*32 +
			    COMMAND_REG_ATTN_BITS_SET);
	else
		reg_addr = (BAR_IGU_INTMEM + IGU_CMD_ATTN_BIT_SET_UPPER*8);

	DP(NETIF_MSG_HW, "about to mask 0x%08x at %s addr 0x%x\n", asserted,
	   (bp->common.int_block == INT_BLOCK_HC) ? "HC" : "IGU", reg_addr);
	REG_WR(bp, reg_addr, asserted);

	/* now set back the mask */
	if (asserted & ATTN_NIG_FOR_FUNC) {
		/* Verify that IGU ack through BAR was written before restoring
		 * NIG mask. This loop should exit after 2-3 iterations max.
		 */
		if (bp->common.int_block != INT_BLOCK_HC) {
			u32 cnt = 0, igu_acked;
			do {
				igu_acked = REG_RD(bp,
						   IGU_REG_ATTENTION_ACK_BITS);
			} while (((igu_acked & ATTN_NIG_FOR_FUNC) == 0) &&
				 (++cnt < MAX_IGU_ATTN_ACK_TO));
			if (!igu_acked)
				DP(NETIF_MSG_HW,
				   "Failed to verify IGU ack on time\n");
			barrier();
		}
		REG_WR(bp, nig_int_mask_addr, nig_mask);
		bnx2x_release_phy_lock(bp);
	}
}

static void bnx2x_fan_failure(struct bnx2x *bp)
{
	int port = BP_PORT(bp);
	u32 ext_phy_config;
	/* mark the failure */
	ext_phy_config =
		SHMEM_RD(bp,
			 dev_info.port_hw_config[port].external_phy_config);

	ext_phy_config &= ~PORT_HW_CFG_XGXS_EXT_PHY_TYPE_MASK;
	ext_phy_config |= PORT_HW_CFG_XGXS_EXT_PHY_TYPE_FAILURE;
	SHMEM_WR(bp, dev_info.port_hw_config[port].external_phy_config,
		 ext_phy_config);

	/* log the failure */
	netdev_err(bp->dev, "Fan Failure on Network Controller has caused the driver to shutdown the card to prevent permanent damage.\n"
			    "Please contact OEM Support for assistance\n");

	/* Schedule device reset (unload)
	 * This is due to some boards consuming sufficient power when driver is
	 * up to overheat if fan fails.
	 */
	bnx2x_schedule_sp_rtnl(bp, BNX2X_SP_RTNL_FAN_FAILURE, 0);
}

static void bnx2x_attn_int_deasserted0(struct bnx2x *bp, u32 attn)
{
	int port = BP_PORT(bp);
	int reg_offset;
	u32 val;

	reg_offset = (port ? MISC_REG_AEU_ENABLE1_FUNC_1_OUT_0 :
			     MISC_REG_AEU_ENABLE1_FUNC_0_OUT_0);

	if (attn & AEU_INPUTS_ATTN_BITS_SPIO5) {

		val = REG_RD(bp, reg_offset);
		val &= ~AEU_INPUTS_ATTN_BITS_SPIO5;
		REG_WR(bp, reg_offset, val);

		BNX2X_ERR("SPIO5 hw attention\n");

		/* Fan failure attention */
		bnx2x_hw_reset_phy(&bp->link_params);
		bnx2x_fan_failure(bp);
	}

	if ((attn & bp->link_vars.aeu_int_mask) && bp->port.pmf) {
		bnx2x_acquire_phy_lock(bp);
		bnx2x_handle_module_detect_int(&bp->link_params);
		bnx2x_release_phy_lock(bp);
	}

	if (attn & HW_INTERRUT_ASSERT_SET_0) {

		val = REG_RD(bp, reg_offset);
		val &= ~(attn & HW_INTERRUT_ASSERT_SET_0);
		REG_WR(bp, reg_offset, val);

		BNX2X_ERR("FATAL HW block attention set0 0x%x\n",
			  (u32)(attn & HW_INTERRUT_ASSERT_SET_0));
		bnx2x_panic();
	}
}

static void bnx2x_attn_int_deasserted1(struct bnx2x *bp, u32 attn)
{
	u32 val;

	if (attn & AEU_INPUTS_ATTN_BITS_DOORBELLQ_HW_INTERRUPT) {

		val = REG_RD(bp, DORQ_REG_DORQ_INT_STS_CLR);
		BNX2X_ERR("DB hw attention 0x%x\n", val);
		/* DORQ discard attention */
		if (val & 0x2)
			BNX2X_ERR("FATAL error from DORQ\n");
	}

	if (attn & HW_INTERRUT_ASSERT_SET_1) {

		int port = BP_PORT(bp);
		int reg_offset;

		reg_offset = (port ? MISC_REG_AEU_ENABLE1_FUNC_1_OUT_1 :
				     MISC_REG_AEU_ENABLE1_FUNC_0_OUT_1);

		val = REG_RD(bp, reg_offset);
		val &= ~(attn & HW_INTERRUT_ASSERT_SET_1);
		REG_WR(bp, reg_offset, val);

		BNX2X_ERR("FATAL HW block attention set1 0x%x\n",
			  (u32)(attn & HW_INTERRUT_ASSERT_SET_1));
		bnx2x_panic();
	}
}

static void bnx2x_attn_int_deasserted2(struct bnx2x *bp, u32 attn)
{
	u32 val;

	if (attn & AEU_INPUTS_ATTN_BITS_CFC_HW_INTERRUPT) {

		val = REG_RD(bp, CFC_REG_CFC_INT_STS_CLR);
		BNX2X_ERR("CFC hw attention 0x%x\n", val);
		/* CFC error attention */
		if (val & 0x2)
			BNX2X_ERR("FATAL error from CFC\n");
	}

	if (attn & AEU_INPUTS_ATTN_BITS_PXP_HW_INTERRUPT) {
		val = REG_RD(bp, PXP_REG_PXP_INT_STS_CLR_0);
		BNX2X_ERR("PXP hw attention-0 0x%x\n", val);
		/* RQ_USDMDP_FIFO_OVERFLOW */
		if (val & 0x18000)
			BNX2X_ERR("FATAL error from PXP\n");

		if (!CHIP_IS_E1x(bp)) {
			val = REG_RD(bp, PXP_REG_PXP_INT_STS_CLR_1);
			BNX2X_ERR("PXP hw attention-1 0x%x\n", val);
		}
	}

	if (attn & HW_INTERRUT_ASSERT_SET_2) {

		int port = BP_PORT(bp);
		int reg_offset;

		reg_offset = (port ? MISC_REG_AEU_ENABLE1_FUNC_1_OUT_2 :
				     MISC_REG_AEU_ENABLE1_FUNC_0_OUT_2);

		val = REG_RD(bp, reg_offset);
		val &= ~(attn & HW_INTERRUT_ASSERT_SET_2);
		REG_WR(bp, reg_offset, val);

		BNX2X_ERR("FATAL HW block attention set2 0x%x\n",
			  (u32)(attn & HW_INTERRUT_ASSERT_SET_2));
		bnx2x_panic();
	}
}

static void bnx2x_attn_int_deasserted3(struct bnx2x *bp, u32 attn)
{
	u32 val;

	if (attn & EVEREST_GEN_ATTN_IN_USE_MASK) {

		if (attn & BNX2X_PMF_LINK_ASSERT) {
			int func = BP_FUNC(bp);

			REG_WR(bp, MISC_REG_AEU_GENERAL_ATTN_12 + func*4, 0);
			bnx2x_read_mf_cfg(bp);
			bp->mf_config[BP_VN(bp)] = MF_CFG_RD(bp,
					func_mf_config[BP_ABS_FUNC(bp)].config);
			val = SHMEM_RD(bp,
				       func_mb[BP_FW_MB_IDX(bp)].drv_status);

			if (val & (DRV_STATUS_DCC_EVENT_MASK |
				   DRV_STATUS_OEM_EVENT_MASK))
				bnx2x_oem_event(bp,
					(val & (DRV_STATUS_DCC_EVENT_MASK |
						DRV_STATUS_OEM_EVENT_MASK)));

			if (val & DRV_STATUS_SET_MF_BW)
				bnx2x_set_mf_bw(bp);

			if (val & DRV_STATUS_DRV_INFO_REQ)
				bnx2x_handle_drv_info_req(bp);

			if (val & DRV_STATUS_VF_DISABLED)
				bnx2x_schedule_iov_task(bp,
							BNX2X_IOV_HANDLE_FLR);

			if ((bp->port.pmf == 0) && (val & DRV_STATUS_PMF))
				bnx2x_pmf_update(bp);

			if (bp->port.pmf &&
			    (val & DRV_STATUS_DCBX_NEGOTIATION_RESULTS) &&
				bp->dcbx_enabled > 0)
				/* start dcbx state machine */
				bnx2x_dcbx_set_params(bp,
					BNX2X_DCBX_STATE_NEG_RECEIVED);
			if (val & DRV_STATUS_AFEX_EVENT_MASK)
				bnx2x_handle_afex_cmd(bp,
					val & DRV_STATUS_AFEX_EVENT_MASK);
			if (val & DRV_STATUS_EEE_NEGOTIATION_RESULTS)
				bnx2x_handle_eee_event(bp);

			if (val & DRV_STATUS_OEM_UPDATE_SVID)
				bnx2x_handle_update_svid_cmd(bp);

			if (bp->link_vars.periodic_flags &
			    PERIODIC_FLAGS_LINK_EVENT) {
				/*  sync with link */
				bnx2x_acquire_phy_lock(bp);
				bp->link_vars.periodic_flags &=
					~PERIODIC_FLAGS_LINK_EVENT;
				bnx2x_release_phy_lock(bp);
				if (IS_MF(bp))
					bnx2x_link_sync_notify(bp);
				bnx2x_link_report(bp);
			}
			/* Always call it here: bnx2x_link_report() will
			 * prevent the link indication duplication.
			 */
			bnx2x__link_status_update(bp);
		} else if (attn & BNX2X_MC_ASSERT_BITS) {

			BNX2X_ERR("MC assert!\n");
			bnx2x_mc_assert(bp);
			REG_WR(bp, MISC_REG_AEU_GENERAL_ATTN_10, 0);
			REG_WR(bp, MISC_REG_AEU_GENERAL_ATTN_9, 0);
			REG_WR(bp, MISC_REG_AEU_GENERAL_ATTN_8, 0);
			REG_WR(bp, MISC_REG_AEU_GENERAL_ATTN_7, 0);
			bnx2x_panic();

		} else if (attn & BNX2X_MCP_ASSERT) {

			BNX2X_ERR("MCP assert!\n");
			REG_WR(bp, MISC_REG_AEU_GENERAL_ATTN_11, 0);
			bnx2x_fw_dump(bp);

		} else
			BNX2X_ERR("Unknown HW assert! (attn 0x%x)\n", attn);
	}

	if (attn & EVEREST_LATCHED_ATTN_IN_USE_MASK) {
		BNX2X_ERR("LATCHED attention 0x%08x (masked)\n", attn);
		if (attn & BNX2X_GRC_TIMEOUT) {
			val = CHIP_IS_E1(bp) ? 0 :
					REG_RD(bp, MISC_REG_GRC_TIMEOUT_ATTN);
			BNX2X_ERR("GRC time-out 0x%08x\n", val);
		}
		if (attn & BNX2X_GRC_RSV) {
			val = CHIP_IS_E1(bp) ? 0 :
					REG_RD(bp, MISC_REG_GRC_RSV_ATTN);
			BNX2X_ERR("GRC reserved 0x%08x\n", val);
		}
		REG_WR(bp, MISC_REG_AEU_CLR_LATCH_SIGNAL, 0x7ff);
	}
}

/*
 * Bits map:
 * 0-7   - Engine0 load counter.
 * 8-15  - Engine1 load counter.
 * 16    - Engine0 RESET_IN_PROGRESS bit.
 * 17    - Engine1 RESET_IN_PROGRESS bit.
 * 18    - Engine0 ONE_IS_LOADED. Set when there is at least one active function
 *         on the engine
 * 19    - Engine1 ONE_IS_LOADED.
 * 20    - Chip reset flow bit. When set none-leader must wait for both engines
 *         leader to complete (check for both RESET_IN_PROGRESS bits and not for
 *         just the one belonging to its engine).
 *
 */
#define BNX2X_RECOVERY_GLOB_REG		MISC_REG_GENERIC_POR_1

#define BNX2X_PATH0_LOAD_CNT_MASK	0x000000ff
#define BNX2X_PATH0_LOAD_CNT_SHIFT	0
#define BNX2X_PATH1_LOAD_CNT_MASK	0x0000ff00
#define BNX2X_PATH1_LOAD_CNT_SHIFT	8
#define BNX2X_PATH0_RST_IN_PROG_BIT	0x00010000
#define BNX2X_PATH1_RST_IN_PROG_BIT	0x00020000
#define BNX2X_GLOBAL_RESET_BIT		0x00040000

/*
 * Set the GLOBAL_RESET bit.
 *
 * Should be run under rtnl lock
 */
void bnx2x_set_reset_global(struct bnx2x *bp)
{
	u32 val;
	bnx2x_acquire_hw_lock(bp, HW_LOCK_RESOURCE_RECOVERY_REG);
	val = REG_RD(bp, BNX2X_RECOVERY_GLOB_REG);
	REG_WR(bp, BNX2X_RECOVERY_GLOB_REG, val | BNX2X_GLOBAL_RESET_BIT);
	bnx2x_release_hw_lock(bp, HW_LOCK_RESOURCE_RECOVERY_REG);
}

/*
 * Clear the GLOBAL_RESET bit.
 *
 * Should be run under rtnl lock
 */
static void bnx2x_clear_reset_global(struct bnx2x *bp)
{
	u32 val;
	bnx2x_acquire_hw_lock(bp, HW_LOCK_RESOURCE_RECOVERY_REG);
	val = REG_RD(bp, BNX2X_RECOVERY_GLOB_REG);
	REG_WR(bp, BNX2X_RECOVERY_GLOB_REG, val & (~BNX2X_GLOBAL_RESET_BIT));
	bnx2x_release_hw_lock(bp, HW_LOCK_RESOURCE_RECOVERY_REG);
}

/*
 * Checks the GLOBAL_RESET bit.
 *
 * should be run under rtnl lock
 */
static bool bnx2x_reset_is_global(struct bnx2x *bp)
{
	u32 val = REG_RD(bp, BNX2X_RECOVERY_GLOB_REG);

	DP(NETIF_MSG_HW, "GEN_REG_VAL=0x%08x\n", val);
	return (val & BNX2X_GLOBAL_RESET_BIT) ? true : false;
}

/*
 * Clear RESET_IN_PROGRESS bit for the current engine.
 *
 * Should be run under rtnl lock
 */
static void bnx2x_set_reset_done(struct bnx2x *bp)
{
	u32 val;
	u32 bit = BP_PATH(bp) ?
		BNX2X_PATH1_RST_IN_PROG_BIT : BNX2X_PATH0_RST_IN_PROG_BIT;
	bnx2x_acquire_hw_lock(bp, HW_LOCK_RESOURCE_RECOVERY_REG);
	val = REG_RD(bp, BNX2X_RECOVERY_GLOB_REG);

	/* Clear the bit */
	val &= ~bit;
	REG_WR(bp, BNX2X_RECOVERY_GLOB_REG, val);

	bnx2x_release_hw_lock(bp, HW_LOCK_RESOURCE_RECOVERY_REG);
}

/*
 * Set RESET_IN_PROGRESS for the current engine.
 *
 * should be run under rtnl lock
 */
void bnx2x_set_reset_in_progress(struct bnx2x *bp)
{
	u32 val;
	u32 bit = BP_PATH(bp) ?
		BNX2X_PATH1_RST_IN_PROG_BIT : BNX2X_PATH0_RST_IN_PROG_BIT;
	bnx2x_acquire_hw_lock(bp, HW_LOCK_RESOURCE_RECOVERY_REG);
	val = REG_RD(bp, BNX2X_RECOVERY_GLOB_REG);

	/* Set the bit */
	val |= bit;
	REG_WR(bp, BNX2X_RECOVERY_GLOB_REG, val);
	bnx2x_release_hw_lock(bp, HW_LOCK_RESOURCE_RECOVERY_REG);
}

/*
 * Checks the RESET_IN_PROGRESS bit for the given engine.
 * should be run under rtnl lock
 */
bool bnx2x_reset_is_done(struct bnx2x *bp, int engine)
{
	u32 val = REG_RD(bp, BNX2X_RECOVERY_GLOB_REG);
	u32 bit = engine ?
		BNX2X_PATH1_RST_IN_PROG_BIT : BNX2X_PATH0_RST_IN_PROG_BIT;

	/* return false if bit is set */
	return (val & bit) ? false : true;
}

/*
 * set pf load for the current pf.
 *
 * should be run under rtnl lock
 */
void bnx2x_set_pf_load(struct bnx2x *bp)
{
	u32 val1, val;
	u32 mask = BP_PATH(bp) ? BNX2X_PATH1_LOAD_CNT_MASK :
			     BNX2X_PATH0_LOAD_CNT_MASK;
	u32 shift = BP_PATH(bp) ? BNX2X_PATH1_LOAD_CNT_SHIFT :
			     BNX2X_PATH0_LOAD_CNT_SHIFT;

	bnx2x_acquire_hw_lock(bp, HW_LOCK_RESOURCE_RECOVERY_REG);
	val = REG_RD(bp, BNX2X_RECOVERY_GLOB_REG);

	DP(NETIF_MSG_IFUP, "Old GEN_REG_VAL=0x%08x\n", val);

	/* get the current counter value */
	val1 = (val & mask) >> shift;

	/* set bit of that PF */
	val1 |= (1 << bp->pf_num);

	/* clear the old value */
	val &= ~mask;

	/* set the new one */
	val |= ((val1 << shift) & mask);

	REG_WR(bp, BNX2X_RECOVERY_GLOB_REG, val);
	bnx2x_release_hw_lock(bp, HW_LOCK_RESOURCE_RECOVERY_REG);
}

/**
 * bnx2x_clear_pf_load - clear pf load mark
 *
 * @bp:		driver handle
 *
 * Should be run under rtnl lock.
 * Decrements the load counter for the current engine. Returns
 * whether other functions are still loaded
 */
bool bnx2x_clear_pf_load(struct bnx2x *bp)
{
	u32 val1, val;
	u32 mask = BP_PATH(bp) ? BNX2X_PATH1_LOAD_CNT_MASK :
			     BNX2X_PATH0_LOAD_CNT_MASK;
	u32 shift = BP_PATH(bp) ? BNX2X_PATH1_LOAD_CNT_SHIFT :
			     BNX2X_PATH0_LOAD_CNT_SHIFT;

	bnx2x_acquire_hw_lock(bp, HW_LOCK_RESOURCE_RECOVERY_REG);
	val = REG_RD(bp, BNX2X_RECOVERY_GLOB_REG);
	DP(NETIF_MSG_IFDOWN, "Old GEN_REG_VAL=0x%08x\n", val);

	/* get the current counter value */
	val1 = (val & mask) >> shift;

	/* clear bit of that PF */
	val1 &= ~(1 << bp->pf_num);

	/* clear the old value */
	val &= ~mask;

	/* set the new one */
	val |= ((val1 << shift) & mask);

	REG_WR(bp, BNX2X_RECOVERY_GLOB_REG, val);
	bnx2x_release_hw_lock(bp, HW_LOCK_RESOURCE_RECOVERY_REG);
	return val1 != 0;
}

/*
 * Read the load status for the current engine.
 *
 * should be run under rtnl lock
 */
static bool bnx2x_get_load_status(struct bnx2x *bp, int engine)
{
	u32 mask = (engine ? BNX2X_PATH1_LOAD_CNT_MASK :
			     BNX2X_PATH0_LOAD_CNT_MASK);
	u32 shift = (engine ? BNX2X_PATH1_LOAD_CNT_SHIFT :
			     BNX2X_PATH0_LOAD_CNT_SHIFT);
	u32 val = REG_RD(bp, BNX2X_RECOVERY_GLOB_REG);

	DP(NETIF_MSG_HW | NETIF_MSG_IFUP, "GLOB_REG=0x%08x\n", val);

	val = (val & mask) >> shift;

	DP(NETIF_MSG_HW | NETIF_MSG_IFUP, "load mask for engine %d = 0x%x\n",
	   engine, val);

	return val != 0;
}

static void _print_parity(struct bnx2x *bp, u32 reg)
{
	pr_cont(" [0x%08x] ", REG_RD(bp, reg));
}

static void _print_next_block(int idx, const char *blk)
{
	pr_cont("%s%s", idx ? ", " : "", blk);
}

static bool bnx2x_check_blocks_with_parity0(struct bnx2x *bp, u32 sig,
					    int *par_num, bool print)
{
	u32 cur_bit;
	bool res;
	int i;

	res = false;

	for (i = 0; sig; i++) {
		cur_bit = (0x1UL << i);
		if (sig & cur_bit) {
			res |= true; /* Each bit is real error! */

			if (print) {
				switch (cur_bit) {
				case AEU_INPUTS_ATTN_BITS_BRB_PARITY_ERROR:
					_print_next_block((*par_num)++, "BRB");
					_print_parity(bp,
						      BRB1_REG_BRB1_PRTY_STS);
					break;
				case AEU_INPUTS_ATTN_BITS_PARSER_PARITY_ERROR:
					_print_next_block((*par_num)++,
							  "PARSER");
					_print_parity(bp, PRS_REG_PRS_PRTY_STS);
					break;
				case AEU_INPUTS_ATTN_BITS_TSDM_PARITY_ERROR:
					_print_next_block((*par_num)++, "TSDM");
					_print_parity(bp,
						      TSDM_REG_TSDM_PRTY_STS);
					break;
				case AEU_INPUTS_ATTN_BITS_SEARCHER_PARITY_ERROR:
					_print_next_block((*par_num)++,
							  "SEARCHER");
					_print_parity(bp, SRC_REG_SRC_PRTY_STS);
					break;
				case AEU_INPUTS_ATTN_BITS_TCM_PARITY_ERROR:
					_print_next_block((*par_num)++, "TCM");
					_print_parity(bp, TCM_REG_TCM_PRTY_STS);
					break;
				case AEU_INPUTS_ATTN_BITS_TSEMI_PARITY_ERROR:
					_print_next_block((*par_num)++,
							  "TSEMI");
					_print_parity(bp,
						      TSEM_REG_TSEM_PRTY_STS_0);
					_print_parity(bp,
						      TSEM_REG_TSEM_PRTY_STS_1);
					break;
				case AEU_INPUTS_ATTN_BITS_PBCLIENT_PARITY_ERROR:
					_print_next_block((*par_num)++, "XPB");
					_print_parity(bp, GRCBASE_XPB +
							  PB_REG_PB_PRTY_STS);
					break;
				}
			}

			/* Clear the bit */
			sig &= ~cur_bit;
		}
	}

	return res;
}

static bool bnx2x_check_blocks_with_parity1(struct bnx2x *bp, u32 sig,
					    int *par_num, bool *global,
					    bool print)
{
	u32 cur_bit;
	bool res;
	int i;

	res = false;

	for (i = 0; sig; i++) {
		cur_bit = (0x1UL << i);
		if (sig & cur_bit) {
			res |= true; /* Each bit is real error! */
			switch (cur_bit) {
			case AEU_INPUTS_ATTN_BITS_PBF_PARITY_ERROR:
				if (print) {
					_print_next_block((*par_num)++, "PBF");
					_print_parity(bp, PBF_REG_PBF_PRTY_STS);
				}
				break;
			case AEU_INPUTS_ATTN_BITS_QM_PARITY_ERROR:
				if (print) {
					_print_next_block((*par_num)++, "QM");
					_print_parity(bp, QM_REG_QM_PRTY_STS);
				}
				break;
			case AEU_INPUTS_ATTN_BITS_TIMERS_PARITY_ERROR:
				if (print) {
					_print_next_block((*par_num)++, "TM");
					_print_parity(bp, TM_REG_TM_PRTY_STS);
				}
				break;
			case AEU_INPUTS_ATTN_BITS_XSDM_PARITY_ERROR:
				if (print) {
					_print_next_block((*par_num)++, "XSDM");
					_print_parity(bp,
						      XSDM_REG_XSDM_PRTY_STS);
				}
				break;
			case AEU_INPUTS_ATTN_BITS_XCM_PARITY_ERROR:
				if (print) {
					_print_next_block((*par_num)++, "XCM");
					_print_parity(bp, XCM_REG_XCM_PRTY_STS);
				}
				break;
			case AEU_INPUTS_ATTN_BITS_XSEMI_PARITY_ERROR:
				if (print) {
					_print_next_block((*par_num)++,
							  "XSEMI");
					_print_parity(bp,
						      XSEM_REG_XSEM_PRTY_STS_0);
					_print_parity(bp,
						      XSEM_REG_XSEM_PRTY_STS_1);
				}
				break;
			case AEU_INPUTS_ATTN_BITS_DOORBELLQ_PARITY_ERROR:
				if (print) {
					_print_next_block((*par_num)++,
							  "DOORBELLQ");
					_print_parity(bp,
						      DORQ_REG_DORQ_PRTY_STS);
				}
				break;
			case AEU_INPUTS_ATTN_BITS_NIG_PARITY_ERROR:
				if (print) {
					_print_next_block((*par_num)++, "NIG");
					if (CHIP_IS_E1x(bp)) {
						_print_parity(bp,
							NIG_REG_NIG_PRTY_STS);
					} else {
						_print_parity(bp,
							NIG_REG_NIG_PRTY_STS_0);
						_print_parity(bp,
							NIG_REG_NIG_PRTY_STS_1);
					}
				}
				break;
			case AEU_INPUTS_ATTN_BITS_VAUX_PCI_CORE_PARITY_ERROR:
				if (print)
					_print_next_block((*par_num)++,
							  "VAUX PCI CORE");
				*global = true;
				break;
			case AEU_INPUTS_ATTN_BITS_DEBUG_PARITY_ERROR:
				if (print) {
					_print_next_block((*par_num)++,
							  "DEBUG");
					_print_parity(bp, DBG_REG_DBG_PRTY_STS);
				}
				break;
			case AEU_INPUTS_ATTN_BITS_USDM_PARITY_ERROR:
				if (print) {
					_print_next_block((*par_num)++, "USDM");
					_print_parity(bp,
						      USDM_REG_USDM_PRTY_STS);
				}
				break;
			case AEU_INPUTS_ATTN_BITS_UCM_PARITY_ERROR:
				if (print) {
					_print_next_block((*par_num)++, "UCM");
					_print_parity(bp, UCM_REG_UCM_PRTY_STS);
				}
				break;
			case AEU_INPUTS_ATTN_BITS_USEMI_PARITY_ERROR:
				if (print) {
					_print_next_block((*par_num)++,
							  "USEMI");
					_print_parity(bp,
						      USEM_REG_USEM_PRTY_STS_0);
					_print_parity(bp,
						      USEM_REG_USEM_PRTY_STS_1);
				}
				break;
			case AEU_INPUTS_ATTN_BITS_UPB_PARITY_ERROR:
				if (print) {
					_print_next_block((*par_num)++, "UPB");
					_print_parity(bp, GRCBASE_UPB +
							  PB_REG_PB_PRTY_STS);
				}
				break;
			case AEU_INPUTS_ATTN_BITS_CSDM_PARITY_ERROR:
				if (print) {
					_print_next_block((*par_num)++, "CSDM");
					_print_parity(bp,
						      CSDM_REG_CSDM_PRTY_STS);
				}
				break;
			case AEU_INPUTS_ATTN_BITS_CCM_PARITY_ERROR:
				if (print) {
					_print_next_block((*par_num)++, "CCM");
					_print_parity(bp, CCM_REG_CCM_PRTY_STS);
				}
				break;
			}

			/* Clear the bit */
			sig &= ~cur_bit;
		}
	}

	return res;
}

static bool bnx2x_check_blocks_with_parity2(struct bnx2x *bp, u32 sig,
					    int *par_num, bool print)
{
	u32 cur_bit;
	bool res;
	int i;

	res = false;

	for (i = 0; sig; i++) {
		cur_bit = (0x1UL << i);
		if (sig & cur_bit) {
			res = true; /* Each bit is real error! */
			if (print) {
				switch (cur_bit) {
				case AEU_INPUTS_ATTN_BITS_CSEMI_PARITY_ERROR:
					_print_next_block((*par_num)++,
							  "CSEMI");
					_print_parity(bp,
						      CSEM_REG_CSEM_PRTY_STS_0);
					_print_parity(bp,
						      CSEM_REG_CSEM_PRTY_STS_1);
					break;
				case AEU_INPUTS_ATTN_BITS_PXP_PARITY_ERROR:
					_print_next_block((*par_num)++, "PXP");
					_print_parity(bp, PXP_REG_PXP_PRTY_STS);
					_print_parity(bp,
						      PXP2_REG_PXP2_PRTY_STS_0);
					_print_parity(bp,
						      PXP2_REG_PXP2_PRTY_STS_1);
					break;
				case AEU_IN_ATTN_BITS_PXPPCICLOCKCLIENT_PARITY_ERROR:
					_print_next_block((*par_num)++,
							  "PXPPCICLOCKCLIENT");
					break;
				case AEU_INPUTS_ATTN_BITS_CFC_PARITY_ERROR:
					_print_next_block((*par_num)++, "CFC");
					_print_parity(bp,
						      CFC_REG_CFC_PRTY_STS);
					break;
				case AEU_INPUTS_ATTN_BITS_CDU_PARITY_ERROR:
					_print_next_block((*par_num)++, "CDU");
					_print_parity(bp, CDU_REG_CDU_PRTY_STS);
					break;
				case AEU_INPUTS_ATTN_BITS_DMAE_PARITY_ERROR:
					_print_next_block((*par_num)++, "DMAE");
					_print_parity(bp,
						      DMAE_REG_DMAE_PRTY_STS);
					break;
				case AEU_INPUTS_ATTN_BITS_IGU_PARITY_ERROR:
					_print_next_block((*par_num)++, "IGU");
					if (CHIP_IS_E1x(bp))
						_print_parity(bp,
							HC_REG_HC_PRTY_STS);
					else
						_print_parity(bp,
							IGU_REG_IGU_PRTY_STS);
					break;
				case AEU_INPUTS_ATTN_BITS_MISC_PARITY_ERROR:
					_print_next_block((*par_num)++, "MISC");
					_print_parity(bp,
						      MISC_REG_MISC_PRTY_STS);
					break;
				}
			}

			/* Clear the bit */
			sig &= ~cur_bit;
		}
	}

	return res;
}

static bool bnx2x_check_blocks_with_parity3(struct bnx2x *bp, u32 sig,
					    int *par_num, bool *global,
					    bool print)
{
	bool res = false;
	u32 cur_bit;
	int i;

	for (i = 0; sig; i++) {
		cur_bit = (0x1UL << i);
		if (sig & cur_bit) {
			switch (cur_bit) {
			case AEU_INPUTS_ATTN_BITS_MCP_LATCHED_ROM_PARITY:
				if (print)
					_print_next_block((*par_num)++,
							  "MCP ROM");
				*global = true;
				res = true;
				break;
			case AEU_INPUTS_ATTN_BITS_MCP_LATCHED_UMP_RX_PARITY:
				if (print)
					_print_next_block((*par_num)++,
							  "MCP UMP RX");
				*global = true;
				res = true;
				break;
			case AEU_INPUTS_ATTN_BITS_MCP_LATCHED_UMP_TX_PARITY:
				if (print)
					_print_next_block((*par_num)++,
							  "MCP UMP TX");
				*global = true;
				res = true;
				break;
			case AEU_INPUTS_ATTN_BITS_MCP_LATCHED_SCPAD_PARITY:
				if (print)
					_print_next_block((*par_num)++,
							  "MCP SCPAD");
				/* clear latched SCPAD PATIRY from MCP */
				REG_WR(bp, MISC_REG_AEU_CLR_LATCH_SIGNAL,
				       1UL << 10);
				break;
			}

			/* Clear the bit */
			sig &= ~cur_bit;
		}
	}

	return res;
}

static bool bnx2x_check_blocks_with_parity4(struct bnx2x *bp, u32 sig,
					    int *par_num, bool print)
{
	u32 cur_bit;
	bool res;
	int i;

	res = false;

	for (i = 0; sig; i++) {
		cur_bit = (0x1UL << i);
		if (sig & cur_bit) {
			res = true; /* Each bit is real error! */
			if (print) {
				switch (cur_bit) {
				case AEU_INPUTS_ATTN_BITS_PGLUE_PARITY_ERROR:
					_print_next_block((*par_num)++,
							  "PGLUE_B");
					_print_parity(bp,
						      PGLUE_B_REG_PGLUE_B_PRTY_STS);
					break;
				case AEU_INPUTS_ATTN_BITS_ATC_PARITY_ERROR:
					_print_next_block((*par_num)++, "ATC");
					_print_parity(bp,
						      ATC_REG_ATC_PRTY_STS);
					break;
				}
			}
			/* Clear the bit */
			sig &= ~cur_bit;
		}
	}

	return res;
}

static bool bnx2x_parity_attn(struct bnx2x *bp, bool *global, bool print,
			      u32 *sig)
{
	bool res = false;

	if ((sig[0] & HW_PRTY_ASSERT_SET_0) ||
	    (sig[1] & HW_PRTY_ASSERT_SET_1) ||
	    (sig[2] & HW_PRTY_ASSERT_SET_2) ||
	    (sig[3] & HW_PRTY_ASSERT_SET_3) ||
	    (sig[4] & HW_PRTY_ASSERT_SET_4)) {
		int par_num = 0;
		DP(NETIF_MSG_HW, "Was parity error: HW block parity attention:\n"
				 "[0]:0x%08x [1]:0x%08x [2]:0x%08x [3]:0x%08x [4]:0x%08x\n",
			  sig[0] & HW_PRTY_ASSERT_SET_0,
			  sig[1] & HW_PRTY_ASSERT_SET_1,
			  sig[2] & HW_PRTY_ASSERT_SET_2,
			  sig[3] & HW_PRTY_ASSERT_SET_3,
			  sig[4] & HW_PRTY_ASSERT_SET_4);
		if (print)
			netdev_err(bp->dev,
				   "Parity errors detected in blocks: ");
		res |= bnx2x_check_blocks_with_parity0(bp,
			sig[0] & HW_PRTY_ASSERT_SET_0, &par_num, print);
		res |= bnx2x_check_blocks_with_parity1(bp,
			sig[1] & HW_PRTY_ASSERT_SET_1, &par_num, global, print);
		res |= bnx2x_check_blocks_with_parity2(bp,
			sig[2] & HW_PRTY_ASSERT_SET_2, &par_num, print);
		res |= bnx2x_check_blocks_with_parity3(bp,
			sig[3] & HW_PRTY_ASSERT_SET_3, &par_num, global, print);
		res |= bnx2x_check_blocks_with_parity4(bp,
			sig[4] & HW_PRTY_ASSERT_SET_4, &par_num, print);

		if (print)
			pr_cont("\n");
	}

	return res;
}

/**
 * bnx2x_chk_parity_attn - checks for parity attentions.
 *
 * @bp:		driver handle
 * @global:	true if there was a global attention
 * @print:	show parity attention in syslog
 */
bool bnx2x_chk_parity_attn(struct bnx2x *bp, bool *global, bool print)
{
	struct attn_route attn = { {0} };
	int port = BP_PORT(bp);

	attn.sig[0] = REG_RD(bp,
		MISC_REG_AEU_AFTER_INVERT_1_FUNC_0 +
			     port*4);
	attn.sig[1] = REG_RD(bp,
		MISC_REG_AEU_AFTER_INVERT_2_FUNC_0 +
			     port*4);
	attn.sig[2] = REG_RD(bp,
		MISC_REG_AEU_AFTER_INVERT_3_FUNC_0 +
			     port*4);
	attn.sig[3] = REG_RD(bp,
		MISC_REG_AEU_AFTER_INVERT_4_FUNC_0 +
			     port*4);
	/* Since MCP attentions can't be disabled inside the block, we need to
	 * read AEU registers to see whether they're currently disabled
	 */
	attn.sig[3] &= ((REG_RD(bp,
				!port ? MISC_REG_AEU_ENABLE4_FUNC_0_OUT_0
				      : MISC_REG_AEU_ENABLE4_FUNC_1_OUT_0) &
			 MISC_AEU_ENABLE_MCP_PRTY_BITS) |
			~MISC_AEU_ENABLE_MCP_PRTY_BITS);

	if (!CHIP_IS_E1x(bp))
		attn.sig[4] = REG_RD(bp,
			MISC_REG_AEU_AFTER_INVERT_5_FUNC_0 +
				     port*4);

	return bnx2x_parity_attn(bp, global, print, attn.sig);
}

static void bnx2x_attn_int_deasserted4(struct bnx2x *bp, u32 attn)
{
	u32 val;
	if (attn & AEU_INPUTS_ATTN_BITS_PGLUE_HW_INTERRUPT) {

		val = REG_RD(bp, PGLUE_B_REG_PGLUE_B_INT_STS_CLR);
		BNX2X_ERR("PGLUE hw attention 0x%x\n", val);
		if (val & PGLUE_B_PGLUE_B_INT_STS_REG_ADDRESS_ERROR)
			BNX2X_ERR("PGLUE_B_PGLUE_B_INT_STS_REG_ADDRESS_ERROR\n");
		if (val & PGLUE_B_PGLUE_B_INT_STS_REG_INCORRECT_RCV_BEHAVIOR)
			BNX2X_ERR("PGLUE_B_PGLUE_B_INT_STS_REG_INCORRECT_RCV_BEHAVIOR\n");
		if (val & PGLUE_B_PGLUE_B_INT_STS_REG_WAS_ERROR_ATTN)
			BNX2X_ERR("PGLUE_B_PGLUE_B_INT_STS_REG_WAS_ERROR_ATTN\n");
		if (val & PGLUE_B_PGLUE_B_INT_STS_REG_VF_LENGTH_VIOLATION_ATTN)
			BNX2X_ERR("PGLUE_B_PGLUE_B_INT_STS_REG_VF_LENGTH_VIOLATION_ATTN\n");
		if (val &
		    PGLUE_B_PGLUE_B_INT_STS_REG_VF_GRC_SPACE_VIOLATION_ATTN)
			BNX2X_ERR("PGLUE_B_PGLUE_B_INT_STS_REG_VF_GRC_SPACE_VIOLATION_ATTN\n");
		if (val &
		    PGLUE_B_PGLUE_B_INT_STS_REG_VF_MSIX_BAR_VIOLATION_ATTN)
			BNX2X_ERR("PGLUE_B_PGLUE_B_INT_STS_REG_VF_MSIX_BAR_VIOLATION_ATTN\n");
		if (val & PGLUE_B_PGLUE_B_INT_STS_REG_TCPL_ERROR_ATTN)
			BNX2X_ERR("PGLUE_B_PGLUE_B_INT_STS_REG_TCPL_ERROR_ATTN\n");
		if (val & PGLUE_B_PGLUE_B_INT_STS_REG_TCPL_IN_TWO_RCBS_ATTN)
			BNX2X_ERR("PGLUE_B_PGLUE_B_INT_STS_REG_TCPL_IN_TWO_RCBS_ATTN\n");
		if (val & PGLUE_B_PGLUE_B_INT_STS_REG_CSSNOOP_FIFO_OVERFLOW)
			BNX2X_ERR("PGLUE_B_PGLUE_B_INT_STS_REG_CSSNOOP_FIFO_OVERFLOW\n");
	}
	if (attn & AEU_INPUTS_ATTN_BITS_ATC_HW_INTERRUPT) {
		val = REG_RD(bp, ATC_REG_ATC_INT_STS_CLR);
		BNX2X_ERR("ATC hw attention 0x%x\n", val);
		if (val & ATC_ATC_INT_STS_REG_ADDRESS_ERROR)
			BNX2X_ERR("ATC_ATC_INT_STS_REG_ADDRESS_ERROR\n");
		if (val & ATC_ATC_INT_STS_REG_ATC_TCPL_TO_NOT_PEND)
			BNX2X_ERR("ATC_ATC_INT_STS_REG_ATC_TCPL_TO_NOT_PEND\n");
		if (val & ATC_ATC_INT_STS_REG_ATC_GPA_MULTIPLE_HITS)
			BNX2X_ERR("ATC_ATC_INT_STS_REG_ATC_GPA_MULTIPLE_HITS\n");
		if (val & ATC_ATC_INT_STS_REG_ATC_RCPL_TO_EMPTY_CNT)
			BNX2X_ERR("ATC_ATC_INT_STS_REG_ATC_RCPL_TO_EMPTY_CNT\n");
		if (val & ATC_ATC_INT_STS_REG_ATC_TCPL_ERROR)
			BNX2X_ERR("ATC_ATC_INT_STS_REG_ATC_TCPL_ERROR\n");
		if (val & ATC_ATC_INT_STS_REG_ATC_IREQ_LESS_THAN_STU)
			BNX2X_ERR("ATC_ATC_INT_STS_REG_ATC_IREQ_LESS_THAN_STU\n");
	}

	if (attn & (AEU_INPUTS_ATTN_BITS_PGLUE_PARITY_ERROR |
		    AEU_INPUTS_ATTN_BITS_ATC_PARITY_ERROR)) {
		BNX2X_ERR("FATAL parity attention set4 0x%x\n",
		(u32)(attn & (AEU_INPUTS_ATTN_BITS_PGLUE_PARITY_ERROR |
		    AEU_INPUTS_ATTN_BITS_ATC_PARITY_ERROR)));
	}
}

static void bnx2x_attn_int_deasserted(struct bnx2x *bp, u32 deasserted)
{
	struct attn_route attn, *group_mask;
	int port = BP_PORT(bp);
	int index;
	u32 reg_addr;
	u32 val;
	u32 aeu_mask;
	bool global = false;

	/* need to take HW lock because MCP or other port might also
	   try to handle this event */
	bnx2x_acquire_alr(bp);

	if (bnx2x_chk_parity_attn(bp, &global, true)) {
#ifndef BNX2X_STOP_ON_ERROR
		bp->recovery_state = BNX2X_RECOVERY_INIT;
		schedule_delayed_work(&bp->sp_rtnl_task, 0);
		/* Disable HW interrupts */
		bnx2x_int_disable(bp);
		/* In case of parity errors don't handle attentions so that
		 * other function would "see" parity errors.
		 */
#else
		bnx2x_panic();
#endif
		bnx2x_release_alr(bp);
		return;
	}

	attn.sig[0] = REG_RD(bp, MISC_REG_AEU_AFTER_INVERT_1_FUNC_0 + port*4);
	attn.sig[1] = REG_RD(bp, MISC_REG_AEU_AFTER_INVERT_2_FUNC_0 + port*4);
	attn.sig[2] = REG_RD(bp, MISC_REG_AEU_AFTER_INVERT_3_FUNC_0 + port*4);
	attn.sig[3] = REG_RD(bp, MISC_REG_AEU_AFTER_INVERT_4_FUNC_0 + port*4);
	if (!CHIP_IS_E1x(bp))
		attn.sig[4] =
		      REG_RD(bp, MISC_REG_AEU_AFTER_INVERT_5_FUNC_0 + port*4);
	else
		attn.sig[4] = 0;

	DP(NETIF_MSG_HW, "attn: %08x %08x %08x %08x %08x\n",
	   attn.sig[0], attn.sig[1], attn.sig[2], attn.sig[3], attn.sig[4]);

	for (index = 0; index < MAX_DYNAMIC_ATTN_GRPS; index++) {
		if (deasserted & (1 << index)) {
			group_mask = &bp->attn_group[index];

			DP(NETIF_MSG_HW, "group[%d]: %08x %08x %08x %08x %08x\n",
			   index,
			   group_mask->sig[0], group_mask->sig[1],
			   group_mask->sig[2], group_mask->sig[3],
			   group_mask->sig[4]);

			bnx2x_attn_int_deasserted4(bp,
					attn.sig[4] & group_mask->sig[4]);
			bnx2x_attn_int_deasserted3(bp,
					attn.sig[3] & group_mask->sig[3]);
			bnx2x_attn_int_deasserted1(bp,
					attn.sig[1] & group_mask->sig[1]);
			bnx2x_attn_int_deasserted2(bp,
					attn.sig[2] & group_mask->sig[2]);
			bnx2x_attn_int_deasserted0(bp,
					attn.sig[0] & group_mask->sig[0]);
		}
	}

	bnx2x_release_alr(bp);

	if (bp->common.int_block == INT_BLOCK_HC)
		reg_addr = (HC_REG_COMMAND_REG + port*32 +
			    COMMAND_REG_ATTN_BITS_CLR);
	else
		reg_addr = (BAR_IGU_INTMEM + IGU_CMD_ATTN_BIT_CLR_UPPER*8);

	val = ~deasserted;
	DP(NETIF_MSG_HW, "about to mask 0x%08x at %s addr 0x%x\n", val,
	   (bp->common.int_block == INT_BLOCK_HC) ? "HC" : "IGU", reg_addr);
	REG_WR(bp, reg_addr, val);

	if (~bp->attn_state & deasserted)
		BNX2X_ERR("IGU ERROR\n");

	reg_addr = port ? MISC_REG_AEU_MASK_ATTN_FUNC_1 :
			  MISC_REG_AEU_MASK_ATTN_FUNC_0;

	bnx2x_acquire_hw_lock(bp, HW_LOCK_RESOURCE_PORT0_ATT_MASK + port);
	aeu_mask = REG_RD(bp, reg_addr);

	DP(NETIF_MSG_HW, "aeu_mask %x  newly deasserted %x\n",
	   aeu_mask, deasserted);
	aeu_mask |= (deasserted & 0x3ff);
	DP(NETIF_MSG_HW, "new mask %x\n", aeu_mask);

	REG_WR(bp, reg_addr, aeu_mask);
	bnx2x_release_hw_lock(bp, HW_LOCK_RESOURCE_PORT0_ATT_MASK + port);

	DP(NETIF_MSG_HW, "attn_state %x\n", bp->attn_state);
	bp->attn_state &= ~deasserted;
	DP(NETIF_MSG_HW, "new state %x\n", bp->attn_state);
}

static void bnx2x_attn_int(struct bnx2x *bp)
{
	/* read local copy of bits */
	u32 attn_bits = le32_to_cpu(bp->def_status_blk->atten_status_block.
								attn_bits);
	u32 attn_ack = le32_to_cpu(bp->def_status_blk->atten_status_block.
								attn_bits_ack);
	u32 attn_state = bp->attn_state;

	/* look for changed bits */
	u32 asserted   =  attn_bits & ~attn_ack & ~attn_state;
	u32 deasserted = ~attn_bits &  attn_ack &  attn_state;

	DP(NETIF_MSG_HW,
	   "attn_bits %x  attn_ack %x  asserted %x  deasserted %x\n",
	   attn_bits, attn_ack, asserted, deasserted);

	if (~(attn_bits ^ attn_ack) & (attn_bits ^ attn_state))
		BNX2X_ERR("BAD attention state\n");

	/* handle bits that were raised */
	if (asserted)
		bnx2x_attn_int_asserted(bp, asserted);

	if (deasserted)
		bnx2x_attn_int_deasserted(bp, deasserted);
}

void bnx2x_igu_ack_sb(struct bnx2x *bp, u8 igu_sb_id, u8 segment,
		      u16 index, u8 op, u8 update)
{
	u32 igu_addr = bp->igu_base_addr;
	igu_addr += (IGU_CMD_INT_ACK_BASE + igu_sb_id)*8;
	bnx2x_igu_ack_sb_gen(bp, igu_sb_id, segment, index, op, update,
			     igu_addr);
}

static void bnx2x_update_eq_prod(struct bnx2x *bp, u16 prod)
{
	/* No memory barriers */
	storm_memset_eq_prod(bp, prod, BP_FUNC(bp));
	mmiowb(); /* keep prod updates ordered */
}

static int  bnx2x_cnic_handle_cfc_del(struct bnx2x *bp, u32 cid,
				      union event_ring_elem *elem)
{
	u8 err = elem->message.error;

	if (!bp->cnic_eth_dev.starting_cid  ||
	    (cid < bp->cnic_eth_dev.starting_cid &&
	    cid != bp->cnic_eth_dev.iscsi_l2_cid))
		return 1;

	DP(BNX2X_MSG_SP, "got delete ramrod for CNIC CID %d\n", cid);

	if (unlikely(err)) {

		BNX2X_ERR("got delete ramrod for CNIC CID %d with error!\n",
			  cid);
		bnx2x_panic_dump(bp, false);
	}
	bnx2x_cnic_cfc_comp(bp, cid, err);
	return 0;
}

static void bnx2x_handle_mcast_eqe(struct bnx2x *bp)
{
	struct bnx2x_mcast_ramrod_params rparam;
	int rc;

	memset(&rparam, 0, sizeof(rparam));

	rparam.mcast_obj = &bp->mcast_obj;

	netif_addr_lock_bh(bp->dev);

	/* Clear pending state for the last command */
	bp->mcast_obj.raw.clear_pending(&bp->mcast_obj.raw);

	/* If there are pending mcast commands - send them */
	if (bp->mcast_obj.check_pending(&bp->mcast_obj)) {
		rc = bnx2x_config_mcast(bp, &rparam, BNX2X_MCAST_CMD_CONT);
		if (rc < 0)
			BNX2X_ERR("Failed to send pending mcast commands: %d\n",
				  rc);
	}

	netif_addr_unlock_bh(bp->dev);
}

static void bnx2x_handle_classification_eqe(struct bnx2x *bp,
					    union event_ring_elem *elem)
{
	unsigned long ramrod_flags = 0;
	int rc = 0;
	u32 cid = elem->message.data.eth_event.echo & BNX2X_SWCID_MASK;
	struct bnx2x_vlan_mac_obj *vlan_mac_obj;

	/* Always push next commands out, don't wait here */
	__set_bit(RAMROD_CONT, &ramrod_flags);

	switch (le32_to_cpu((__force __le32)elem->message.data.eth_event.echo)
			    >> BNX2X_SWCID_SHIFT) {
	case BNX2X_FILTER_MAC_PENDING:
		DP(BNX2X_MSG_SP, "Got SETUP_MAC completions\n");
		if (CNIC_LOADED(bp) && (cid == BNX2X_ISCSI_ETH_CID(bp)))
			vlan_mac_obj = &bp->iscsi_l2_mac_obj;
		else
			vlan_mac_obj = &bp->sp_objs[cid].mac_obj;

		break;
	case BNX2X_FILTER_MCAST_PENDING:
		DP(BNX2X_MSG_SP, "Got SETUP_MCAST completions\n");
		/* This is only relevant for 57710 where multicast MACs are
		 * configured as unicast MACs using the same ramrod.
		 */
		bnx2x_handle_mcast_eqe(bp);
		return;
	default:
		BNX2X_ERR("Unsupported classification command: %d\n",
			  elem->message.data.eth_event.echo);
		return;
	}

	rc = vlan_mac_obj->complete(bp, vlan_mac_obj, elem, &ramrod_flags);

	if (rc < 0)
		BNX2X_ERR("Failed to schedule new commands: %d\n", rc);
	else if (rc > 0)
		DP(BNX2X_MSG_SP, "Scheduled next pending commands...\n");
}

static void bnx2x_set_iscsi_eth_rx_mode(struct bnx2x *bp, bool start);

static void bnx2x_handle_rx_mode_eqe(struct bnx2x *bp)
{
	netif_addr_lock_bh(bp->dev);

	clear_bit(BNX2X_FILTER_RX_MODE_PENDING, &bp->sp_state);

	/* Send rx_mode command again if was requested */
	if (test_and_clear_bit(BNX2X_FILTER_RX_MODE_SCHED, &bp->sp_state))
		bnx2x_set_storm_rx_mode(bp);
	else if (test_and_clear_bit(BNX2X_FILTER_ISCSI_ETH_START_SCHED,
				    &bp->sp_state))
		bnx2x_set_iscsi_eth_rx_mode(bp, true);
	else if (test_and_clear_bit(BNX2X_FILTER_ISCSI_ETH_STOP_SCHED,
				    &bp->sp_state))
		bnx2x_set_iscsi_eth_rx_mode(bp, false);

	netif_addr_unlock_bh(bp->dev);
}

static void bnx2x_after_afex_vif_lists(struct bnx2x *bp,
					      union event_ring_elem *elem)
{
	if (elem->message.data.vif_list_event.echo == VIF_LIST_RULE_GET) {
		DP(BNX2X_MSG_SP,
		   "afex: ramrod completed VIF LIST_GET, addrs 0x%x\n",
		   elem->message.data.vif_list_event.func_bit_map);
		bnx2x_fw_command(bp, DRV_MSG_CODE_AFEX_LISTGET_ACK,
			elem->message.data.vif_list_event.func_bit_map);
	} else if (elem->message.data.vif_list_event.echo ==
		   VIF_LIST_RULE_SET) {
		DP(BNX2X_MSG_SP, "afex: ramrod completed VIF LIST_SET\n");
		bnx2x_fw_command(bp, DRV_MSG_CODE_AFEX_LISTSET_ACK, 0);
	}
}

/* called with rtnl_lock */
static void bnx2x_after_function_update(struct bnx2x *bp)
{
	int q, rc;
	struct bnx2x_fastpath *fp;
	struct bnx2x_queue_state_params queue_params = {NULL};
	struct bnx2x_queue_update_params *q_update_params =
		&queue_params.params.update;

	/* Send Q update command with afex vlan removal values for all Qs */
	queue_params.cmd = BNX2X_Q_CMD_UPDATE;

	/* set silent vlan removal values according to vlan mode */
	__set_bit(BNX2X_Q_UPDATE_SILENT_VLAN_REM_CHNG,
		  &q_update_params->update_flags);
	__set_bit(BNX2X_Q_UPDATE_SILENT_VLAN_REM,
		  &q_update_params->update_flags);
	__set_bit(RAMROD_COMP_WAIT, &queue_params.ramrod_flags);

	/* in access mode mark mask and value are 0 to strip all vlans */
	if (bp->afex_vlan_mode == FUNC_MF_CFG_AFEX_VLAN_ACCESS_MODE) {
		q_update_params->silent_removal_value = 0;
		q_update_params->silent_removal_mask = 0;
	} else {
		q_update_params->silent_removal_value =
			(bp->afex_def_vlan_tag & VLAN_VID_MASK);
		q_update_params->silent_removal_mask = VLAN_VID_MASK;
	}

	for_each_eth_queue(bp, q) {
		/* Set the appropriate Queue object */
		fp = &bp->fp[q];
		queue_params.q_obj = &bnx2x_sp_obj(bp, fp).q_obj;

		/* send the ramrod */
		rc = bnx2x_queue_state_change(bp, &queue_params);
		if (rc < 0)
			BNX2X_ERR("Failed to config silent vlan rem for Q %d\n",
				  q);
	}

	if (!NO_FCOE(bp) && CNIC_ENABLED(bp)) {
		fp = &bp->fp[FCOE_IDX(bp)];
		queue_params.q_obj = &bnx2x_sp_obj(bp, fp).q_obj;

		/* clear pending completion bit */
		__clear_bit(RAMROD_COMP_WAIT, &queue_params.ramrod_flags);

		/* mark latest Q bit */
		smp_mb__before_atomic();
		set_bit(BNX2X_AFEX_FCOE_Q_UPDATE_PENDING, &bp->sp_state);
		smp_mb__after_atomic();

		/* send Q update ramrod for FCoE Q */
		rc = bnx2x_queue_state_change(bp, &queue_params);
		if (rc < 0)
			BNX2X_ERR("Failed to config silent vlan rem for Q %d\n",
				  q);
	} else {
		/* If no FCoE ring - ACK MCP now */
		bnx2x_link_report(bp);
		bnx2x_fw_command(bp, DRV_MSG_CODE_AFEX_VIFSET_ACK, 0);
	}
}

static struct bnx2x_queue_sp_obj *bnx2x_cid_to_q_obj(
	struct bnx2x *bp, u32 cid)
{
	DP(BNX2X_MSG_SP, "retrieving fp from cid %d\n", cid);

	if (CNIC_LOADED(bp) && (cid == BNX2X_FCOE_ETH_CID(bp)))
		return &bnx2x_fcoe_sp_obj(bp, q_obj);
	else
		return &bp->sp_objs[CID_TO_FP(cid, bp)].q_obj;
}

static void bnx2x_eq_int(struct bnx2x *bp)
{
	u16 hw_cons, sw_cons, sw_prod;
	union event_ring_elem *elem;
	u8 echo;
	u32 cid;
	u8 opcode;
	int rc, spqe_cnt = 0;
	struct bnx2x_queue_sp_obj *q_obj;
	struct bnx2x_func_sp_obj *f_obj = &bp->func_obj;
	struct bnx2x_raw_obj *rss_raw = &bp->rss_conf_obj.raw;

	hw_cons = le16_to_cpu(*bp->eq_cons_sb);

	/* The hw_cos range is 1-255, 257 - the sw_cons range is 0-254, 256.
	 * when we get the next-page we need to adjust so the loop
	 * condition below will be met. The next element is the size of a
	 * regular element and hence incrementing by 1
	 */
	if ((hw_cons & EQ_DESC_MAX_PAGE) == EQ_DESC_MAX_PAGE)
		hw_cons++;

	/* This function may never run in parallel with itself for a
	 * specific bp, thus there is no need in "paired" read memory
	 * barrier here.
	 */
	sw_cons = bp->eq_cons;
	sw_prod = bp->eq_prod;

	DP(BNX2X_MSG_SP, "EQ:  hw_cons %u  sw_cons %u bp->eq_spq_left %x\n",
			hw_cons, sw_cons, atomic_read(&bp->eq_spq_left));

	for (; sw_cons != hw_cons;
	      sw_prod = NEXT_EQ_IDX(sw_prod), sw_cons = NEXT_EQ_IDX(sw_cons)) {

		elem = &bp->eq_ring[EQ_DESC(sw_cons)];

		rc = bnx2x_iov_eq_sp_event(bp, elem);
		if (!rc) {
			DP(BNX2X_MSG_IOV, "bnx2x_iov_eq_sp_event returned %d\n",
			   rc);
			goto next_spqe;
		}

		/* elem CID originates from FW; actually LE */
		cid = SW_CID((__force __le32)
			     elem->message.data.cfc_del_event.cid);
		opcode = elem->message.opcode;

		/* handle eq element */
		switch (opcode) {
		case EVENT_RING_OPCODE_VF_PF_CHANNEL:
			bnx2x_vf_mbx_schedule(bp,
					      &elem->message.data.vf_pf_event);
			continue;

		case EVENT_RING_OPCODE_STAT_QUERY:
			DP_AND((BNX2X_MSG_SP | BNX2X_MSG_STATS),
			       "got statistics comp event %d\n",
			       bp->stats_comp++);
			/* nothing to do with stats comp */
			goto next_spqe;

		case EVENT_RING_OPCODE_CFC_DEL:
			/* handle according to cid range */
			/*
			 * we may want to verify here that the bp state is
			 * HALTING
			 */
			DP(BNX2X_MSG_SP,
			   "got delete ramrod for MULTI[%d]\n", cid);

			if (CNIC_LOADED(bp) &&
			    !bnx2x_cnic_handle_cfc_del(bp, cid, elem))
				goto next_spqe;

			q_obj = bnx2x_cid_to_q_obj(bp, cid);

			if (q_obj->complete_cmd(bp, q_obj, BNX2X_Q_CMD_CFC_DEL))
				break;

			goto next_spqe;

		case EVENT_RING_OPCODE_STOP_TRAFFIC:
			DP(BNX2X_MSG_SP | BNX2X_MSG_DCB, "got STOP TRAFFIC\n");
			bnx2x_dcbx_set_params(bp, BNX2X_DCBX_STATE_TX_PAUSED);
			if (f_obj->complete_cmd(bp, f_obj,
						BNX2X_F_CMD_TX_STOP))
				break;
			goto next_spqe;

		case EVENT_RING_OPCODE_START_TRAFFIC:
			DP(BNX2X_MSG_SP | BNX2X_MSG_DCB, "got START TRAFFIC\n");
			bnx2x_dcbx_set_params(bp, BNX2X_DCBX_STATE_TX_RELEASED);
			if (f_obj->complete_cmd(bp, f_obj,
						BNX2X_F_CMD_TX_START))
				break;
			goto next_spqe;

		case EVENT_RING_OPCODE_FUNCTION_UPDATE:
			echo = elem->message.data.function_update_event.echo;
			if (echo == SWITCH_UPDATE) {
				DP(BNX2X_MSG_SP | NETIF_MSG_IFUP,
				   "got FUNC_SWITCH_UPDATE ramrod\n");
				if (f_obj->complete_cmd(
					bp, f_obj, BNX2X_F_CMD_SWITCH_UPDATE))
					break;

			} else {
				int cmd = BNX2X_SP_RTNL_AFEX_F_UPDATE;

				DP(BNX2X_MSG_SP | BNX2X_MSG_MCP,
				   "AFEX: ramrod completed FUNCTION_UPDATE\n");
				f_obj->complete_cmd(bp, f_obj,
						    BNX2X_F_CMD_AFEX_UPDATE);

				/* We will perform the Queues update from
				 * sp_rtnl task as all Queue SP operations
				 * should run under rtnl_lock.
				 */
				bnx2x_schedule_sp_rtnl(bp, cmd, 0);
			}

			goto next_spqe;

		case EVENT_RING_OPCODE_AFEX_VIF_LISTS:
			f_obj->complete_cmd(bp, f_obj,
					    BNX2X_F_CMD_AFEX_VIFLISTS);
			bnx2x_after_afex_vif_lists(bp, elem);
			goto next_spqe;
		case EVENT_RING_OPCODE_FUNCTION_START:
			DP(BNX2X_MSG_SP | NETIF_MSG_IFUP,
			   "got FUNC_START ramrod\n");
			if (f_obj->complete_cmd(bp, f_obj, BNX2X_F_CMD_START))
				break;

			goto next_spqe;

		case EVENT_RING_OPCODE_FUNCTION_STOP:
			DP(BNX2X_MSG_SP | NETIF_MSG_IFUP,
			   "got FUNC_STOP ramrod\n");
			if (f_obj->complete_cmd(bp, f_obj, BNX2X_F_CMD_STOP))
				break;

			goto next_spqe;

		case EVENT_RING_OPCODE_SET_TIMESYNC:
			DP(BNX2X_MSG_SP | BNX2X_MSG_PTP,
			   "got set_timesync ramrod completion\n");
			if (f_obj->complete_cmd(bp, f_obj,
						BNX2X_F_CMD_SET_TIMESYNC))
				break;
			goto next_spqe;
		}

		switch (opcode | bp->state) {
		case (EVENT_RING_OPCODE_RSS_UPDATE_RULES |
		      BNX2X_STATE_OPEN):
		case (EVENT_RING_OPCODE_RSS_UPDATE_RULES |
		      BNX2X_STATE_OPENING_WAIT4_PORT):
			cid = elem->message.data.eth_event.echo &
				BNX2X_SWCID_MASK;
			DP(BNX2X_MSG_SP, "got RSS_UPDATE ramrod. CID %d\n",
			   cid);
			rss_raw->clear_pending(rss_raw);
			break;

		case (EVENT_RING_OPCODE_SET_MAC | BNX2X_STATE_OPEN):
		case (EVENT_RING_OPCODE_SET_MAC | BNX2X_STATE_DIAG):
		case (EVENT_RING_OPCODE_SET_MAC |
		      BNX2X_STATE_CLOSING_WAIT4_HALT):
		case (EVENT_RING_OPCODE_CLASSIFICATION_RULES |
		      BNX2X_STATE_OPEN):
		case (EVENT_RING_OPCODE_CLASSIFICATION_RULES |
		      BNX2X_STATE_DIAG):
		case (EVENT_RING_OPCODE_CLASSIFICATION_RULES |
		      BNX2X_STATE_CLOSING_WAIT4_HALT):
			DP(BNX2X_MSG_SP, "got (un)set mac ramrod\n");
			bnx2x_handle_classification_eqe(bp, elem);
			break;

		case (EVENT_RING_OPCODE_MULTICAST_RULES |
		      BNX2X_STATE_OPEN):
		case (EVENT_RING_OPCODE_MULTICAST_RULES |
		      BNX2X_STATE_DIAG):
		case (EVENT_RING_OPCODE_MULTICAST_RULES |
		      BNX2X_STATE_CLOSING_WAIT4_HALT):
			DP(BNX2X_MSG_SP, "got mcast ramrod\n");
			bnx2x_handle_mcast_eqe(bp);
			break;

		case (EVENT_RING_OPCODE_FILTERS_RULES |
		      BNX2X_STATE_OPEN):
		case (EVENT_RING_OPCODE_FILTERS_RULES |
		      BNX2X_STATE_DIAG):
		case (EVENT_RING_OPCODE_FILTERS_RULES |
		      BNX2X_STATE_CLOSING_WAIT4_HALT):
			DP(BNX2X_MSG_SP, "got rx_mode ramrod\n");
			bnx2x_handle_rx_mode_eqe(bp);
			break;
		default:
			/* unknown event log error and continue */
			BNX2X_ERR("Unknown EQ event %d, bp->state 0x%x\n",
				  elem->message.opcode, bp->state);
		}
next_spqe:
		spqe_cnt++;
	} /* for */

	smp_mb__before_atomic();
	atomic_add(spqe_cnt, &bp->eq_spq_left);

	bp->eq_cons = sw_cons;
	bp->eq_prod = sw_prod;
	/* Make sure that above mem writes were issued towards the memory */
	smp_wmb();

	/* update producer */
	bnx2x_update_eq_prod(bp, bp->eq_prod);
}

static void bnx2x_sp_task(struct work_struct *work)
{
	struct bnx2x *bp = container_of(work, struct bnx2x, sp_task.work);

	DP(BNX2X_MSG_SP, "sp task invoked\n");

	/* make sure the atomic interrupt_occurred has been written */
	smp_rmb();
	if (atomic_read(&bp->interrupt_occurred)) {

		/* what work needs to be performed? */
		u16 status = bnx2x_update_dsb_idx(bp);

		DP(BNX2X_MSG_SP, "status %x\n", status);
		DP(BNX2X_MSG_SP, "setting interrupt_occurred to 0\n");
		atomic_set(&bp->interrupt_occurred, 0);

		/* HW attentions */
		if (status & BNX2X_DEF_SB_ATT_IDX) {
			bnx2x_attn_int(bp);
			status &= ~BNX2X_DEF_SB_ATT_IDX;
		}

		/* SP events: STAT_QUERY and others */
		if (status & BNX2X_DEF_SB_IDX) {
			struct bnx2x_fastpath *fp = bnx2x_fcoe_fp(bp);

		if (FCOE_INIT(bp) &&
			    (bnx2x_has_rx_work(fp) || bnx2x_has_tx_work(fp))) {
				/* Prevent local bottom-halves from running as
				 * we are going to change the local NAPI list.
				 */
				local_bh_disable();
				napi_schedule(&bnx2x_fcoe(bp, napi));
				local_bh_enable();
			}

			/* Handle EQ completions */
			bnx2x_eq_int(bp);
			bnx2x_ack_sb(bp, bp->igu_dsb_id, USTORM_ID,
				     le16_to_cpu(bp->def_idx), IGU_INT_NOP, 1);

			status &= ~BNX2X_DEF_SB_IDX;
		}

		/* if status is non zero then perhaps something went wrong */
		if (unlikely(status))
			DP(BNX2X_MSG_SP,
			   "got an unknown interrupt! (status 0x%x)\n", status);

		/* ack status block only if something was actually handled */
		bnx2x_ack_sb(bp, bp->igu_dsb_id, ATTENTION_ID,
			     le16_to_cpu(bp->def_att_idx), IGU_INT_ENABLE, 1);
	}

	/* afex - poll to check if VIFSET_ACK should be sent to MFW */
	if (test_and_clear_bit(BNX2X_AFEX_PENDING_VIFSET_MCP_ACK,
			       &bp->sp_state)) {
		bnx2x_link_report(bp);
		bnx2x_fw_command(bp, DRV_MSG_CODE_AFEX_VIFSET_ACK, 0);
	}
}

irqreturn_t bnx2x_msix_sp_int(int irq, void *dev_instance)
{
	struct net_device *dev = dev_instance;
	struct bnx2x *bp = netdev_priv(dev);

	bnx2x_ack_sb(bp, bp->igu_dsb_id, USTORM_ID, 0,
		     IGU_INT_DISABLE, 0);

#ifdef BNX2X_STOP_ON_ERROR
	if (unlikely(bp->panic))
		return IRQ_HANDLED;
#endif

	if (CNIC_LOADED(bp)) {
		struct cnic_ops *c_ops;

		rcu_read_lock();
		c_ops = rcu_dereference(bp->cnic_ops);
		if (c_ops)
			c_ops->cnic_handler(bp->cnic_data, NULL);
		rcu_read_unlock();
	}

	/* schedule sp task to perform default status block work, ack
	 * attentions and enable interrupts.
	 */
	bnx2x_schedule_sp_task(bp);

	return IRQ_HANDLED;
}

/* end of slow path */

void bnx2x_drv_pulse(struct bnx2x *bp)
{
	SHMEM_WR(bp, func_mb[BP_FW_MB_IDX(bp)].drv_pulse_mb,
		 bp->fw_drv_pulse_wr_seq);
}

static void bnx2x_timer(unsigned long data)
{
	struct bnx2x *bp = (struct bnx2x *) data;

	if (!netif_running(bp->dev))
		return;

	if (IS_PF(bp) &&
	    !BP_NOMCP(bp)) {
		int mb_idx = BP_FW_MB_IDX(bp);
		u16 drv_pulse;
		u16 mcp_pulse;

		++bp->fw_drv_pulse_wr_seq;
		bp->fw_drv_pulse_wr_seq &= DRV_PULSE_SEQ_MASK;
		drv_pulse = bp->fw_drv_pulse_wr_seq;
		bnx2x_drv_pulse(bp);

		mcp_pulse = (SHMEM_RD(bp, func_mb[mb_idx].mcp_pulse_mb) &
			     MCP_PULSE_SEQ_MASK);
		/* The delta between driver pulse and mcp response
		 * should not get too big. If the MFW is more than 5 pulses
		 * behind, we should worry about it enough to generate an error
		 * log.
		 */
		if (((drv_pulse - mcp_pulse) & MCP_PULSE_SEQ_MASK) > 5)
			BNX2X_ERR("MFW seems hanged: drv_pulse (0x%x) != mcp_pulse (0x%x)\n",
				  drv_pulse, mcp_pulse);
	}

	if (bp->state == BNX2X_STATE_OPEN)
		bnx2x_stats_handle(bp, STATS_EVENT_UPDATE);

	/* sample pf vf bulletin board for new posts from pf */
	if (IS_VF(bp))
		bnx2x_timer_sriov(bp);

	mod_timer(&bp->timer, jiffies + bp->current_interval);
}

/* end of Statistics */

/* nic init */

/*
 * nic init service functions
 */

static void bnx2x_fill(struct bnx2x *bp, u32 addr, int fill, u32 len)
{
	u32 i;
	if (!(len%4) && !(addr%4))
		for (i = 0; i < len; i += 4)
			REG_WR(bp, addr + i, fill);
	else
		for (i = 0; i < len; i++)
			REG_WR8(bp, addr + i, fill);
}

/* helper: writes FP SP data to FW - data_size in dwords */
static void bnx2x_wr_fp_sb_data(struct bnx2x *bp,
				int fw_sb_id,
				u32 *sb_data_p,
				u32 data_size)
{
	int index;
	for (index = 0; index < data_size; index++)
		REG_WR(bp, BAR_CSTRORM_INTMEM +
			CSTORM_STATUS_BLOCK_DATA_OFFSET(fw_sb_id) +
			sizeof(u32)*index,
			*(sb_data_p + index));
}

static void bnx2x_zero_fp_sb(struct bnx2x *bp, int fw_sb_id)
{
	u32 *sb_data_p;
	u32 data_size = 0;
	struct hc_status_block_data_e2 sb_data_e2;
	struct hc_status_block_data_e1x sb_data_e1x;

	/* disable the function first */
	if (!CHIP_IS_E1x(bp)) {
		memset(&sb_data_e2, 0, sizeof(struct hc_status_block_data_e2));
		sb_data_e2.common.state = SB_DISABLED;
		sb_data_e2.common.p_func.vf_valid = false;
		sb_data_p = (u32 *)&sb_data_e2;
		data_size = sizeof(struct hc_status_block_data_e2)/sizeof(u32);
	} else {
		memset(&sb_data_e1x, 0,
		       sizeof(struct hc_status_block_data_e1x));
		sb_data_e1x.common.state = SB_DISABLED;
		sb_data_e1x.common.p_func.vf_valid = false;
		sb_data_p = (u32 *)&sb_data_e1x;
		data_size = sizeof(struct hc_status_block_data_e1x)/sizeof(u32);
	}
	bnx2x_wr_fp_sb_data(bp, fw_sb_id, sb_data_p, data_size);

	bnx2x_fill(bp, BAR_CSTRORM_INTMEM +
			CSTORM_STATUS_BLOCK_OFFSET(fw_sb_id), 0,
			CSTORM_STATUS_BLOCK_SIZE);
	bnx2x_fill(bp, BAR_CSTRORM_INTMEM +
			CSTORM_SYNC_BLOCK_OFFSET(fw_sb_id), 0,
			CSTORM_SYNC_BLOCK_SIZE);
}

/* helper:  writes SP SB data to FW */
static void bnx2x_wr_sp_sb_data(struct bnx2x *bp,
		struct hc_sp_status_block_data *sp_sb_data)
{
	int func = BP_FUNC(bp);
	int i;
	for (i = 0; i < sizeof(struct hc_sp_status_block_data)/sizeof(u32); i++)
		REG_WR(bp, BAR_CSTRORM_INTMEM +
			CSTORM_SP_STATUS_BLOCK_DATA_OFFSET(func) +
			i*sizeof(u32),
			*((u32 *)sp_sb_data + i));
}

static void bnx2x_zero_sp_sb(struct bnx2x *bp)
{
	int func = BP_FUNC(bp);
	struct hc_sp_status_block_data sp_sb_data;
	memset(&sp_sb_data, 0, sizeof(struct hc_sp_status_block_data));

	sp_sb_data.state = SB_DISABLED;
	sp_sb_data.p_func.vf_valid = false;

	bnx2x_wr_sp_sb_data(bp, &sp_sb_data);

	bnx2x_fill(bp, BAR_CSTRORM_INTMEM +
			CSTORM_SP_STATUS_BLOCK_OFFSET(func), 0,
			CSTORM_SP_STATUS_BLOCK_SIZE);
	bnx2x_fill(bp, BAR_CSTRORM_INTMEM +
			CSTORM_SP_SYNC_BLOCK_OFFSET(func), 0,
			CSTORM_SP_SYNC_BLOCK_SIZE);
}

static void bnx2x_setup_ndsb_state_machine(struct hc_status_block_sm *hc_sm,
					   int igu_sb_id, int igu_seg_id)
{
	hc_sm->igu_sb_id = igu_sb_id;
	hc_sm->igu_seg_id = igu_seg_id;
	hc_sm->timer_value = 0xFF;
	hc_sm->time_to_expire = 0xFFFFFFFF;
}

/* allocates state machine ids. */
static void bnx2x_map_sb_state_machines(struct hc_index_data *index_data)
{
	/* zero out state machine indices */
	/* rx indices */
	index_data[HC_INDEX_ETH_RX_CQ_CONS].flags &= ~HC_INDEX_DATA_SM_ID;

	/* tx indices */
	index_data[HC_INDEX_OOO_TX_CQ_CONS].flags &= ~HC_INDEX_DATA_SM_ID;
	index_data[HC_INDEX_ETH_TX_CQ_CONS_COS0].flags &= ~HC_INDEX_DATA_SM_ID;
	index_data[HC_INDEX_ETH_TX_CQ_CONS_COS1].flags &= ~HC_INDEX_DATA_SM_ID;
	index_data[HC_INDEX_ETH_TX_CQ_CONS_COS2].flags &= ~HC_INDEX_DATA_SM_ID;

	/* map indices */
	/* rx indices */
	index_data[HC_INDEX_ETH_RX_CQ_CONS].flags |=
		SM_RX_ID << HC_INDEX_DATA_SM_ID_SHIFT;

	/* tx indices */
	index_data[HC_INDEX_OOO_TX_CQ_CONS].flags |=
		SM_TX_ID << HC_INDEX_DATA_SM_ID_SHIFT;
	index_data[HC_INDEX_ETH_TX_CQ_CONS_COS0].flags |=
		SM_TX_ID << HC_INDEX_DATA_SM_ID_SHIFT;
	index_data[HC_INDEX_ETH_TX_CQ_CONS_COS1].flags |=
		SM_TX_ID << HC_INDEX_DATA_SM_ID_SHIFT;
	index_data[HC_INDEX_ETH_TX_CQ_CONS_COS2].flags |=
		SM_TX_ID << HC_INDEX_DATA_SM_ID_SHIFT;
}

void bnx2x_init_sb(struct bnx2x *bp, dma_addr_t mapping, int vfid,
			  u8 vf_valid, int fw_sb_id, int igu_sb_id)
{
	int igu_seg_id;

	struct hc_status_block_data_e2 sb_data_e2;
	struct hc_status_block_data_e1x sb_data_e1x;
	struct hc_status_block_sm  *hc_sm_p;
	int data_size;
	u32 *sb_data_p;

	if (CHIP_INT_MODE_IS_BC(bp))
		igu_seg_id = HC_SEG_ACCESS_NORM;
	else
		igu_seg_id = IGU_SEG_ACCESS_NORM;

	bnx2x_zero_fp_sb(bp, fw_sb_id);

	if (!CHIP_IS_E1x(bp)) {
		memset(&sb_data_e2, 0, sizeof(struct hc_status_block_data_e2));
		sb_data_e2.common.state = SB_ENABLED;
		sb_data_e2.common.p_func.pf_id = BP_FUNC(bp);
		sb_data_e2.common.p_func.vf_id = vfid;
		sb_data_e2.common.p_func.vf_valid = vf_valid;
		sb_data_e2.common.p_func.vnic_id = BP_VN(bp);
		sb_data_e2.common.same_igu_sb_1b = true;
		sb_data_e2.common.host_sb_addr.hi = U64_HI(mapping);
		sb_data_e2.common.host_sb_addr.lo = U64_LO(mapping);
		hc_sm_p = sb_data_e2.common.state_machine;
		sb_data_p = (u32 *)&sb_data_e2;
		data_size = sizeof(struct hc_status_block_data_e2)/sizeof(u32);
		bnx2x_map_sb_state_machines(sb_data_e2.index_data);
	} else {
		memset(&sb_data_e1x, 0,
		       sizeof(struct hc_status_block_data_e1x));
		sb_data_e1x.common.state = SB_ENABLED;
		sb_data_e1x.common.p_func.pf_id = BP_FUNC(bp);
		sb_data_e1x.common.p_func.vf_id = 0xff;
		sb_data_e1x.common.p_func.vf_valid = false;
		sb_data_e1x.common.p_func.vnic_id = BP_VN(bp);
		sb_data_e1x.common.same_igu_sb_1b = true;
		sb_data_e1x.common.host_sb_addr.hi = U64_HI(mapping);
		sb_data_e1x.common.host_sb_addr.lo = U64_LO(mapping);
		hc_sm_p = sb_data_e1x.common.state_machine;
		sb_data_p = (u32 *)&sb_data_e1x;
		data_size = sizeof(struct hc_status_block_data_e1x)/sizeof(u32);
		bnx2x_map_sb_state_machines(sb_data_e1x.index_data);
	}

	bnx2x_setup_ndsb_state_machine(&hc_sm_p[SM_RX_ID],
				       igu_sb_id, igu_seg_id);
	bnx2x_setup_ndsb_state_machine(&hc_sm_p[SM_TX_ID],
				       igu_sb_id, igu_seg_id);

	DP(NETIF_MSG_IFUP, "Init FW SB %d\n", fw_sb_id);

	/* write indices to HW - PCI guarantees endianity of regpairs */
	bnx2x_wr_fp_sb_data(bp, fw_sb_id, sb_data_p, data_size);
}

static void bnx2x_update_coalesce_sb(struct bnx2x *bp, u8 fw_sb_id,
				     u16 tx_usec, u16 rx_usec)
{
	bnx2x_update_coalesce_sb_index(bp, fw_sb_id, HC_INDEX_ETH_RX_CQ_CONS,
				    false, rx_usec);
	bnx2x_update_coalesce_sb_index(bp, fw_sb_id,
				       HC_INDEX_ETH_TX_CQ_CONS_COS0, false,
				       tx_usec);
	bnx2x_update_coalesce_sb_index(bp, fw_sb_id,
				       HC_INDEX_ETH_TX_CQ_CONS_COS1, false,
				       tx_usec);
	bnx2x_update_coalesce_sb_index(bp, fw_sb_id,
				       HC_INDEX_ETH_TX_CQ_CONS_COS2, false,
				       tx_usec);
}

static void bnx2x_init_def_sb(struct bnx2x *bp)
{
	struct host_sp_status_block *def_sb = bp->def_status_blk;
	dma_addr_t mapping = bp->def_status_blk_mapping;
	int igu_sp_sb_index;
	int igu_seg_id;
	int port = BP_PORT(bp);
	int func = BP_FUNC(bp);
	int reg_offset, reg_offset_en5;
	u64 section;
	int index;
	struct hc_sp_status_block_data sp_sb_data;
	memset(&sp_sb_data, 0, sizeof(struct hc_sp_status_block_data));

	if (CHIP_INT_MODE_IS_BC(bp)) {
		igu_sp_sb_index = DEF_SB_IGU_ID;
		igu_seg_id = HC_SEG_ACCESS_DEF;
	} else {
		igu_sp_sb_index = bp->igu_dsb_id;
		igu_seg_id = IGU_SEG_ACCESS_DEF;
	}

	/* ATTN */
	section = ((u64)mapping) + offsetof(struct host_sp_status_block,
					    atten_status_block);
	def_sb->atten_status_block.status_block_id = igu_sp_sb_index;

	bp->attn_state = 0;

	reg_offset = (port ? MISC_REG_AEU_ENABLE1_FUNC_1_OUT_0 :
			     MISC_REG_AEU_ENABLE1_FUNC_0_OUT_0);
	reg_offset_en5 = (port ? MISC_REG_AEU_ENABLE5_FUNC_1_OUT_0 :
				 MISC_REG_AEU_ENABLE5_FUNC_0_OUT_0);
	for (index = 0; index < MAX_DYNAMIC_ATTN_GRPS; index++) {
		int sindex;
		/* take care of sig[0]..sig[4] */
		for (sindex = 0; sindex < 4; sindex++)
			bp->attn_group[index].sig[sindex] =
			   REG_RD(bp, reg_offset + sindex*0x4 + 0x10*index);

		if (!CHIP_IS_E1x(bp))
			/*
			 * enable5 is separate from the rest of the registers,
			 * and therefore the address skip is 4
			 * and not 16 between the different groups
			 */
			bp->attn_group[index].sig[4] = REG_RD(bp,
					reg_offset_en5 + 0x4*index);
		else
			bp->attn_group[index].sig[4] = 0;
	}

	if (bp->common.int_block == INT_BLOCK_HC) {
		reg_offset = (port ? HC_REG_ATTN_MSG1_ADDR_L :
				     HC_REG_ATTN_MSG0_ADDR_L);

		REG_WR(bp, reg_offset, U64_LO(section));
		REG_WR(bp, reg_offset + 4, U64_HI(section));
	} else if (!CHIP_IS_E1x(bp)) {
		REG_WR(bp, IGU_REG_ATTN_MSG_ADDR_L, U64_LO(section));
		REG_WR(bp, IGU_REG_ATTN_MSG_ADDR_H, U64_HI(section));
	}

	section = ((u64)mapping) + offsetof(struct host_sp_status_block,
					    sp_sb);

	bnx2x_zero_sp_sb(bp);

	/* PCI guarantees endianity of regpairs */
	sp_sb_data.state		= SB_ENABLED;
	sp_sb_data.host_sb_addr.lo	= U64_LO(section);
	sp_sb_data.host_sb_addr.hi	= U64_HI(section);
	sp_sb_data.igu_sb_id		= igu_sp_sb_index;
	sp_sb_data.igu_seg_id		= igu_seg_id;
	sp_sb_data.p_func.pf_id		= func;
	sp_sb_data.p_func.vnic_id	= BP_VN(bp);
	sp_sb_data.p_func.vf_id		= 0xff;

	bnx2x_wr_sp_sb_data(bp, &sp_sb_data);

	bnx2x_ack_sb(bp, bp->igu_dsb_id, USTORM_ID, 0, IGU_INT_ENABLE, 0);
}

void bnx2x_update_coalesce(struct bnx2x *bp)
{
	int i;

	for_each_eth_queue(bp, i)
		bnx2x_update_coalesce_sb(bp, bp->fp[i].fw_sb_id,
					 bp->tx_ticks, bp->rx_ticks);
}

static void bnx2x_init_sp_ring(struct bnx2x *bp)
{
	spin_lock_init(&bp->spq_lock);
	atomic_set(&bp->cq_spq_left, MAX_SPQ_PENDING);

	bp->spq_prod_idx = 0;
	bp->dsb_sp_prod = BNX2X_SP_DSB_INDEX;
	bp->spq_prod_bd = bp->spq;
	bp->spq_last_bd = bp->spq_prod_bd + MAX_SP_DESC_CNT;
}

static void bnx2x_init_eq_ring(struct bnx2x *bp)
{
	int i;
	for (i = 1; i <= NUM_EQ_PAGES; i++) {
		union event_ring_elem *elem =
			&bp->eq_ring[EQ_DESC_CNT_PAGE * i - 1];

		elem->next_page.addr.hi =
			cpu_to_le32(U64_HI(bp->eq_mapping +
				   BCM_PAGE_SIZE * (i % NUM_EQ_PAGES)));
		elem->next_page.addr.lo =
			cpu_to_le32(U64_LO(bp->eq_mapping +
				   BCM_PAGE_SIZE*(i % NUM_EQ_PAGES)));
	}
	bp->eq_cons = 0;
	bp->eq_prod = NUM_EQ_DESC;
	bp->eq_cons_sb = BNX2X_EQ_INDEX;
	/* we want a warning message before it gets wrought... */
	atomic_set(&bp->eq_spq_left,
		min_t(int, MAX_SP_DESC_CNT - MAX_SPQ_PENDING, NUM_EQ_DESC) - 1);
}

/* called with netif_addr_lock_bh() */
static int bnx2x_set_q_rx_mode(struct bnx2x *bp, u8 cl_id,
			       unsigned long rx_mode_flags,
			       unsigned long rx_accept_flags,
			       unsigned long tx_accept_flags,
			       unsigned long ramrod_flags)
{
	struct bnx2x_rx_mode_ramrod_params ramrod_param;
	int rc;

	memset(&ramrod_param, 0, sizeof(ramrod_param));

	/* Prepare ramrod parameters */
	ramrod_param.cid = 0;
	ramrod_param.cl_id = cl_id;
	ramrod_param.rx_mode_obj = &bp->rx_mode_obj;
	ramrod_param.func_id = BP_FUNC(bp);

	ramrod_param.pstate = &bp->sp_state;
	ramrod_param.state = BNX2X_FILTER_RX_MODE_PENDING;

	ramrod_param.rdata = bnx2x_sp(bp, rx_mode_rdata);
	ramrod_param.rdata_mapping = bnx2x_sp_mapping(bp, rx_mode_rdata);

	set_bit(BNX2X_FILTER_RX_MODE_PENDING, &bp->sp_state);

	ramrod_param.ramrod_flags = ramrod_flags;
	ramrod_param.rx_mode_flags = rx_mode_flags;

	ramrod_param.rx_accept_flags = rx_accept_flags;
	ramrod_param.tx_accept_flags = tx_accept_flags;

	rc = bnx2x_config_rx_mode(bp, &ramrod_param);
	if (rc < 0) {
		BNX2X_ERR("Set rx_mode %d failed\n", bp->rx_mode);
		return rc;
	}

	return 0;
}

static int bnx2x_fill_accept_flags(struct bnx2x *bp, u32 rx_mode,
				   unsigned long *rx_accept_flags,
				   unsigned long *tx_accept_flags)
{
	/* Clear the flags first */
	*rx_accept_flags = 0;
	*tx_accept_flags = 0;

	switch (rx_mode) {
	case BNX2X_RX_MODE_NONE:
		/*
		 * 'drop all' supersedes any accept flags that may have been
		 * passed to the function.
		 */
		break;
	case BNX2X_RX_MODE_NORMAL:
		__set_bit(BNX2X_ACCEPT_UNICAST, rx_accept_flags);
		__set_bit(BNX2X_ACCEPT_MULTICAST, rx_accept_flags);
		__set_bit(BNX2X_ACCEPT_BROADCAST, rx_accept_flags);

		/* internal switching mode */
		__set_bit(BNX2X_ACCEPT_UNICAST, tx_accept_flags);
		__set_bit(BNX2X_ACCEPT_MULTICAST, tx_accept_flags);
		__set_bit(BNX2X_ACCEPT_BROADCAST, tx_accept_flags);

		break;
	case BNX2X_RX_MODE_ALLMULTI:
		__set_bit(BNX2X_ACCEPT_UNICAST, rx_accept_flags);
		__set_bit(BNX2X_ACCEPT_ALL_MULTICAST, rx_accept_flags);
		__set_bit(BNX2X_ACCEPT_BROADCAST, rx_accept_flags);

		/* internal switching mode */
		__set_bit(BNX2X_ACCEPT_UNICAST, tx_accept_flags);
		__set_bit(BNX2X_ACCEPT_ALL_MULTICAST, tx_accept_flags);
		__set_bit(BNX2X_ACCEPT_BROADCAST, tx_accept_flags);

		break;
	case BNX2X_RX_MODE_PROMISC:
		/* According to definition of SI mode, iface in promisc mode
		 * should receive matched and unmatched (in resolution of port)
		 * unicast packets.
		 */
		__set_bit(BNX2X_ACCEPT_UNMATCHED, rx_accept_flags);
		__set_bit(BNX2X_ACCEPT_UNICAST, rx_accept_flags);
		__set_bit(BNX2X_ACCEPT_ALL_MULTICAST, rx_accept_flags);
		__set_bit(BNX2X_ACCEPT_BROADCAST, rx_accept_flags);

		/* internal switching mode */
		__set_bit(BNX2X_ACCEPT_ALL_MULTICAST, tx_accept_flags);
		__set_bit(BNX2X_ACCEPT_BROADCAST, tx_accept_flags);

		if (IS_MF_SI(bp))
			__set_bit(BNX2X_ACCEPT_ALL_UNICAST, tx_accept_flags);
		else
			__set_bit(BNX2X_ACCEPT_UNICAST, tx_accept_flags);

		break;
	default:
		BNX2X_ERR("Unknown rx_mode: %d\n", rx_mode);
		return -EINVAL;
	}

	/* Set ACCEPT_ANY_VLAN as we do not enable filtering by VLAN */
	if (rx_mode != BNX2X_RX_MODE_NONE) {
		__set_bit(BNX2X_ACCEPT_ANY_VLAN, rx_accept_flags);
		__set_bit(BNX2X_ACCEPT_ANY_VLAN, tx_accept_flags);
	}

	return 0;
}

/* called with netif_addr_lock_bh() */
static int bnx2x_set_storm_rx_mode(struct bnx2x *bp)
{
	unsigned long rx_mode_flags = 0, ramrod_flags = 0;
	unsigned long rx_accept_flags = 0, tx_accept_flags = 0;
	int rc;

	if (!NO_FCOE(bp))
		/* Configure rx_mode of FCoE Queue */
		__set_bit(BNX2X_RX_MODE_FCOE_ETH, &rx_mode_flags);

	rc = bnx2x_fill_accept_flags(bp, bp->rx_mode, &rx_accept_flags,
				     &tx_accept_flags);
	if (rc)
		return rc;

	__set_bit(RAMROD_RX, &ramrod_flags);
	__set_bit(RAMROD_TX, &ramrod_flags);

	return bnx2x_set_q_rx_mode(bp, bp->fp->cl_id, rx_mode_flags,
				   rx_accept_flags, tx_accept_flags,
				   ramrod_flags);
}

static void bnx2x_init_internal_common(struct bnx2x *bp)
{
	int i;

	/* Zero this manually as its initialization is
	   currently missing in the initTool */
	for (i = 0; i < (USTORM_AGG_DATA_SIZE >> 2); i++)
		REG_WR(bp, BAR_USTRORM_INTMEM +
		       USTORM_AGG_DATA_OFFSET + i * 4, 0);
	if (!CHIP_IS_E1x(bp)) {
		REG_WR8(bp, BAR_CSTRORM_INTMEM + CSTORM_IGU_MODE_OFFSET,
			CHIP_INT_MODE_IS_BC(bp) ?
			HC_IGU_BC_MODE : HC_IGU_NBC_MODE);
	}
}

static void bnx2x_init_internal(struct bnx2x *bp, u32 load_code)
{
	switch (load_code) {
	case FW_MSG_CODE_DRV_LOAD_COMMON:
	case FW_MSG_CODE_DRV_LOAD_COMMON_CHIP:
		bnx2x_init_internal_common(bp);
		/* no break */

	case FW_MSG_CODE_DRV_LOAD_PORT:
		/* nothing to do */
		/* no break */

	case FW_MSG_CODE_DRV_LOAD_FUNCTION:
		/* internal memory per function is
		   initialized inside bnx2x_pf_init */
		break;

	default:
		BNX2X_ERR("Unknown load_code (0x%x) from MCP\n", load_code);
		break;
	}
}

static inline u8 bnx2x_fp_igu_sb_id(struct bnx2x_fastpath *fp)
{
	return fp->bp->igu_base_sb + fp->index + CNIC_SUPPORT(fp->bp);
}

static inline u8 bnx2x_fp_fw_sb_id(struct bnx2x_fastpath *fp)
{
	return fp->bp->base_fw_ndsb + fp->index + CNIC_SUPPORT(fp->bp);
}

static u8 bnx2x_fp_cl_id(struct bnx2x_fastpath *fp)
{
	if (CHIP_IS_E1x(fp->bp))
		return BP_L_ID(fp->bp) + fp->index;
	else	/* We want Client ID to be the same as IGU SB ID for 57712 */
		return bnx2x_fp_igu_sb_id(fp);
}

static void bnx2x_init_eth_fp(struct bnx2x *bp, int fp_idx)
{
	struct bnx2x_fastpath *fp = &bp->fp[fp_idx];
	u8 cos;
	unsigned long q_type = 0;
	u32 cids[BNX2X_MULTI_TX_COS] = { 0 };
	fp->rx_queue = fp_idx;
	fp->cid = fp_idx;
	fp->cl_id = bnx2x_fp_cl_id(fp);
	fp->fw_sb_id = bnx2x_fp_fw_sb_id(fp);
	fp->igu_sb_id = bnx2x_fp_igu_sb_id(fp);
	/* qZone id equals to FW (per path) client id */
	fp->cl_qzone_id  = bnx2x_fp_qzone_id(fp);

	/* init shortcut */
	fp->ustorm_rx_prods_offset = bnx2x_rx_ustorm_prods_offset(fp);

	/* Setup SB indices */
	fp->rx_cons_sb = BNX2X_RX_SB_INDEX;

	/* Configure Queue State object */
	__set_bit(BNX2X_Q_TYPE_HAS_RX, &q_type);
	__set_bit(BNX2X_Q_TYPE_HAS_TX, &q_type);

	BUG_ON(fp->max_cos > BNX2X_MULTI_TX_COS);

	/* init tx data */
	for_each_cos_in_tx_queue(fp, cos) {
		bnx2x_init_txdata(bp, fp->txdata_ptr[cos],
				  CID_COS_TO_TX_ONLY_CID(fp->cid, cos, bp),
				  FP_COS_TO_TXQ(fp, cos, bp),
				  BNX2X_TX_SB_INDEX_BASE + cos, fp);
		cids[cos] = fp->txdata_ptr[cos]->cid;
	}

	/* nothing more for vf to do here */
	if (IS_VF(bp))
		return;

	bnx2x_init_sb(bp, fp->status_blk_mapping, BNX2X_VF_ID_INVALID, false,
		      fp->fw_sb_id, fp->igu_sb_id);
	bnx2x_update_fpsb_idx(fp);
	bnx2x_init_queue_obj(bp, &bnx2x_sp_obj(bp, fp).q_obj, fp->cl_id, cids,
			     fp->max_cos, BP_FUNC(bp), bnx2x_sp(bp, q_rdata),
			     bnx2x_sp_mapping(bp, q_rdata), q_type);

	/**
	 * Configure classification DBs: Always enable Tx switching
	 */
	bnx2x_init_vlan_mac_fp_objs(fp, BNX2X_OBJ_TYPE_RX_TX);

	DP(NETIF_MSG_IFUP,
	   "queue[%d]:  bnx2x_init_sb(%p,%p)  cl_id %d  fw_sb %d  igu_sb %d\n",
	   fp_idx, bp, fp->status_blk.e2_sb, fp->cl_id, fp->fw_sb_id,
	   fp->igu_sb_id);
}

static void bnx2x_init_tx_ring_one(struct bnx2x_fp_txdata *txdata)
{
	int i;

	for (i = 1; i <= NUM_TX_RINGS; i++) {
		struct eth_tx_next_bd *tx_next_bd =
			&txdata->tx_desc_ring[TX_DESC_CNT * i - 1].next_bd;

		tx_next_bd->addr_hi =
			cpu_to_le32(U64_HI(txdata->tx_desc_mapping +
				    BCM_PAGE_SIZE*(i % NUM_TX_RINGS)));
		tx_next_bd->addr_lo =
			cpu_to_le32(U64_LO(txdata->tx_desc_mapping +
				    BCM_PAGE_SIZE*(i % NUM_TX_RINGS)));
	}

	*txdata->tx_cons_sb = cpu_to_le16(0);

	SET_FLAG(txdata->tx_db.data.header.header, DOORBELL_HDR_DB_TYPE, 1);
	txdata->tx_db.data.zero_fill1 = 0;
	txdata->tx_db.data.prod = 0;

	txdata->tx_pkt_prod = 0;
	txdata->tx_pkt_cons = 0;
	txdata->tx_bd_prod = 0;
	txdata->tx_bd_cons = 0;
	txdata->tx_pkt = 0;
}

static void bnx2x_init_tx_rings_cnic(struct bnx2x *bp)
{
	int i;

	for_each_tx_queue_cnic(bp, i)
		bnx2x_init_tx_ring_one(bp->fp[i].txdata_ptr[0]);
}

static void bnx2x_init_tx_rings(struct bnx2x *bp)
{
	int i;
	u8 cos;

	for_each_eth_queue(bp, i)
		for_each_cos_in_tx_queue(&bp->fp[i], cos)
			bnx2x_init_tx_ring_one(bp->fp[i].txdata_ptr[cos]);
}

static void bnx2x_init_fcoe_fp(struct bnx2x *bp)
{
	struct bnx2x_fastpath *fp = bnx2x_fcoe_fp(bp);
	unsigned long q_type = 0;

	bnx2x_fcoe(bp, rx_queue) = BNX2X_NUM_ETH_QUEUES(bp);
	bnx2x_fcoe(bp, cl_id) = bnx2x_cnic_eth_cl_id(bp,
						     BNX2X_FCOE_ETH_CL_ID_IDX);
	bnx2x_fcoe(bp, cid) = BNX2X_FCOE_ETH_CID(bp);
	bnx2x_fcoe(bp, fw_sb_id) = DEF_SB_ID;
	bnx2x_fcoe(bp, igu_sb_id) = bp->igu_dsb_id;
	bnx2x_fcoe(bp, rx_cons_sb) = BNX2X_FCOE_L2_RX_INDEX;
	bnx2x_init_txdata(bp, bnx2x_fcoe(bp, txdata_ptr[0]),
			  fp->cid, FCOE_TXQ_IDX(bp), BNX2X_FCOE_L2_TX_INDEX,
			  fp);

	DP(NETIF_MSG_IFUP, "created fcoe tx data (fp index %d)\n", fp->index);

	/* qZone id equals to FW (per path) client id */
	bnx2x_fcoe(bp, cl_qzone_id) = bnx2x_fp_qzone_id(fp);
	/* init shortcut */
	bnx2x_fcoe(bp, ustorm_rx_prods_offset) =
		bnx2x_rx_ustorm_prods_offset(fp);

	/* Configure Queue State object */
	__set_bit(BNX2X_Q_TYPE_HAS_RX, &q_type);
	__set_bit(BNX2X_Q_TYPE_HAS_TX, &q_type);

	/* No multi-CoS for FCoE L2 client */
	BUG_ON(fp->max_cos != 1);

	bnx2x_init_queue_obj(bp, &bnx2x_sp_obj(bp, fp).q_obj, fp->cl_id,
			     &fp->cid, 1, BP_FUNC(bp), bnx2x_sp(bp, q_rdata),
			     bnx2x_sp_mapping(bp, q_rdata), q_type);

	DP(NETIF_MSG_IFUP,
	   "queue[%d]: bnx2x_init_sb(%p,%p) cl_id %d fw_sb %d igu_sb %d\n",
	   fp->index, bp, fp->status_blk.e2_sb, fp->cl_id, fp->fw_sb_id,
	   fp->igu_sb_id);
}

void bnx2x_nic_init_cnic(struct bnx2x *bp)
{
	if (!NO_FCOE(bp))
		bnx2x_init_fcoe_fp(bp);

	bnx2x_init_sb(bp, bp->cnic_sb_mapping,
		      BNX2X_VF_ID_INVALID, false,
		      bnx2x_cnic_fw_sb_id(bp), bnx2x_cnic_igu_sb_id(bp));

	/* ensure status block indices were read */
	rmb();
	bnx2x_init_rx_rings_cnic(bp);
	bnx2x_init_tx_rings_cnic(bp);

	/* flush all */
	mb();
	mmiowb();
}

void bnx2x_pre_irq_nic_init(struct bnx2x *bp)
{
	int i;

	/* Setup NIC internals and enable interrupts */
	for_each_eth_queue(bp, i)
		bnx2x_init_eth_fp(bp, i);

	/* ensure status block indices were read */
	rmb();
	bnx2x_init_rx_rings(bp);
	bnx2x_init_tx_rings(bp);

	if (IS_PF(bp)) {
		/* Initialize MOD_ABS interrupts */
		bnx2x_init_mod_abs_int(bp, &bp->link_vars, bp->common.chip_id,
				       bp->common.shmem_base,
				       bp->common.shmem2_base, BP_PORT(bp));

		/* initialize the default status block and sp ring */
		bnx2x_init_def_sb(bp);
		bnx2x_update_dsb_idx(bp);
		bnx2x_init_sp_ring(bp);
	} else {
		bnx2x_memset_stats(bp);
	}
}

void bnx2x_post_irq_nic_init(struct bnx2x *bp, u32 load_code)
{
	bnx2x_init_eq_ring(bp);
	bnx2x_init_internal(bp, load_code);
	bnx2x_pf_init(bp);
	bnx2x_stats_init(bp);

	/* flush all before enabling interrupts */
	mb();
	mmiowb();

	bnx2x_int_enable(bp);

	/* Check for SPIO5 */
	bnx2x_attn_int_deasserted0(bp,
		REG_RD(bp, MISC_REG_AEU_AFTER_INVERT_1_FUNC_0 + BP_PORT(bp)*4) &
				   AEU_INPUTS_ATTN_BITS_SPIO5);
}

/* gzip service functions */
static int bnx2x_gunzip_init(struct bnx2x *bp)
{
	bp->gunzip_buf = dma_alloc_coherent(&bp->pdev->dev, FW_BUF_SIZE,
					    &bp->gunzip_mapping, GFP_KERNEL);
	if (bp->gunzip_buf  == NULL)
		goto gunzip_nomem1;

	bp->strm = kmalloc(sizeof(*bp->strm), GFP_KERNEL);
	if (bp->strm  == NULL)
		goto gunzip_nomem2;

	bp->strm->workspace = vmalloc(zlib_inflate_workspacesize());
	if (bp->strm->workspace == NULL)
		goto gunzip_nomem3;

	return 0;

gunzip_nomem3:
	kfree(bp->strm);
	bp->strm = NULL;

gunzip_nomem2:
	dma_free_coherent(&bp->pdev->dev, FW_BUF_SIZE, bp->gunzip_buf,
			  bp->gunzip_mapping);
	bp->gunzip_buf = NULL;

gunzip_nomem1:
	BNX2X_ERR("Cannot allocate firmware buffer for un-compression\n");
	return -ENOMEM;
}

static void bnx2x_gunzip_end(struct bnx2x *bp)
{
	if (bp->strm) {
		vfree(bp->strm->workspace);
		kfree(bp->strm);
		bp->strm = NULL;
	}

	if (bp->gunzip_buf) {
		dma_free_coherent(&bp->pdev->dev, FW_BUF_SIZE, bp->gunzip_buf,
				  bp->gunzip_mapping);
		bp->gunzip_buf = NULL;
	}
}

static int bnx2x_gunzip(struct bnx2x *bp, const u8 *zbuf, int len)
{
	int n, rc;

	/* check gzip header */
	if ((zbuf[0] != 0x1f) || (zbuf[1] != 0x8b) || (zbuf[2] != Z_DEFLATED)) {
		BNX2X_ERR("Bad gzip header\n");
		return -EINVAL;
	}

	n = 10;

#define FNAME				0x8

	if (zbuf[3] & FNAME)
		while ((zbuf[n++] != 0) && (n < len));

	bp->strm->next_in = (typeof(bp->strm->next_in))zbuf + n;
	bp->strm->avail_in = len - n;
	bp->strm->next_out = bp->gunzip_buf;
	bp->strm->avail_out = FW_BUF_SIZE;

	rc = zlib_inflateInit2(bp->strm, -MAX_WBITS);
	if (rc != Z_OK)
		return rc;

	rc = zlib_inflate(bp->strm, Z_FINISH);
	if ((rc != Z_OK) && (rc != Z_STREAM_END))
		netdev_err(bp->dev, "Firmware decompression error: %s\n",
			   bp->strm->msg);

	bp->gunzip_outlen = (FW_BUF_SIZE - bp->strm->avail_out);
	if (bp->gunzip_outlen & 0x3)
		netdev_err(bp->dev,
			   "Firmware decompression error: gunzip_outlen (%d) not aligned\n",
				bp->gunzip_outlen);
	bp->gunzip_outlen >>= 2;

	zlib_inflateEnd(bp->strm);

	if (rc == Z_STREAM_END)
		return 0;

	return rc;
}

/* nic load/unload */

/*
 * General service functions
 */

/* send a NIG loopback debug packet */
static void bnx2x_lb_pckt(struct bnx2x *bp)
{
	u32 wb_write[3];

	/* Ethernet source and destination addresses */
	wb_write[0] = 0x55555555;
	wb_write[1] = 0x55555555;
	wb_write[2] = 0x20;		/* SOP */
	REG_WR_DMAE(bp, NIG_REG_DEBUG_PACKET_LB, wb_write, 3);

	/* NON-IP protocol */
	wb_write[0] = 0x09000000;
	wb_write[1] = 0x55555555;
	wb_write[2] = 0x10;		/* EOP, eop_bvalid = 0 */
	REG_WR_DMAE(bp, NIG_REG_DEBUG_PACKET_LB, wb_write, 3);
}

/* some of the internal memories
 * are not directly readable from the driver
 * to test them we send debug packets
 */
static int bnx2x_int_mem_test(struct bnx2x *bp)
{
	int factor;
	int count, i;
	u32 val = 0;

	if (CHIP_REV_IS_FPGA(bp))
		factor = 120;
	else if (CHIP_REV_IS_EMUL(bp))
		factor = 200;
	else
		factor = 1;

	/* Disable inputs of parser neighbor blocks */
	REG_WR(bp, TSDM_REG_ENABLE_IN1, 0x0);
	REG_WR(bp, TCM_REG_PRS_IFEN, 0x0);
	REG_WR(bp, CFC_REG_DEBUG0, 0x1);
	REG_WR(bp, NIG_REG_PRS_REQ_IN_EN, 0x0);

	/*  Write 0 to parser credits for CFC search request */
	REG_WR(bp, PRS_REG_CFC_SEARCH_INITIAL_CREDIT, 0x0);

	/* send Ethernet packet */
	bnx2x_lb_pckt(bp);

	/* TODO do i reset NIG statistic? */
	/* Wait until NIG register shows 1 packet of size 0x10 */
	count = 1000 * factor;
	while (count) {

		bnx2x_read_dmae(bp, NIG_REG_STAT2_BRB_OCTET, 2);
		val = *bnx2x_sp(bp, wb_data[0]);
		if (val == 0x10)
			break;

		usleep_range(10000, 20000);
		count--;
	}
	if (val != 0x10) {
		BNX2X_ERR("NIG timeout  val = 0x%x\n", val);
		return -1;
	}

	/* Wait until PRS register shows 1 packet */
	count = 1000 * factor;
	while (count) {
		val = REG_RD(bp, PRS_REG_NUM_OF_PACKETS);
		if (val == 1)
			break;

		usleep_range(10000, 20000);
		count--;
	}
	if (val != 0x1) {
		BNX2X_ERR("PRS timeout val = 0x%x\n", val);
		return -2;
	}

	/* Reset and init BRB, PRS */
	REG_WR(bp, GRCBASE_MISC + MISC_REGISTERS_RESET_REG_1_CLEAR, 0x03);
	msleep(50);
	REG_WR(bp, GRCBASE_MISC + MISC_REGISTERS_RESET_REG_1_SET, 0x03);
	msleep(50);
	bnx2x_init_block(bp, BLOCK_BRB1, PHASE_COMMON);
	bnx2x_init_block(bp, BLOCK_PRS, PHASE_COMMON);

	DP(NETIF_MSG_HW, "part2\n");

	/* Disable inputs of parser neighbor blocks */
	REG_WR(bp, TSDM_REG_ENABLE_IN1, 0x0);
	REG_WR(bp, TCM_REG_PRS_IFEN, 0x0);
	REG_WR(bp, CFC_REG_DEBUG0, 0x1);
	REG_WR(bp, NIG_REG_PRS_REQ_IN_EN, 0x0);

	/* Write 0 to parser credits for CFC search request */
	REG_WR(bp, PRS_REG_CFC_SEARCH_INITIAL_CREDIT, 0x0);

	/* send 10 Ethernet packets */
	for (i = 0; i < 10; i++)
		bnx2x_lb_pckt(bp);

	/* Wait until NIG register shows 10 + 1
	   packets of size 11*0x10 = 0xb0 */
	count = 1000 * factor;
	while (count) {

		bnx2x_read_dmae(bp, NIG_REG_STAT2_BRB_OCTET, 2);
		val = *bnx2x_sp(bp, wb_data[0]);
		if (val == 0xb0)
			break;

		usleep_range(10000, 20000);
		count--;
	}
	if (val != 0xb0) {
		BNX2X_ERR("NIG timeout  val = 0x%x\n", val);
		return -3;
	}

	/* Wait until PRS register shows 2 packets */
	val = REG_RD(bp, PRS_REG_NUM_OF_PACKETS);
	if (val != 2)
		BNX2X_ERR("PRS timeout  val = 0x%x\n", val);

	/* Write 1 to parser credits for CFC search request */
	REG_WR(bp, PRS_REG_CFC_SEARCH_INITIAL_CREDIT, 0x1);

	/* Wait until PRS register shows 3 packets */
	msleep(10 * factor);
	/* Wait until NIG register shows 1 packet of size 0x10 */
	val = REG_RD(bp, PRS_REG_NUM_OF_PACKETS);
	if (val != 3)
		BNX2X_ERR("PRS timeout  val = 0x%x\n", val);

	/* clear NIG EOP FIFO */
	for (i = 0; i < 11; i++)
		REG_RD(bp, NIG_REG_INGRESS_EOP_LB_FIFO);
	val = REG_RD(bp, NIG_REG_INGRESS_EOP_LB_EMPTY);
	if (val != 1) {
		BNX2X_ERR("clear of NIG failed\n");
		return -4;
	}

	/* Reset and init BRB, PRS, NIG */
	REG_WR(bp, GRCBASE_MISC + MISC_REGISTERS_RESET_REG_1_CLEAR, 0x03);
	msleep(50);
	REG_WR(bp, GRCBASE_MISC + MISC_REGISTERS_RESET_REG_1_SET, 0x03);
	msleep(50);
	bnx2x_init_block(bp, BLOCK_BRB1, PHASE_COMMON);
	bnx2x_init_block(bp, BLOCK_PRS, PHASE_COMMON);
	if (!CNIC_SUPPORT(bp))
		/* set NIC mode */
		REG_WR(bp, PRS_REG_NIC_MODE, 1);

	/* Enable inputs of parser neighbor blocks */
	REG_WR(bp, TSDM_REG_ENABLE_IN1, 0x7fffffff);
	REG_WR(bp, TCM_REG_PRS_IFEN, 0x1);
	REG_WR(bp, CFC_REG_DEBUG0, 0x0);
	REG_WR(bp, NIG_REG_PRS_REQ_IN_EN, 0x1);

	DP(NETIF_MSG_HW, "done\n");

	return 0; /* OK */
}

static void bnx2x_enable_blocks_attention(struct bnx2x *bp)
{
	u32 val;

	REG_WR(bp, PXP_REG_PXP_INT_MASK_0, 0);
	if (!CHIP_IS_E1x(bp))
		REG_WR(bp, PXP_REG_PXP_INT_MASK_1, 0x40);
	else
		REG_WR(bp, PXP_REG_PXP_INT_MASK_1, 0);
	REG_WR(bp, DORQ_REG_DORQ_INT_MASK, 0);
	REG_WR(bp, CFC_REG_CFC_INT_MASK, 0);
	/*
	 * mask read length error interrupts in brb for parser
	 * (parsing unit and 'checksum and crc' unit)
	 * these errors are legal (PU reads fixed length and CAC can cause
	 * read length error on truncated packets)
	 */
	REG_WR(bp, BRB1_REG_BRB1_INT_MASK, 0xFC00);
	REG_WR(bp, QM_REG_QM_INT_MASK, 0);
	REG_WR(bp, TM_REG_TM_INT_MASK, 0);
	REG_WR(bp, XSDM_REG_XSDM_INT_MASK_0, 0);
	REG_WR(bp, XSDM_REG_XSDM_INT_MASK_1, 0);
	REG_WR(bp, XCM_REG_XCM_INT_MASK, 0);
/*	REG_WR(bp, XSEM_REG_XSEM_INT_MASK_0, 0); */
/*	REG_WR(bp, XSEM_REG_XSEM_INT_MASK_1, 0); */
	REG_WR(bp, USDM_REG_USDM_INT_MASK_0, 0);
	REG_WR(bp, USDM_REG_USDM_INT_MASK_1, 0);
	REG_WR(bp, UCM_REG_UCM_INT_MASK, 0);
/*	REG_WR(bp, USEM_REG_USEM_INT_MASK_0, 0); */
/*	REG_WR(bp, USEM_REG_USEM_INT_MASK_1, 0); */
	REG_WR(bp, GRCBASE_UPB + PB_REG_PB_INT_MASK, 0);
	REG_WR(bp, CSDM_REG_CSDM_INT_MASK_0, 0);
	REG_WR(bp, CSDM_REG_CSDM_INT_MASK_1, 0);
	REG_WR(bp, CCM_REG_CCM_INT_MASK, 0);
/*	REG_WR(bp, CSEM_REG_CSEM_INT_MASK_0, 0); */
/*	REG_WR(bp, CSEM_REG_CSEM_INT_MASK_1, 0); */

	val = PXP2_PXP2_INT_MASK_0_REG_PGL_CPL_AFT  |
		PXP2_PXP2_INT_MASK_0_REG_PGL_CPL_OF |
		PXP2_PXP2_INT_MASK_0_REG_PGL_PCIE_ATTN;
	if (!CHIP_IS_E1x(bp))
		val |= PXP2_PXP2_INT_MASK_0_REG_PGL_READ_BLOCKED |
			PXP2_PXP2_INT_MASK_0_REG_PGL_WRITE_BLOCKED;
	REG_WR(bp, PXP2_REG_PXP2_INT_MASK_0, val);

	REG_WR(bp, TSDM_REG_TSDM_INT_MASK_0, 0);
	REG_WR(bp, TSDM_REG_TSDM_INT_MASK_1, 0);
	REG_WR(bp, TCM_REG_TCM_INT_MASK, 0);
/*	REG_WR(bp, TSEM_REG_TSEM_INT_MASK_0, 0); */

	if (!CHIP_IS_E1x(bp))
		/* enable VFC attentions: bits 11 and 12, bits 31:13 reserved */
		REG_WR(bp, TSEM_REG_TSEM_INT_MASK_1, 0x07ff);

	REG_WR(bp, CDU_REG_CDU_INT_MASK, 0);
	REG_WR(bp, DMAE_REG_DMAE_INT_MASK, 0);
/*	REG_WR(bp, MISC_REG_MISC_INT_MASK, 0); */
	REG_WR(bp, PBF_REG_PBF_INT_MASK, 0x18);		/* bit 3,4 masked */
}

static void bnx2x_reset_common(struct bnx2x *bp)
{
	u32 val = 0x1400;

	/* reset_common */
	REG_WR(bp, GRCBASE_MISC + MISC_REGISTERS_RESET_REG_1_CLEAR,
	       0xd3ffff7f);

	if (CHIP_IS_E3(bp)) {
		val |= MISC_REGISTERS_RESET_REG_2_MSTAT0;
		val |= MISC_REGISTERS_RESET_REG_2_MSTAT1;
	}

	REG_WR(bp, GRCBASE_MISC + MISC_REGISTERS_RESET_REG_2_CLEAR, val);
}

static void bnx2x_setup_dmae(struct bnx2x *bp)
{
	bp->dmae_ready = 0;
	spin_lock_init(&bp->dmae_lock);
}

static void bnx2x_init_pxp(struct bnx2x *bp)
{
	u16 devctl;
	int r_order, w_order;

	pcie_capability_read_word(bp->pdev, PCI_EXP_DEVCTL, &devctl);
	DP(NETIF_MSG_HW, "read 0x%x from devctl\n", devctl);
	w_order = ((devctl & PCI_EXP_DEVCTL_PAYLOAD) >> 5);
	if (bp->mrrs == -1)
		r_order = ((devctl & PCI_EXP_DEVCTL_READRQ) >> 12);
	else {
		DP(NETIF_MSG_HW, "force read order to %d\n", bp->mrrs);
		r_order = bp->mrrs;
	}

	bnx2x_init_pxp_arb(bp, r_order, w_order);
}

static void bnx2x_setup_fan_failure_detection(struct bnx2x *bp)
{
	int is_required;
	u32 val;
	int port;

	if (BP_NOMCP(bp))
		return;

	is_required = 0;
	val = SHMEM_RD(bp, dev_info.shared_hw_config.config2) &
	      SHARED_HW_CFG_FAN_FAILURE_MASK;

	if (val == SHARED_HW_CFG_FAN_FAILURE_ENABLED)
		is_required = 1;

	/*
	 * The fan failure mechanism is usually related to the PHY type since
	 * the power consumption of the board is affected by the PHY. Currently,
	 * fan is required for most designs with SFX7101, BCM8727 and BCM8481.
	 */
	else if (val == SHARED_HW_CFG_FAN_FAILURE_PHY_TYPE)
		for (port = PORT_0; port < PORT_MAX; port++) {
			is_required |=
				bnx2x_fan_failure_det_req(
					bp,
					bp->common.shmem_base,
					bp->common.shmem2_base,
					port);
		}

	DP(NETIF_MSG_HW, "fan detection setting: %d\n", is_required);

	if (is_required == 0)
		return;

	/* Fan failure is indicated by SPIO 5 */
	bnx2x_set_spio(bp, MISC_SPIO_SPIO5, MISC_SPIO_INPUT_HI_Z);

	/* set to active low mode */
	val = REG_RD(bp, MISC_REG_SPIO_INT);
	val |= (MISC_SPIO_SPIO5 << MISC_SPIO_INT_OLD_SET_POS);
	REG_WR(bp, MISC_REG_SPIO_INT, val);

	/* enable interrupt to signal the IGU */
	val = REG_RD(bp, MISC_REG_SPIO_EVENT_EN);
	val |= MISC_SPIO_SPIO5;
	REG_WR(bp, MISC_REG_SPIO_EVENT_EN, val);
}

void bnx2x_pf_disable(struct bnx2x *bp)
{
	u32 val = REG_RD(bp, IGU_REG_PF_CONFIGURATION);
	val &= ~IGU_PF_CONF_FUNC_EN;

	REG_WR(bp, IGU_REG_PF_CONFIGURATION, val);
	REG_WR(bp, PGLUE_B_REG_INTERNAL_PFID_ENABLE_MASTER, 0);
	REG_WR(bp, CFC_REG_WEAK_ENABLE_PF, 0);
}

static void bnx2x__common_init_phy(struct bnx2x *bp)
{
	u32 shmem_base[2], shmem2_base[2];
	/* Avoid common init in case MFW supports LFA */
	if (SHMEM2_RD(bp, size) >
	    (u32)offsetof(struct shmem2_region, lfa_host_addr[BP_PORT(bp)]))
		return;
	shmem_base[0] =  bp->common.shmem_base;
	shmem2_base[0] = bp->common.shmem2_base;
	if (!CHIP_IS_E1x(bp)) {
		shmem_base[1] =
			SHMEM2_RD(bp, other_shmem_base_addr);
		shmem2_base[1] =
			SHMEM2_RD(bp, other_shmem2_base_addr);
	}
	bnx2x_acquire_phy_lock(bp);
	bnx2x_common_init_phy(bp, shmem_base, shmem2_base,
			      bp->common.chip_id);
	bnx2x_release_phy_lock(bp);
}

static void bnx2x_config_endianity(struct bnx2x *bp, u32 val)
{
	REG_WR(bp, PXP2_REG_RQ_QM_ENDIAN_M, val);
	REG_WR(bp, PXP2_REG_RQ_TM_ENDIAN_M, val);
	REG_WR(bp, PXP2_REG_RQ_SRC_ENDIAN_M, val);
	REG_WR(bp, PXP2_REG_RQ_CDU_ENDIAN_M, val);
	REG_WR(bp, PXP2_REG_RQ_DBG_ENDIAN_M, val);

	/* make sure this value is 0 */
	REG_WR(bp, PXP2_REG_RQ_HC_ENDIAN_M, 0);

	REG_WR(bp, PXP2_REG_RD_QM_SWAP_MODE, val);
	REG_WR(bp, PXP2_REG_RD_TM_SWAP_MODE, val);
	REG_WR(bp, PXP2_REG_RD_SRC_SWAP_MODE, val);
	REG_WR(bp, PXP2_REG_RD_CDURD_SWAP_MODE, val);
}

static void bnx2x_set_endianity(struct bnx2x *bp)
{
#ifdef __BIG_ENDIAN
	bnx2x_config_endianity(bp, 1);
#else
	bnx2x_config_endianity(bp, 0);
#endif
}

static void bnx2x_reset_endianity(struct bnx2x *bp)
{
	bnx2x_config_endianity(bp, 0);
}

/**
 * bnx2x_init_hw_common - initialize the HW at the COMMON phase.
 *
 * @bp:		driver handle
 */
static int bnx2x_init_hw_common(struct bnx2x *bp)
{
	u32 val;

	DP(NETIF_MSG_HW, "starting common init  func %d\n", BP_ABS_FUNC(bp));

	/*
	 * take the RESET lock to protect undi_unload flow from accessing
	 * registers while we're resetting the chip
	 */
	bnx2x_acquire_hw_lock(bp, HW_LOCK_RESOURCE_RESET);

	bnx2x_reset_common(bp);
	REG_WR(bp, GRCBASE_MISC + MISC_REGISTERS_RESET_REG_1_SET, 0xffffffff);

	val = 0xfffc;
	if (CHIP_IS_E3(bp)) {
		val |= MISC_REGISTERS_RESET_REG_2_MSTAT0;
		val |= MISC_REGISTERS_RESET_REG_2_MSTAT1;
	}
	REG_WR(bp, GRCBASE_MISC + MISC_REGISTERS_RESET_REG_2_SET, val);

	bnx2x_release_hw_lock(bp, HW_LOCK_RESOURCE_RESET);

	bnx2x_init_block(bp, BLOCK_MISC, PHASE_COMMON);

	if (!CHIP_IS_E1x(bp)) {
		u8 abs_func_id;

		/**
		 * 4-port mode or 2-port mode we need to turn of master-enable
		 * for everyone, after that, turn it back on for self.
		 * so, we disregard multi-function or not, and always disable
		 * for all functions on the given path, this means 0,2,4,6 for
		 * path 0 and 1,3,5,7 for path 1
		 */
		for (abs_func_id = BP_PATH(bp);
		     abs_func_id < E2_FUNC_MAX*2; abs_func_id += 2) {
			if (abs_func_id == BP_ABS_FUNC(bp)) {
				REG_WR(bp,
				    PGLUE_B_REG_INTERNAL_PFID_ENABLE_MASTER,
				    1);
				continue;
			}

			bnx2x_pretend_func(bp, abs_func_id);
			/* clear pf enable */
			bnx2x_pf_disable(bp);
			bnx2x_pretend_func(bp, BP_ABS_FUNC(bp));
		}
	}

	bnx2x_init_block(bp, BLOCK_PXP, PHASE_COMMON);
	if (CHIP_IS_E1(bp)) {
		/* enable HW interrupt from PXP on USDM overflow
		   bit 16 on INT_MASK_0 */
		REG_WR(bp, PXP_REG_PXP_INT_MASK_0, 0);
	}

	bnx2x_init_block(bp, BLOCK_PXP2, PHASE_COMMON);
	bnx2x_init_pxp(bp);
	bnx2x_set_endianity(bp);
	bnx2x_ilt_init_page_size(bp, INITOP_SET);

	if (CHIP_REV_IS_FPGA(bp) && CHIP_IS_E1H(bp))
		REG_WR(bp, PXP2_REG_PGL_TAGS_LIMIT, 0x1);

	/* let the HW do it's magic ... */
	msleep(100);
	/* finish PXP init */
	val = REG_RD(bp, PXP2_REG_RQ_CFG_DONE);
	if (val != 1) {
		BNX2X_ERR("PXP2 CFG failed\n");
		return -EBUSY;
	}
	val = REG_RD(bp, PXP2_REG_RD_INIT_DONE);
	if (val != 1) {
		BNX2X_ERR("PXP2 RD_INIT failed\n");
		return -EBUSY;
	}

	/* Timers bug workaround E2 only. We need to set the entire ILT to
	 * have entries with value "0" and valid bit on.
	 * This needs to be done by the first PF that is loaded in a path
	 * (i.e. common phase)
	 */
	if (!CHIP_IS_E1x(bp)) {
/* In E2 there is a bug in the timers block that can cause function 6 / 7
 * (i.e. vnic3) to start even if it is marked as "scan-off".
 * This occurs when a different function (func2,3) is being marked
 * as "scan-off". Real-life scenario for example: if a driver is being
 * load-unloaded while func6,7 are down. This will cause the timer to access
 * the ilt, translate to a logical address and send a request to read/write.
 * Since the ilt for the function that is down is not valid, this will cause
 * a translation error which is unrecoverable.
 * The Workaround is intended to make sure that when this happens nothing fatal
 * will occur. The workaround:
 *	1.  First PF driver which loads on a path will:
 *		a.  After taking the chip out of reset, by using pretend,
 *		    it will write "0" to the following registers of
 *		    the other vnics.
 *		    REG_WR(pdev, PGLUE_B_REG_INTERNAL_PFID_ENABLE_MASTER, 0);
 *		    REG_WR(pdev, CFC_REG_WEAK_ENABLE_PF,0);
 *		    REG_WR(pdev, CFC_REG_STRONG_ENABLE_PF,0);
 *		    And for itself it will write '1' to
 *		    PGLUE_B_REG_INTERNAL_PFID_ENABLE_MASTER to enable
 *		    dmae-operations (writing to pram for example.)
 *		    note: can be done for only function 6,7 but cleaner this
 *			  way.
 *		b.  Write zero+valid to the entire ILT.
 *		c.  Init the first_timers_ilt_entry, last_timers_ilt_entry of
 *		    VNIC3 (of that port). The range allocated will be the
 *		    entire ILT. This is needed to prevent  ILT range error.
 *	2.  Any PF driver load flow:
 *		a.  ILT update with the physical addresses of the allocated
 *		    logical pages.
 *		b.  Wait 20msec. - note that this timeout is needed to make
 *		    sure there are no requests in one of the PXP internal
 *		    queues with "old" ILT addresses.
 *		c.  PF enable in the PGLC.
 *		d.  Clear the was_error of the PF in the PGLC. (could have
 *		    occurred while driver was down)
 *		e.  PF enable in the CFC (WEAK + STRONG)
 *		f.  Timers scan enable
 *	3.  PF driver unload flow:
 *		a.  Clear the Timers scan_en.
 *		b.  Polling for scan_on=0 for that PF.
 *		c.  Clear the PF enable bit in the PXP.
 *		d.  Clear the PF enable in the CFC (WEAK + STRONG)
 *		e.  Write zero+valid to all ILT entries (The valid bit must
 *		    stay set)
 *		f.  If this is VNIC 3 of a port then also init
 *		    first_timers_ilt_entry to zero and last_timers_ilt_entry
 *		    to the last entry in the ILT.
 *
 *	Notes:
 *	Currently the PF error in the PGLC is non recoverable.
 *	In the future the there will be a recovery routine for this error.
 *	Currently attention is masked.
 *	Having an MCP lock on the load/unload process does not guarantee that
 *	there is no Timer disable during Func6/7 enable. This is because the
 *	Timers scan is currently being cleared by the MCP on FLR.
 *	Step 2.d can be done only for PF6/7 and the driver can also check if
 *	there is error before clearing it. But the flow above is simpler and
 *	more general.
 *	All ILT entries are written by zero+valid and not just PF6/7
 *	ILT entries since in the future the ILT entries allocation for
 *	PF-s might be dynamic.
 */
		struct ilt_client_info ilt_cli;
		struct bnx2x_ilt ilt;
		memset(&ilt_cli, 0, sizeof(struct ilt_client_info));
		memset(&ilt, 0, sizeof(struct bnx2x_ilt));

		/* initialize dummy TM client */
		ilt_cli.start = 0;
		ilt_cli.end = ILT_NUM_PAGE_ENTRIES - 1;
		ilt_cli.client_num = ILT_CLIENT_TM;

		/* Step 1: set zeroes to all ilt page entries with valid bit on
		 * Step 2: set the timers first/last ilt entry to point
		 * to the entire range to prevent ILT range error for 3rd/4th
		 * vnic	(this code assumes existence of the vnic)
		 *
		 * both steps performed by call to bnx2x_ilt_client_init_op()
		 * with dummy TM client
		 *
		 * we must use pretend since PXP2_REG_RQ_##blk##_FIRST_ILT
		 * and his brother are split registers
		 */
		bnx2x_pretend_func(bp, (BP_PATH(bp) + 6));
		bnx2x_ilt_client_init_op_ilt(bp, &ilt, &ilt_cli, INITOP_CLEAR);
		bnx2x_pretend_func(bp, BP_ABS_FUNC(bp));

		REG_WR(bp, PXP2_REG_RQ_DRAM_ALIGN, BNX2X_PXP_DRAM_ALIGN);
		REG_WR(bp, PXP2_REG_RQ_DRAM_ALIGN_RD, BNX2X_PXP_DRAM_ALIGN);
		REG_WR(bp, PXP2_REG_RQ_DRAM_ALIGN_SEL, 1);
	}

	REG_WR(bp, PXP2_REG_RQ_DISABLE_INPUTS, 0);
	REG_WR(bp, PXP2_REG_RD_DISABLE_INPUTS, 0);

	if (!CHIP_IS_E1x(bp)) {
		int factor = CHIP_REV_IS_EMUL(bp) ? 1000 :
				(CHIP_REV_IS_FPGA(bp) ? 400 : 0);
		bnx2x_init_block(bp, BLOCK_PGLUE_B, PHASE_COMMON);

		bnx2x_init_block(bp, BLOCK_ATC, PHASE_COMMON);

		/* let the HW do it's magic ... */
		do {
			msleep(200);
			val = REG_RD(bp, ATC_REG_ATC_INIT_DONE);
		} while (factor-- && (val != 1));

		if (val != 1) {
			BNX2X_ERR("ATC_INIT failed\n");
			return -EBUSY;
		}
	}

	bnx2x_init_block(bp, BLOCK_DMAE, PHASE_COMMON);

	bnx2x_iov_init_dmae(bp);

	/* clean the DMAE memory */
	bp->dmae_ready = 1;
	bnx2x_init_fill(bp, TSEM_REG_PRAM, 0, 8, 1);

	bnx2x_init_block(bp, BLOCK_TCM, PHASE_COMMON);

	bnx2x_init_block(bp, BLOCK_UCM, PHASE_COMMON);

	bnx2x_init_block(bp, BLOCK_CCM, PHASE_COMMON);

	bnx2x_init_block(bp, BLOCK_XCM, PHASE_COMMON);

	bnx2x_read_dmae(bp, XSEM_REG_PASSIVE_BUFFER, 3);
	bnx2x_read_dmae(bp, CSEM_REG_PASSIVE_BUFFER, 3);
	bnx2x_read_dmae(bp, TSEM_REG_PASSIVE_BUFFER, 3);
	bnx2x_read_dmae(bp, USEM_REG_PASSIVE_BUFFER, 3);

	bnx2x_init_block(bp, BLOCK_QM, PHASE_COMMON);

	/* QM queues pointers table */
	bnx2x_qm_init_ptr_table(bp, bp->qm_cid_count, INITOP_SET);

	/* soft reset pulse */
	REG_WR(bp, QM_REG_SOFT_RESET, 1);
	REG_WR(bp, QM_REG_SOFT_RESET, 0);

	if (CNIC_SUPPORT(bp))
		bnx2x_init_block(bp, BLOCK_TM, PHASE_COMMON);

	bnx2x_init_block(bp, BLOCK_DORQ, PHASE_COMMON);

	if (!CHIP_REV_IS_SLOW(bp))
		/* enable hw interrupt from doorbell Q */
		REG_WR(bp, DORQ_REG_DORQ_INT_MASK, 0);

	bnx2x_init_block(bp, BLOCK_BRB1, PHASE_COMMON);

	bnx2x_init_block(bp, BLOCK_PRS, PHASE_COMMON);
	REG_WR(bp, PRS_REG_A_PRSU_20, 0xf);

	if (!CHIP_IS_E1(bp))
		REG_WR(bp, PRS_REG_E1HOV_MODE, bp->path_has_ovlan);

	if (!CHIP_IS_E1x(bp) && !CHIP_IS_E3B0(bp)) {
		if (IS_MF_AFEX(bp)) {
			/* configure that VNTag and VLAN headers must be
			 * received in afex mode
			 */
			REG_WR(bp, PRS_REG_HDRS_AFTER_BASIC, 0xE);
			REG_WR(bp, PRS_REG_MUST_HAVE_HDRS, 0xA);
			REG_WR(bp, PRS_REG_HDRS_AFTER_TAG_0, 0x6);
			REG_WR(bp, PRS_REG_TAG_ETHERTYPE_0, 0x8926);
			REG_WR(bp, PRS_REG_TAG_LEN_0, 0x4);
		} else {
			/* Bit-map indicating which L2 hdrs may appear
			 * after the basic Ethernet header
			 */
			REG_WR(bp, PRS_REG_HDRS_AFTER_BASIC,
			       bp->path_has_ovlan ? 7 : 6);
		}
	}

	bnx2x_init_block(bp, BLOCK_TSDM, PHASE_COMMON);
	bnx2x_init_block(bp, BLOCK_CSDM, PHASE_COMMON);
	bnx2x_init_block(bp, BLOCK_USDM, PHASE_COMMON);
	bnx2x_init_block(bp, BLOCK_XSDM, PHASE_COMMON);

	if (!CHIP_IS_E1x(bp)) {
		/* reset VFC memories */
		REG_WR(bp, TSEM_REG_FAST_MEMORY + VFC_REG_MEMORIES_RST,
			   VFC_MEMORIES_RST_REG_CAM_RST |
			   VFC_MEMORIES_RST_REG_RAM_RST);
		REG_WR(bp, XSEM_REG_FAST_MEMORY + VFC_REG_MEMORIES_RST,
			   VFC_MEMORIES_RST_REG_CAM_RST |
			   VFC_MEMORIES_RST_REG_RAM_RST);

		msleep(20);
	}

	bnx2x_init_block(bp, BLOCK_TSEM, PHASE_COMMON);
	bnx2x_init_block(bp, BLOCK_USEM, PHASE_COMMON);
	bnx2x_init_block(bp, BLOCK_CSEM, PHASE_COMMON);
	bnx2x_init_block(bp, BLOCK_XSEM, PHASE_COMMON);

	/* sync semi rtc */
	REG_WR(bp, GRCBASE_MISC + MISC_REGISTERS_RESET_REG_1_CLEAR,
	       0x80000000);
	REG_WR(bp, GRCBASE_MISC + MISC_REGISTERS_RESET_REG_1_SET,
	       0x80000000);

	bnx2x_init_block(bp, BLOCK_UPB, PHASE_COMMON);
	bnx2x_init_block(bp, BLOCK_XPB, PHASE_COMMON);
	bnx2x_init_block(bp, BLOCK_PBF, PHASE_COMMON);

	if (!CHIP_IS_E1x(bp)) {
		if (IS_MF_AFEX(bp)) {
			/* configure that VNTag and VLAN headers must be
			 * sent in afex mode
			 */
			REG_WR(bp, PBF_REG_HDRS_AFTER_BASIC, 0xE);
			REG_WR(bp, PBF_REG_MUST_HAVE_HDRS, 0xA);
			REG_WR(bp, PBF_REG_HDRS_AFTER_TAG_0, 0x6);
			REG_WR(bp, PBF_REG_TAG_ETHERTYPE_0, 0x8926);
			REG_WR(bp, PBF_REG_TAG_LEN_0, 0x4);
		} else {
			REG_WR(bp, PBF_REG_HDRS_AFTER_BASIC,
			       bp->path_has_ovlan ? 7 : 6);
		}
	}

	REG_WR(bp, SRC_REG_SOFT_RST, 1);

	bnx2x_init_block(bp, BLOCK_SRC, PHASE_COMMON);

	if (CNIC_SUPPORT(bp)) {
		REG_WR(bp, SRC_REG_KEYSEARCH_0, 0x63285672);
		REG_WR(bp, SRC_REG_KEYSEARCH_1, 0x24b8f2cc);
		REG_WR(bp, SRC_REG_KEYSEARCH_2, 0x223aef9b);
		REG_WR(bp, SRC_REG_KEYSEARCH_3, 0x26001e3a);
		REG_WR(bp, SRC_REG_KEYSEARCH_4, 0x7ae91116);
		REG_WR(bp, SRC_REG_KEYSEARCH_5, 0x5ce5230b);
		REG_WR(bp, SRC_REG_KEYSEARCH_6, 0x298d8adf);
		REG_WR(bp, SRC_REG_KEYSEARCH_7, 0x6eb0ff09);
		REG_WR(bp, SRC_REG_KEYSEARCH_8, 0x1830f82f);
		REG_WR(bp, SRC_REG_KEYSEARCH_9, 0x01e46be7);
	}
	REG_WR(bp, SRC_REG_SOFT_RST, 0);

	if (sizeof(union cdu_context) != 1024)
		/* we currently assume that a context is 1024 bytes */
		dev_alert(&bp->pdev->dev,
			  "please adjust the size of cdu_context(%ld)\n",
			  (long)sizeof(union cdu_context));

	bnx2x_init_block(bp, BLOCK_CDU, PHASE_COMMON);
	val = (4 << 24) + (0 << 12) + 1024;
	REG_WR(bp, CDU_REG_CDU_GLOBAL_PARAMS, val);

	bnx2x_init_block(bp, BLOCK_CFC, PHASE_COMMON);
	REG_WR(bp, CFC_REG_INIT_REG, 0x7FF);
	/* enable context validation interrupt from CFC */
	REG_WR(bp, CFC_REG_CFC_INT_MASK, 0);

	/* set the thresholds to prevent CFC/CDU race */
	REG_WR(bp, CFC_REG_DEBUG0, 0x20020000);

	bnx2x_init_block(bp, BLOCK_HC, PHASE_COMMON);

	if (!CHIP_IS_E1x(bp) && BP_NOMCP(bp))
		REG_WR(bp, IGU_REG_RESET_MEMORIES, 0x36);

	bnx2x_init_block(bp, BLOCK_IGU, PHASE_COMMON);
	bnx2x_init_block(bp, BLOCK_MISC_AEU, PHASE_COMMON);

	/* Reset PCIE errors for debug */
	REG_WR(bp, 0x2814, 0xffffffff);
	REG_WR(bp, 0x3820, 0xffffffff);

	if (!CHIP_IS_E1x(bp)) {
		REG_WR(bp, PCICFG_OFFSET + PXPCS_TL_CONTROL_5,
			   (PXPCS_TL_CONTROL_5_ERR_UNSPPORT1 |
				PXPCS_TL_CONTROL_5_ERR_UNSPPORT));
		REG_WR(bp, PCICFG_OFFSET + PXPCS_TL_FUNC345_STAT,
			   (PXPCS_TL_FUNC345_STAT_ERR_UNSPPORT4 |
				PXPCS_TL_FUNC345_STAT_ERR_UNSPPORT3 |
				PXPCS_TL_FUNC345_STAT_ERR_UNSPPORT2));
		REG_WR(bp, PCICFG_OFFSET + PXPCS_TL_FUNC678_STAT,
			   (PXPCS_TL_FUNC678_STAT_ERR_UNSPPORT7 |
				PXPCS_TL_FUNC678_STAT_ERR_UNSPPORT6 |
				PXPCS_TL_FUNC678_STAT_ERR_UNSPPORT5));
	}

	bnx2x_init_block(bp, BLOCK_NIG, PHASE_COMMON);
	if (!CHIP_IS_E1(bp)) {
		/* in E3 this done in per-port section */
		if (!CHIP_IS_E3(bp))
			REG_WR(bp, NIG_REG_LLH_MF_MODE, IS_MF(bp));
	}
	if (CHIP_IS_E1H(bp))
		/* not applicable for E2 (and above ...) */
		REG_WR(bp, NIG_REG_LLH_E1HOV_MODE, IS_MF_SD(bp));

	if (CHIP_REV_IS_SLOW(bp))
		msleep(200);

	/* finish CFC init */
	val = reg_poll(bp, CFC_REG_LL_INIT_DONE, 1, 100, 10);
	if (val != 1) {
		BNX2X_ERR("CFC LL_INIT failed\n");
		return -EBUSY;
	}
	val = reg_poll(bp, CFC_REG_AC_INIT_DONE, 1, 100, 10);
	if (val != 1) {
		BNX2X_ERR("CFC AC_INIT failed\n");
		return -EBUSY;
	}
	val = reg_poll(bp, CFC_REG_CAM_INIT_DONE, 1, 100, 10);
	if (val != 1) {
		BNX2X_ERR("CFC CAM_INIT failed\n");
		return -EBUSY;
	}
	REG_WR(bp, CFC_REG_DEBUG0, 0);

	if (CHIP_IS_E1(bp)) {
		/* read NIG statistic
		   to see if this is our first up since powerup */
		bnx2x_read_dmae(bp, NIG_REG_STAT2_BRB_OCTET, 2);
		val = *bnx2x_sp(bp, wb_data[0]);

		/* do internal memory self test */
		if ((val == 0) && bnx2x_int_mem_test(bp)) {
			BNX2X_ERR("internal mem self test failed\n");
			return -EBUSY;
		}
	}

	bnx2x_setup_fan_failure_detection(bp);

	/* clear PXP2 attentions */
	REG_RD(bp, PXP2_REG_PXP2_INT_STS_CLR_0);

	bnx2x_enable_blocks_attention(bp);
	bnx2x_enable_blocks_parity(bp);

	if (!BP_NOMCP(bp)) {
		if (CHIP_IS_E1x(bp))
			bnx2x__common_init_phy(bp);
	} else
		BNX2X_ERR("Bootcode is missing - can not initialize link\n");

	return 0;
}

/**
 * bnx2x_init_hw_common_chip - init HW at the COMMON_CHIP phase.
 *
 * @bp:		driver handle
 */
static int bnx2x_init_hw_common_chip(struct bnx2x *bp)
{
	int rc = bnx2x_init_hw_common(bp);

	if (rc)
		return rc;

	/* In E2 2-PORT mode, same ext phy is used for the two paths */
	if (!BP_NOMCP(bp))
		bnx2x__common_init_phy(bp);

	return 0;
}

static int bnx2x_init_hw_port(struct bnx2x *bp)
{
	int port = BP_PORT(bp);
	int init_phase = port ? PHASE_PORT1 : PHASE_PORT0;
	u32 low, high;
	u32 val, reg;

	DP(NETIF_MSG_HW, "starting port init  port %d\n", port);

	REG_WR(bp, NIG_REG_MASK_INTERRUPT_PORT0 + port*4, 0);

	bnx2x_init_block(bp, BLOCK_MISC, init_phase);
	bnx2x_init_block(bp, BLOCK_PXP, init_phase);
	bnx2x_init_block(bp, BLOCK_PXP2, init_phase);

	/* Timers bug workaround: disables the pf_master bit in pglue at
	 * common phase, we need to enable it here before any dmae access are
	 * attempted. Therefore we manually added the enable-master to the
	 * port phase (it also happens in the function phase)
	 */
	if (!CHIP_IS_E1x(bp))
		REG_WR(bp, PGLUE_B_REG_INTERNAL_PFID_ENABLE_MASTER, 1);

	bnx2x_init_block(bp, BLOCK_ATC, init_phase);
	bnx2x_init_block(bp, BLOCK_DMAE, init_phase);
	bnx2x_init_block(bp, BLOCK_PGLUE_B, init_phase);
	bnx2x_init_block(bp, BLOCK_QM, init_phase);

	bnx2x_init_block(bp, BLOCK_TCM, init_phase);
	bnx2x_init_block(bp, BLOCK_UCM, init_phase);
	bnx2x_init_block(bp, BLOCK_CCM, init_phase);
	bnx2x_init_block(bp, BLOCK_XCM, init_phase);

	/* QM cid (connection) count */
	bnx2x_qm_init_cid_count(bp, bp->qm_cid_count, INITOP_SET);

	if (CNIC_SUPPORT(bp)) {
		bnx2x_init_block(bp, BLOCK_TM, init_phase);
		REG_WR(bp, TM_REG_LIN0_SCAN_TIME + port*4, 20);
		REG_WR(bp, TM_REG_LIN0_MAX_ACTIVE_CID + port*4, 31);
	}

	bnx2x_init_block(bp, BLOCK_DORQ, init_phase);

	bnx2x_init_block(bp, BLOCK_BRB1, init_phase);

	if (CHIP_IS_E1(bp) || CHIP_IS_E1H(bp)) {

		if (IS_MF(bp))
			low = ((bp->flags & ONE_PORT_FLAG) ? 160 : 246);
		else if (bp->dev->mtu > 4096) {
			if (bp->flags & ONE_PORT_FLAG)
				low = 160;
			else {
				val = bp->dev->mtu;
				/* (24*1024 + val*4)/256 */
				low = 96 + (val/64) +
						((val % 64) ? 1 : 0);
			}
		} else
			low = ((bp->flags & ONE_PORT_FLAG) ? 80 : 160);
		high = low + 56;	/* 14*1024/256 */
		REG_WR(bp, BRB1_REG_PAUSE_LOW_THRESHOLD_0 + port*4, low);
		REG_WR(bp, BRB1_REG_PAUSE_HIGH_THRESHOLD_0 + port*4, high);
	}

	if (CHIP_MODE_IS_4_PORT(bp))
		REG_WR(bp, (BP_PORT(bp) ?
			    BRB1_REG_MAC_GUARANTIED_1 :
			    BRB1_REG_MAC_GUARANTIED_0), 40);

	bnx2x_init_block(bp, BLOCK_PRS, init_phase);
	if (CHIP_IS_E3B0(bp)) {
		if (IS_MF_AFEX(bp)) {
			/* configure headers for AFEX mode */
			REG_WR(bp, BP_PORT(bp) ?
			       PRS_REG_HDRS_AFTER_BASIC_PORT_1 :
			       PRS_REG_HDRS_AFTER_BASIC_PORT_0, 0xE);
			REG_WR(bp, BP_PORT(bp) ?
			       PRS_REG_HDRS_AFTER_TAG_0_PORT_1 :
			       PRS_REG_HDRS_AFTER_TAG_0_PORT_0, 0x6);
			REG_WR(bp, BP_PORT(bp) ?
			       PRS_REG_MUST_HAVE_HDRS_PORT_1 :
			       PRS_REG_MUST_HAVE_HDRS_PORT_0, 0xA);
		} else {
			/* Ovlan exists only if we are in multi-function +
			 * switch-dependent mode, in switch-independent there
			 * is no ovlan headers
			 */
			REG_WR(bp, BP_PORT(bp) ?
			       PRS_REG_HDRS_AFTER_BASIC_PORT_1 :
			       PRS_REG_HDRS_AFTER_BASIC_PORT_0,
			       (bp->path_has_ovlan ? 7 : 6));
		}
	}

	bnx2x_init_block(bp, BLOCK_TSDM, init_phase);
	bnx2x_init_block(bp, BLOCK_CSDM, init_phase);
	bnx2x_init_block(bp, BLOCK_USDM, init_phase);
	bnx2x_init_block(bp, BLOCK_XSDM, init_phase);

	bnx2x_init_block(bp, BLOCK_TSEM, init_phase);
	bnx2x_init_block(bp, BLOCK_USEM, init_phase);
	bnx2x_init_block(bp, BLOCK_CSEM, init_phase);
	bnx2x_init_block(bp, BLOCK_XSEM, init_phase);

	bnx2x_init_block(bp, BLOCK_UPB, init_phase);
	bnx2x_init_block(bp, BLOCK_XPB, init_phase);

	bnx2x_init_block(bp, BLOCK_PBF, init_phase);

	if (CHIP_IS_E1x(bp)) {
		/* configure PBF to work without PAUSE mtu 9000 */
		REG_WR(bp, PBF_REG_P0_PAUSE_ENABLE + port*4, 0);

		/* update threshold */
		REG_WR(bp, PBF_REG_P0_ARB_THRSH + port*4, (9040/16));
		/* update init credit */
		REG_WR(bp, PBF_REG_P0_INIT_CRD + port*4, (9040/16) + 553 - 22);

		/* probe changes */
		REG_WR(bp, PBF_REG_INIT_P0 + port*4, 1);
		udelay(50);
		REG_WR(bp, PBF_REG_INIT_P0 + port*4, 0);
	}

	if (CNIC_SUPPORT(bp))
		bnx2x_init_block(bp, BLOCK_SRC, init_phase);

	bnx2x_init_block(bp, BLOCK_CDU, init_phase);
	bnx2x_init_block(bp, BLOCK_CFC, init_phase);

	if (CHIP_IS_E1(bp)) {
		REG_WR(bp, HC_REG_LEADING_EDGE_0 + port*8, 0);
		REG_WR(bp, HC_REG_TRAILING_EDGE_0 + port*8, 0);
	}
	bnx2x_init_block(bp, BLOCK_HC, init_phase);

	bnx2x_init_block(bp, BLOCK_IGU, init_phase);

	bnx2x_init_block(bp, BLOCK_MISC_AEU, init_phase);
	/* init aeu_mask_attn_func_0/1:
	 *  - SF mode: bits 3-7 are masked. Only bits 0-2 are in use
	 *  - MF mode: bit 3 is masked. Bits 0-2 are in use as in SF
	 *             bits 4-7 are used for "per vn group attention" */
	val = IS_MF(bp) ? 0xF7 : 0x7;
	/* Enable DCBX attention for all but E1 */
	val |= CHIP_IS_E1(bp) ? 0 : 0x10;
	REG_WR(bp, MISC_REG_AEU_MASK_ATTN_FUNC_0 + port*4, val);

	/* SCPAD_PARITY should NOT trigger close the gates */
	reg = port ? MISC_REG_AEU_ENABLE4_NIG_1 : MISC_REG_AEU_ENABLE4_NIG_0;
	REG_WR(bp, reg,
	       REG_RD(bp, reg) &
	       ~AEU_INPUTS_ATTN_BITS_MCP_LATCHED_SCPAD_PARITY);

	reg = port ? MISC_REG_AEU_ENABLE4_PXP_1 : MISC_REG_AEU_ENABLE4_PXP_0;
	REG_WR(bp, reg,
	       REG_RD(bp, reg) &
	       ~AEU_INPUTS_ATTN_BITS_MCP_LATCHED_SCPAD_PARITY);

	bnx2x_init_block(bp, BLOCK_NIG, init_phase);

	if (!CHIP_IS_E1x(bp)) {
		/* Bit-map indicating which L2 hdrs may appear after the
		 * basic Ethernet header
		 */
		if (IS_MF_AFEX(bp))
			REG_WR(bp, BP_PORT(bp) ?
			       NIG_REG_P1_HDRS_AFTER_BASIC :
			       NIG_REG_P0_HDRS_AFTER_BASIC, 0xE);
		else
			REG_WR(bp, BP_PORT(bp) ?
			       NIG_REG_P1_HDRS_AFTER_BASIC :
			       NIG_REG_P0_HDRS_AFTER_BASIC,
			       IS_MF_SD(bp) ? 7 : 6);

		if (CHIP_IS_E3(bp))
			REG_WR(bp, BP_PORT(bp) ?
				   NIG_REG_LLH1_MF_MODE :
				   NIG_REG_LLH_MF_MODE, IS_MF(bp));
	}
	if (!CHIP_IS_E3(bp))
		REG_WR(bp, NIG_REG_XGXS_SERDES0_MODE_SEL + port*4, 1);

	if (!CHIP_IS_E1(bp)) {
		/* 0x2 disable mf_ov, 0x1 enable */
		REG_WR(bp, NIG_REG_LLH0_BRB1_DRV_MASK_MF + port*4,
		       (IS_MF_SD(bp) ? 0x1 : 0x2));

		if (!CHIP_IS_E1x(bp)) {
			val = 0;
			switch (bp->mf_mode) {
			case MULTI_FUNCTION_SD:
				val = 1;
				break;
			case MULTI_FUNCTION_SI:
			case MULTI_FUNCTION_AFEX:
				val = 2;
				break;
			}

			REG_WR(bp, (BP_PORT(bp) ? NIG_REG_LLH1_CLS_TYPE :
						  NIG_REG_LLH0_CLS_TYPE), val);
		}
		{
			REG_WR(bp, NIG_REG_LLFC_ENABLE_0 + port*4, 0);
			REG_WR(bp, NIG_REG_LLFC_OUT_EN_0 + port*4, 0);
			REG_WR(bp, NIG_REG_PAUSE_ENABLE_0 + port*4, 1);
		}
	}

	/* If SPIO5 is set to generate interrupts, enable it for this port */
	val = REG_RD(bp, MISC_REG_SPIO_EVENT_EN);
	if (val & MISC_SPIO_SPIO5) {
		u32 reg_addr = (port ? MISC_REG_AEU_ENABLE1_FUNC_1_OUT_0 :
				       MISC_REG_AEU_ENABLE1_FUNC_0_OUT_0);
		val = REG_RD(bp, reg_addr);
		val |= AEU_INPUTS_ATTN_BITS_SPIO5;
		REG_WR(bp, reg_addr, val);
	}

	return 0;
}

static void bnx2x_ilt_wr(struct bnx2x *bp, u32 index, dma_addr_t addr)
{
	int reg;
	u32 wb_write[2];

	if (CHIP_IS_E1(bp))
		reg = PXP2_REG_RQ_ONCHIP_AT + index*8;
	else
		reg = PXP2_REG_RQ_ONCHIP_AT_B0 + index*8;

	wb_write[0] = ONCHIP_ADDR1(addr);
	wb_write[1] = ONCHIP_ADDR2(addr);
	REG_WR_DMAE(bp, reg, wb_write, 2);
}

void bnx2x_igu_clear_sb_gen(struct bnx2x *bp, u8 func, u8 idu_sb_id, bool is_pf)
{
	u32 data, ctl, cnt = 100;
	u32 igu_addr_data = IGU_REG_COMMAND_REG_32LSB_DATA;
	u32 igu_addr_ctl = IGU_REG_COMMAND_REG_CTRL;
	u32 igu_addr_ack = IGU_REG_CSTORM_TYPE_0_SB_CLEANUP + (idu_sb_id/32)*4;
	u32 sb_bit =  1 << (idu_sb_id%32);
	u32 func_encode = func | (is_pf ? 1 : 0) << IGU_FID_ENCODE_IS_PF_SHIFT;
	u32 addr_encode = IGU_CMD_E2_PROD_UPD_BASE + idu_sb_id;

	/* Not supported in BC mode */
	if (CHIP_INT_MODE_IS_BC(bp))
		return;

	data = (IGU_USE_REGISTER_cstorm_type_0_sb_cleanup
			<< IGU_REGULAR_CLEANUP_TYPE_SHIFT)	|
		IGU_REGULAR_CLEANUP_SET				|
		IGU_REGULAR_BCLEANUP;

	ctl = addr_encode << IGU_CTRL_REG_ADDRESS_SHIFT		|
	      func_encode << IGU_CTRL_REG_FID_SHIFT		|
	      IGU_CTRL_CMD_TYPE_WR << IGU_CTRL_REG_TYPE_SHIFT;

	DP(NETIF_MSG_HW, "write 0x%08x to IGU(via GRC) addr 0x%x\n",
			 data, igu_addr_data);
	REG_WR(bp, igu_addr_data, data);
	mmiowb();
	barrier();
	DP(NETIF_MSG_HW, "write 0x%08x to IGU(via GRC) addr 0x%x\n",
			  ctl, igu_addr_ctl);
	REG_WR(bp, igu_addr_ctl, ctl);
	mmiowb();
	barrier();

	/* wait for clean up to finish */
	while (!(REG_RD(bp, igu_addr_ack) & sb_bit) && --cnt)
		msleep(20);

	if (!(REG_RD(bp, igu_addr_ack) & sb_bit)) {
		DP(NETIF_MSG_HW,
		   "Unable to finish IGU cleanup: idu_sb_id %d offset %d bit %d (cnt %d)\n",
			  idu_sb_id, idu_sb_id/32, idu_sb_id%32, cnt);
	}
}

static void bnx2x_igu_clear_sb(struct bnx2x *bp, u8 idu_sb_id)
{
	bnx2x_igu_clear_sb_gen(bp, BP_FUNC(bp), idu_sb_id, true /*PF*/);
}

static void bnx2x_clear_func_ilt(struct bnx2x *bp, u32 func)
{
	u32 i, base = FUNC_ILT_BASE(func);
	for (i = base; i < base + ILT_PER_FUNC; i++)
		bnx2x_ilt_wr(bp, i, 0);
}

static void bnx2x_init_searcher(struct bnx2x *bp)
{
	int port = BP_PORT(bp);
	bnx2x_src_init_t2(bp, bp->t2, bp->t2_mapping, SRC_CONN_NUM);
	/* T1 hash bits value determines the T1 number of entries */
	REG_WR(bp, SRC_REG_NUMBER_HASH_BITS0 + port*4, SRC_HASH_BITS);
}

static inline int bnx2x_func_switch_update(struct bnx2x *bp, int suspend)
{
	int rc;
	struct bnx2x_func_state_params func_params = {NULL};
	struct bnx2x_func_switch_update_params *switch_update_params =
		&func_params.params.switch_update;

	/* Prepare parameters for function state transitions */
	__set_bit(RAMROD_COMP_WAIT, &func_params.ramrod_flags);
	__set_bit(RAMROD_RETRY, &func_params.ramrod_flags);

	func_params.f_obj = &bp->func_obj;
	func_params.cmd = BNX2X_F_CMD_SWITCH_UPDATE;

	/* Function parameters */
	__set_bit(BNX2X_F_UPDATE_TX_SWITCH_SUSPEND_CHNG,
		  &switch_update_params->changes);
	if (suspend)
		__set_bit(BNX2X_F_UPDATE_TX_SWITCH_SUSPEND,
			  &switch_update_params->changes);

	rc = bnx2x_func_state_change(bp, &func_params);

	return rc;
}

static int bnx2x_reset_nic_mode(struct bnx2x *bp)
{
	int rc, i, port = BP_PORT(bp);
	int vlan_en = 0, mac_en[NUM_MACS];

	/* Close input from network */
	if (bp->mf_mode == SINGLE_FUNCTION) {
		bnx2x_set_rx_filter(&bp->link_params, 0);
	} else {
		vlan_en = REG_RD(bp, port ? NIG_REG_LLH1_FUNC_EN :
				   NIG_REG_LLH0_FUNC_EN);
		REG_WR(bp, port ? NIG_REG_LLH1_FUNC_EN :
			  NIG_REG_LLH0_FUNC_EN, 0);
		for (i = 0; i < NUM_MACS; i++) {
			mac_en[i] = REG_RD(bp, port ?
					     (NIG_REG_LLH1_FUNC_MEM_ENABLE +
					      4 * i) :
					     (NIG_REG_LLH0_FUNC_MEM_ENABLE +
					      4 * i));
			REG_WR(bp, port ? (NIG_REG_LLH1_FUNC_MEM_ENABLE +
					      4 * i) :
				  (NIG_REG_LLH0_FUNC_MEM_ENABLE + 4 * i), 0);
		}
	}

	/* Close BMC to host */
	REG_WR(bp, port ? NIG_REG_P0_TX_MNG_HOST_ENABLE :
	       NIG_REG_P1_TX_MNG_HOST_ENABLE, 0);

	/* Suspend Tx switching to the PF. Completion of this ramrod
	 * further guarantees that all the packets of that PF / child
	 * VFs in BRB were processed by the Parser, so it is safe to
	 * change the NIC_MODE register.
	 */
	rc = bnx2x_func_switch_update(bp, 1);
	if (rc) {
		BNX2X_ERR("Can't suspend tx-switching!\n");
		return rc;
	}

	/* Change NIC_MODE register */
	REG_WR(bp, PRS_REG_NIC_MODE, 0);

	/* Open input from network */
	if (bp->mf_mode == SINGLE_FUNCTION) {
		bnx2x_set_rx_filter(&bp->link_params, 1);
	} else {
		REG_WR(bp, port ? NIG_REG_LLH1_FUNC_EN :
			  NIG_REG_LLH0_FUNC_EN, vlan_en);
		for (i = 0; i < NUM_MACS; i++) {
			REG_WR(bp, port ? (NIG_REG_LLH1_FUNC_MEM_ENABLE +
					      4 * i) :
				  (NIG_REG_LLH0_FUNC_MEM_ENABLE + 4 * i),
				  mac_en[i]);
		}
	}

	/* Enable BMC to host */
	REG_WR(bp, port ? NIG_REG_P0_TX_MNG_HOST_ENABLE :
	       NIG_REG_P1_TX_MNG_HOST_ENABLE, 1);

	/* Resume Tx switching to the PF */
	rc = bnx2x_func_switch_update(bp, 0);
	if (rc) {
		BNX2X_ERR("Can't resume tx-switching!\n");
		return rc;
	}

	DP(NETIF_MSG_IFUP, "NIC MODE disabled\n");
	return 0;
}

int bnx2x_init_hw_func_cnic(struct bnx2x *bp)
{
	int rc;

	bnx2x_ilt_init_op_cnic(bp, INITOP_SET);

	if (CONFIGURE_NIC_MODE(bp)) {
		/* Configure searcher as part of function hw init */
		bnx2x_init_searcher(bp);

		/* Reset NIC mode */
		rc = bnx2x_reset_nic_mode(bp);
		if (rc)
			BNX2X_ERR("Can't change NIC mode!\n");
		return rc;
	}

	return 0;
}

/* previous driver DMAE transaction may have occurred when pre-boot stage ended
 * and boot began, or when kdump kernel was loaded. Either case would invalidate
 * the addresses of the transaction, resulting in was-error bit set in the pci
 * causing all hw-to-host pcie transactions to timeout. If this happened we want
 * to clear the interrupt which detected this from the pglueb and the was done
 * bit
 */
static void bnx2x_clean_pglue_errors(struct bnx2x *bp)
{
	if (!CHIP_IS_E1x(bp))
		REG_WR(bp, PGLUE_B_REG_WAS_ERROR_PF_7_0_CLR,
		       1 << BP_ABS_FUNC(bp));
}

static int bnx2x_init_hw_func(struct bnx2x *bp)
{
	int port = BP_PORT(bp);
	int func = BP_FUNC(bp);
	int init_phase = PHASE_PF0 + func;
	struct bnx2x_ilt *ilt = BP_ILT(bp);
	u16 cdu_ilt_start;
	u32 addr, val;
	u32 main_mem_base, main_mem_size, main_mem_prty_clr;
	int i, main_mem_width, rc;

	DP(NETIF_MSG_HW, "starting func init  func %d\n", func);

	/* FLR cleanup - hmmm */
	if (!CHIP_IS_E1x(bp)) {
		rc = bnx2x_pf_flr_clnup(bp);
		if (rc) {
			bnx2x_fw_dump(bp);
			return rc;
		}
	}

	/* set MSI reconfigure capability */
	if (bp->common.int_block == INT_BLOCK_HC) {
		addr = (port ? HC_REG_CONFIG_1 : HC_REG_CONFIG_0);
		val = REG_RD(bp, addr);
		val |= HC_CONFIG_0_REG_MSI_ATTN_EN_0;
		REG_WR(bp, addr, val);
	}

	bnx2x_init_block(bp, BLOCK_PXP, init_phase);
	bnx2x_init_block(bp, BLOCK_PXP2, init_phase);

	ilt = BP_ILT(bp);
	cdu_ilt_start = ilt->clients[ILT_CLIENT_CDU].start;

	if (IS_SRIOV(bp))
		cdu_ilt_start += BNX2X_FIRST_VF_CID/ILT_PAGE_CIDS;
	cdu_ilt_start = bnx2x_iov_init_ilt(bp, cdu_ilt_start);

	/* since BNX2X_FIRST_VF_CID > 0 the PF L2 cids precedes
	 * those of the VFs, so start line should be reset
	 */
	cdu_ilt_start = ilt->clients[ILT_CLIENT_CDU].start;
	for (i = 0; i < L2_ILT_LINES(bp); i++) {
		ilt->lines[cdu_ilt_start + i].page = bp->context[i].vcxt;
		ilt->lines[cdu_ilt_start + i].page_mapping =
			bp->context[i].cxt_mapping;
		ilt->lines[cdu_ilt_start + i].size = bp->context[i].size;
	}

	bnx2x_ilt_init_op(bp, INITOP_SET);

	if (!CONFIGURE_NIC_MODE(bp)) {
		bnx2x_init_searcher(bp);
		REG_WR(bp, PRS_REG_NIC_MODE, 0);
		DP(NETIF_MSG_IFUP, "NIC MODE disabled\n");
	} else {
		/* Set NIC mode */
		REG_WR(bp, PRS_REG_NIC_MODE, 1);
		DP(NETIF_MSG_IFUP, "NIC MODE configured\n");
	}

	if (!CHIP_IS_E1x(bp)) {
		u32 pf_conf = IGU_PF_CONF_FUNC_EN;

		/* Turn on a single ISR mode in IGU if driver is going to use
		 * INT#x or MSI
		 */
		if (!(bp->flags & USING_MSIX_FLAG))
			pf_conf |= IGU_PF_CONF_SINGLE_ISR_EN;
		/*
		 * Timers workaround bug: function init part.
		 * Need to wait 20msec after initializing ILT,
		 * needed to make sure there are no requests in
		 * one of the PXP internal queues with "old" ILT addresses
		 */
		msleep(20);
		/*
		 * Master enable - Due to WB DMAE writes performed before this
		 * register is re-initialized as part of the regular function
		 * init
		 */
		REG_WR(bp, PGLUE_B_REG_INTERNAL_PFID_ENABLE_MASTER, 1);
		/* Enable the function in IGU */
		REG_WR(bp, IGU_REG_PF_CONFIGURATION, pf_conf);
	}

	bp->dmae_ready = 1;

	bnx2x_init_block(bp, BLOCK_PGLUE_B, init_phase);

	bnx2x_clean_pglue_errors(bp);

	bnx2x_init_block(bp, BLOCK_ATC, init_phase);
	bnx2x_init_block(bp, BLOCK_DMAE, init_phase);
	bnx2x_init_block(bp, BLOCK_NIG, init_phase);
	bnx2x_init_block(bp, BLOCK_SRC, init_phase);
	bnx2x_init_block(bp, BLOCK_MISC, init_phase);
	bnx2x_init_block(bp, BLOCK_TCM, init_phase);
	bnx2x_init_block(bp, BLOCK_UCM, init_phase);
	bnx2x_init_block(bp, BLOCK_CCM, init_phase);
	bnx2x_init_block(bp, BLOCK_XCM, init_phase);
	bnx2x_init_block(bp, BLOCK_TSEM, init_phase);
	bnx2x_init_block(bp, BLOCK_USEM, init_phase);
	bnx2x_init_block(bp, BLOCK_CSEM, init_phase);
	bnx2x_init_block(bp, BLOCK_XSEM, init_phase);

	if (!CHIP_IS_E1x(bp))
		REG_WR(bp, QM_REG_PF_EN, 1);

	if (!CHIP_IS_E1x(bp)) {
		REG_WR(bp, TSEM_REG_VFPF_ERR_NUM, BNX2X_MAX_NUM_OF_VFS + func);
		REG_WR(bp, USEM_REG_VFPF_ERR_NUM, BNX2X_MAX_NUM_OF_VFS + func);
		REG_WR(bp, CSEM_REG_VFPF_ERR_NUM, BNX2X_MAX_NUM_OF_VFS + func);
		REG_WR(bp, XSEM_REG_VFPF_ERR_NUM, BNX2X_MAX_NUM_OF_VFS + func);
	}
	bnx2x_init_block(bp, BLOCK_QM, init_phase);

	bnx2x_init_block(bp, BLOCK_TM, init_phase);
	bnx2x_init_block(bp, BLOCK_DORQ, init_phase);
	REG_WR(bp, DORQ_REG_MODE_ACT, 1); /* no dpm */

	bnx2x_iov_init_dq(bp);

	bnx2x_init_block(bp, BLOCK_BRB1, init_phase);
	bnx2x_init_block(bp, BLOCK_PRS, init_phase);
	bnx2x_init_block(bp, BLOCK_TSDM, init_phase);
	bnx2x_init_block(bp, BLOCK_CSDM, init_phase);
	bnx2x_init_block(bp, BLOCK_USDM, init_phase);
	bnx2x_init_block(bp, BLOCK_XSDM, init_phase);
	bnx2x_init_block(bp, BLOCK_UPB, init_phase);
	bnx2x_init_block(bp, BLOCK_XPB, init_phase);
	bnx2x_init_block(bp, BLOCK_PBF, init_phase);
	if (!CHIP_IS_E1x(bp))
		REG_WR(bp, PBF_REG_DISABLE_PF, 0);

	bnx2x_init_block(bp, BLOCK_CDU, init_phase);

	bnx2x_init_block(bp, BLOCK_CFC, init_phase);

	if (!CHIP_IS_E1x(bp))
		REG_WR(bp, CFC_REG_WEAK_ENABLE_PF, 1);

	if (IS_MF(bp)) {
		if (!(IS_MF_UFP(bp) && BNX2X_IS_MF_SD_PROTOCOL_FCOE(bp))) {
			REG_WR(bp, NIG_REG_LLH0_FUNC_EN + port * 8, 1);
			REG_WR(bp, NIG_REG_LLH0_FUNC_VLAN_ID + port * 8,
			       bp->mf_ov);
		}
	}

	bnx2x_init_block(bp, BLOCK_MISC_AEU, init_phase);

	/* HC init per function */
	if (bp->common.int_block == INT_BLOCK_HC) {
		if (CHIP_IS_E1H(bp)) {
			REG_WR(bp, MISC_REG_AEU_GENERAL_ATTN_12 + func*4, 0);

			REG_WR(bp, HC_REG_LEADING_EDGE_0 + port*8, 0);
			REG_WR(bp, HC_REG_TRAILING_EDGE_0 + port*8, 0);
		}
		bnx2x_init_block(bp, BLOCK_HC, init_phase);

	} else {
		int num_segs, sb_idx, prod_offset;

		REG_WR(bp, MISC_REG_AEU_GENERAL_ATTN_12 + func*4, 0);

		if (!CHIP_IS_E1x(bp)) {
			REG_WR(bp, IGU_REG_LEADING_EDGE_LATCH, 0);
			REG_WR(bp, IGU_REG_TRAILING_EDGE_LATCH, 0);
		}

		bnx2x_init_block(bp, BLOCK_IGU, init_phase);

		if (!CHIP_IS_E1x(bp)) {
			int dsb_idx = 0;
			/**
			 * Producer memory:
			 * E2 mode: address 0-135 match to the mapping memory;
			 * 136 - PF0 default prod; 137 - PF1 default prod;
			 * 138 - PF2 default prod; 139 - PF3 default prod;
			 * 140 - PF0 attn prod;    141 - PF1 attn prod;
			 * 142 - PF2 attn prod;    143 - PF3 attn prod;
			 * 144-147 reserved.
			 *
			 * E1.5 mode - In backward compatible mode;
			 * for non default SB; each even line in the memory
			 * holds the U producer and each odd line hold
			 * the C producer. The first 128 producers are for
			 * NDSB (PF0 - 0-31; PF1 - 32-63 and so on). The last 20
			 * producers are for the DSB for each PF.
			 * Each PF has five segments: (the order inside each
			 * segment is PF0; PF1; PF2; PF3) - 128-131 U prods;
			 * 132-135 C prods; 136-139 X prods; 140-143 T prods;
			 * 144-147 attn prods;
			 */
			/* non-default-status-blocks */
			num_segs = CHIP_INT_MODE_IS_BC(bp) ?
				IGU_BC_NDSB_NUM_SEGS : IGU_NORM_NDSB_NUM_SEGS;
			for (sb_idx = 0; sb_idx < bp->igu_sb_cnt; sb_idx++) {
				prod_offset = (bp->igu_base_sb + sb_idx) *
					num_segs;

				for (i = 0; i < num_segs; i++) {
					addr = IGU_REG_PROD_CONS_MEMORY +
							(prod_offset + i) * 4;
					REG_WR(bp, addr, 0);
				}
				/* send consumer update with value 0 */
				bnx2x_ack_sb(bp, bp->igu_base_sb + sb_idx,
					     USTORM_ID, 0, IGU_INT_NOP, 1);
				bnx2x_igu_clear_sb(bp,
						   bp->igu_base_sb + sb_idx);
			}

			/* default-status-blocks */
			num_segs = CHIP_INT_MODE_IS_BC(bp) ?
				IGU_BC_DSB_NUM_SEGS : IGU_NORM_DSB_NUM_SEGS;

			if (CHIP_MODE_IS_4_PORT(bp))
				dsb_idx = BP_FUNC(bp);
			else
				dsb_idx = BP_VN(bp);

			prod_offset = (CHIP_INT_MODE_IS_BC(bp) ?
				       IGU_BC_BASE_DSB_PROD + dsb_idx :
				       IGU_NORM_BASE_DSB_PROD + dsb_idx);

			/*
			 * igu prods come in chunks of E1HVN_MAX (4) -
			 * does not matters what is the current chip mode
			 */
			for (i = 0; i < (num_segs * E1HVN_MAX);
			     i += E1HVN_MAX) {
				addr = IGU_REG_PROD_CONS_MEMORY +
							(prod_offset + i)*4;
				REG_WR(bp, addr, 0);
			}
			/* send consumer update with 0 */
			if (CHIP_INT_MODE_IS_BC(bp)) {
				bnx2x_ack_sb(bp, bp->igu_dsb_id,
					     USTORM_ID, 0, IGU_INT_NOP, 1);
				bnx2x_ack_sb(bp, bp->igu_dsb_id,
					     CSTORM_ID, 0, IGU_INT_NOP, 1);
				bnx2x_ack_sb(bp, bp->igu_dsb_id,
					     XSTORM_ID, 0, IGU_INT_NOP, 1);
				bnx2x_ack_sb(bp, bp->igu_dsb_id,
					     TSTORM_ID, 0, IGU_INT_NOP, 1);
				bnx2x_ack_sb(bp, bp->igu_dsb_id,
					     ATTENTION_ID, 0, IGU_INT_NOP, 1);
			} else {
				bnx2x_ack_sb(bp, bp->igu_dsb_id,
					     USTORM_ID, 0, IGU_INT_NOP, 1);
				bnx2x_ack_sb(bp, bp->igu_dsb_id,
					     ATTENTION_ID, 0, IGU_INT_NOP, 1);
			}
			bnx2x_igu_clear_sb(bp, bp->igu_dsb_id);

			/* !!! These should become driver const once
			   rf-tool supports split-68 const */
			REG_WR(bp, IGU_REG_SB_INT_BEFORE_MASK_LSB, 0);
			REG_WR(bp, IGU_REG_SB_INT_BEFORE_MASK_MSB, 0);
			REG_WR(bp, IGU_REG_SB_MASK_LSB, 0);
			REG_WR(bp, IGU_REG_SB_MASK_MSB, 0);
			REG_WR(bp, IGU_REG_PBA_STATUS_LSB, 0);
			REG_WR(bp, IGU_REG_PBA_STATUS_MSB, 0);
		}
	}

	/* Reset PCIE errors for debug */
	REG_WR(bp, 0x2114, 0xffffffff);
	REG_WR(bp, 0x2120, 0xffffffff);

	if (CHIP_IS_E1x(bp)) {
		main_mem_size = HC_REG_MAIN_MEMORY_SIZE / 2; /*dwords*/
		main_mem_base = HC_REG_MAIN_MEMORY +
				BP_PORT(bp) * (main_mem_size * 4);
		main_mem_prty_clr = HC_REG_HC_PRTY_STS_CLR;
		main_mem_width = 8;

		val = REG_RD(bp, main_mem_prty_clr);
		if (val)
			DP(NETIF_MSG_HW,
			   "Hmmm... Parity errors in HC block during function init (0x%x)!\n",
			   val);

		/* Clear "false" parity errors in MSI-X table */
		for (i = main_mem_base;
		     i < main_mem_base + main_mem_size * 4;
		     i += main_mem_width) {
			bnx2x_read_dmae(bp, i, main_mem_width / 4);
			bnx2x_write_dmae(bp, bnx2x_sp_mapping(bp, wb_data),
					 i, main_mem_width / 4);
		}
		/* Clear HC parity attention */
		REG_RD(bp, main_mem_prty_clr);
	}

#ifdef BNX2X_STOP_ON_ERROR
	/* Enable STORMs SP logging */
	REG_WR8(bp, BAR_USTRORM_INTMEM +
	       USTORM_RECORD_SLOW_PATH_OFFSET(BP_FUNC(bp)), 1);
	REG_WR8(bp, BAR_TSTRORM_INTMEM +
	       TSTORM_RECORD_SLOW_PATH_OFFSET(BP_FUNC(bp)), 1);
	REG_WR8(bp, BAR_CSTRORM_INTMEM +
	       CSTORM_RECORD_SLOW_PATH_OFFSET(BP_FUNC(bp)), 1);
	REG_WR8(bp, BAR_XSTRORM_INTMEM +
	       XSTORM_RECORD_SLOW_PATH_OFFSET(BP_FUNC(bp)), 1);
#endif

	bnx2x_phy_probe(&bp->link_params);

	return 0;
}

void bnx2x_free_mem_cnic(struct bnx2x *bp)
{
	bnx2x_ilt_mem_op_cnic(bp, ILT_MEMOP_FREE);

	if (!CHIP_IS_E1x(bp))
		BNX2X_PCI_FREE(bp->cnic_sb.e2_sb, bp->cnic_sb_mapping,
			       sizeof(struct host_hc_status_block_e2));
	else
		BNX2X_PCI_FREE(bp->cnic_sb.e1x_sb, bp->cnic_sb_mapping,
			       sizeof(struct host_hc_status_block_e1x));

	BNX2X_PCI_FREE(bp->t2, bp->t2_mapping, SRC_T2_SZ);
}

void bnx2x_free_mem(struct bnx2x *bp)
{
	int i;

	BNX2X_PCI_FREE(bp->fw_stats, bp->fw_stats_mapping,
		       bp->fw_stats_data_sz + bp->fw_stats_req_sz);

	if (IS_VF(bp))
		return;

	BNX2X_PCI_FREE(bp->def_status_blk, bp->def_status_blk_mapping,
		       sizeof(struct host_sp_status_block));

	BNX2X_PCI_FREE(bp->slowpath, bp->slowpath_mapping,
		       sizeof(struct bnx2x_slowpath));

	for (i = 0; i < L2_ILT_LINES(bp); i++)
		BNX2X_PCI_FREE(bp->context[i].vcxt, bp->context[i].cxt_mapping,
			       bp->context[i].size);
	bnx2x_ilt_mem_op(bp, ILT_MEMOP_FREE);

	BNX2X_FREE(bp->ilt->lines);

	BNX2X_PCI_FREE(bp->spq, bp->spq_mapping, BCM_PAGE_SIZE);

	BNX2X_PCI_FREE(bp->eq_ring, bp->eq_mapping,
		       BCM_PAGE_SIZE * NUM_EQ_PAGES);

	BNX2X_PCI_FREE(bp->t2, bp->t2_mapping, SRC_T2_SZ);

	bnx2x_iov_free_mem(bp);
}

int bnx2x_alloc_mem_cnic(struct bnx2x *bp)
{
	if (!CHIP_IS_E1x(bp)) {
		/* size = the status block + ramrod buffers */
		bp->cnic_sb.e2_sb = BNX2X_PCI_ALLOC(&bp->cnic_sb_mapping,
						    sizeof(struct host_hc_status_block_e2));
		if (!bp->cnic_sb.e2_sb)
			goto alloc_mem_err;
	} else {
		bp->cnic_sb.e1x_sb = BNX2X_PCI_ALLOC(&bp->cnic_sb_mapping,
						     sizeof(struct host_hc_status_block_e1x));
		if (!bp->cnic_sb.e1x_sb)
			goto alloc_mem_err;
	}

	if (CONFIGURE_NIC_MODE(bp) && !bp->t2) {
		/* allocate searcher T2 table, as it wasn't allocated before */
		bp->t2 = BNX2X_PCI_ALLOC(&bp->t2_mapping, SRC_T2_SZ);
		if (!bp->t2)
			goto alloc_mem_err;
	}

	/* write address to which L5 should insert its values */
	bp->cnic_eth_dev.addr_drv_info_to_mcp =
		&bp->slowpath->drv_info_to_mcp;

	if (bnx2x_ilt_mem_op_cnic(bp, ILT_MEMOP_ALLOC))
		goto alloc_mem_err;

	return 0;

alloc_mem_err:
	bnx2x_free_mem_cnic(bp);
	BNX2X_ERR("Can't allocate memory\n");
	return -ENOMEM;
}

int bnx2x_alloc_mem(struct bnx2x *bp)
{
	int i, allocated, context_size;

	if (!CONFIGURE_NIC_MODE(bp) && !bp->t2) {
		/* allocate searcher T2 table */
		bp->t2 = BNX2X_PCI_ALLOC(&bp->t2_mapping, SRC_T2_SZ);
		if (!bp->t2)
			goto alloc_mem_err;
	}

	bp->def_status_blk = BNX2X_PCI_ALLOC(&bp->def_status_blk_mapping,
					     sizeof(struct host_sp_status_block));
	if (!bp->def_status_blk)
		goto alloc_mem_err;

	bp->slowpath = BNX2X_PCI_ALLOC(&bp->slowpath_mapping,
				       sizeof(struct bnx2x_slowpath));
	if (!bp->slowpath)
		goto alloc_mem_err;

	/* Allocate memory for CDU context:
	 * This memory is allocated separately and not in the generic ILT
	 * functions because CDU differs in few aspects:
	 * 1. There are multiple entities allocating memory for context -
	 * 'regular' driver, CNIC and SRIOV driver. Each separately controls
	 * its own ILT lines.
	 * 2. Since CDU page-size is not a single 4KB page (which is the case
	 * for the other ILT clients), to be efficient we want to support
	 * allocation of sub-page-size in the last entry.
	 * 3. Context pointers are used by the driver to pass to FW / update
	 * the context (for the other ILT clients the pointers are used just to
	 * free the memory during unload).
	 */
	context_size = sizeof(union cdu_context) * BNX2X_L2_CID_COUNT(bp);

	for (i = 0, allocated = 0; allocated < context_size; i++) {
		bp->context[i].size = min(CDU_ILT_PAGE_SZ,
					  (context_size - allocated));
		bp->context[i].vcxt = BNX2X_PCI_ALLOC(&bp->context[i].cxt_mapping,
						      bp->context[i].size);
		if (!bp->context[i].vcxt)
			goto alloc_mem_err;
		allocated += bp->context[i].size;
	}
	bp->ilt->lines = kcalloc(ILT_MAX_LINES, sizeof(struct ilt_line),
				 GFP_KERNEL);
	if (!bp->ilt->lines)
		goto alloc_mem_err;

	if (bnx2x_ilt_mem_op(bp, ILT_MEMOP_ALLOC))
		goto alloc_mem_err;

	if (bnx2x_iov_alloc_mem(bp))
		goto alloc_mem_err;

	/* Slow path ring */
	bp->spq = BNX2X_PCI_ALLOC(&bp->spq_mapping, BCM_PAGE_SIZE);
	if (!bp->spq)
		goto alloc_mem_err;

	/* EQ */
	bp->eq_ring = BNX2X_PCI_ALLOC(&bp->eq_mapping,
				      BCM_PAGE_SIZE * NUM_EQ_PAGES);
	if (!bp->eq_ring)
		goto alloc_mem_err;

	return 0;

alloc_mem_err:
	bnx2x_free_mem(bp);
	BNX2X_ERR("Can't allocate memory\n");
	return -ENOMEM;
}

/*
 * Init service functions
 */

int bnx2x_set_mac_one(struct bnx2x *bp, u8 *mac,
		      struct bnx2x_vlan_mac_obj *obj, bool set,
		      int mac_type, unsigned long *ramrod_flags)
{
	int rc;
	struct bnx2x_vlan_mac_ramrod_params ramrod_param;

	memset(&ramrod_param, 0, sizeof(ramrod_param));

	/* Fill general parameters */
	ramrod_param.vlan_mac_obj = obj;
	ramrod_param.ramrod_flags = *ramrod_flags;

	/* Fill a user request section if needed */
	if (!test_bit(RAMROD_CONT, ramrod_flags)) {
		memcpy(ramrod_param.user_req.u.mac.mac, mac, ETH_ALEN);

		__set_bit(mac_type, &ramrod_param.user_req.vlan_mac_flags);

		/* Set the command: ADD or DEL */
		if (set)
			ramrod_param.user_req.cmd = BNX2X_VLAN_MAC_ADD;
		else
			ramrod_param.user_req.cmd = BNX2X_VLAN_MAC_DEL;
	}

	rc = bnx2x_config_vlan_mac(bp, &ramrod_param);

	if (rc == -EEXIST) {
		DP(BNX2X_MSG_SP, "Failed to schedule ADD operations: %d\n", rc);
		/* do not treat adding same MAC as error */
		rc = 0;
	} else if (rc < 0)
		BNX2X_ERR("%s MAC failed\n", (set ? "Set" : "Del"));

	return rc;
}

int bnx2x_del_all_macs(struct bnx2x *bp,
		       struct bnx2x_vlan_mac_obj *mac_obj,
		       int mac_type, bool wait_for_comp)
{
	int rc;
	unsigned long ramrod_flags = 0, vlan_mac_flags = 0;

	/* Wait for completion of requested */
	if (wait_for_comp)
		__set_bit(RAMROD_COMP_WAIT, &ramrod_flags);

	/* Set the mac type of addresses we want to clear */
	__set_bit(mac_type, &vlan_mac_flags);

	rc = mac_obj->delete_all(bp, mac_obj, &vlan_mac_flags, &ramrod_flags);
	if (rc < 0)
		BNX2X_ERR("Failed to delete MACs: %d\n", rc);

	return rc;
}

int bnx2x_set_eth_mac(struct bnx2x *bp, bool set)
{
	if (IS_PF(bp)) {
		unsigned long ramrod_flags = 0;

		DP(NETIF_MSG_IFUP, "Adding Eth MAC\n");
		__set_bit(RAMROD_COMP_WAIT, &ramrod_flags);
		return bnx2x_set_mac_one(bp, bp->dev->dev_addr,
					 &bp->sp_objs->mac_obj, set,
					 BNX2X_ETH_MAC, &ramrod_flags);
	} else { /* vf */
		return bnx2x_vfpf_config_mac(bp, bp->dev->dev_addr,
					     bp->fp->index, true);
	}
}

int bnx2x_setup_leading(struct bnx2x *bp)
{
	if (IS_PF(bp))
		return bnx2x_setup_queue(bp, &bp->fp[0], true);
	else /* VF */
		return bnx2x_vfpf_setup_q(bp, &bp->fp[0], true);
}

/**
 * bnx2x_set_int_mode - configure interrupt mode
 *
 * @bp:		driver handle
 *
 * In case of MSI-X it will also try to enable MSI-X.
 */
int bnx2x_set_int_mode(struct bnx2x *bp)
{
	int rc = 0;

	if (IS_VF(bp) && int_mode != BNX2X_INT_MODE_MSIX) {
		BNX2X_ERR("VF not loaded since interrupt mode not msix\n");
		return -EINVAL;
	}

	switch (int_mode) {
	case BNX2X_INT_MODE_MSIX:
		/* attempt to enable msix */
		rc = bnx2x_enable_msix(bp);

		/* msix attained */
		if (!rc)
			return 0;

		/* vfs use only msix */
		if (rc && IS_VF(bp))
			return rc;

		/* failed to enable multiple MSI-X */
		BNX2X_DEV_INFO("Failed to enable multiple MSI-X (%d), set number of queues to %d\n",
			       bp->num_queues,
			       1 + bp->num_cnic_queues);

		/* falling through... */
	case BNX2X_INT_MODE_MSI:
		bnx2x_enable_msi(bp);

		/* falling through... */
	case BNX2X_INT_MODE_INTX:
		bp->num_ethernet_queues = 1;
		bp->num_queues = bp->num_ethernet_queues + bp->num_cnic_queues;
		BNX2X_DEV_INFO("set number of queues to 1\n");
		break;
	default:
		BNX2X_DEV_INFO("unknown value in int_mode module parameter\n");
		return -EINVAL;
	}
	return 0;
}

/* must be called prior to any HW initializations */
static inline u16 bnx2x_cid_ilt_lines(struct bnx2x *bp)
{
	if (IS_SRIOV(bp))
		return (BNX2X_FIRST_VF_CID + BNX2X_VF_CIDS)/ILT_PAGE_CIDS;
	return L2_ILT_LINES(bp);
}

void bnx2x_ilt_set_info(struct bnx2x *bp)
{
	struct ilt_client_info *ilt_client;
	struct bnx2x_ilt *ilt = BP_ILT(bp);
	u16 line = 0;

	ilt->start_line = FUNC_ILT_BASE(BP_FUNC(bp));
	DP(BNX2X_MSG_SP, "ilt starts at line %d\n", ilt->start_line);

	/* CDU */
	ilt_client = &ilt->clients[ILT_CLIENT_CDU];
	ilt_client->client_num = ILT_CLIENT_CDU;
	ilt_client->page_size = CDU_ILT_PAGE_SZ;
	ilt_client->flags = ILT_CLIENT_SKIP_MEM;
	ilt_client->start = line;
	line += bnx2x_cid_ilt_lines(bp);

	if (CNIC_SUPPORT(bp))
		line += CNIC_ILT_LINES;
	ilt_client->end = line - 1;

	DP(NETIF_MSG_IFUP, "ilt client[CDU]: start %d, end %d, psz 0x%x, flags 0x%x, hw psz %d\n",
	   ilt_client->start,
	   ilt_client->end,
	   ilt_client->page_size,
	   ilt_client->flags,
	   ilog2(ilt_client->page_size >> 12));

	/* QM */
	if (QM_INIT(bp->qm_cid_count)) {
		ilt_client = &ilt->clients[ILT_CLIENT_QM];
		ilt_client->client_num = ILT_CLIENT_QM;
		ilt_client->page_size = QM_ILT_PAGE_SZ;
		ilt_client->flags = 0;
		ilt_client->start = line;

		/* 4 bytes for each cid */
		line += DIV_ROUND_UP(bp->qm_cid_count * QM_QUEUES_PER_FUNC * 4,
							 QM_ILT_PAGE_SZ);

		ilt_client->end = line - 1;

		DP(NETIF_MSG_IFUP,
		   "ilt client[QM]: start %d, end %d, psz 0x%x, flags 0x%x, hw psz %d\n",
		   ilt_client->start,
		   ilt_client->end,
		   ilt_client->page_size,
		   ilt_client->flags,
		   ilog2(ilt_client->page_size >> 12));
	}

	if (CNIC_SUPPORT(bp)) {
		/* SRC */
		ilt_client = &ilt->clients[ILT_CLIENT_SRC];
		ilt_client->client_num = ILT_CLIENT_SRC;
		ilt_client->page_size = SRC_ILT_PAGE_SZ;
		ilt_client->flags = 0;
		ilt_client->start = line;
		line += SRC_ILT_LINES;
		ilt_client->end = line - 1;

		DP(NETIF_MSG_IFUP,
		   "ilt client[SRC]: start %d, end %d, psz 0x%x, flags 0x%x, hw psz %d\n",
		   ilt_client->start,
		   ilt_client->end,
		   ilt_client->page_size,
		   ilt_client->flags,
		   ilog2(ilt_client->page_size >> 12));

		/* TM */
		ilt_client = &ilt->clients[ILT_CLIENT_TM];
		ilt_client->client_num = ILT_CLIENT_TM;
		ilt_client->page_size = TM_ILT_PAGE_SZ;
		ilt_client->flags = 0;
		ilt_client->start = line;
		line += TM_ILT_LINES;
		ilt_client->end = line - 1;

		DP(NETIF_MSG_IFUP,
		   "ilt client[TM]: start %d, end %d, psz 0x%x, flags 0x%x, hw psz %d\n",
		   ilt_client->start,
		   ilt_client->end,
		   ilt_client->page_size,
		   ilt_client->flags,
		   ilog2(ilt_client->page_size >> 12));
	}

	BUG_ON(line > ILT_MAX_LINES);
}

/**
 * bnx2x_pf_q_prep_init - prepare INIT transition parameters
 *
 * @bp:			driver handle
 * @fp:			pointer to fastpath
 * @init_params:	pointer to parameters structure
 *
 * parameters configured:
 *      - HC configuration
 *      - Queue's CDU context
 */
static void bnx2x_pf_q_prep_init(struct bnx2x *bp,
	struct bnx2x_fastpath *fp, struct bnx2x_queue_init_params *init_params)
{
	u8 cos;
	int cxt_index, cxt_offset;

	/* FCoE Queue uses Default SB, thus has no HC capabilities */
	if (!IS_FCOE_FP(fp)) {
		__set_bit(BNX2X_Q_FLG_HC, &init_params->rx.flags);
		__set_bit(BNX2X_Q_FLG_HC, &init_params->tx.flags);

		/* If HC is supported, enable host coalescing in the transition
		 * to INIT state.
		 */
		__set_bit(BNX2X_Q_FLG_HC_EN, &init_params->rx.flags);
		__set_bit(BNX2X_Q_FLG_HC_EN, &init_params->tx.flags);

		/* HC rate */
		init_params->rx.hc_rate = bp->rx_ticks ?
			(1000000 / bp->rx_ticks) : 0;
		init_params->tx.hc_rate = bp->tx_ticks ?
			(1000000 / bp->tx_ticks) : 0;

		/* FW SB ID */
		init_params->rx.fw_sb_id = init_params->tx.fw_sb_id =
			fp->fw_sb_id;

		/*
		 * CQ index among the SB indices: FCoE clients uses the default
		 * SB, therefore it's different.
		 */
		init_params->rx.sb_cq_index = HC_INDEX_ETH_RX_CQ_CONS;
		init_params->tx.sb_cq_index = HC_INDEX_ETH_FIRST_TX_CQ_CONS;
	}

	/* set maximum number of COSs supported by this queue */
	init_params->max_cos = fp->max_cos;

	DP(NETIF_MSG_IFUP, "fp: %d setting queue params max cos to: %d\n",
	    fp->index, init_params->max_cos);

	/* set the context pointers queue object */
	for (cos = FIRST_TX_COS_INDEX; cos < init_params->max_cos; cos++) {
		cxt_index = fp->txdata_ptr[cos]->cid / ILT_PAGE_CIDS;
		cxt_offset = fp->txdata_ptr[cos]->cid - (cxt_index *
				ILT_PAGE_CIDS);
		init_params->cxts[cos] =
			&bp->context[cxt_index].vcxt[cxt_offset].eth;
	}
}

static int bnx2x_setup_tx_only(struct bnx2x *bp, struct bnx2x_fastpath *fp,
			struct bnx2x_queue_state_params *q_params,
			struct bnx2x_queue_setup_tx_only_params *tx_only_params,
			int tx_index, bool leading)
{
	memset(tx_only_params, 0, sizeof(*tx_only_params));

	/* Set the command */
	q_params->cmd = BNX2X_Q_CMD_SETUP_TX_ONLY;

	/* Set tx-only QUEUE flags: don't zero statistics */
	tx_only_params->flags = bnx2x_get_common_flags(bp, fp, false);

	/* choose the index of the cid to send the slow path on */
	tx_only_params->cid_index = tx_index;

	/* Set general TX_ONLY_SETUP parameters */
	bnx2x_pf_q_prep_general(bp, fp, &tx_only_params->gen_params, tx_index);

	/* Set Tx TX_ONLY_SETUP parameters */
	bnx2x_pf_tx_q_prep(bp, fp, &tx_only_params->txq_params, tx_index);

	DP(NETIF_MSG_IFUP,
	   "preparing to send tx-only ramrod for connection: cos %d, primary cid %d, cid %d, client id %d, sp-client id %d, flags %lx\n",
	   tx_index, q_params->q_obj->cids[FIRST_TX_COS_INDEX],
	   q_params->q_obj->cids[tx_index], q_params->q_obj->cl_id,
	   tx_only_params->gen_params.spcl_id, tx_only_params->flags);

	/* send the ramrod */
	return bnx2x_queue_state_change(bp, q_params);
}

/**
 * bnx2x_setup_queue - setup queue
 *
 * @bp:		driver handle
 * @fp:		pointer to fastpath
 * @leading:	is leading
 *
 * This function performs 2 steps in a Queue state machine
 *      actually: 1) RESET->INIT 2) INIT->SETUP
 */

int bnx2x_setup_queue(struct bnx2x *bp, struct bnx2x_fastpath *fp,
		       bool leading)
{
	struct bnx2x_queue_state_params q_params = {NULL};
	struct bnx2x_queue_setup_params *setup_params =
						&q_params.params.setup;
	struct bnx2x_queue_setup_tx_only_params *tx_only_params =
						&q_params.params.tx_only;
	int rc;
	u8 tx_index;

	DP(NETIF_MSG_IFUP, "setting up queue %d\n", fp->index);

	/* reset IGU state skip FCoE L2 queue */
	if (!IS_FCOE_FP(fp))
		bnx2x_ack_sb(bp, fp->igu_sb_id, USTORM_ID, 0,
			     IGU_INT_ENABLE, 0);

	q_params.q_obj = &bnx2x_sp_obj(bp, fp).q_obj;
	/* We want to wait for completion in this context */
	__set_bit(RAMROD_COMP_WAIT, &q_params.ramrod_flags);

	/* Prepare the INIT parameters */
	bnx2x_pf_q_prep_init(bp, fp, &q_params.params.init);

	/* Set the command */
	q_params.cmd = BNX2X_Q_CMD_INIT;

	/* Change the state to INIT */
	rc = bnx2x_queue_state_change(bp, &q_params);
	if (rc) {
		BNX2X_ERR("Queue(%d) INIT failed\n", fp->index);
		return rc;
	}

	DP(NETIF_MSG_IFUP, "init complete\n");

	/* Now move the Queue to the SETUP state... */
	memset(setup_params, 0, sizeof(*setup_params));

	/* Set QUEUE flags */
	setup_params->flags = bnx2x_get_q_flags(bp, fp, leading);

	/* Set general SETUP parameters */
	bnx2x_pf_q_prep_general(bp, fp, &setup_params->gen_params,
				FIRST_TX_COS_INDEX);

	bnx2x_pf_rx_q_prep(bp, fp, &setup_params->pause_params,
			    &setup_params->rxq_params);

	bnx2x_pf_tx_q_prep(bp, fp, &setup_params->txq_params,
			   FIRST_TX_COS_INDEX);

	/* Set the command */
	q_params.cmd = BNX2X_Q_CMD_SETUP;

	if (IS_FCOE_FP(fp))
		bp->fcoe_init = true;

	/* Change the state to SETUP */
	rc = bnx2x_queue_state_change(bp, &q_params);
	if (rc) {
		BNX2X_ERR("Queue(%d) SETUP failed\n", fp->index);
		return rc;
	}

	/* loop through the relevant tx-only indices */
	for (tx_index = FIRST_TX_ONLY_COS_INDEX;
	      tx_index < fp->max_cos;
	      tx_index++) {

		/* prepare and send tx-only ramrod*/
		rc = bnx2x_setup_tx_only(bp, fp, &q_params,
					  tx_only_params, tx_index, leading);
		if (rc) {
			BNX2X_ERR("Queue(%d.%d) TX_ONLY_SETUP failed\n",
				  fp->index, tx_index);
			return rc;
		}
	}

	return rc;
}

static int bnx2x_stop_queue(struct bnx2x *bp, int index)
{
	struct bnx2x_fastpath *fp = &bp->fp[index];
	struct bnx2x_fp_txdata *txdata;
	struct bnx2x_queue_state_params q_params = {NULL};
	int rc, tx_index;

	DP(NETIF_MSG_IFDOWN, "stopping queue %d cid %d\n", index, fp->cid);

	q_params.q_obj = &bnx2x_sp_obj(bp, fp).q_obj;
	/* We want to wait for completion in this context */
	__set_bit(RAMROD_COMP_WAIT, &q_params.ramrod_flags);

	/* close tx-only connections */
	for (tx_index = FIRST_TX_ONLY_COS_INDEX;
	     tx_index < fp->max_cos;
	     tx_index++){

		/* ascertain this is a normal queue*/
		txdata = fp->txdata_ptr[tx_index];

		DP(NETIF_MSG_IFDOWN, "stopping tx-only queue %d\n",
							txdata->txq_index);

		/* send halt terminate on tx-only connection */
		q_params.cmd = BNX2X_Q_CMD_TERMINATE;
		memset(&q_params.params.terminate, 0,
		       sizeof(q_params.params.terminate));
		q_params.params.terminate.cid_index = tx_index;

		rc = bnx2x_queue_state_change(bp, &q_params);
		if (rc)
			return rc;

		/* send halt terminate on tx-only connection */
		q_params.cmd = BNX2X_Q_CMD_CFC_DEL;
		memset(&q_params.params.cfc_del, 0,
		       sizeof(q_params.params.cfc_del));
		q_params.params.cfc_del.cid_index = tx_index;
		rc = bnx2x_queue_state_change(bp, &q_params);
		if (rc)
			return rc;
	}
	/* Stop the primary connection: */
	/* ...halt the connection */
	q_params.cmd = BNX2X_Q_CMD_HALT;
	rc = bnx2x_queue_state_change(bp, &q_params);
	if (rc)
		return rc;

	/* ...terminate the connection */
	q_params.cmd = BNX2X_Q_CMD_TERMINATE;
	memset(&q_params.params.terminate, 0,
	       sizeof(q_params.params.terminate));
	q_params.params.terminate.cid_index = FIRST_TX_COS_INDEX;
	rc = bnx2x_queue_state_change(bp, &q_params);
	if (rc)
		return rc;
	/* ...delete cfc entry */
	q_params.cmd = BNX2X_Q_CMD_CFC_DEL;
	memset(&q_params.params.cfc_del, 0,
	       sizeof(q_params.params.cfc_del));
	q_params.params.cfc_del.cid_index = FIRST_TX_COS_INDEX;
	return bnx2x_queue_state_change(bp, &q_params);
}

static void bnx2x_reset_func(struct bnx2x *bp)
{
	int port = BP_PORT(bp);
	int func = BP_FUNC(bp);
	int i;

	/* Disable the function in the FW */
	REG_WR8(bp, BAR_XSTRORM_INTMEM + XSTORM_FUNC_EN_OFFSET(func), 0);
	REG_WR8(bp, BAR_CSTRORM_INTMEM + CSTORM_FUNC_EN_OFFSET(func), 0);
	REG_WR8(bp, BAR_TSTRORM_INTMEM + TSTORM_FUNC_EN_OFFSET(func), 0);
	REG_WR8(bp, BAR_USTRORM_INTMEM + USTORM_FUNC_EN_OFFSET(func), 0);

	/* FP SBs */
	for_each_eth_queue(bp, i) {
		struct bnx2x_fastpath *fp = &bp->fp[i];
		REG_WR8(bp, BAR_CSTRORM_INTMEM +
			   CSTORM_STATUS_BLOCK_DATA_STATE_OFFSET(fp->fw_sb_id),
			   SB_DISABLED);
	}

	if (CNIC_LOADED(bp))
		/* CNIC SB */
		REG_WR8(bp, BAR_CSTRORM_INTMEM +
			CSTORM_STATUS_BLOCK_DATA_STATE_OFFSET
			(bnx2x_cnic_fw_sb_id(bp)), SB_DISABLED);

	/* SP SB */
	REG_WR8(bp, BAR_CSTRORM_INTMEM +
		CSTORM_SP_STATUS_BLOCK_DATA_STATE_OFFSET(func),
		SB_DISABLED);

	for (i = 0; i < XSTORM_SPQ_DATA_SIZE / 4; i++)
		REG_WR(bp, BAR_XSTRORM_INTMEM + XSTORM_SPQ_DATA_OFFSET(func),
		       0);

	/* Configure IGU */
	if (bp->common.int_block == INT_BLOCK_HC) {
		REG_WR(bp, HC_REG_LEADING_EDGE_0 + port*8, 0);
		REG_WR(bp, HC_REG_TRAILING_EDGE_0 + port*8, 0);
	} else {
		REG_WR(bp, IGU_REG_LEADING_EDGE_LATCH, 0);
		REG_WR(bp, IGU_REG_TRAILING_EDGE_LATCH, 0);
	}

	if (CNIC_LOADED(bp)) {
		/* Disable Timer scan */
		REG_WR(bp, TM_REG_EN_LINEAR0_TIMER + port*4, 0);
		/*
		 * Wait for at least 10ms and up to 2 second for the timers
		 * scan to complete
		 */
		for (i = 0; i < 200; i++) {
			usleep_range(10000, 20000);
			if (!REG_RD(bp, TM_REG_LIN0_SCAN_ON + port*4))
				break;
		}
	}
	/* Clear ILT */
	bnx2x_clear_func_ilt(bp, func);

	/* Timers workaround bug for E2: if this is vnic-3,
	 * we need to set the entire ilt range for this timers.
	 */
	if (!CHIP_IS_E1x(bp) && BP_VN(bp) == 3) {
		struct ilt_client_info ilt_cli;
		/* use dummy TM client */
		memset(&ilt_cli, 0, sizeof(struct ilt_client_info));
		ilt_cli.start = 0;
		ilt_cli.end = ILT_NUM_PAGE_ENTRIES - 1;
		ilt_cli.client_num = ILT_CLIENT_TM;

		bnx2x_ilt_boundry_init_op(bp, &ilt_cli, 0, INITOP_CLEAR);
	}

	/* this assumes that reset_port() called before reset_func()*/
	if (!CHIP_IS_E1x(bp))
		bnx2x_pf_disable(bp);

	bp->dmae_ready = 0;
}

static void bnx2x_reset_port(struct bnx2x *bp)
{
	int port = BP_PORT(bp);
	u32 val;

	/* Reset physical Link */
	bnx2x__link_reset(bp);

	REG_WR(bp, NIG_REG_MASK_INTERRUPT_PORT0 + port*4, 0);

	/* Do not rcv packets to BRB */
	REG_WR(bp, NIG_REG_LLH0_BRB1_DRV_MASK + port*4, 0x0);
	/* Do not direct rcv packets that are not for MCP to the BRB */
	REG_WR(bp, (port ? NIG_REG_LLH1_BRB1_NOT_MCP :
			   NIG_REG_LLH0_BRB1_NOT_MCP), 0x0);

	/* Configure AEU */
	REG_WR(bp, MISC_REG_AEU_MASK_ATTN_FUNC_0 + port*4, 0);

	msleep(100);
	/* Check for BRB port occupancy */
	val = REG_RD(bp, BRB1_REG_PORT_NUM_OCC_BLOCKS_0 + port*4);
	if (val)
		DP(NETIF_MSG_IFDOWN,
		   "BRB1 is not empty  %d blocks are occupied\n", val);

	/* TODO: Close Doorbell port? */
}

static int bnx2x_reset_hw(struct bnx2x *bp, u32 load_code)
{
	struct bnx2x_func_state_params func_params = {NULL};

	/* Prepare parameters for function state transitions */
	__set_bit(RAMROD_COMP_WAIT, &func_params.ramrod_flags);

	func_params.f_obj = &bp->func_obj;
	func_params.cmd = BNX2X_F_CMD_HW_RESET;

	func_params.params.hw_init.load_phase = load_code;

	return bnx2x_func_state_change(bp, &func_params);
}

static int bnx2x_func_stop(struct bnx2x *bp)
{
	struct bnx2x_func_state_params func_params = {NULL};
	int rc;

	/* Prepare parameters for function state transitions */
	__set_bit(RAMROD_COMP_WAIT, &func_params.ramrod_flags);
	func_params.f_obj = &bp->func_obj;
	func_params.cmd = BNX2X_F_CMD_STOP;

	/*
	 * Try to stop the function the 'good way'. If fails (in case
	 * of a parity error during bnx2x_chip_cleanup()) and we are
	 * not in a debug mode, perform a state transaction in order to
	 * enable further HW_RESET transaction.
	 */
	rc = bnx2x_func_state_change(bp, &func_params);
	if (rc) {
#ifdef BNX2X_STOP_ON_ERROR
		return rc;
#else
		BNX2X_ERR("FUNC_STOP ramrod failed. Running a dry transaction\n");
		__set_bit(RAMROD_DRV_CLR_ONLY, &func_params.ramrod_flags);
		return bnx2x_func_state_change(bp, &func_params);
#endif
	}

	return 0;
}

/**
 * bnx2x_send_unload_req - request unload mode from the MCP.
 *
 * @bp:			driver handle
 * @unload_mode:	requested function's unload mode
 *
 * Return unload mode returned by the MCP: COMMON, PORT or FUNC.
 */
u32 bnx2x_send_unload_req(struct bnx2x *bp, int unload_mode)
{
	u32 reset_code = 0;
	int port = BP_PORT(bp);

	/* Select the UNLOAD request mode */
	if (unload_mode == UNLOAD_NORMAL)
		reset_code = DRV_MSG_CODE_UNLOAD_REQ_WOL_DIS;

	else if (bp->flags & NO_WOL_FLAG)
		reset_code = DRV_MSG_CODE_UNLOAD_REQ_WOL_MCP;

	else if (bp->wol) {
		u32 emac_base = port ? GRCBASE_EMAC1 : GRCBASE_EMAC0;
		u8 *mac_addr = bp->dev->dev_addr;
		struct pci_dev *pdev = bp->pdev;
		u32 val;
		u16 pmc;

		/* The mac address is written to entries 1-4 to
		 * preserve entry 0 which is used by the PMF
		 */
		u8 entry = (BP_VN(bp) + 1)*8;

		val = (mac_addr[0] << 8) | mac_addr[1];
		EMAC_WR(bp, EMAC_REG_EMAC_MAC_MATCH + entry, val);

		val = (mac_addr[2] << 24) | (mac_addr[3] << 16) |
		      (mac_addr[4] << 8) | mac_addr[5];
		EMAC_WR(bp, EMAC_REG_EMAC_MAC_MATCH + entry + 4, val);

		/* Enable the PME and clear the status */
		pci_read_config_word(pdev, pdev->pm_cap + PCI_PM_CTRL, &pmc);
		pmc |= PCI_PM_CTRL_PME_ENABLE | PCI_PM_CTRL_PME_STATUS;
		pci_write_config_word(pdev, pdev->pm_cap + PCI_PM_CTRL, pmc);

		reset_code = DRV_MSG_CODE_UNLOAD_REQ_WOL_EN;

	} else
		reset_code = DRV_MSG_CODE_UNLOAD_REQ_WOL_DIS;

	/* Send the request to the MCP */
	if (!BP_NOMCP(bp))
		reset_code = bnx2x_fw_command(bp, reset_code, 0);
	else {
		int path = BP_PATH(bp);

		DP(NETIF_MSG_IFDOWN, "NO MCP - load counts[%d]      %d, %d, %d\n",
		   path, bnx2x_load_count[path][0], bnx2x_load_count[path][1],
		   bnx2x_load_count[path][2]);
		bnx2x_load_count[path][0]--;
		bnx2x_load_count[path][1 + port]--;
		DP(NETIF_MSG_IFDOWN, "NO MCP - new load counts[%d]  %d, %d, %d\n",
		   path, bnx2x_load_count[path][0], bnx2x_load_count[path][1],
		   bnx2x_load_count[path][2]);
		if (bnx2x_load_count[path][0] == 0)
			reset_code = FW_MSG_CODE_DRV_UNLOAD_COMMON;
		else if (bnx2x_load_count[path][1 + port] == 0)
			reset_code = FW_MSG_CODE_DRV_UNLOAD_PORT;
		else
			reset_code = FW_MSG_CODE_DRV_UNLOAD_FUNCTION;
	}

	return reset_code;
}

/**
 * bnx2x_send_unload_done - send UNLOAD_DONE command to the MCP.
 *
 * @bp:		driver handle
 * @keep_link:		true iff link should be kept up
 */
void bnx2x_send_unload_done(struct bnx2x *bp, bool keep_link)
{
	u32 reset_param = keep_link ? DRV_MSG_CODE_UNLOAD_SKIP_LINK_RESET : 0;

	/* Report UNLOAD_DONE to MCP */
	if (!BP_NOMCP(bp))
		bnx2x_fw_command(bp, DRV_MSG_CODE_UNLOAD_DONE, reset_param);
}

static int bnx2x_func_wait_started(struct bnx2x *bp)
{
	int tout = 50;
	int msix = (bp->flags & USING_MSIX_FLAG) ? 1 : 0;

	if (!bp->port.pmf)
		return 0;

	/*
	 * (assumption: No Attention from MCP at this stage)
	 * PMF probably in the middle of TX disable/enable transaction
	 * 1. Sync IRS for default SB
	 * 2. Sync SP queue - this guarantees us that attention handling started
	 * 3. Wait, that TX disable/enable transaction completes
	 *
	 * 1+2 guarantee that if DCBx attention was scheduled it already changed
	 * pending bit of transaction from STARTED-->TX_STOPPED, if we already
	 * received completion for the transaction the state is TX_STOPPED.
	 * State will return to STARTED after completion of TX_STOPPED-->STARTED
	 * transaction.
	 */

	/* make sure default SB ISR is done */
	if (msix)
		synchronize_irq(bp->msix_table[0].vector);
	else
		synchronize_irq(bp->pdev->irq);

	flush_workqueue(bnx2x_wq);
	flush_workqueue(bnx2x_iov_wq);

	while (bnx2x_func_get_state(bp, &bp->func_obj) !=
				BNX2X_F_STATE_STARTED && tout--)
		msleep(20);

	if (bnx2x_func_get_state(bp, &bp->func_obj) !=
						BNX2X_F_STATE_STARTED) {
#ifdef BNX2X_STOP_ON_ERROR
		BNX2X_ERR("Wrong function state\n");
		return -EBUSY;
#else
		/*
		 * Failed to complete the transaction in a "good way"
		 * Force both transactions with CLR bit
		 */
		struct bnx2x_func_state_params func_params = {NULL};

		DP(NETIF_MSG_IFDOWN,
		   "Hmmm... Unexpected function state! Forcing STARTED-->TX_STOPPED-->STARTED\n");

		func_params.f_obj = &bp->func_obj;
		__set_bit(RAMROD_DRV_CLR_ONLY,
					&func_params.ramrod_flags);

		/* STARTED-->TX_ST0PPED */
		func_params.cmd = BNX2X_F_CMD_TX_STOP;
		bnx2x_func_state_change(bp, &func_params);

		/* TX_ST0PPED-->STARTED */
		func_params.cmd = BNX2X_F_CMD_TX_START;
		return bnx2x_func_state_change(bp, &func_params);
#endif
	}

	return 0;
}

static void bnx2x_disable_ptp(struct bnx2x *bp)
{
	int port = BP_PORT(bp);

	/* Disable sending PTP packets to host */
	REG_WR(bp, port ? NIG_REG_P1_LLH_PTP_TO_HOST :
	       NIG_REG_P0_LLH_PTP_TO_HOST, 0x0);

	/* Reset PTP event detection rules */
	REG_WR(bp, port ? NIG_REG_P1_LLH_PTP_PARAM_MASK :
	       NIG_REG_P0_LLH_PTP_PARAM_MASK, 0x7FF);
	REG_WR(bp, port ? NIG_REG_P1_LLH_PTP_RULE_MASK :
	       NIG_REG_P0_LLH_PTP_RULE_MASK, 0x3FFF);
	REG_WR(bp, port ? NIG_REG_P1_TLLH_PTP_PARAM_MASK :
	       NIG_REG_P0_TLLH_PTP_PARAM_MASK, 0x7FF);
	REG_WR(bp, port ? NIG_REG_P1_TLLH_PTP_RULE_MASK :
	       NIG_REG_P0_TLLH_PTP_RULE_MASK, 0x3FFF);

	/* Disable the PTP feature */
	REG_WR(bp, port ? NIG_REG_P1_PTP_EN :
	       NIG_REG_P0_PTP_EN, 0x0);
}

/* Called during unload, to stop PTP-related stuff */
static void bnx2x_stop_ptp(struct bnx2x *bp)
{
	/* Cancel PTP work queue. Should be done after the Tx queues are
	 * drained to prevent additional scheduling.
	 */
	cancel_work_sync(&bp->ptp_task);

	if (bp->ptp_tx_skb) {
		dev_kfree_skb_any(bp->ptp_tx_skb);
		bp->ptp_tx_skb = NULL;
	}

	/* Disable PTP in HW */
	bnx2x_disable_ptp(bp);

	DP(BNX2X_MSG_PTP, "PTP stop ended successfully\n");
}

void bnx2x_chip_cleanup(struct bnx2x *bp, int unload_mode, bool keep_link)
{
	int port = BP_PORT(bp);
	int i, rc = 0;
	u8 cos;
	struct bnx2x_mcast_ramrod_params rparam = {NULL};
	u32 reset_code;

	/* Wait until tx fastpath tasks complete */
	for_each_tx_queue(bp, i) {
		struct bnx2x_fastpath *fp = &bp->fp[i];

		for_each_cos_in_tx_queue(fp, cos)
			rc = bnx2x_clean_tx_queue(bp, fp->txdata_ptr[cos]);
#ifdef BNX2X_STOP_ON_ERROR
		if (rc)
			return;
#endif
	}

	/* Give HW time to discard old tx messages */
	usleep_range(1000, 2000);

	/* Clean all ETH MACs */
	rc = bnx2x_del_all_macs(bp, &bp->sp_objs[0].mac_obj, BNX2X_ETH_MAC,
				false);
	if (rc < 0)
		BNX2X_ERR("Failed to delete all ETH macs: %d\n", rc);

	/* Clean up UC list  */
	rc = bnx2x_del_all_macs(bp, &bp->sp_objs[0].mac_obj, BNX2X_UC_LIST_MAC,
				true);
	if (rc < 0)
		BNX2X_ERR("Failed to schedule DEL commands for UC MACs list: %d\n",
			  rc);

	/* Disable LLH */
	if (!CHIP_IS_E1(bp))
		REG_WR(bp, NIG_REG_LLH0_FUNC_EN + port*8, 0);

	/* Set "drop all" (stop Rx).
	 * We need to take a netif_addr_lock() here in order to prevent
	 * a race between the completion code and this code.
	 */
	netif_addr_lock_bh(bp->dev);
	/* Schedule the rx_mode command */
	if (test_bit(BNX2X_FILTER_RX_MODE_PENDING, &bp->sp_state))
		set_bit(BNX2X_FILTER_RX_MODE_SCHED, &bp->sp_state);
	else
		bnx2x_set_storm_rx_mode(bp);

	/* Cleanup multicast configuration */
	rparam.mcast_obj = &bp->mcast_obj;
	rc = bnx2x_config_mcast(bp, &rparam, BNX2X_MCAST_CMD_DEL);
	if (rc < 0)
		BNX2X_ERR("Failed to send DEL multicast command: %d\n", rc);

	netif_addr_unlock_bh(bp->dev);

	bnx2x_iov_chip_cleanup(bp);

	/*
	 * Send the UNLOAD_REQUEST to the MCP. This will return if
	 * this function should perform FUNC, PORT or COMMON HW
	 * reset.
	 */
	reset_code = bnx2x_send_unload_req(bp, unload_mode);

	/*
	 * (assumption: No Attention from MCP at this stage)
	 * PMF probably in the middle of TX disable/enable transaction
	 */
	rc = bnx2x_func_wait_started(bp);
	if (rc) {
		BNX2X_ERR("bnx2x_func_wait_started failed\n");
#ifdef BNX2X_STOP_ON_ERROR
		return;
#endif
	}

	/* Close multi and leading connections
	 * Completions for ramrods are collected in a synchronous way
	 */
	for_each_eth_queue(bp, i)
		if (bnx2x_stop_queue(bp, i))
#ifdef BNX2X_STOP_ON_ERROR
			return;
#else
			goto unload_error;
#endif

	if (CNIC_LOADED(bp)) {
		for_each_cnic_queue(bp, i)
			if (bnx2x_stop_queue(bp, i))
#ifdef BNX2X_STOP_ON_ERROR
				return;
#else
				goto unload_error;
#endif
	}

	/* If SP settings didn't get completed so far - something
	 * very wrong has happen.
	 */
	if (!bnx2x_wait_sp_comp(bp, ~0x0UL))
		BNX2X_ERR("Hmmm... Common slow path ramrods got stuck!\n");

#ifndef BNX2X_STOP_ON_ERROR
unload_error:
#endif
	rc = bnx2x_func_stop(bp);
	if (rc) {
		BNX2X_ERR("Function stop failed!\n");
#ifdef BNX2X_STOP_ON_ERROR
		return;
#endif
	}

	/* stop_ptp should be after the Tx queues are drained to prevent
	 * scheduling to the cancelled PTP work queue. It should also be after
	 * function stop ramrod is sent, since as part of this ramrod FW access
	 * PTP registers.
	 */
	bnx2x_stop_ptp(bp);

	/* Disable HW interrupts, NAPI */
	bnx2x_netif_stop(bp, 1);
	/* Delete all NAPI objects */
	bnx2x_del_all_napi(bp);
	if (CNIC_LOADED(bp))
		bnx2x_del_all_napi_cnic(bp);

	/* Release IRQs */
	bnx2x_free_irq(bp);

	/* Reset the chip */
	rc = bnx2x_reset_hw(bp, reset_code);
	if (rc)
		BNX2X_ERR("HW_RESET failed\n");

	/* Report UNLOAD_DONE to MCP */
	bnx2x_send_unload_done(bp, keep_link);
}

void bnx2x_disable_close_the_gate(struct bnx2x *bp)
{
	u32 val;

	DP(NETIF_MSG_IFDOWN, "Disabling \"close the gates\"\n");

	if (CHIP_IS_E1(bp)) {
		int port = BP_PORT(bp);
		u32 addr = port ? MISC_REG_AEU_MASK_ATTN_FUNC_1 :
			MISC_REG_AEU_MASK_ATTN_FUNC_0;

		val = REG_RD(bp, addr);
		val &= ~(0x300);
		REG_WR(bp, addr, val);
	} else {
		val = REG_RD(bp, MISC_REG_AEU_GENERAL_MASK);
		val &= ~(MISC_AEU_GENERAL_MASK_REG_AEU_PXP_CLOSE_MASK |
			 MISC_AEU_GENERAL_MASK_REG_AEU_NIG_CLOSE_MASK);
		REG_WR(bp, MISC_REG_AEU_GENERAL_MASK, val);
	}
}

/* Close gates #2, #3 and #4: */
static void bnx2x_set_234_gates(struct bnx2x *bp, bool close)
{
	u32 val;

	/* Gates #2 and #4a are closed/opened for "not E1" only */
	if (!CHIP_IS_E1(bp)) {
		/* #4 */
		REG_WR(bp, PXP_REG_HST_DISCARD_DOORBELLS, !!close);
		/* #2 */
		REG_WR(bp, PXP_REG_HST_DISCARD_INTERNAL_WRITES, !!close);
	}

	/* #3 */
	if (CHIP_IS_E1x(bp)) {
		/* Prevent interrupts from HC on both ports */
		val = REG_RD(bp, HC_REG_CONFIG_1);
		REG_WR(bp, HC_REG_CONFIG_1,
		       (!close) ? (val | HC_CONFIG_1_REG_BLOCK_DISABLE_1) :
		       (val & ~(u32)HC_CONFIG_1_REG_BLOCK_DISABLE_1));

		val = REG_RD(bp, HC_REG_CONFIG_0);
		REG_WR(bp, HC_REG_CONFIG_0,
		       (!close) ? (val | HC_CONFIG_0_REG_BLOCK_DISABLE_0) :
		       (val & ~(u32)HC_CONFIG_0_REG_BLOCK_DISABLE_0));
	} else {
		/* Prevent incoming interrupts in IGU */
		val = REG_RD(bp, IGU_REG_BLOCK_CONFIGURATION);

		REG_WR(bp, IGU_REG_BLOCK_CONFIGURATION,
		       (!close) ?
		       (val | IGU_BLOCK_CONFIGURATION_REG_BLOCK_ENABLE) :
		       (val & ~(u32)IGU_BLOCK_CONFIGURATION_REG_BLOCK_ENABLE));
	}

	DP(NETIF_MSG_HW | NETIF_MSG_IFUP, "%s gates #2, #3 and #4\n",
		close ? "closing" : "opening");
	mmiowb();
}

#define SHARED_MF_CLP_MAGIC  0x80000000 /* `magic' bit */

static void bnx2x_clp_reset_prep(struct bnx2x *bp, u32 *magic_val)
{
	/* Do some magic... */
	u32 val = MF_CFG_RD(bp, shared_mf_config.clp_mb);
	*magic_val = val & SHARED_MF_CLP_MAGIC;
	MF_CFG_WR(bp, shared_mf_config.clp_mb, val | SHARED_MF_CLP_MAGIC);
}

/**
 * bnx2x_clp_reset_done - restore the value of the `magic' bit.
 *
 * @bp:		driver handle
 * @magic_val:	old value of the `magic' bit.
 */
static void bnx2x_clp_reset_done(struct bnx2x *bp, u32 magic_val)
{
	/* Restore the `magic' bit value... */
	u32 val = MF_CFG_RD(bp, shared_mf_config.clp_mb);
	MF_CFG_WR(bp, shared_mf_config.clp_mb,
		(val & (~SHARED_MF_CLP_MAGIC)) | magic_val);
}

/**
 * bnx2x_reset_mcp_prep - prepare for MCP reset.
 *
 * @bp:		driver handle
 * @magic_val:	old value of 'magic' bit.
 *
 * Takes care of CLP configurations.
 */
static void bnx2x_reset_mcp_prep(struct bnx2x *bp, u32 *magic_val)
{
	u32 shmem;
	u32 validity_offset;

	DP(NETIF_MSG_HW | NETIF_MSG_IFUP, "Starting\n");

	/* Set `magic' bit in order to save MF config */
	if (!CHIP_IS_E1(bp))
		bnx2x_clp_reset_prep(bp, magic_val);

	/* Get shmem offset */
	shmem = REG_RD(bp, MISC_REG_SHARED_MEM_ADDR);
	validity_offset =
		offsetof(struct shmem_region, validity_map[BP_PORT(bp)]);

	/* Clear validity map flags */
	if (shmem > 0)
		REG_WR(bp, shmem + validity_offset, 0);
}

#define MCP_TIMEOUT      5000   /* 5 seconds (in ms) */
#define MCP_ONE_TIMEOUT  100    /* 100 ms */

/**
 * bnx2x_mcp_wait_one - wait for MCP_ONE_TIMEOUT
 *
 * @bp:	driver handle
 */
static void bnx2x_mcp_wait_one(struct bnx2x *bp)
{
	/* special handling for emulation and FPGA,
	   wait 10 times longer */
	if (CHIP_REV_IS_SLOW(bp))
		msleep(MCP_ONE_TIMEOUT*10);
	else
		msleep(MCP_ONE_TIMEOUT);
}

/*
 * initializes bp->common.shmem_base and waits for validity signature to appear
 */
static int bnx2x_init_shmem(struct bnx2x *bp)
{
	int cnt = 0;
	u32 val = 0;

	do {
		bp->common.shmem_base = REG_RD(bp, MISC_REG_SHARED_MEM_ADDR);
		if (bp->common.shmem_base) {
			val = SHMEM_RD(bp, validity_map[BP_PORT(bp)]);
			if (val & SHR_MEM_VALIDITY_MB)
				return 0;
		}

		bnx2x_mcp_wait_one(bp);

	} while (cnt++ < (MCP_TIMEOUT / MCP_ONE_TIMEOUT));

	BNX2X_ERR("BAD MCP validity signature\n");

	return -ENODEV;
}

static int bnx2x_reset_mcp_comp(struct bnx2x *bp, u32 magic_val)
{
	int rc = bnx2x_init_shmem(bp);

	/* Restore the `magic' bit value */
	if (!CHIP_IS_E1(bp))
		bnx2x_clp_reset_done(bp, magic_val);

	return rc;
}

static void bnx2x_pxp_prep(struct bnx2x *bp)
{
	if (!CHIP_IS_E1(bp)) {
		REG_WR(bp, PXP2_REG_RD_START_INIT, 0);
		REG_WR(bp, PXP2_REG_RQ_RBC_DONE, 0);
		mmiowb();
	}
}

/*
 * Reset the whole chip except for:
 *      - PCIE core
 *      - PCI Glue, PSWHST, PXP/PXP2 RF (all controlled by
 *              one reset bit)
 *      - IGU
 *      - MISC (including AEU)
 *      - GRC
 *      - RBCN, RBCP
 */
static void bnx2x_process_kill_chip_reset(struct bnx2x *bp, bool global)
{
	u32 not_reset_mask1, reset_mask1, not_reset_mask2, reset_mask2;
	u32 global_bits2, stay_reset2;

	/*
	 * Bits that have to be set in reset_mask2 if we want to reset 'global'
	 * (per chip) blocks.
	 */
	global_bits2 =
		MISC_REGISTERS_RESET_REG_2_RST_MCP_N_RESET_CMN_CPU |
		MISC_REGISTERS_RESET_REG_2_RST_MCP_N_RESET_CMN_CORE;

	/* Don't reset the following blocks.
	 * Important: per port blocks (such as EMAC, BMAC, UMAC) can't be
	 *            reset, as in 4 port device they might still be owned
	 *            by the MCP (there is only one leader per path).
	 */
	not_reset_mask1 =
		MISC_REGISTERS_RESET_REG_1_RST_HC |
		MISC_REGISTERS_RESET_REG_1_RST_PXPV |
		MISC_REGISTERS_RESET_REG_1_RST_PXP;

	not_reset_mask2 =
		MISC_REGISTERS_RESET_REG_2_RST_PCI_MDIO |
		MISC_REGISTERS_RESET_REG_2_RST_EMAC0_HARD_CORE |
		MISC_REGISTERS_RESET_REG_2_RST_EMAC1_HARD_CORE |
		MISC_REGISTERS_RESET_REG_2_RST_MISC_CORE |
		MISC_REGISTERS_RESET_REG_2_RST_RBCN |
		MISC_REGISTERS_RESET_REG_2_RST_GRC  |
		MISC_REGISTERS_RESET_REG_2_RST_MCP_N_RESET_REG_HARD_CORE |
		MISC_REGISTERS_RESET_REG_2_RST_MCP_N_HARD_CORE_RST_B |
		MISC_REGISTERS_RESET_REG_2_RST_ATC |
		MISC_REGISTERS_RESET_REG_2_PGLC |
		MISC_REGISTERS_RESET_REG_2_RST_BMAC0 |
		MISC_REGISTERS_RESET_REG_2_RST_BMAC1 |
		MISC_REGISTERS_RESET_REG_2_RST_EMAC0 |
		MISC_REGISTERS_RESET_REG_2_RST_EMAC1 |
		MISC_REGISTERS_RESET_REG_2_UMAC0 |
		MISC_REGISTERS_RESET_REG_2_UMAC1;

	/*
	 * Keep the following blocks in reset:
	 *  - all xxMACs are handled by the bnx2x_link code.
	 */
	stay_reset2 =
		MISC_REGISTERS_RESET_REG_2_XMAC |
		MISC_REGISTERS_RESET_REG_2_XMAC_SOFT;

	/* Full reset masks according to the chip */
	reset_mask1 = 0xffffffff;

	if (CHIP_IS_E1(bp))
		reset_mask2 = 0xffff;
	else if (CHIP_IS_E1H(bp))
		reset_mask2 = 0x1ffff;
	else if (CHIP_IS_E2(bp))
		reset_mask2 = 0xfffff;
	else /* CHIP_IS_E3 */
		reset_mask2 = 0x3ffffff;

	/* Don't reset global blocks unless we need to */
	if (!global)
		reset_mask2 &= ~global_bits2;

	/*
	 * In case of attention in the QM, we need to reset PXP
	 * (MISC_REGISTERS_RESET_REG_2_RST_PXP_RQ_RD_WR) before QM
	 * because otherwise QM reset would release 'close the gates' shortly
	 * before resetting the PXP, then the PSWRQ would send a write
	 * request to PGLUE. Then when PXP is reset, PGLUE would try to
	 * read the payload data from PSWWR, but PSWWR would not
	 * respond. The write queue in PGLUE would stuck, dmae commands
	 * would not return. Therefore it's important to reset the second
	 * reset register (containing the
	 * MISC_REGISTERS_RESET_REG_2_RST_PXP_RQ_RD_WR bit) before the
	 * first one (containing the MISC_REGISTERS_RESET_REG_1_RST_QM
	 * bit).
	 */
	REG_WR(bp, GRCBASE_MISC + MISC_REGISTERS_RESET_REG_2_CLEAR,
	       reset_mask2 & (~not_reset_mask2));

	REG_WR(bp, GRCBASE_MISC + MISC_REGISTERS_RESET_REG_1_CLEAR,
	       reset_mask1 & (~not_reset_mask1));

	barrier();
	mmiowb();

	REG_WR(bp, GRCBASE_MISC + MISC_REGISTERS_RESET_REG_2_SET,
	       reset_mask2 & (~stay_reset2));

	barrier();
	mmiowb();

	REG_WR(bp, GRCBASE_MISC + MISC_REGISTERS_RESET_REG_1_SET, reset_mask1);
	mmiowb();
}

/**
 * bnx2x_er_poll_igu_vq - poll for pending writes bit.
 * It should get cleared in no more than 1s.
 *
 * @bp:	driver handle
 *
 * It should get cleared in no more than 1s. Returns 0 if
 * pending writes bit gets cleared.
 */
static int bnx2x_er_poll_igu_vq(struct bnx2x *bp)
{
	u32 cnt = 1000;
	u32 pend_bits = 0;

	do {
		pend_bits  = REG_RD(bp, IGU_REG_PENDING_BITS_STATUS);

		if (pend_bits == 0)
			break;

		usleep_range(1000, 2000);
	} while (cnt-- > 0);

	if (cnt <= 0) {
		BNX2X_ERR("Still pending IGU requests pend_bits=%x!\n",
			  pend_bits);
		return -EBUSY;
	}

	return 0;
}

static int bnx2x_process_kill(struct bnx2x *bp, bool global)
{
	int cnt = 1000;
	u32 val = 0;
	u32 sr_cnt, blk_cnt, port_is_idle_0, port_is_idle_1, pgl_exp_rom2;
	u32 tags_63_32 = 0;

	/* Empty the Tetris buffer, wait for 1s */
	do {
		sr_cnt  = REG_RD(bp, PXP2_REG_RD_SR_CNT);
		blk_cnt = REG_RD(bp, PXP2_REG_RD_BLK_CNT);
		port_is_idle_0 = REG_RD(bp, PXP2_REG_RD_PORT_IS_IDLE_0);
		port_is_idle_1 = REG_RD(bp, PXP2_REG_RD_PORT_IS_IDLE_1);
		pgl_exp_rom2 = REG_RD(bp, PXP2_REG_PGL_EXP_ROM2);
		if (CHIP_IS_E3(bp))
			tags_63_32 = REG_RD(bp, PGLUE_B_REG_TAGS_63_32);

		if ((sr_cnt == 0x7e) && (blk_cnt == 0xa0) &&
		    ((port_is_idle_0 & 0x1) == 0x1) &&
		    ((port_is_idle_1 & 0x1) == 0x1) &&
		    (pgl_exp_rom2 == 0xffffffff) &&
		    (!CHIP_IS_E3(bp) || (tags_63_32 == 0xffffffff)))
			break;
		usleep_range(1000, 2000);
	} while (cnt-- > 0);

	if (cnt <= 0) {
		BNX2X_ERR("Tetris buffer didn't get empty or there are still outstanding read requests after 1s!\n");
		BNX2X_ERR("sr_cnt=0x%08x, blk_cnt=0x%08x, port_is_idle_0=0x%08x, port_is_idle_1=0x%08x, pgl_exp_rom2=0x%08x\n",
			  sr_cnt, blk_cnt, port_is_idle_0, port_is_idle_1,
			  pgl_exp_rom2);
		return -EAGAIN;
	}

	barrier();

	/* Close gates #2, #3 and #4 */
	bnx2x_set_234_gates(bp, true);

	/* Poll for IGU VQs for 57712 and newer chips */
	if (!CHIP_IS_E1x(bp) && bnx2x_er_poll_igu_vq(bp))
		return -EAGAIN;

	/* TBD: Indicate that "process kill" is in progress to MCP */

	/* Clear "unprepared" bit */
	REG_WR(bp, MISC_REG_UNPREPARED, 0);
	barrier();

	/* Make sure all is written to the chip before the reset */
	mmiowb();

	/* Wait for 1ms to empty GLUE and PCI-E core queues,
	 * PSWHST, GRC and PSWRD Tetris buffer.
	 */
	usleep_range(1000, 2000);

	/* Prepare to chip reset: */
	/* MCP */
	if (global)
		bnx2x_reset_mcp_prep(bp, &val);

	/* PXP */
	bnx2x_pxp_prep(bp);
	barrier();

	/* reset the chip */
	bnx2x_process_kill_chip_reset(bp, global);
	barrier();

	/* clear errors in PGB */
	if (!CHIP_IS_E1x(bp))
		REG_WR(bp, PGLUE_B_REG_LATCHED_ERRORS_CLR, 0x7f);

	/* Recover after reset: */
	/* MCP */
	if (global && bnx2x_reset_mcp_comp(bp, val))
		return -EAGAIN;

	/* TBD: Add resetting the NO_MCP mode DB here */

	/* Open the gates #2, #3 and #4 */
	bnx2x_set_234_gates(bp, false);

	/* TBD: IGU/AEU preparation bring back the AEU/IGU to a
	 * reset state, re-enable attentions. */

	return 0;
}

static int bnx2x_leader_reset(struct bnx2x *bp)
{
	int rc = 0;
	bool global = bnx2x_reset_is_global(bp);
	u32 load_code;

	/* if not going to reset MCP - load "fake" driver to reset HW while
	 * driver is owner of the HW
	 */
	if (!global && !BP_NOMCP(bp)) {
		load_code = bnx2x_fw_command(bp, DRV_MSG_CODE_LOAD_REQ,
					     DRV_MSG_CODE_LOAD_REQ_WITH_LFA);
		if (!load_code) {
			BNX2X_ERR("MCP response failure, aborting\n");
			rc = -EAGAIN;
			goto exit_leader_reset;
		}
		if ((load_code != FW_MSG_CODE_DRV_LOAD_COMMON_CHIP) &&
		    (load_code != FW_MSG_CODE_DRV_LOAD_COMMON)) {
			BNX2X_ERR("MCP unexpected resp, aborting\n");
			rc = -EAGAIN;
			goto exit_leader_reset2;
		}
		load_code = bnx2x_fw_command(bp, DRV_MSG_CODE_LOAD_DONE, 0);
		if (!load_code) {
			BNX2X_ERR("MCP response failure, aborting\n");
			rc = -EAGAIN;
			goto exit_leader_reset2;
		}
	}

	/* Try to recover after the failure */
	if (bnx2x_process_kill(bp, global)) {
		BNX2X_ERR("Something bad had happen on engine %d! Aii!\n",
			  BP_PATH(bp));
		rc = -EAGAIN;
		goto exit_leader_reset2;
	}

	/*
	 * Clear RESET_IN_PROGRES and RESET_GLOBAL bits and update the driver
	 * state.
	 */
	bnx2x_set_reset_done(bp);
	if (global)
		bnx2x_clear_reset_global(bp);

exit_leader_reset2:
	/* unload "fake driver" if it was loaded */
	if (!global && !BP_NOMCP(bp)) {
		bnx2x_fw_command(bp, DRV_MSG_CODE_UNLOAD_REQ_WOL_MCP, 0);
		bnx2x_fw_command(bp, DRV_MSG_CODE_UNLOAD_DONE, 0);
	}
exit_leader_reset:
	bp->is_leader = 0;
	bnx2x_release_leader_lock(bp);
	smp_mb();
	return rc;
}

static void bnx2x_recovery_failed(struct bnx2x *bp)
{
	netdev_err(bp->dev, "Recovery has failed. Power cycle is needed.\n");

	/* Disconnect this device */
	netif_device_detach(bp->dev);

	/*
	 * Block ifup for all function on this engine until "process kill"
	 * or power cycle.
	 */
	bnx2x_set_reset_in_progress(bp);

	/* Shut down the power */
	bnx2x_set_power_state(bp, PCI_D3hot);

	bp->recovery_state = BNX2X_RECOVERY_FAILED;

	smp_mb();
}

/*
 * Assumption: runs under rtnl lock. This together with the fact
 * that it's called only from bnx2x_sp_rtnl() ensure that it
 * will never be called when netif_running(bp->dev) is false.
 */
static void bnx2x_parity_recover(struct bnx2x *bp)
{
	bool global = false;
	u32 error_recovered, error_unrecovered;
	bool is_parity;

	DP(NETIF_MSG_HW, "Handling parity\n");
	while (1) {
		switch (bp->recovery_state) {
		case BNX2X_RECOVERY_INIT:
			DP(NETIF_MSG_HW, "State is BNX2X_RECOVERY_INIT\n");
			is_parity = bnx2x_chk_parity_attn(bp, &global, false);
			WARN_ON(!is_parity);

			/* Try to get a LEADER_LOCK HW lock */
			if (bnx2x_trylock_leader_lock(bp)) {
				bnx2x_set_reset_in_progress(bp);
				/*
				 * Check if there is a global attention and if
				 * there was a global attention, set the global
				 * reset bit.
				 */

				if (global)
					bnx2x_set_reset_global(bp);

				bp->is_leader = 1;
			}

			/* Stop the driver */
			/* If interface has been removed - break */
			if (bnx2x_nic_unload(bp, UNLOAD_RECOVERY, false))
				return;

			bp->recovery_state = BNX2X_RECOVERY_WAIT;

			/* Ensure "is_leader", MCP command sequence and
			 * "recovery_state" update values are seen on other
			 * CPUs.
			 */
			smp_mb();
			break;

		case BNX2X_RECOVERY_WAIT:
			DP(NETIF_MSG_HW, "State is BNX2X_RECOVERY_WAIT\n");
			if (bp->is_leader) {
				int other_engine = BP_PATH(bp) ? 0 : 1;
				bool other_load_status =
					bnx2x_get_load_status(bp, other_engine);
				bool load_status =
					bnx2x_get_load_status(bp, BP_PATH(bp));
				global = bnx2x_reset_is_global(bp);

				/*
				 * In case of a parity in a global block, let
				 * the first leader that performs a
				 * leader_reset() reset the global blocks in
				 * order to clear global attentions. Otherwise
				 * the gates will remain closed for that
				 * engine.
				 */
				if (load_status ||
				    (global && other_load_status)) {
					/* Wait until all other functions get
					 * down.
					 */
					schedule_delayed_work(&bp->sp_rtnl_task,
								HZ/10);
					return;
				} else {
					/* If all other functions got down -
					 * try to bring the chip back to
					 * normal. In any case it's an exit
					 * point for a leader.
					 */
					if (bnx2x_leader_reset(bp)) {
						bnx2x_recovery_failed(bp);
						return;
					}

					/* If we are here, means that the
					 * leader has succeeded and doesn't
					 * want to be a leader any more. Try
					 * to continue as a none-leader.
					 */
					break;
				}
			} else { /* non-leader */
				if (!bnx2x_reset_is_done(bp, BP_PATH(bp))) {
					/* Try to get a LEADER_LOCK HW lock as
					 * long as a former leader may have
					 * been unloaded by the user or
					 * released a leadership by another
					 * reason.
					 */
					if (bnx2x_trylock_leader_lock(bp)) {
						/* I'm a leader now! Restart a
						 * switch case.
						 */
						bp->is_leader = 1;
						break;
					}

					schedule_delayed_work(&bp->sp_rtnl_task,
								HZ/10);
					return;

				} else {
					/*
					 * If there was a global attention, wait
					 * for it to be cleared.
					 */
					if (bnx2x_reset_is_global(bp)) {
						schedule_delayed_work(
							&bp->sp_rtnl_task,
							HZ/10);
						return;
					}

					error_recovered =
					  bp->eth_stats.recoverable_error;
					error_unrecovered =
					  bp->eth_stats.unrecoverable_error;
					bp->recovery_state =
						BNX2X_RECOVERY_NIC_LOADING;
					if (bnx2x_nic_load(bp, LOAD_NORMAL)) {
						error_unrecovered++;
						netdev_err(bp->dev,
							   "Recovery failed. Power cycle needed\n");
						/* Disconnect this device */
						netif_device_detach(bp->dev);
						/* Shut down the power */
						bnx2x_set_power_state(
							bp, PCI_D3hot);
						smp_mb();
					} else {
						bp->recovery_state =
							BNX2X_RECOVERY_DONE;
						error_recovered++;
						smp_mb();
					}
					bp->eth_stats.recoverable_error =
						error_recovered;
					bp->eth_stats.unrecoverable_error =
						error_unrecovered;

					return;
				}
			}
		default:
			return;
		}
	}
}

static int bnx2x_close(struct net_device *dev);

/* bnx2x_nic_unload() flushes the bnx2x_wq, thus reset task is
 * scheduled on a general queue in order to prevent a dead lock.
 */
static void bnx2x_sp_rtnl_task(struct work_struct *work)
{
	struct bnx2x *bp = container_of(work, struct bnx2x, sp_rtnl_task.work);

	rtnl_lock();

	if (!netif_running(bp->dev)) {
		rtnl_unlock();
		return;
	}

	if (unlikely(bp->recovery_state != BNX2X_RECOVERY_DONE)) {
#ifdef BNX2X_STOP_ON_ERROR
		BNX2X_ERR("recovery flow called but STOP_ON_ERROR defined so reset not done to allow debug dump,\n"
			  "you will need to reboot when done\n");
		goto sp_rtnl_not_reset;
#endif
		/*
		 * Clear all pending SP commands as we are going to reset the
		 * function anyway.
		 */
		bp->sp_rtnl_state = 0;
		smp_mb();

		bnx2x_parity_recover(bp);

		rtnl_unlock();
		return;
	}

	if (test_and_clear_bit(BNX2X_SP_RTNL_TX_TIMEOUT, &bp->sp_rtnl_state)) {
#ifdef BNX2X_STOP_ON_ERROR
		BNX2X_ERR("recovery flow called but STOP_ON_ERROR defined so reset not done to allow debug dump,\n"
			  "you will need to reboot when done\n");
		goto sp_rtnl_not_reset;
#endif

		/*
		 * Clear all pending SP commands as we are going to reset the
		 * function anyway.
		 */
		bp->sp_rtnl_state = 0;
		smp_mb();

		bnx2x_nic_unload(bp, UNLOAD_NORMAL, true);
		bnx2x_nic_load(bp, LOAD_NORMAL);

		rtnl_unlock();
		return;
	}
#ifdef BNX2X_STOP_ON_ERROR
sp_rtnl_not_reset:
#endif
	if (test_and_clear_bit(BNX2X_SP_RTNL_SETUP_TC, &bp->sp_rtnl_state))
		bnx2x_setup_tc(bp->dev, bp->dcbx_port_params.ets.num_of_cos);
	if (test_and_clear_bit(BNX2X_SP_RTNL_AFEX_F_UPDATE, &bp->sp_rtnl_state))
		bnx2x_after_function_update(bp);
	/*
	 * in case of fan failure we need to reset id if the "stop on error"
	 * debug flag is set, since we trying to prevent permanent overheating
	 * damage
	 */
	if (test_and_clear_bit(BNX2X_SP_RTNL_FAN_FAILURE, &bp->sp_rtnl_state)) {
		DP(NETIF_MSG_HW, "fan failure detected. Unloading driver\n");
		netif_device_detach(bp->dev);
		bnx2x_close(bp->dev);
		rtnl_unlock();
		return;
	}

	if (test_and_clear_bit(BNX2X_SP_RTNL_VFPF_MCAST, &bp->sp_rtnl_state)) {
		DP(BNX2X_MSG_SP,
		   "sending set mcast vf pf channel message from rtnl sp-task\n");
		bnx2x_vfpf_set_mcast(bp->dev);
	}
	if (test_and_clear_bit(BNX2X_SP_RTNL_VFPF_CHANNEL_DOWN,
			       &bp->sp_rtnl_state)){
		if (!test_bit(__LINK_STATE_NOCARRIER, &bp->dev->state)) {
			bnx2x_tx_disable(bp);
			BNX2X_ERR("PF indicated channel is not servicable anymore. This means this VF device is no longer operational\n");
		}
	}

	if (test_and_clear_bit(BNX2X_SP_RTNL_RX_MODE, &bp->sp_rtnl_state)) {
		DP(BNX2X_MSG_SP, "Handling Rx Mode setting\n");
		bnx2x_set_rx_mode_inner(bp);
	}

	if (test_and_clear_bit(BNX2X_SP_RTNL_HYPERVISOR_VLAN,
			       &bp->sp_rtnl_state))
		bnx2x_pf_set_vfs_vlan(bp);

	if (test_and_clear_bit(BNX2X_SP_RTNL_TX_STOP, &bp->sp_rtnl_state)) {
		bnx2x_dcbx_stop_hw_tx(bp);
		bnx2x_dcbx_resume_hw_tx(bp);
	}

	if (test_and_clear_bit(BNX2X_SP_RTNL_GET_DRV_VERSION,
			       &bp->sp_rtnl_state))
		bnx2x_update_mng_version(bp);

	/* work which needs rtnl lock not-taken (as it takes the lock itself and
	 * can be called from other contexts as well)
	 */
	rtnl_unlock();

	/* enable SR-IOV if applicable */
	if (IS_SRIOV(bp) && test_and_clear_bit(BNX2X_SP_RTNL_ENABLE_SRIOV,
					       &bp->sp_rtnl_state)) {
		bnx2x_disable_sriov(bp);
		bnx2x_enable_sriov(bp);
	}
}

static void bnx2x_period_task(struct work_struct *work)
{
	struct bnx2x *bp = container_of(work, struct bnx2x, period_task.work);

	if (!netif_running(bp->dev))
		goto period_task_exit;

	if (CHIP_REV_IS_SLOW(bp)) {
		BNX2X_ERR("period task called on emulation, ignoring\n");
		goto period_task_exit;
	}

	bnx2x_acquire_phy_lock(bp);
	/*
	 * The barrier is needed to ensure the ordering between the writing to
	 * the bp->port.pmf in the bnx2x_nic_load() or bnx2x_pmf_update() and
	 * the reading here.
	 */
	smp_mb();
	if (bp->port.pmf) {
		bnx2x_period_func(&bp->link_params, &bp->link_vars);

		/* Re-queue task in 1 sec */
		queue_delayed_work(bnx2x_wq, &bp->period_task, 1*HZ);
	}

	bnx2x_release_phy_lock(bp);
period_task_exit:
	return;
}

/*
 * Init service functions
 */

static u32 bnx2x_get_pretend_reg(struct bnx2x *bp)
{
	u32 base = PXP2_REG_PGL_PRETEND_FUNC_F0;
	u32 stride = PXP2_REG_PGL_PRETEND_FUNC_F1 - base;
	return base + (BP_ABS_FUNC(bp)) * stride;
}

static bool bnx2x_prev_unload_close_umac(struct bnx2x *bp,
					 u8 port, u32 reset_reg,
					 struct bnx2x_mac_vals *vals)
{
	u32 mask = MISC_REGISTERS_RESET_REG_2_UMAC0 << port;
	u32 base_addr;

	if (!(mask & reset_reg))
		return false;

	BNX2X_DEV_INFO("Disable umac Rx %02x\n", port);
	base_addr = port ? GRCBASE_UMAC1 : GRCBASE_UMAC0;
	vals->umac_addr[port] = base_addr + UMAC_REG_COMMAND_CONFIG;
	vals->umac_val[port] = REG_RD(bp, vals->umac_addr[port]);
	REG_WR(bp, vals->umac_addr[port], 0);

	return true;
}

static void bnx2x_prev_unload_close_mac(struct bnx2x *bp,
					struct bnx2x_mac_vals *vals)
{
	u32 val, base_addr, offset, mask, reset_reg;
	bool mac_stopped = false;
	u8 port = BP_PORT(bp);

	/* reset addresses as they also mark which values were changed */
	memset(vals, 0, sizeof(*vals));

	reset_reg = REG_RD(bp, MISC_REG_RESET_REG_2);

	if (!CHIP_IS_E3(bp)) {
		val = REG_RD(bp, NIG_REG_BMAC0_REGS_OUT_EN + port * 4);
		mask = MISC_REGISTERS_RESET_REG_2_RST_BMAC0 << port;
		if ((mask & reset_reg) && val) {
			u32 wb_data[2];
			BNX2X_DEV_INFO("Disable bmac Rx\n");
			base_addr = BP_PORT(bp) ? NIG_REG_INGRESS_BMAC1_MEM
						: NIG_REG_INGRESS_BMAC0_MEM;
			offset = CHIP_IS_E2(bp) ? BIGMAC2_REGISTER_BMAC_CONTROL
						: BIGMAC_REGISTER_BMAC_CONTROL;

			/*
			 * use rd/wr since we cannot use dmae. This is safe
			 * since MCP won't access the bus due to the request
			 * to unload, and no function on the path can be
			 * loaded at this time.
			 */
			wb_data[0] = REG_RD(bp, base_addr + offset);
			wb_data[1] = REG_RD(bp, base_addr + offset + 0x4);
			vals->bmac_addr = base_addr + offset;
			vals->bmac_val[0] = wb_data[0];
			vals->bmac_val[1] = wb_data[1];
			wb_data[0] &= ~BMAC_CONTROL_RX_ENABLE;
			REG_WR(bp, vals->bmac_addr, wb_data[0]);
			REG_WR(bp, vals->bmac_addr + 0x4, wb_data[1]);
		}
		BNX2X_DEV_INFO("Disable emac Rx\n");
		vals->emac_addr = NIG_REG_NIG_EMAC0_EN + BP_PORT(bp)*4;
		vals->emac_val = REG_RD(bp, vals->emac_addr);
		REG_WR(bp, vals->emac_addr, 0);
		mac_stopped = true;
	} else {
		if (reset_reg & MISC_REGISTERS_RESET_REG_2_XMAC) {
			BNX2X_DEV_INFO("Disable xmac Rx\n");
			base_addr = BP_PORT(bp) ? GRCBASE_XMAC1 : GRCBASE_XMAC0;
			val = REG_RD(bp, base_addr + XMAC_REG_PFC_CTRL_HI);
			REG_WR(bp, base_addr + XMAC_REG_PFC_CTRL_HI,
			       val & ~(1 << 1));
			REG_WR(bp, base_addr + XMAC_REG_PFC_CTRL_HI,
			       val | (1 << 1));
			vals->xmac_addr = base_addr + XMAC_REG_CTRL;
			vals->xmac_val = REG_RD(bp, vals->xmac_addr);
			REG_WR(bp, vals->xmac_addr, 0);
			mac_stopped = true;
		}

		mac_stopped |= bnx2x_prev_unload_close_umac(bp, 0,
							    reset_reg, vals);
		mac_stopped |= bnx2x_prev_unload_close_umac(bp, 1,
							    reset_reg, vals);
	}

	if (mac_stopped)
		msleep(20);
}

#define BNX2X_PREV_UNDI_PROD_ADDR(p) (BAR_TSTRORM_INTMEM + 0x1508 + ((p) << 4))
#define BNX2X_PREV_UNDI_PROD_ADDR_H(f) (BAR_TSTRORM_INTMEM + \
					0x1848 + ((f) << 4))
#define BNX2X_PREV_UNDI_RCQ(val)	((val) & 0xffff)
#define BNX2X_PREV_UNDI_BD(val)		((val) >> 16 & 0xffff)
#define BNX2X_PREV_UNDI_PROD(rcq, bd)	((bd) << 16 | (rcq))

#define BCM_5710_UNDI_FW_MF_MAJOR	(0x07)
#define BCM_5710_UNDI_FW_MF_MINOR	(0x08)
#define BCM_5710_UNDI_FW_MF_VERS	(0x05)

static bool bnx2x_prev_is_after_undi(struct bnx2x *bp)
{
	/* UNDI marks its presence in DORQ -
	 * it initializes CID offset for normal bell to 0x7
	 */
	if (!(REG_RD(bp, MISC_REG_RESET_REG_1) &
	    MISC_REGISTERS_RESET_REG_1_RST_DORQ))
		return false;

	if (REG_RD(bp, DORQ_REG_NORM_CID_OFST) == 0x7) {
		BNX2X_DEV_INFO("UNDI previously loaded\n");
		return true;
	}

	return false;
}

static void bnx2x_prev_unload_undi_inc(struct bnx2x *bp, u8 inc)
{
	u16 rcq, bd;
	u32 addr, tmp_reg;

	if (BP_FUNC(bp) < 2)
		addr = BNX2X_PREV_UNDI_PROD_ADDR(BP_PORT(bp));
	else
		addr = BNX2X_PREV_UNDI_PROD_ADDR_H(BP_FUNC(bp) - 2);

	tmp_reg = REG_RD(bp, addr);
	rcq = BNX2X_PREV_UNDI_RCQ(tmp_reg) + inc;
	bd = BNX2X_PREV_UNDI_BD(tmp_reg) + inc;

	tmp_reg = BNX2X_PREV_UNDI_PROD(rcq, bd);
	REG_WR(bp, addr, tmp_reg);

	BNX2X_DEV_INFO("UNDI producer [%d/%d][%08x] rings bd -> 0x%04x, rcq -> 0x%04x\n",
		       BP_PORT(bp), BP_FUNC(bp), addr, bd, rcq);
}

static int bnx2x_prev_mcp_done(struct bnx2x *bp)
{
	u32 rc = bnx2x_fw_command(bp, DRV_MSG_CODE_UNLOAD_DONE,
				  DRV_MSG_CODE_UNLOAD_SKIP_LINK_RESET);
	if (!rc) {
		BNX2X_ERR("MCP response failure, aborting\n");
		return -EBUSY;
	}

	return 0;
}

static struct bnx2x_prev_path_list *
		bnx2x_prev_path_get_entry(struct bnx2x *bp)
{
	struct bnx2x_prev_path_list *tmp_list;

	list_for_each_entry(tmp_list, &bnx2x_prev_list, list)
		if (PCI_SLOT(bp->pdev->devfn) == tmp_list->slot &&
		    bp->pdev->bus->number == tmp_list->bus &&
		    BP_PATH(bp) == tmp_list->path)
			return tmp_list;

	return NULL;
}

static int bnx2x_prev_path_mark_eeh(struct bnx2x *bp)
{
	struct bnx2x_prev_path_list *tmp_list;
	int rc;

	rc = down_interruptible(&bnx2x_prev_sem);
	if (rc) {
		BNX2X_ERR("Received %d when tried to take lock\n", rc);
		return rc;
	}

	tmp_list = bnx2x_prev_path_get_entry(bp);
	if (tmp_list) {
		tmp_list->aer = 1;
		rc = 0;
	} else {
		BNX2X_ERR("path %d: Entry does not exist for eeh; Flow occurs before initial insmod is over ?\n",
			  BP_PATH(bp));
	}

	up(&bnx2x_prev_sem);

	return rc;
}

static bool bnx2x_prev_is_path_marked(struct bnx2x *bp)
{
	struct bnx2x_prev_path_list *tmp_list;
	bool rc = false;

	if (down_trylock(&bnx2x_prev_sem))
		return false;

	tmp_list = bnx2x_prev_path_get_entry(bp);
	if (tmp_list) {
		if (tmp_list->aer) {
			DP(NETIF_MSG_HW, "Path %d was marked by AER\n",
			   BP_PATH(bp));
		} else {
			rc = true;
			BNX2X_DEV_INFO("Path %d was already cleaned from previous drivers\n",
				       BP_PATH(bp));
		}
	}

	up(&bnx2x_prev_sem);

	return rc;
}

bool bnx2x_port_after_undi(struct bnx2x *bp)
{
	struct bnx2x_prev_path_list *entry;
	bool val;

	down(&bnx2x_prev_sem);

	entry = bnx2x_prev_path_get_entry(bp);
	val = !!(entry && (entry->undi & (1 << BP_PORT(bp))));

	up(&bnx2x_prev_sem);

	return val;
}

static int bnx2x_prev_mark_path(struct bnx2x *bp, bool after_undi)
{
	struct bnx2x_prev_path_list *tmp_list;
	int rc;

	rc = down_interruptible(&bnx2x_prev_sem);
	if (rc) {
		BNX2X_ERR("Received %d when tried to take lock\n", rc);
		return rc;
	}

	/* Check whether the entry for this path already exists */
	tmp_list = bnx2x_prev_path_get_entry(bp);
	if (tmp_list) {
		if (!tmp_list->aer) {
			BNX2X_ERR("Re-Marking the path.\n");
		} else {
			DP(NETIF_MSG_HW, "Removing AER indication from path %d\n",
			   BP_PATH(bp));
			tmp_list->aer = 0;
		}
		up(&bnx2x_prev_sem);
		return 0;
	}
	up(&bnx2x_prev_sem);

	/* Create an entry for this path and add it */
	tmp_list = kmalloc(sizeof(struct bnx2x_prev_path_list), GFP_KERNEL);
	if (!tmp_list) {
		BNX2X_ERR("Failed to allocate 'bnx2x_prev_path_list'\n");
		return -ENOMEM;
	}

	tmp_list->bus = bp->pdev->bus->number;
	tmp_list->slot = PCI_SLOT(bp->pdev->devfn);
	tmp_list->path = BP_PATH(bp);
	tmp_list->aer = 0;
	tmp_list->undi = after_undi ? (1 << BP_PORT(bp)) : 0;

	rc = down_interruptible(&bnx2x_prev_sem);
	if (rc) {
		BNX2X_ERR("Received %d when tried to take lock\n", rc);
		kfree(tmp_list);
	} else {
		DP(NETIF_MSG_HW, "Marked path [%d] - finished previous unload\n",
		   BP_PATH(bp));
		list_add(&tmp_list->list, &bnx2x_prev_list);
		up(&bnx2x_prev_sem);
	}

	return rc;
}

static int bnx2x_do_flr(struct bnx2x *bp)
{
	struct pci_dev *dev = bp->pdev;

	if (CHIP_IS_E1x(bp)) {
		BNX2X_DEV_INFO("FLR not supported in E1/E1H\n");
		return -EINVAL;
	}

	/* only bootcode REQ_BC_VER_4_INITIATE_FLR and onwards support flr */
	if (bp->common.bc_ver < REQ_BC_VER_4_INITIATE_FLR) {
		BNX2X_ERR("FLR not supported by BC_VER: 0x%x\n",
			  bp->common.bc_ver);
		return -EINVAL;
	}

	if (!pci_wait_for_pending_transaction(dev))
		dev_err(&dev->dev, "transaction is not cleared; proceeding with reset anyway\n");

	BNX2X_DEV_INFO("Initiating FLR\n");
	bnx2x_fw_command(bp, DRV_MSG_CODE_INITIATE_FLR, 0);

	return 0;
}

static int bnx2x_prev_unload_uncommon(struct bnx2x *bp)
{
	int rc;

	BNX2X_DEV_INFO("Uncommon unload Flow\n");

	/* Test if previous unload process was already finished for this path */
	if (bnx2x_prev_is_path_marked(bp))
		return bnx2x_prev_mcp_done(bp);

	BNX2X_DEV_INFO("Path is unmarked\n");

	/* Cannot proceed with FLR if UNDI is loaded, since FW does not match */
	if (bnx2x_prev_is_after_undi(bp))
		goto out;

	/* If function has FLR capabilities, and existing FW version matches
	 * the one required, then FLR will be sufficient to clean any residue
	 * left by previous driver
	 */
	rc = bnx2x_compare_fw_ver(bp, FW_MSG_CODE_DRV_LOAD_FUNCTION, false);

	if (!rc) {
		/* fw version is good */
		BNX2X_DEV_INFO("FW version matches our own. Attempting FLR\n");
		rc = bnx2x_do_flr(bp);
	}

	if (!rc) {
		/* FLR was performed */
		BNX2X_DEV_INFO("FLR successful\n");
		return 0;
	}

	BNX2X_DEV_INFO("Could not FLR\n");

out:
	/* Close the MCP request, return failure*/
	rc = bnx2x_prev_mcp_done(bp);
	if (!rc)
		rc = BNX2X_PREV_WAIT_NEEDED;

	return rc;
}

static int bnx2x_prev_unload_common(struct bnx2x *bp)
{
	u32 reset_reg, tmp_reg = 0, rc;
	bool prev_undi = false;
	struct bnx2x_mac_vals mac_vals;

	/* It is possible a previous function received 'common' answer,
	 * but hasn't loaded yet, therefore creating a scenario of
	 * multiple functions receiving 'common' on the same path.
	 */
	BNX2X_DEV_INFO("Common unload Flow\n");

	memset(&mac_vals, 0, sizeof(mac_vals));

	if (bnx2x_prev_is_path_marked(bp))
		return bnx2x_prev_mcp_done(bp);

	reset_reg = REG_RD(bp, MISC_REG_RESET_REG_1);

	/* Reset should be performed after BRB is emptied */
	if (reset_reg & MISC_REGISTERS_RESET_REG_1_RST_BRB1) {
		u32 timer_count = 1000;

		/* Close the MAC Rx to prevent BRB from filling up */
		bnx2x_prev_unload_close_mac(bp, &mac_vals);

		/* close LLH filters for both ports towards the BRB */
		bnx2x_set_rx_filter(&bp->link_params, 0);
		bp->link_params.port ^= 1;
		bnx2x_set_rx_filter(&bp->link_params, 0);
		bp->link_params.port ^= 1;

		/* Check if the UNDI driver was previously loaded */
		if (bnx2x_prev_is_after_undi(bp)) {
			prev_undi = true;
			/* clear the UNDI indication */
			REG_WR(bp, DORQ_REG_NORM_CID_OFST, 0);
			/* clear possible idle check errors */
			REG_RD(bp, NIG_REG_NIG_INT_STS_CLR_0);
		}
		if (!CHIP_IS_E1x(bp))
			/* block FW from writing to host */
			REG_WR(bp, PGLUE_B_REG_INTERNAL_PFID_ENABLE_MASTER, 0);

		/* wait until BRB is empty */
		tmp_reg = REG_RD(bp, BRB1_REG_NUM_OF_FULL_BLOCKS);
		while (timer_count) {
			u32 prev_brb = tmp_reg;

			tmp_reg = REG_RD(bp, BRB1_REG_NUM_OF_FULL_BLOCKS);
			if (!tmp_reg)
				break;

			BNX2X_DEV_INFO("BRB still has 0x%08x\n", tmp_reg);

			/* reset timer as long as BRB actually gets emptied */
			if (prev_brb > tmp_reg)
				timer_count = 1000;
			else
				timer_count--;

			/* If UNDI resides in memory, manually increment it */
			if (prev_undi)
				bnx2x_prev_unload_undi_inc(bp, 1);

			udelay(10);
		}

		if (!timer_count)
			BNX2X_ERR("Failed to empty BRB, hope for the best\n");
	}

	/* No packets are in the pipeline, path is ready for reset */
	bnx2x_reset_common(bp);

	if (mac_vals.xmac_addr)
		REG_WR(bp, mac_vals.xmac_addr, mac_vals.xmac_val);
	if (mac_vals.umac_addr[0])
		REG_WR(bp, mac_vals.umac_addr[0], mac_vals.umac_val[0]);
	if (mac_vals.umac_addr[1])
		REG_WR(bp, mac_vals.umac_addr[1], mac_vals.umac_val[1]);
	if (mac_vals.emac_addr)
		REG_WR(bp, mac_vals.emac_addr, mac_vals.emac_val);
	if (mac_vals.bmac_addr) {
		REG_WR(bp, mac_vals.bmac_addr, mac_vals.bmac_val[0]);
		REG_WR(bp, mac_vals.bmac_addr + 4, mac_vals.bmac_val[1]);
	}

	rc = bnx2x_prev_mark_path(bp, prev_undi);
	if (rc) {
		bnx2x_prev_mcp_done(bp);
		return rc;
	}

	return bnx2x_prev_mcp_done(bp);
}

static int bnx2x_prev_unload(struct bnx2x *bp)
{
	int time_counter = 10;
	u32 rc, fw, hw_lock_reg, hw_lock_val;
	BNX2X_DEV_INFO("Entering Previous Unload Flow\n");

	/* clear hw from errors which may have resulted from an interrupted
	 * dmae transaction.
	 */
	bnx2x_clean_pglue_errors(bp);

	/* Release previously held locks */
	hw_lock_reg = (BP_FUNC(bp) <= 5) ?
		      (MISC_REG_DRIVER_CONTROL_1 + BP_FUNC(bp) * 8) :
		      (MISC_REG_DRIVER_CONTROL_7 + (BP_FUNC(bp) - 6) * 8);

	hw_lock_val = REG_RD(bp, hw_lock_reg);
	if (hw_lock_val) {
		if (hw_lock_val & HW_LOCK_RESOURCE_NVRAM) {
			BNX2X_DEV_INFO("Release Previously held NVRAM lock\n");
			REG_WR(bp, MCP_REG_MCPR_NVM_SW_ARB,
			       (MCPR_NVM_SW_ARB_ARB_REQ_CLR1 << BP_PORT(bp)));
		}

		BNX2X_DEV_INFO("Release Previously held hw lock\n");
		REG_WR(bp, hw_lock_reg, 0xffffffff);
	} else
		BNX2X_DEV_INFO("No need to release hw/nvram locks\n");

	if (MCPR_ACCESS_LOCK_LOCK & REG_RD(bp, MCP_REG_MCPR_ACCESS_LOCK)) {
		BNX2X_DEV_INFO("Release previously held alr\n");
		bnx2x_release_alr(bp);
	}

	do {
		int aer = 0;
		/* Lock MCP using an unload request */
		fw = bnx2x_fw_command(bp, DRV_MSG_CODE_UNLOAD_REQ_WOL_DIS, 0);
		if (!fw) {
			BNX2X_ERR("MCP response failure, aborting\n");
			rc = -EBUSY;
			break;
		}

		rc = down_interruptible(&bnx2x_prev_sem);
		if (rc) {
			BNX2X_ERR("Cannot check for AER; Received %d when tried to take lock\n",
				  rc);
		} else {
			/* If Path is marked by EEH, ignore unload status */
			aer = !!(bnx2x_prev_path_get_entry(bp) &&
				 bnx2x_prev_path_get_entry(bp)->aer);
			up(&bnx2x_prev_sem);
		}

		if (fw == FW_MSG_CODE_DRV_UNLOAD_COMMON || aer) {
			rc = bnx2x_prev_unload_common(bp);
			break;
		}

		/* non-common reply from MCP might require looping */
		rc = bnx2x_prev_unload_uncommon(bp);
		if (rc != BNX2X_PREV_WAIT_NEEDED)
			break;

		msleep(20);
	} while (--time_counter);

	if (!time_counter || rc) {
		BNX2X_DEV_INFO("Unloading previous driver did not occur, Possibly due to MF UNDI\n");
		rc = -EPROBE_DEFER;
	}

	/* Mark function if its port was used to boot from SAN */
	if (bnx2x_port_after_undi(bp))
		bp->link_params.feature_config_flags |=
			FEATURE_CONFIG_BOOT_FROM_SAN;

	BNX2X_DEV_INFO("Finished Previous Unload Flow [%d]\n", rc);

	return rc;
}

static void bnx2x_get_common_hwinfo(struct bnx2x *bp)
{
	u32 val, val2, val3, val4, id, boot_mode;
	u16 pmc;

	/* Get the chip revision id and number. */
	/* chip num:16-31, rev:12-15, metal:4-11, bond_id:0-3 */
	val = REG_RD(bp, MISC_REG_CHIP_NUM);
	id = ((val & 0xffff) << 16);
	val = REG_RD(bp, MISC_REG_CHIP_REV);
	id |= ((val & 0xf) << 12);

	/* Metal is read from PCI regs, but we can't access >=0x400 from
	 * the configuration space (so we need to reg_rd)
	 */
	val = REG_RD(bp, PCICFG_OFFSET + PCI_ID_VAL3);
	id |= (((val >> 24) & 0xf) << 4);
	val = REG_RD(bp, MISC_REG_BOND_ID);
	id |= (val & 0xf);
	bp->common.chip_id = id;

	/* force 57811 according to MISC register */
	if (REG_RD(bp, MISC_REG_CHIP_TYPE) & MISC_REG_CHIP_TYPE_57811_MASK) {
		if (CHIP_IS_57810(bp))
			bp->common.chip_id = (CHIP_NUM_57811 << 16) |
				(bp->common.chip_id & 0x0000FFFF);
		else if (CHIP_IS_57810_MF(bp))
			bp->common.chip_id = (CHIP_NUM_57811_MF << 16) |
				(bp->common.chip_id & 0x0000FFFF);
		bp->common.chip_id |= 0x1;
	}

	/* Set doorbell size */
	bp->db_size = (1 << BNX2X_DB_SHIFT);

	if (!CHIP_IS_E1x(bp)) {
		val = REG_RD(bp, MISC_REG_PORT4MODE_EN_OVWR);
		if ((val & 1) == 0)
			val = REG_RD(bp, MISC_REG_PORT4MODE_EN);
		else
			val = (val >> 1) & 1;
		BNX2X_DEV_INFO("chip is in %s\n", val ? "4_PORT_MODE" :
						       "2_PORT_MODE");
		bp->common.chip_port_mode = val ? CHIP_4_PORT_MODE :
						 CHIP_2_PORT_MODE;

		if (CHIP_MODE_IS_4_PORT(bp))
			bp->pfid = (bp->pf_num >> 1);	/* 0..3 */
		else
			bp->pfid = (bp->pf_num & 0x6);	/* 0, 2, 4, 6 */
	} else {
		bp->common.chip_port_mode = CHIP_PORT_MODE_NONE; /* N/A */
		bp->pfid = bp->pf_num;			/* 0..7 */
	}

	BNX2X_DEV_INFO("pf_id: %x", bp->pfid);

	bp->link_params.chip_id = bp->common.chip_id;
	BNX2X_DEV_INFO("chip ID is 0x%x\n", id);

	val = (REG_RD(bp, 0x2874) & 0x55);
	if ((bp->common.chip_id & 0x1) ||
	    (CHIP_IS_E1(bp) && val) || (CHIP_IS_E1H(bp) && (val == 0x55))) {
		bp->flags |= ONE_PORT_FLAG;
		BNX2X_DEV_INFO("single port device\n");
	}

	val = REG_RD(bp, MCP_REG_MCPR_NVM_CFG4);
	bp->common.flash_size = (BNX2X_NVRAM_1MB_SIZE <<
				 (val & MCPR_NVM_CFG4_FLASH_SIZE));
	BNX2X_DEV_INFO("flash_size 0x%x (%d)\n",
		       bp->common.flash_size, bp->common.flash_size);

	bnx2x_init_shmem(bp);

	bp->common.shmem2_base = REG_RD(bp, (BP_PATH(bp) ?
					MISC_REG_GENERIC_CR_1 :
					MISC_REG_GENERIC_CR_0));

	bp->link_params.shmem_base = bp->common.shmem_base;
	bp->link_params.shmem2_base = bp->common.shmem2_base;
	if (SHMEM2_RD(bp, size) >
	    (u32)offsetof(struct shmem2_region, lfa_host_addr[BP_PORT(bp)]))
		bp->link_params.lfa_base =
		REG_RD(bp, bp->common.shmem2_base +
		       (u32)offsetof(struct shmem2_region,
				     lfa_host_addr[BP_PORT(bp)]));
	else
		bp->link_params.lfa_base = 0;
	BNX2X_DEV_INFO("shmem offset 0x%x  shmem2 offset 0x%x\n",
		       bp->common.shmem_base, bp->common.shmem2_base);

	if (!bp->common.shmem_base) {
		BNX2X_DEV_INFO("MCP not active\n");
		bp->flags |= NO_MCP_FLAG;
		return;
	}

	bp->common.hw_config = SHMEM_RD(bp, dev_info.shared_hw_config.config);
	BNX2X_DEV_INFO("hw_config 0x%08x\n", bp->common.hw_config);

	bp->link_params.hw_led_mode = ((bp->common.hw_config &
					SHARED_HW_CFG_LED_MODE_MASK) >>
				       SHARED_HW_CFG_LED_MODE_SHIFT);

	bp->link_params.feature_config_flags = 0;
	val = SHMEM_RD(bp, dev_info.shared_feature_config.config);
	if (val & SHARED_FEAT_CFG_OVERRIDE_PREEMPHASIS_CFG_ENABLED)
		bp->link_params.feature_config_flags |=
				FEATURE_CONFIG_OVERRIDE_PREEMPHASIS_ENABLED;
	else
		bp->link_params.feature_config_flags &=
				~FEATURE_CONFIG_OVERRIDE_PREEMPHASIS_ENABLED;

	val = SHMEM_RD(bp, dev_info.bc_rev) >> 8;
	bp->common.bc_ver = val;
	BNX2X_DEV_INFO("bc_ver %X\n", val);
	if (val < BNX2X_BC_VER) {
		/* for now only warn
		 * later we might need to enforce this */
		BNX2X_ERR("This driver needs bc_ver %X but found %X, please upgrade BC\n",
			  BNX2X_BC_VER, val);
	}
	bp->link_params.feature_config_flags |=
				(val >= REQ_BC_VER_4_VRFY_FIRST_PHY_OPT_MDL) ?
				FEATURE_CONFIG_BC_SUPPORTS_OPT_MDL_VRFY : 0;

	bp->link_params.feature_config_flags |=
		(val >= REQ_BC_VER_4_VRFY_SPECIFIC_PHY_OPT_MDL) ?
		FEATURE_CONFIG_BC_SUPPORTS_DUAL_PHY_OPT_MDL_VRFY : 0;
	bp->link_params.feature_config_flags |=
		(val >= REQ_BC_VER_4_VRFY_AFEX_SUPPORTED) ?
		FEATURE_CONFIG_BC_SUPPORTS_AFEX : 0;
	bp->link_params.feature_config_flags |=
		(val >= REQ_BC_VER_4_SFP_TX_DISABLE_SUPPORTED) ?
		FEATURE_CONFIG_BC_SUPPORTS_SFP_TX_DISABLED : 0;

	bp->link_params.feature_config_flags |=
		(val >= REQ_BC_VER_4_MT_SUPPORTED) ?
		FEATURE_CONFIG_MT_SUPPORT : 0;

	bp->flags |= (val >= REQ_BC_VER_4_PFC_STATS_SUPPORTED) ?
			BC_SUPPORTS_PFC_STATS : 0;

	bp->flags |= (val >= REQ_BC_VER_4_FCOE_FEATURES) ?
			BC_SUPPORTS_FCOE_FEATURES : 0;

	bp->flags |= (val >= REQ_BC_VER_4_DCBX_ADMIN_MSG_NON_PMF) ?
			BC_SUPPORTS_DCBX_MSG_NON_PMF : 0;

	bp->flags |= (val >= REQ_BC_VER_4_RMMOD_CMD) ?
			BC_SUPPORTS_RMMOD_CMD : 0;

	boot_mode = SHMEM_RD(bp,
			dev_info.port_feature_config[BP_PORT(bp)].mba_config) &
			PORT_FEATURE_MBA_BOOT_AGENT_TYPE_MASK;
	switch (boot_mode) {
	case PORT_FEATURE_MBA_BOOT_AGENT_TYPE_PXE:
		bp->common.boot_mode = FEATURE_ETH_BOOTMODE_PXE;
		break;
	case PORT_FEATURE_MBA_BOOT_AGENT_TYPE_ISCSIB:
		bp->common.boot_mode = FEATURE_ETH_BOOTMODE_ISCSI;
		break;
	case PORT_FEATURE_MBA_BOOT_AGENT_TYPE_FCOE_BOOT:
		bp->common.boot_mode = FEATURE_ETH_BOOTMODE_FCOE;
		break;
	case PORT_FEATURE_MBA_BOOT_AGENT_TYPE_NONE:
		bp->common.boot_mode = FEATURE_ETH_BOOTMODE_NONE;
		break;
	}

	pci_read_config_word(bp->pdev, bp->pdev->pm_cap + PCI_PM_PMC, &pmc);
	bp->flags |= (pmc & PCI_PM_CAP_PME_D3cold) ? 0 : NO_WOL_FLAG;

	BNX2X_DEV_INFO("%sWoL capable\n",
		       (bp->flags & NO_WOL_FLAG) ? "not " : "");

	val = SHMEM_RD(bp, dev_info.shared_hw_config.part_num);
	val2 = SHMEM_RD(bp, dev_info.shared_hw_config.part_num[4]);
	val3 = SHMEM_RD(bp, dev_info.shared_hw_config.part_num[8]);
	val4 = SHMEM_RD(bp, dev_info.shared_hw_config.part_num[12]);

	dev_info(&bp->pdev->dev, "part number %X-%X-%X-%X\n",
		 val, val2, val3, val4);
}

#define IGU_FID(val)	GET_FIELD((val), IGU_REG_MAPPING_MEMORY_FID)
#define IGU_VEC(val)	GET_FIELD((val), IGU_REG_MAPPING_MEMORY_VECTOR)

static int bnx2x_get_igu_cam_info(struct bnx2x *bp)
{
	int pfid = BP_FUNC(bp);
	int igu_sb_id;
	u32 val;
	u8 fid, igu_sb_cnt = 0;

	bp->igu_base_sb = 0xff;
	if (CHIP_INT_MODE_IS_BC(bp)) {
		int vn = BP_VN(bp);
		igu_sb_cnt = bp->igu_sb_cnt;
		bp->igu_base_sb = (CHIP_MODE_IS_4_PORT(bp) ? pfid : vn) *
			FP_SB_MAX_E1x;

		bp->igu_dsb_id =  E1HVN_MAX * FP_SB_MAX_E1x +
			(CHIP_MODE_IS_4_PORT(bp) ? pfid : vn);

		return 0;
	}

	/* IGU in normal mode - read CAM */
	for (igu_sb_id = 0; igu_sb_id < IGU_REG_MAPPING_MEMORY_SIZE;
	     igu_sb_id++) {
		val = REG_RD(bp, IGU_REG_MAPPING_MEMORY + igu_sb_id * 4);
		if (!(val & IGU_REG_MAPPING_MEMORY_VALID))
			continue;
		fid = IGU_FID(val);
		if ((fid & IGU_FID_ENCODE_IS_PF)) {
			if ((fid & IGU_FID_PF_NUM_MASK) != pfid)
				continue;
			if (IGU_VEC(val) == 0)
				/* default status block */
				bp->igu_dsb_id = igu_sb_id;
			else {
				if (bp->igu_base_sb == 0xff)
					bp->igu_base_sb = igu_sb_id;
				igu_sb_cnt++;
			}
		}
	}

#ifdef CONFIG_PCI_MSI
	/* Due to new PF resource allocation by MFW T7.4 and above, it's
	 * optional that number of CAM entries will not be equal to the value
	 * advertised in PCI.
	 * Driver should use the minimal value of both as the actual status
	 * block count
	 */
	bp->igu_sb_cnt = min_t(int, bp->igu_sb_cnt, igu_sb_cnt);
#endif

	if (igu_sb_cnt == 0) {
		BNX2X_ERR("CAM configuration error\n");
		return -EINVAL;
	}

	return 0;
}

static void bnx2x_link_settings_supported(struct bnx2x *bp, u32 switch_cfg)
{
	int cfg_size = 0, idx, port = BP_PORT(bp);

	/* Aggregation of supported attributes of all external phys */
	bp->port.supported[0] = 0;
	bp->port.supported[1] = 0;
	switch (bp->link_params.num_phys) {
	case 1:
		bp->port.supported[0] = bp->link_params.phy[INT_PHY].supported;
		cfg_size = 1;
		break;
	case 2:
		bp->port.supported[0] = bp->link_params.phy[EXT_PHY1].supported;
		cfg_size = 1;
		break;
	case 3:
		if (bp->link_params.multi_phy_config &
		    PORT_HW_CFG_PHY_SWAPPED_ENABLED) {
			bp->port.supported[1] =
				bp->link_params.phy[EXT_PHY1].supported;
			bp->port.supported[0] =
				bp->link_params.phy[EXT_PHY2].supported;
		} else {
			bp->port.supported[0] =
				bp->link_params.phy[EXT_PHY1].supported;
			bp->port.supported[1] =
				bp->link_params.phy[EXT_PHY2].supported;
		}
		cfg_size = 2;
		break;
	}

	if (!(bp->port.supported[0] || bp->port.supported[1])) {
		BNX2X_ERR("NVRAM config error. BAD phy config. PHY1 config 0x%x, PHY2 config 0x%x\n",
			   SHMEM_RD(bp,
			   dev_info.port_hw_config[port].external_phy_config),
			   SHMEM_RD(bp,
			   dev_info.port_hw_config[port].external_phy_config2));
			return;
	}

	if (CHIP_IS_E3(bp))
		bp->port.phy_addr = REG_RD(bp, MISC_REG_WC0_CTRL_PHY_ADDR);
	else {
		switch (switch_cfg) {
		case SWITCH_CFG_1G:
			bp->port.phy_addr = REG_RD(
				bp, NIG_REG_SERDES0_CTRL_PHY_ADDR + port*0x10);
			break;
		case SWITCH_CFG_10G:
			bp->port.phy_addr = REG_RD(
				bp, NIG_REG_XGXS0_CTRL_PHY_ADDR + port*0x18);
			break;
		default:
			BNX2X_ERR("BAD switch_cfg link_config 0x%x\n",
				  bp->port.link_config[0]);
			return;
		}
	}
	BNX2X_DEV_INFO("phy_addr 0x%x\n", bp->port.phy_addr);
	/* mask what we support according to speed_cap_mask per configuration */
	for (idx = 0; idx < cfg_size; idx++) {
		if (!(bp->link_params.speed_cap_mask[idx] &
				PORT_HW_CFG_SPEED_CAPABILITY_D0_10M_HALF))
			bp->port.supported[idx] &= ~SUPPORTED_10baseT_Half;

		if (!(bp->link_params.speed_cap_mask[idx] &
				PORT_HW_CFG_SPEED_CAPABILITY_D0_10M_FULL))
			bp->port.supported[idx] &= ~SUPPORTED_10baseT_Full;

		if (!(bp->link_params.speed_cap_mask[idx] &
				PORT_HW_CFG_SPEED_CAPABILITY_D0_100M_HALF))
			bp->port.supported[idx] &= ~SUPPORTED_100baseT_Half;

		if (!(bp->link_params.speed_cap_mask[idx] &
				PORT_HW_CFG_SPEED_CAPABILITY_D0_100M_FULL))
			bp->port.supported[idx] &= ~SUPPORTED_100baseT_Full;

		if (!(bp->link_params.speed_cap_mask[idx] &
					PORT_HW_CFG_SPEED_CAPABILITY_D0_1G))
			bp->port.supported[idx] &= ~(SUPPORTED_1000baseT_Half |
						     SUPPORTED_1000baseT_Full);

		if (!(bp->link_params.speed_cap_mask[idx] &
					PORT_HW_CFG_SPEED_CAPABILITY_D0_2_5G))
			bp->port.supported[idx] &= ~SUPPORTED_2500baseX_Full;

		if (!(bp->link_params.speed_cap_mask[idx] &
					PORT_HW_CFG_SPEED_CAPABILITY_D0_10G))
			bp->port.supported[idx] &= ~SUPPORTED_10000baseT_Full;

		if (!(bp->link_params.speed_cap_mask[idx] &
					PORT_HW_CFG_SPEED_CAPABILITY_D0_20G))
			bp->port.supported[idx] &= ~SUPPORTED_20000baseKR2_Full;
	}

	BNX2X_DEV_INFO("supported 0x%x 0x%x\n", bp->port.supported[0],
		       bp->port.supported[1]);
}

static void bnx2x_link_settings_requested(struct bnx2x *bp)
{
	u32 link_config, idx, cfg_size = 0;
	bp->port.advertising[0] = 0;
	bp->port.advertising[1] = 0;
	switch (bp->link_params.num_phys) {
	case 1:
	case 2:
		cfg_size = 1;
		break;
	case 3:
		cfg_size = 2;
		break;
	}
	for (idx = 0; idx < cfg_size; idx++) {
		bp->link_params.req_duplex[idx] = DUPLEX_FULL;
		link_config = bp->port.link_config[idx];
		switch (link_config & PORT_FEATURE_LINK_SPEED_MASK) {
		case PORT_FEATURE_LINK_SPEED_AUTO:
			if (bp->port.supported[idx] & SUPPORTED_Autoneg) {
				bp->link_params.req_line_speed[idx] =
					SPEED_AUTO_NEG;
				bp->port.advertising[idx] |=
					bp->port.supported[idx];
				if (bp->link_params.phy[EXT_PHY1].type ==
				    PORT_HW_CFG_XGXS_EXT_PHY_TYPE_BCM84833)
					bp->port.advertising[idx] |=
					(SUPPORTED_100baseT_Half |
					 SUPPORTED_100baseT_Full);
			} else {
				/* force 10G, no AN */
				bp->link_params.req_line_speed[idx] =
					SPEED_10000;
				bp->port.advertising[idx] |=
					(ADVERTISED_10000baseT_Full |
					 ADVERTISED_FIBRE);
				continue;
			}
			break;

		case PORT_FEATURE_LINK_SPEED_10M_FULL:
			if (bp->port.supported[idx] & SUPPORTED_10baseT_Full) {
				bp->link_params.req_line_speed[idx] =
					SPEED_10;
				bp->port.advertising[idx] |=
					(ADVERTISED_10baseT_Full |
					 ADVERTISED_TP);
			} else {
				BNX2X_ERR("NVRAM config error. Invalid link_config 0x%x  speed_cap_mask 0x%x\n",
					    link_config,
				    bp->link_params.speed_cap_mask[idx]);
				return;
			}
			break;

		case PORT_FEATURE_LINK_SPEED_10M_HALF:
			if (bp->port.supported[idx] & SUPPORTED_10baseT_Half) {
				bp->link_params.req_line_speed[idx] =
					SPEED_10;
				bp->link_params.req_duplex[idx] =
					DUPLEX_HALF;
				bp->port.advertising[idx] |=
					(ADVERTISED_10baseT_Half |
					 ADVERTISED_TP);
			} else {
				BNX2X_ERR("NVRAM config error. Invalid link_config 0x%x  speed_cap_mask 0x%x\n",
					    link_config,
					  bp->link_params.speed_cap_mask[idx]);
				return;
			}
			break;

		case PORT_FEATURE_LINK_SPEED_100M_FULL:
			if (bp->port.supported[idx] &
			    SUPPORTED_100baseT_Full) {
				bp->link_params.req_line_speed[idx] =
					SPEED_100;
				bp->port.advertising[idx] |=
					(ADVERTISED_100baseT_Full |
					 ADVERTISED_TP);
			} else {
				BNX2X_ERR("NVRAM config error. Invalid link_config 0x%x  speed_cap_mask 0x%x\n",
					    link_config,
					  bp->link_params.speed_cap_mask[idx]);
				return;
			}
			break;

		case PORT_FEATURE_LINK_SPEED_100M_HALF:
			if (bp->port.supported[idx] &
			    SUPPORTED_100baseT_Half) {
				bp->link_params.req_line_speed[idx] =
								SPEED_100;
				bp->link_params.req_duplex[idx] =
								DUPLEX_HALF;
				bp->port.advertising[idx] |=
					(ADVERTISED_100baseT_Half |
					 ADVERTISED_TP);
			} else {
				BNX2X_ERR("NVRAM config error. Invalid link_config 0x%x  speed_cap_mask 0x%x\n",
				    link_config,
				    bp->link_params.speed_cap_mask[idx]);
				return;
			}
			break;

		case PORT_FEATURE_LINK_SPEED_1G:
			if (bp->port.supported[idx] &
			    SUPPORTED_1000baseT_Full) {
				bp->link_params.req_line_speed[idx] =
					SPEED_1000;
				bp->port.advertising[idx] |=
					(ADVERTISED_1000baseT_Full |
					 ADVERTISED_TP);
			} else {
				BNX2X_ERR("NVRAM config error. Invalid link_config 0x%x  speed_cap_mask 0x%x\n",
				    link_config,
				    bp->link_params.speed_cap_mask[idx]);
				return;
			}
			break;

		case PORT_FEATURE_LINK_SPEED_2_5G:
			if (bp->port.supported[idx] &
			    SUPPORTED_2500baseX_Full) {
				bp->link_params.req_line_speed[idx] =
					SPEED_2500;
				bp->port.advertising[idx] |=
					(ADVERTISED_2500baseX_Full |
						ADVERTISED_TP);
			} else {
				BNX2X_ERR("NVRAM config error. Invalid link_config 0x%x  speed_cap_mask 0x%x\n",
				    link_config,
				    bp->link_params.speed_cap_mask[idx]);
				return;
			}
			break;

		case PORT_FEATURE_LINK_SPEED_10G_CX4:
			if (bp->port.supported[idx] &
			    SUPPORTED_10000baseT_Full) {
				bp->link_params.req_line_speed[idx] =
					SPEED_10000;
				bp->port.advertising[idx] |=
					(ADVERTISED_10000baseT_Full |
						ADVERTISED_FIBRE);
			} else {
				BNX2X_ERR("NVRAM config error. Invalid link_config 0x%x  speed_cap_mask 0x%x\n",
				    link_config,
				    bp->link_params.speed_cap_mask[idx]);
				return;
			}
			break;
		case PORT_FEATURE_LINK_SPEED_20G:
			bp->link_params.req_line_speed[idx] = SPEED_20000;

			break;
		default:
			BNX2X_ERR("NVRAM config error. BAD link speed link_config 0x%x\n",
				  link_config);
				bp->link_params.req_line_speed[idx] =
							SPEED_AUTO_NEG;
				bp->port.advertising[idx] =
						bp->port.supported[idx];
			break;
		}

		bp->link_params.req_flow_ctrl[idx] = (link_config &
					 PORT_FEATURE_FLOW_CONTROL_MASK);
		if (bp->link_params.req_flow_ctrl[idx] ==
		    BNX2X_FLOW_CTRL_AUTO) {
			if (!(bp->port.supported[idx] & SUPPORTED_Autoneg))
				bp->link_params.req_flow_ctrl[idx] =
							BNX2X_FLOW_CTRL_NONE;
			else
				bnx2x_set_requested_fc(bp);
		}

		BNX2X_DEV_INFO("req_line_speed %d  req_duplex %d req_flow_ctrl 0x%x advertising 0x%x\n",
			       bp->link_params.req_line_speed[idx],
			       bp->link_params.req_duplex[idx],
			       bp->link_params.req_flow_ctrl[idx],
			       bp->port.advertising[idx]);
	}
}

static void bnx2x_set_mac_buf(u8 *mac_buf, u32 mac_lo, u16 mac_hi)
{
	__be16 mac_hi_be = cpu_to_be16(mac_hi);
	__be32 mac_lo_be = cpu_to_be32(mac_lo);
	memcpy(mac_buf, &mac_hi_be, sizeof(mac_hi_be));
	memcpy(mac_buf + sizeof(mac_hi_be), &mac_lo_be, sizeof(mac_lo_be));
}

static void bnx2x_get_port_hwinfo(struct bnx2x *bp)
{
	int port = BP_PORT(bp);
	u32 config;
	u32 ext_phy_type, ext_phy_config, eee_mode;

	bp->link_params.bp = bp;
	bp->link_params.port = port;

	bp->link_params.lane_config =
		SHMEM_RD(bp, dev_info.port_hw_config[port].lane_config);

	bp->link_params.speed_cap_mask[0] =
		SHMEM_RD(bp,
			 dev_info.port_hw_config[port].speed_capability_mask) &
		PORT_HW_CFG_SPEED_CAPABILITY_D0_MASK;
	bp->link_params.speed_cap_mask[1] =
		SHMEM_RD(bp,
			 dev_info.port_hw_config[port].speed_capability_mask2) &
		PORT_HW_CFG_SPEED_CAPABILITY_D0_MASK;
	bp->port.link_config[0] =
		SHMEM_RD(bp, dev_info.port_feature_config[port].link_config);

	bp->port.link_config[1] =
		SHMEM_RD(bp, dev_info.port_feature_config[port].link_config2);

	bp->link_params.multi_phy_config =
		SHMEM_RD(bp, dev_info.port_hw_config[port].multi_phy_config);
	/* If the device is capable of WoL, set the default state according
	 * to the HW
	 */
	config = SHMEM_RD(bp, dev_info.port_feature_config[port].config);
	bp->wol = (!(bp->flags & NO_WOL_FLAG) &&
		   (config & PORT_FEATURE_WOL_ENABLED));

	if ((config & PORT_FEAT_CFG_STORAGE_PERSONALITY_MASK) ==
	    PORT_FEAT_CFG_STORAGE_PERSONALITY_FCOE && !IS_MF(bp))
		bp->flags |= NO_ISCSI_FLAG;
	if ((config & PORT_FEAT_CFG_STORAGE_PERSONALITY_MASK) ==
	    PORT_FEAT_CFG_STORAGE_PERSONALITY_ISCSI && !(IS_MF(bp)))
		bp->flags |= NO_FCOE_FLAG;

	BNX2X_DEV_INFO("lane_config 0x%08x  speed_cap_mask0 0x%08x  link_config0 0x%08x\n",
		       bp->link_params.lane_config,
		       bp->link_params.speed_cap_mask[0],
		       bp->port.link_config[0]);

	bp->link_params.switch_cfg = (bp->port.link_config[0] &
				      PORT_FEATURE_CONNECTED_SWITCH_MASK);
	bnx2x_phy_probe(&bp->link_params);
	bnx2x_link_settings_supported(bp, bp->link_params.switch_cfg);

	bnx2x_link_settings_requested(bp);

	/*
	 * If connected directly, work with the internal PHY, otherwise, work
	 * with the external PHY
	 */
	ext_phy_config =
		SHMEM_RD(bp,
			 dev_info.port_hw_config[port].external_phy_config);
	ext_phy_type = XGXS_EXT_PHY_TYPE(ext_phy_config);
	if (ext_phy_type == PORT_HW_CFG_XGXS_EXT_PHY_TYPE_DIRECT)
		bp->mdio.prtad = bp->port.phy_addr;

	else if ((ext_phy_type != PORT_HW_CFG_XGXS_EXT_PHY_TYPE_FAILURE) &&
		 (ext_phy_type != PORT_HW_CFG_XGXS_EXT_PHY_TYPE_NOT_CONN))
		bp->mdio.prtad =
			XGXS_EXT_PHY_ADDR(ext_phy_config);

	/* Configure link feature according to nvram value */
	eee_mode = (((SHMEM_RD(bp, dev_info.
		      port_feature_config[port].eee_power_mode)) &
		     PORT_FEAT_CFG_EEE_POWER_MODE_MASK) >>
		    PORT_FEAT_CFG_EEE_POWER_MODE_SHIFT);
	if (eee_mode != PORT_FEAT_CFG_EEE_POWER_MODE_DISABLED) {
		bp->link_params.eee_mode = EEE_MODE_ADV_LPI |
					   EEE_MODE_ENABLE_LPI |
					   EEE_MODE_OUTPUT_TIME;
	} else {
		bp->link_params.eee_mode = 0;
	}
}

void bnx2x_get_iscsi_info(struct bnx2x *bp)
{
	u32 no_flags = NO_ISCSI_FLAG;
	int port = BP_PORT(bp);
	u32 max_iscsi_conn = FW_ENCODE_32BIT_PATTERN ^ SHMEM_RD(bp,
				drv_lic_key[port].max_iscsi_conn);

	if (!CNIC_SUPPORT(bp)) {
		bp->flags |= no_flags;
		return;
	}

	/* Get the number of maximum allowed iSCSI connections */
	bp->cnic_eth_dev.max_iscsi_conn =
		(max_iscsi_conn & BNX2X_MAX_ISCSI_INIT_CONN_MASK) >>
		BNX2X_MAX_ISCSI_INIT_CONN_SHIFT;

	BNX2X_DEV_INFO("max_iscsi_conn 0x%x\n",
		       bp->cnic_eth_dev.max_iscsi_conn);

	/*
	 * If maximum allowed number of connections is zero -
	 * disable the feature.
	 */
	if (!bp->cnic_eth_dev.max_iscsi_conn)
		bp->flags |= no_flags;
}

static void bnx2x_get_ext_wwn_info(struct bnx2x *bp, int func)
{
	/* Port info */
	bp->cnic_eth_dev.fcoe_wwn_port_name_hi =
		MF_CFG_RD(bp, func_ext_config[func].fcoe_wwn_port_name_upper);
	bp->cnic_eth_dev.fcoe_wwn_port_name_lo =
		MF_CFG_RD(bp, func_ext_config[func].fcoe_wwn_port_name_lower);

	/* Node info */
	bp->cnic_eth_dev.fcoe_wwn_node_name_hi =
		MF_CFG_RD(bp, func_ext_config[func].fcoe_wwn_node_name_upper);
	bp->cnic_eth_dev.fcoe_wwn_node_name_lo =
		MF_CFG_RD(bp, func_ext_config[func].fcoe_wwn_node_name_lower);
}

static int bnx2x_shared_fcoe_funcs(struct bnx2x *bp)
{
	u8 count = 0;

	if (IS_MF(bp)) {
		u8 fid;

		/* iterate over absolute function ids for this path: */
		for (fid = BP_PATH(bp); fid < E2_FUNC_MAX * 2; fid += 2) {
			if (IS_MF_SD(bp)) {
				u32 cfg = MF_CFG_RD(bp,
						    func_mf_config[fid].config);

				if (!(cfg & FUNC_MF_CFG_FUNC_HIDE) &&
				    ((cfg & FUNC_MF_CFG_PROTOCOL_MASK) ==
					    FUNC_MF_CFG_PROTOCOL_FCOE))
					count++;
			} else {
				u32 cfg = MF_CFG_RD(bp,
						    func_ext_config[fid].
								      func_cfg);

				if ((cfg & MACP_FUNC_CFG_FLAGS_ENABLED) &&
				    (cfg & MACP_FUNC_CFG_FLAGS_FCOE_OFFLOAD))
					count++;
			}
		}
	} else { /* SF */
		int port, port_cnt = CHIP_MODE_IS_4_PORT(bp) ? 2 : 1;

		for (port = 0; port < port_cnt; port++) {
			u32 lic = SHMEM_RD(bp,
					   drv_lic_key[port].max_fcoe_conn) ^
				  FW_ENCODE_32BIT_PATTERN;
			if (lic)
				count++;
		}
	}

	return count;
}

static void bnx2x_get_fcoe_info(struct bnx2x *bp)
{
	int port = BP_PORT(bp);
	int func = BP_ABS_FUNC(bp);
	u32 max_fcoe_conn = FW_ENCODE_32BIT_PATTERN ^ SHMEM_RD(bp,
				drv_lic_key[port].max_fcoe_conn);
	u8 num_fcoe_func = bnx2x_shared_fcoe_funcs(bp);

	if (!CNIC_SUPPORT(bp)) {
		bp->flags |= NO_FCOE_FLAG;
		return;
	}

	/* Get the number of maximum allowed FCoE connections */
	bp->cnic_eth_dev.max_fcoe_conn =
		(max_fcoe_conn & BNX2X_MAX_FCOE_INIT_CONN_MASK) >>
		BNX2X_MAX_FCOE_INIT_CONN_SHIFT;

	/* Calculate the number of maximum allowed FCoE tasks */
	bp->cnic_eth_dev.max_fcoe_exchanges = MAX_NUM_FCOE_TASKS_PER_ENGINE;

	/* check if FCoE resources must be shared between different functions */
	if (num_fcoe_func)
		bp->cnic_eth_dev.max_fcoe_exchanges /= num_fcoe_func;

	/* Read the WWN: */
	if (!IS_MF(bp)) {
		/* Port info */
		bp->cnic_eth_dev.fcoe_wwn_port_name_hi =
			SHMEM_RD(bp,
				 dev_info.port_hw_config[port].
				 fcoe_wwn_port_name_upper);
		bp->cnic_eth_dev.fcoe_wwn_port_name_lo =
			SHMEM_RD(bp,
				 dev_info.port_hw_config[port].
				 fcoe_wwn_port_name_lower);

		/* Node info */
		bp->cnic_eth_dev.fcoe_wwn_node_name_hi =
			SHMEM_RD(bp,
				 dev_info.port_hw_config[port].
				 fcoe_wwn_node_name_upper);
		bp->cnic_eth_dev.fcoe_wwn_node_name_lo =
			SHMEM_RD(bp,
				 dev_info.port_hw_config[port].
				 fcoe_wwn_node_name_lower);
	} else if (!IS_MF_SD(bp)) {
		/* Read the WWN info only if the FCoE feature is enabled for
		 * this function.
		 */
		if (BNX2X_HAS_MF_EXT_PROTOCOL_FCOE(bp))
			bnx2x_get_ext_wwn_info(bp, func);
	} else {
		if (BNX2X_IS_MF_SD_PROTOCOL_FCOE(bp) && !CHIP_IS_E1x(bp))
			bnx2x_get_ext_wwn_info(bp, func);
	}

	BNX2X_DEV_INFO("max_fcoe_conn 0x%x\n", bp->cnic_eth_dev.max_fcoe_conn);

	/*
	 * If maximum allowed number of connections is zero -
	 * disable the feature.
	 */
	if (!bp->cnic_eth_dev.max_fcoe_conn)
		bp->flags |= NO_FCOE_FLAG;
}

static void bnx2x_get_cnic_info(struct bnx2x *bp)
{
	/*
	 * iSCSI may be dynamically disabled but reading
	 * info here we will decrease memory usage by driver
	 * if the feature is disabled for good
	 */
	bnx2x_get_iscsi_info(bp);
	bnx2x_get_fcoe_info(bp);
}

static void bnx2x_get_cnic_mac_hwinfo(struct bnx2x *bp)
{
	u32 val, val2;
	int func = BP_ABS_FUNC(bp);
	int port = BP_PORT(bp);
	u8 *iscsi_mac = bp->cnic_eth_dev.iscsi_mac;
	u8 *fip_mac = bp->fip_mac;

	if (IS_MF(bp)) {
		/* iSCSI and FCoE NPAR MACs: if there is no either iSCSI or
		 * FCoE MAC then the appropriate feature should be disabled.
		 * In non SD mode features configuration comes from struct
		 * func_ext_config.
		 */
		if (!IS_MF_SD(bp)) {
			u32 cfg = MF_CFG_RD(bp, func_ext_config[func].func_cfg);
			if (cfg & MACP_FUNC_CFG_FLAGS_ISCSI_OFFLOAD) {
				val2 = MF_CFG_RD(bp, func_ext_config[func].
						 iscsi_mac_addr_upper);
				val = MF_CFG_RD(bp, func_ext_config[func].
						iscsi_mac_addr_lower);
				bnx2x_set_mac_buf(iscsi_mac, val, val2);
				BNX2X_DEV_INFO
					("Read iSCSI MAC: %pM\n", iscsi_mac);
			} else {
				bp->flags |= NO_ISCSI_OOO_FLAG | NO_ISCSI_FLAG;
			}

			if (cfg & MACP_FUNC_CFG_FLAGS_FCOE_OFFLOAD) {
				val2 = MF_CFG_RD(bp, func_ext_config[func].
						 fcoe_mac_addr_upper);
				val = MF_CFG_RD(bp, func_ext_config[func].
						fcoe_mac_addr_lower);
				bnx2x_set_mac_buf(fip_mac, val, val2);
				BNX2X_DEV_INFO
					("Read FCoE L2 MAC: %pM\n", fip_mac);
			} else {
				bp->flags |= NO_FCOE_FLAG;
			}

			bp->mf_ext_config = cfg;

		} else { /* SD MODE */
			if (BNX2X_IS_MF_SD_PROTOCOL_ISCSI(bp)) {
				/* use primary mac as iscsi mac */
				memcpy(iscsi_mac, bp->dev->dev_addr, ETH_ALEN);

				BNX2X_DEV_INFO("SD ISCSI MODE\n");
				BNX2X_DEV_INFO
					("Read iSCSI MAC: %pM\n", iscsi_mac);
			} else if (BNX2X_IS_MF_SD_PROTOCOL_FCOE(bp)) {
				/* use primary mac as fip mac */
				memcpy(fip_mac, bp->dev->dev_addr, ETH_ALEN);
				BNX2X_DEV_INFO("SD FCoE MODE\n");
				BNX2X_DEV_INFO
					("Read FIP MAC: %pM\n", fip_mac);
			}
		}

		/* If this is a storage-only interface, use SAN mac as
		 * primary MAC. Notice that for SD this is already the case,
		 * as the SAN mac was copied from the primary MAC.
		 */
		if (IS_MF_FCOE_AFEX(bp))
			memcpy(bp->dev->dev_addr, fip_mac, ETH_ALEN);
	} else {
		val2 = SHMEM_RD(bp, dev_info.port_hw_config[port].
				iscsi_mac_upper);
		val = SHMEM_RD(bp, dev_info.port_hw_config[port].
			       iscsi_mac_lower);
		bnx2x_set_mac_buf(iscsi_mac, val, val2);

		val2 = SHMEM_RD(bp, dev_info.port_hw_config[port].
				fcoe_fip_mac_upper);
		val = SHMEM_RD(bp, dev_info.port_hw_config[port].
			       fcoe_fip_mac_lower);
		bnx2x_set_mac_buf(fip_mac, val, val2);
	}

	/* Disable iSCSI OOO if MAC configuration is invalid. */
	if (!is_valid_ether_addr(iscsi_mac)) {
		bp->flags |= NO_ISCSI_OOO_FLAG | NO_ISCSI_FLAG;
		eth_zero_addr(iscsi_mac);
	}

	/* Disable FCoE if MAC configuration is invalid. */
	if (!is_valid_ether_addr(fip_mac)) {
		bp->flags |= NO_FCOE_FLAG;
		eth_zero_addr(bp->fip_mac);
	}
}

static void bnx2x_get_mac_hwinfo(struct bnx2x *bp)
{
	u32 val, val2;
	int func = BP_ABS_FUNC(bp);
	int port = BP_PORT(bp);

	/* Zero primary MAC configuration */
	eth_zero_addr(bp->dev->dev_addr);

	if (BP_NOMCP(bp)) {
		BNX2X_ERROR("warning: random MAC workaround active\n");
		eth_hw_addr_random(bp->dev);
	} else if (IS_MF(bp)) {
		val2 = MF_CFG_RD(bp, func_mf_config[func].mac_upper);
		val = MF_CFG_RD(bp, func_mf_config[func].mac_lower);
		if ((val2 != FUNC_MF_CFG_UPPERMAC_DEFAULT) &&
		    (val != FUNC_MF_CFG_LOWERMAC_DEFAULT))
			bnx2x_set_mac_buf(bp->dev->dev_addr, val, val2);

		if (CNIC_SUPPORT(bp))
			bnx2x_get_cnic_mac_hwinfo(bp);
	} else {
		/* in SF read MACs from port configuration */
		val2 = SHMEM_RD(bp, dev_info.port_hw_config[port].mac_upper);
		val = SHMEM_RD(bp, dev_info.port_hw_config[port].mac_lower);
		bnx2x_set_mac_buf(bp->dev->dev_addr, val, val2);

		if (CNIC_SUPPORT(bp))
			bnx2x_get_cnic_mac_hwinfo(bp);
	}

	if (!BP_NOMCP(bp)) {
		/* Read physical port identifier from shmem */
		val2 = SHMEM_RD(bp, dev_info.port_hw_config[port].mac_upper);
		val = SHMEM_RD(bp, dev_info.port_hw_config[port].mac_lower);
		bnx2x_set_mac_buf(bp->phys_port_id, val, val2);
		bp->flags |= HAS_PHYS_PORT_ID;
	}

	memcpy(bp->link_params.mac_addr, bp->dev->dev_addr, ETH_ALEN);

	if (!is_valid_ether_addr(bp->dev->dev_addr))
		dev_err(&bp->pdev->dev,
			"bad Ethernet MAC address configuration: %pM\n"
			"change it manually before bringing up the appropriate network interface\n",
			bp->dev->dev_addr);
}

static bool bnx2x_get_dropless_info(struct bnx2x *bp)
{
	int tmp;
	u32 cfg;

	if (IS_VF(bp))
		return false;

	if (IS_MF(bp) && !CHIP_IS_E1x(bp)) {
		/* Take function: tmp = func */
		tmp = BP_ABS_FUNC(bp);
		cfg = MF_CFG_RD(bp, func_ext_config[tmp].func_cfg);
		cfg = !!(cfg & MACP_FUNC_CFG_PAUSE_ON_HOST_RING);
	} else {
		/* Take port: tmp = port */
		tmp = BP_PORT(bp);
		cfg = SHMEM_RD(bp,
			       dev_info.port_hw_config[tmp].generic_features);
		cfg = !!(cfg & PORT_HW_CFG_PAUSE_ON_HOST_RING_ENABLED);
	}
	return cfg;
}

static void validate_set_si_mode(struct bnx2x *bp)
{
	u8 func = BP_ABS_FUNC(bp);
	u32 val;

	val = MF_CFG_RD(bp, func_mf_config[func].mac_upper);

	/* check for legal mac (upper bytes) */
	if (val != 0xffff) {
		bp->mf_mode = MULTI_FUNCTION_SI;
		bp->mf_config[BP_VN(bp)] =
			MF_CFG_RD(bp, func_mf_config[func].config);
	} else
		BNX2X_DEV_INFO("illegal MAC address for SI\n");
}

static int bnx2x_get_hwinfo(struct bnx2x *bp)
{
	int /*abs*/func = BP_ABS_FUNC(bp);
	int vn;
	u32 val = 0, val2 = 0;
	int rc = 0;

	/* Validate that chip access is feasible */
	if (REG_RD(bp, MISC_REG_CHIP_NUM) == 0xffffffff) {
		dev_err(&bp->pdev->dev,
			"Chip read returns all Fs. Preventing probe from continuing\n");
		return -EINVAL;
	}

	bnx2x_get_common_hwinfo(bp);

	/*
	 * initialize IGU parameters
	 */
	if (CHIP_IS_E1x(bp)) {
		bp->common.int_block = INT_BLOCK_HC;

		bp->igu_dsb_id = DEF_SB_IGU_ID;
		bp->igu_base_sb = 0;
	} else {
		bp->common.int_block = INT_BLOCK_IGU;

		/* do not allow device reset during IGU info processing */
		bnx2x_acquire_hw_lock(bp, HW_LOCK_RESOURCE_RESET);

		val = REG_RD(bp, IGU_REG_BLOCK_CONFIGURATION);

		if (val & IGU_BLOCK_CONFIGURATION_REG_BACKWARD_COMP_EN) {
			int tout = 5000;

			BNX2X_DEV_INFO("FORCING Normal Mode\n");

			val &= ~(IGU_BLOCK_CONFIGURATION_REG_BACKWARD_COMP_EN);
			REG_WR(bp, IGU_REG_BLOCK_CONFIGURATION, val);
			REG_WR(bp, IGU_REG_RESET_MEMORIES, 0x7f);

			while (tout && REG_RD(bp, IGU_REG_RESET_MEMORIES)) {
				tout--;
				usleep_range(1000, 2000);
			}

			if (REG_RD(bp, IGU_REG_RESET_MEMORIES)) {
				dev_err(&bp->pdev->dev,
					"FORCING Normal Mode failed!!!\n");
				bnx2x_release_hw_lock(bp,
						      HW_LOCK_RESOURCE_RESET);
				return -EPERM;
			}
		}

		if (val & IGU_BLOCK_CONFIGURATION_REG_BACKWARD_COMP_EN) {
			BNX2X_DEV_INFO("IGU Backward Compatible Mode\n");
			bp->common.int_block |= INT_BLOCK_MODE_BW_COMP;
		} else
			BNX2X_DEV_INFO("IGU Normal Mode\n");

		rc = bnx2x_get_igu_cam_info(bp);
		bnx2x_release_hw_lock(bp, HW_LOCK_RESOURCE_RESET);
		if (rc)
			return rc;
	}

	/*
	 * set base FW non-default (fast path) status block id, this value is
	 * used to initialize the fw_sb_id saved on the fp/queue structure to
	 * determine the id used by the FW.
	 */
	if (CHIP_IS_E1x(bp))
		bp->base_fw_ndsb = BP_PORT(bp) * FP_SB_MAX_E1x + BP_L_ID(bp);
	else /*
	      * 57712 - we currently use one FW SB per IGU SB (Rx and Tx of
	      * the same queue are indicated on the same IGU SB). So we prefer
	      * FW and IGU SBs to be the same value.
	      */
		bp->base_fw_ndsb = bp->igu_base_sb;

	BNX2X_DEV_INFO("igu_dsb_id %d  igu_base_sb %d  igu_sb_cnt %d\n"
		       "base_fw_ndsb %d\n", bp->igu_dsb_id, bp->igu_base_sb,
		       bp->igu_sb_cnt, bp->base_fw_ndsb);

	/*
	 * Initialize MF configuration
	 */

	bp->mf_ov = 0;
	bp->mf_mode = 0;
	bp->mf_sub_mode = 0;
	vn = BP_VN(bp);

	if (!CHIP_IS_E1(bp) && !BP_NOMCP(bp)) {
		BNX2X_DEV_INFO("shmem2base 0x%x, size %d, mfcfg offset %d\n",
			       bp->common.shmem2_base, SHMEM2_RD(bp, size),
			      (u32)offsetof(struct shmem2_region, mf_cfg_addr));

		if (SHMEM2_HAS(bp, mf_cfg_addr))
			bp->common.mf_cfg_base = SHMEM2_RD(bp, mf_cfg_addr);
		else
			bp->common.mf_cfg_base = bp->common.shmem_base +
				offsetof(struct shmem_region, func_mb) +
				E1H_FUNC_MAX * sizeof(struct drv_func_mb);
		/*
		 * get mf configuration:
		 * 1. Existence of MF configuration
		 * 2. MAC address must be legal (check only upper bytes)
		 *    for  Switch-Independent mode;
		 *    OVLAN must be legal for Switch-Dependent mode
		 * 3. SF_MODE configures specific MF mode
		 */
		if (bp->common.mf_cfg_base != SHMEM_MF_CFG_ADDR_NONE) {
			/* get mf configuration */
			val = SHMEM_RD(bp,
				       dev_info.shared_feature_config.config);
			val &= SHARED_FEAT_CFG_FORCE_SF_MODE_MASK;

			switch (val) {
			case SHARED_FEAT_CFG_FORCE_SF_MODE_SWITCH_INDEPT:
				validate_set_si_mode(bp);
				break;
			case SHARED_FEAT_CFG_FORCE_SF_MODE_AFEX_MODE:
				if ((!CHIP_IS_E1x(bp)) &&
				    (MF_CFG_RD(bp, func_mf_config[func].
					       mac_upper) != 0xffff) &&
				    (SHMEM2_HAS(bp,
						afex_driver_support))) {
					bp->mf_mode = MULTI_FUNCTION_AFEX;
					bp->mf_config[vn] = MF_CFG_RD(bp,
						func_mf_config[func].config);
				} else {
					BNX2X_DEV_INFO("can not configure afex mode\n");
				}
				break;
			case SHARED_FEAT_CFG_FORCE_SF_MODE_MF_ALLOWED:
				/* get OV configuration */
				val = MF_CFG_RD(bp,
					func_mf_config[FUNC_0].e1hov_tag);
				val &= FUNC_MF_CFG_E1HOV_TAG_MASK;

				if (val != FUNC_MF_CFG_E1HOV_TAG_DEFAULT) {
					bp->mf_mode = MULTI_FUNCTION_SD;
					bp->mf_config[vn] = MF_CFG_RD(bp,
						func_mf_config[func].config);
				} else
					BNX2X_DEV_INFO("illegal OV for SD\n");
				break;
			case SHARED_FEAT_CFG_FORCE_SF_MODE_UFP_MODE:
				bp->mf_mode = MULTI_FUNCTION_SD;
				bp->mf_sub_mode = SUB_MF_MODE_UFP;
				bp->mf_config[vn] =
					MF_CFG_RD(bp,
						  func_mf_config[func].config);
				break;
			case SHARED_FEAT_CFG_FORCE_SF_MODE_FORCED_SF:
				bp->mf_config[vn] = 0;
				break;
			case SHARED_FEAT_CFG_FORCE_SF_MODE_EXTENDED_MODE:
				val2 = SHMEM_RD(bp,
					dev_info.shared_hw_config.config_3);
				val2 &= SHARED_HW_CFG_EXTENDED_MF_MODE_MASK;
				switch (val2) {
				case SHARED_HW_CFG_EXTENDED_MF_MODE_NPAR1_DOT_5:
					validate_set_si_mode(bp);
					bp->mf_sub_mode =
							SUB_MF_MODE_NPAR1_DOT_5;
					break;
				default:
					/* Unknown configuration */
					bp->mf_config[vn] = 0;
					BNX2X_DEV_INFO("unknown extended MF mode 0x%x\n",
						       val);
				}
				break;
			default:
				/* Unknown configuration: reset mf_config */
				bp->mf_config[vn] = 0;
				BNX2X_DEV_INFO("unknown MF mode 0x%x\n", val);
			}
		}

		BNX2X_DEV_INFO("%s function mode\n",
			       IS_MF(bp) ? "multi" : "single");

		switch (bp->mf_mode) {
		case MULTI_FUNCTION_SD:
			val = MF_CFG_RD(bp, func_mf_config[func].e1hov_tag) &
			      FUNC_MF_CFG_E1HOV_TAG_MASK;
			if (val != FUNC_MF_CFG_E1HOV_TAG_DEFAULT) {
				bp->mf_ov = val;
				bp->path_has_ovlan = true;

				BNX2X_DEV_INFO("MF OV for func %d is %d (0x%04x)\n",
					       func, bp->mf_ov, bp->mf_ov);
			} else if (bp->mf_sub_mode == SUB_MF_MODE_UFP) {
				dev_err(&bp->pdev->dev,
					"Unexpected - no valid MF OV for func %d in UFP mode\n",
					func);
				bp->path_has_ovlan = true;
			} else {
				dev_err(&bp->pdev->dev,
					"No valid MF OV for func %d, aborting\n",
					func);
				return -EPERM;
			}
			break;
		case MULTI_FUNCTION_AFEX:
			BNX2X_DEV_INFO("func %d is in MF afex mode\n", func);
			break;
		case MULTI_FUNCTION_SI:
			BNX2X_DEV_INFO("func %d is in MF switch-independent mode\n",
				       func);
			break;
		default:
			if (vn) {
				dev_err(&bp->pdev->dev,
					"VN %d is in a single function mode, aborting\n",
					vn);
				return -EPERM;
			}
			break;
		}

		/* check if other port on the path needs ovlan:
		 * Since MF configuration is shared between ports
		 * Possible mixed modes are only
		 * {SF, SI} {SF, SD} {SD, SF} {SI, SF}
		 */
		if (CHIP_MODE_IS_4_PORT(bp) &&
		    !bp->path_has_ovlan &&
		    !IS_MF(bp) &&
		    bp->common.mf_cfg_base != SHMEM_MF_CFG_ADDR_NONE) {
			u8 other_port = !BP_PORT(bp);
			u8 other_func = BP_PATH(bp) + 2*other_port;
			val = MF_CFG_RD(bp,
					func_mf_config[other_func].e1hov_tag);
			if (val != FUNC_MF_CFG_E1HOV_TAG_DEFAULT)
				bp->path_has_ovlan = true;
		}
	}

	/* adjust igu_sb_cnt to MF for E1H */
	if (CHIP_IS_E1H(bp) && IS_MF(bp))
		bp->igu_sb_cnt = min_t(u8, bp->igu_sb_cnt, E1H_MAX_MF_SB_COUNT);

	/* port info */
	bnx2x_get_port_hwinfo(bp);

	/* Get MAC addresses */
	bnx2x_get_mac_hwinfo(bp);

	bnx2x_get_cnic_info(bp);

	return rc;
}

static void bnx2x_read_fwinfo(struct bnx2x *bp)
{
	int cnt, i, block_end, rodi;
	char vpd_start[BNX2X_VPD_LEN+1];
	char str_id_reg[VENDOR_ID_LEN+1];
	char str_id_cap[VENDOR_ID_LEN+1];
	char *vpd_data;
	char *vpd_extended_data = NULL;
	u8 len;

	cnt = pci_read_vpd(bp->pdev, 0, BNX2X_VPD_LEN, vpd_start);
	memset(bp->fw_ver, 0, sizeof(bp->fw_ver));

	if (cnt < BNX2X_VPD_LEN)
		goto out_not_found;

	/* VPD RO tag should be first tag after identifier string, hence
	 * we should be able to find it in first BNX2X_VPD_LEN chars
	 */
	i = pci_vpd_find_tag(vpd_start, 0, BNX2X_VPD_LEN,
			     PCI_VPD_LRDT_RO_DATA);
	if (i < 0)
		goto out_not_found;

	block_end = i + PCI_VPD_LRDT_TAG_SIZE +
		    pci_vpd_lrdt_size(&vpd_start[i]);

	i += PCI_VPD_LRDT_TAG_SIZE;

	if (block_end > BNX2X_VPD_LEN) {
		vpd_extended_data = kmalloc(block_end, GFP_KERNEL);
		if (vpd_extended_data  == NULL)
			goto out_not_found;

		/* read rest of vpd image into vpd_extended_data */
		memcpy(vpd_extended_data, vpd_start, BNX2X_VPD_LEN);
		cnt = pci_read_vpd(bp->pdev, BNX2X_VPD_LEN,
				   block_end - BNX2X_VPD_LEN,
				   vpd_extended_data + BNX2X_VPD_LEN);
		if (cnt < (block_end - BNX2X_VPD_LEN))
			goto out_not_found;
		vpd_data = vpd_extended_data;
	} else
		vpd_data = vpd_start;

	/* now vpd_data holds full vpd content in both cases */

	rodi = pci_vpd_find_info_keyword(vpd_data, i, block_end,
				   PCI_VPD_RO_KEYWORD_MFR_ID);
	if (rodi < 0)
		goto out_not_found;

	len = pci_vpd_info_field_size(&vpd_data[rodi]);

	if (len != VENDOR_ID_LEN)
		goto out_not_found;

	rodi += PCI_VPD_INFO_FLD_HDR_SIZE;

	/* vendor specific info */
	snprintf(str_id_reg, VENDOR_ID_LEN + 1, "%04x", PCI_VENDOR_ID_DELL);
	snprintf(str_id_cap, VENDOR_ID_LEN + 1, "%04X", PCI_VENDOR_ID_DELL);
	if (!strncmp(str_id_reg, &vpd_data[rodi], VENDOR_ID_LEN) ||
	    !strncmp(str_id_cap, &vpd_data[rodi], VENDOR_ID_LEN)) {

		rodi = pci_vpd_find_info_keyword(vpd_data, i, block_end,
						PCI_VPD_RO_KEYWORD_VENDOR0);
		if (rodi >= 0) {
			len = pci_vpd_info_field_size(&vpd_data[rodi]);

			rodi += PCI_VPD_INFO_FLD_HDR_SIZE;

			if (len < 32 && (len + rodi) <= BNX2X_VPD_LEN) {
				memcpy(bp->fw_ver, &vpd_data[rodi], len);
				bp->fw_ver[len] = ' ';
			}
		}
		kfree(vpd_extended_data);
		return;
	}
out_not_found:
	kfree(vpd_extended_data);
	return;
}

static void bnx2x_set_modes_bitmap(struct bnx2x *bp)
{
	u32 flags = 0;

	if (CHIP_REV_IS_FPGA(bp))
		SET_FLAGS(flags, MODE_FPGA);
	else if (CHIP_REV_IS_EMUL(bp))
		SET_FLAGS(flags, MODE_EMUL);
	else
		SET_FLAGS(flags, MODE_ASIC);

	if (CHIP_MODE_IS_4_PORT(bp))
		SET_FLAGS(flags, MODE_PORT4);
	else
		SET_FLAGS(flags, MODE_PORT2);

	if (CHIP_IS_E2(bp))
		SET_FLAGS(flags, MODE_E2);
	else if (CHIP_IS_E3(bp)) {
		SET_FLAGS(flags, MODE_E3);
		if (CHIP_REV(bp) == CHIP_REV_Ax)
			SET_FLAGS(flags, MODE_E3_A0);
		else /*if (CHIP_REV(bp) == CHIP_REV_Bx)*/
			SET_FLAGS(flags, MODE_E3_B0 | MODE_COS3);
	}

	if (IS_MF(bp)) {
		SET_FLAGS(flags, MODE_MF);
		switch (bp->mf_mode) {
		case MULTI_FUNCTION_SD:
			SET_FLAGS(flags, MODE_MF_SD);
			break;
		case MULTI_FUNCTION_SI:
			SET_FLAGS(flags, MODE_MF_SI);
			break;
		case MULTI_FUNCTION_AFEX:
			SET_FLAGS(flags, MODE_MF_AFEX);
			break;
		}
	} else
		SET_FLAGS(flags, MODE_SF);

#if defined(__LITTLE_ENDIAN)
	SET_FLAGS(flags, MODE_LITTLE_ENDIAN);
#else /*(__BIG_ENDIAN)*/
	SET_FLAGS(flags, MODE_BIG_ENDIAN);
#endif
	INIT_MODE_FLAGS(bp) = flags;
}

static int bnx2x_init_bp(struct bnx2x *bp)
{
	int func;
	int rc;

	mutex_init(&bp->port.phy_mutex);
	mutex_init(&bp->fw_mb_mutex);
	mutex_init(&bp->drv_info_mutex);
	mutex_init(&bp->stats_lock);
	bp->drv_info_mng_owner = false;

	INIT_DELAYED_WORK(&bp->sp_task, bnx2x_sp_task);
	INIT_DELAYED_WORK(&bp->sp_rtnl_task, bnx2x_sp_rtnl_task);
	INIT_DELAYED_WORK(&bp->period_task, bnx2x_period_task);
	INIT_DELAYED_WORK(&bp->iov_task, bnx2x_iov_task);
	if (IS_PF(bp)) {
		rc = bnx2x_get_hwinfo(bp);
		if (rc)
			return rc;
	} else {
		eth_zero_addr(bp->dev->dev_addr);
	}

	bnx2x_set_modes_bitmap(bp);

	rc = bnx2x_alloc_mem_bp(bp);
	if (rc)
		return rc;

	bnx2x_read_fwinfo(bp);

	func = BP_FUNC(bp);

	/* need to reset chip if undi was active */
	if (IS_PF(bp) && !BP_NOMCP(bp)) {
		/* init fw_seq */
		bp->fw_seq =
			SHMEM_RD(bp, func_mb[BP_FW_MB_IDX(bp)].drv_mb_header) &
							DRV_MSG_SEQ_NUMBER_MASK;
		BNX2X_DEV_INFO("fw_seq 0x%08x\n", bp->fw_seq);

		rc = bnx2x_prev_unload(bp);
		if (rc) {
			bnx2x_free_mem_bp(bp);
			return rc;
		}
	}

	if (CHIP_REV_IS_FPGA(bp))
		dev_err(&bp->pdev->dev, "FPGA detected\n");

	if (BP_NOMCP(bp) && (func == 0))
		dev_err(&bp->pdev->dev, "MCP disabled, must load devices in order!\n");

	bp->disable_tpa = disable_tpa;
	bp->disable_tpa |= !!IS_MF_STORAGE_ONLY(bp);
	/* Reduce memory usage in kdump environment by disabling TPA */
	bp->disable_tpa |= is_kdump_kernel();

	/* Set TPA flags */
	if (bp->disable_tpa) {
		bp->dev->hw_features &= ~NETIF_F_LRO;
		bp->dev->features &= ~NETIF_F_LRO;
	}

	if (CHIP_IS_E1(bp))
		bp->dropless_fc = 0;
	else
		bp->dropless_fc = dropless_fc | bnx2x_get_dropless_info(bp);

	bp->mrrs = mrrs;

	bp->tx_ring_size = IS_MF_STORAGE_ONLY(bp) ? 0 : MAX_TX_AVAIL;
	if (IS_VF(bp))
		bp->rx_ring_size = MAX_RX_AVAIL;

	/* make sure that the numbers are in the right granularity */
	bp->tx_ticks = (50 / BNX2X_BTR) * BNX2X_BTR;
	bp->rx_ticks = (25 / BNX2X_BTR) * BNX2X_BTR;

	bp->current_interval = CHIP_REV_IS_SLOW(bp) ? 5*HZ : HZ;

	init_timer(&bp->timer);
	bp->timer.expires = jiffies + bp->current_interval;
	bp->timer.data = (unsigned long) bp;
	bp->timer.function = bnx2x_timer;

	if (SHMEM2_HAS(bp, dcbx_lldp_params_offset) &&
	    SHMEM2_HAS(bp, dcbx_lldp_dcbx_stat_offset) &&
	    SHMEM2_RD(bp, dcbx_lldp_params_offset) &&
	    SHMEM2_RD(bp, dcbx_lldp_dcbx_stat_offset)) {
		bnx2x_dcbx_set_state(bp, true, BNX2X_DCBX_ENABLED_ON_NEG_ON);
		bnx2x_dcbx_init_params(bp);
	} else {
		bnx2x_dcbx_set_state(bp, false, BNX2X_DCBX_ENABLED_OFF);
	}

	if (CHIP_IS_E1x(bp))
		bp->cnic_base_cl_id = FP_SB_MAX_E1x;
	else
		bp->cnic_base_cl_id = FP_SB_MAX_E2;

	/* multiple tx priority */
	if (IS_VF(bp))
		bp->max_cos = 1;
	else if (CHIP_IS_E1x(bp))
		bp->max_cos = BNX2X_MULTI_TX_COS_E1X;
	else if (CHIP_IS_E2(bp) || CHIP_IS_E3A0(bp))
		bp->max_cos = BNX2X_MULTI_TX_COS_E2_E3A0;
	else if (CHIP_IS_E3B0(bp))
		bp->max_cos = BNX2X_MULTI_TX_COS_E3B0;
	else
		BNX2X_ERR("unknown chip %x revision %x\n",
			  CHIP_NUM(bp), CHIP_REV(bp));
	BNX2X_DEV_INFO("set bp->max_cos to %d\n", bp->max_cos);

	/* We need at least one default status block for slow-path events,
	 * second status block for the L2 queue, and a third status block for
	 * CNIC if supported.
	 */
	if (IS_VF(bp))
		bp->min_msix_vec_cnt = 1;
	else if (CNIC_SUPPORT(bp))
		bp->min_msix_vec_cnt = 3;
	else /* PF w/o cnic */
		bp->min_msix_vec_cnt = 2;
	BNX2X_DEV_INFO("bp->min_msix_vec_cnt %d", bp->min_msix_vec_cnt);

	bp->dump_preset_idx = 1;

	if (CHIP_IS_E3B0(bp))
		bp->flags |= PTP_SUPPORTED;

	return rc;
}

/****************************************************************************
* General service functions
****************************************************************************/

/*
 * net_device service functions
 */

/* called with rtnl_lock */
static int bnx2x_open(struct net_device *dev)
{
	struct bnx2x *bp = netdev_priv(dev);
	int rc;

	bp->stats_init = true;

	netif_carrier_off(dev);

	bnx2x_set_power_state(bp, PCI_D0);

	/* If parity had happen during the unload, then attentions
	 * and/or RECOVERY_IN_PROGRES may still be set. In this case we
	 * want the first function loaded on the current engine to
	 * complete the recovery.
	 * Parity recovery is only relevant for PF driver.
	 */
	if (IS_PF(bp)) {
		int other_engine = BP_PATH(bp) ? 0 : 1;
		bool other_load_status, load_status;
		bool global = false;

		other_load_status = bnx2x_get_load_status(bp, other_engine);
		load_status = bnx2x_get_load_status(bp, BP_PATH(bp));
		if (!bnx2x_reset_is_done(bp, BP_PATH(bp)) ||
		    bnx2x_chk_parity_attn(bp, &global, true)) {
			do {
				/* If there are attentions and they are in a
				 * global blocks, set the GLOBAL_RESET bit
				 * regardless whether it will be this function
				 * that will complete the recovery or not.
				 */
				if (global)
					bnx2x_set_reset_global(bp);

				/* Only the first function on the current
				 * engine should try to recover in open. In case
				 * of attentions in global blocks only the first
				 * in the chip should try to recover.
				 */
				if ((!load_status &&
				     (!global || !other_load_status)) &&
				      bnx2x_trylock_leader_lock(bp) &&
				      !bnx2x_leader_reset(bp)) {
					netdev_info(bp->dev,
						    "Recovered in open\n");
					break;
				}

				/* recovery has failed... */
				bnx2x_set_power_state(bp, PCI_D3hot);
				bp->recovery_state = BNX2X_RECOVERY_FAILED;

				BNX2X_ERR("Recovery flow hasn't been properly completed yet. Try again later.\n"
					  "If you still see this message after a few retries then power cycle is required.\n");

				return -EAGAIN;
			} while (0);
		}
	}

	bp->recovery_state = BNX2X_RECOVERY_DONE;
	rc = bnx2x_nic_load(bp, LOAD_OPEN);
	if (rc)
		return rc;
	return 0;
}

/* called with rtnl_lock */
static int bnx2x_close(struct net_device *dev)
{
	struct bnx2x *bp = netdev_priv(dev);

	/* Unload the driver, release IRQs */
	bnx2x_nic_unload(bp, UNLOAD_CLOSE, false);

	return 0;
}

static int bnx2x_init_mcast_macs_list(struct bnx2x *bp,
				      struct bnx2x_mcast_ramrod_params *p)
{
	int mc_count = netdev_mc_count(bp->dev);
	struct bnx2x_mcast_list_elem *mc_mac =
		kcalloc(mc_count, sizeof(*mc_mac), GFP_ATOMIC);
	struct netdev_hw_addr *ha;

	if (!mc_mac)
		return -ENOMEM;

	INIT_LIST_HEAD(&p->mcast_list);

	netdev_for_each_mc_addr(ha, bp->dev) {
		mc_mac->mac = bnx2x_mc_addr(ha);
		list_add_tail(&mc_mac->link, &p->mcast_list);
		mc_mac++;
	}

	p->mcast_list_len = mc_count;

	return 0;
}

static void bnx2x_free_mcast_macs_list(
	struct bnx2x_mcast_ramrod_params *p)
{
	struct bnx2x_mcast_list_elem *mc_mac =
		list_first_entry(&p->mcast_list, struct bnx2x_mcast_list_elem,
				 link);

	WARN_ON(!mc_mac);
	kfree(mc_mac);
}

/**
 * bnx2x_set_uc_list - configure a new unicast MACs list.
 *
 * @bp: driver handle
 *
 * We will use zero (0) as a MAC type for these MACs.
 */
static int bnx2x_set_uc_list(struct bnx2x *bp)
{
	int rc;
	struct net_device *dev = bp->dev;
	struct netdev_hw_addr *ha;
	struct bnx2x_vlan_mac_obj *mac_obj = &bp->sp_objs->mac_obj;
	unsigned long ramrod_flags = 0;

	/* First schedule a cleanup up of old configuration */
	rc = bnx2x_del_all_macs(bp, mac_obj, BNX2X_UC_LIST_MAC, false);
	if (rc < 0) {
		BNX2X_ERR("Failed to schedule DELETE operations: %d\n", rc);
		return rc;
	}

	netdev_for_each_uc_addr(ha, dev) {
		rc = bnx2x_set_mac_one(bp, bnx2x_uc_addr(ha), mac_obj, true,
				       BNX2X_UC_LIST_MAC, &ramrod_flags);
		if (rc == -EEXIST) {
			DP(BNX2X_MSG_SP,
			   "Failed to schedule ADD operations: %d\n", rc);
			/* do not treat adding same MAC as error */
			rc = 0;

		} else if (rc < 0) {

			BNX2X_ERR("Failed to schedule ADD operations: %d\n",
				  rc);
			return rc;
		}
	}

	/* Execute the pending commands */
	__set_bit(RAMROD_CONT, &ramrod_flags);
	return bnx2x_set_mac_one(bp, NULL, mac_obj, false /* don't care */,
				 BNX2X_UC_LIST_MAC, &ramrod_flags);
}

static int bnx2x_set_mc_list(struct bnx2x *bp)
{
	struct net_device *dev = bp->dev;
	struct bnx2x_mcast_ramrod_params rparam = {NULL};
	int rc = 0;

	rparam.mcast_obj = &bp->mcast_obj;

	/* first, clear all configured multicast MACs */
	rc = bnx2x_config_mcast(bp, &rparam, BNX2X_MCAST_CMD_DEL);
	if (rc < 0) {
		BNX2X_ERR("Failed to clear multicast configuration: %d\n", rc);
		return rc;
	}

	/* then, configure a new MACs list */
	if (netdev_mc_count(dev)) {
		rc = bnx2x_init_mcast_macs_list(bp, &rparam);
		if (rc) {
			BNX2X_ERR("Failed to create multicast MACs list: %d\n",
				  rc);
			return rc;
		}

		/* Now add the new MACs */
		rc = bnx2x_config_mcast(bp, &rparam,
					BNX2X_MCAST_CMD_ADD);
		if (rc < 0)
			BNX2X_ERR("Failed to set a new multicast configuration: %d\n",
				  rc);

		bnx2x_free_mcast_macs_list(&rparam);
	}

	return rc;
}

/* If bp->state is OPEN, should be called with netif_addr_lock_bh() */
static void bnx2x_set_rx_mode(struct net_device *dev)
{
	struct bnx2x *bp = netdev_priv(dev);

	if (bp->state != BNX2X_STATE_OPEN) {
		DP(NETIF_MSG_IFUP, "state is %x, returning\n", bp->state);
		return;
	} else {
		/* Schedule an SP task to handle rest of change */
		bnx2x_schedule_sp_rtnl(bp, BNX2X_SP_RTNL_RX_MODE,
				       NETIF_MSG_IFUP);
	}
}

void bnx2x_set_rx_mode_inner(struct bnx2x *bp)
{
	u32 rx_mode = BNX2X_RX_MODE_NORMAL;

	DP(NETIF_MSG_IFUP, "dev->flags = %x\n", bp->dev->flags);

	netif_addr_lock_bh(bp->dev);

	if (bp->dev->flags & IFF_PROMISC) {
		rx_mode = BNX2X_RX_MODE_PROMISC;
	} else if ((bp->dev->flags & IFF_ALLMULTI) ||
		   ((netdev_mc_count(bp->dev) > BNX2X_MAX_MULTICAST) &&
		    CHIP_IS_E1(bp))) {
		rx_mode = BNX2X_RX_MODE_ALLMULTI;
	} else {
		if (IS_PF(bp)) {
			/* some multicasts */
			if (bnx2x_set_mc_list(bp) < 0)
				rx_mode = BNX2X_RX_MODE_ALLMULTI;

			/* release bh lock, as bnx2x_set_uc_list might sleep */
			netif_addr_unlock_bh(bp->dev);
			if (bnx2x_set_uc_list(bp) < 0)
				rx_mode = BNX2X_RX_MODE_PROMISC;
			netif_addr_lock_bh(bp->dev);
		} else {
			/* configuring mcast to a vf involves sleeping (when we
			 * wait for the pf's response).
			 */
			bnx2x_schedule_sp_rtnl(bp,
					       BNX2X_SP_RTNL_VFPF_MCAST, 0);
		}
	}

	bp->rx_mode = rx_mode;
	/* handle ISCSI SD mode */
	if (IS_MF_ISCSI_ONLY(bp))
		bp->rx_mode = BNX2X_RX_MODE_NONE;

	/* Schedule the rx_mode command */
	if (test_bit(BNX2X_FILTER_RX_MODE_PENDING, &bp->sp_state)) {
		set_bit(BNX2X_FILTER_RX_MODE_SCHED, &bp->sp_state);
		netif_addr_unlock_bh(bp->dev);
		return;
	}

	if (IS_PF(bp)) {
		bnx2x_set_storm_rx_mode(bp);
		netif_addr_unlock_bh(bp->dev);
	} else {
		/* VF will need to request the PF to make this change, and so
		 * the VF needs to release the bottom-half lock prior to the
		 * request (as it will likely require sleep on the VF side)
		 */
		netif_addr_unlock_bh(bp->dev);
		bnx2x_vfpf_storm_rx_mode(bp);
	}
}

/* called with rtnl_lock */
static int bnx2x_mdio_read(struct net_device *netdev, int prtad,
			   int devad, u16 addr)
{
	struct bnx2x *bp = netdev_priv(netdev);
	u16 value;
	int rc;

	DP(NETIF_MSG_LINK, "mdio_read: prtad 0x%x, devad 0x%x, addr 0x%x\n",
	   prtad, devad, addr);

	/* The HW expects different devad if CL22 is used */
	devad = (devad == MDIO_DEVAD_NONE) ? DEFAULT_PHY_DEV_ADDR : devad;

	bnx2x_acquire_phy_lock(bp);
	rc = bnx2x_phy_read(&bp->link_params, prtad, devad, addr, &value);
	bnx2x_release_phy_lock(bp);
	DP(NETIF_MSG_LINK, "mdio_read_val 0x%x rc = 0x%x\n", value, rc);

	if (!rc)
		rc = value;
	return rc;
}

/* called with rtnl_lock */
static int bnx2x_mdio_write(struct net_device *netdev, int prtad, int devad,
			    u16 addr, u16 value)
{
	struct bnx2x *bp = netdev_priv(netdev);
	int rc;

	DP(NETIF_MSG_LINK,
	   "mdio_write: prtad 0x%x, devad 0x%x, addr 0x%x, value 0x%x\n",
	   prtad, devad, addr, value);

	/* The HW expects different devad if CL22 is used */
	devad = (devad == MDIO_DEVAD_NONE) ? DEFAULT_PHY_DEV_ADDR : devad;

	bnx2x_acquire_phy_lock(bp);
	rc = bnx2x_phy_write(&bp->link_params, prtad, devad, addr, value);
	bnx2x_release_phy_lock(bp);
	return rc;
}

/* called with rtnl_lock */
static int bnx2x_ioctl(struct net_device *dev, struct ifreq *ifr, int cmd)
{
	struct bnx2x *bp = netdev_priv(dev);
	struct mii_ioctl_data *mdio = if_mii(ifr);

	if (!netif_running(dev))
		return -EAGAIN;

	switch (cmd) {
	case SIOCSHWTSTAMP:
		return bnx2x_hwtstamp_ioctl(bp, ifr);
	default:
		DP(NETIF_MSG_LINK, "ioctl: phy id 0x%x, reg 0x%x, val_in 0x%x\n",
		   mdio->phy_id, mdio->reg_num, mdio->val_in);
		return mdio_mii_ioctl(&bp->mdio, mdio, cmd);
	}
}

#ifdef CONFIG_NET_POLL_CONTROLLER
static void poll_bnx2x(struct net_device *dev)
{
	struct bnx2x *bp = netdev_priv(dev);
	int i;

	for_each_eth_queue(bp, i) {
		struct bnx2x_fastpath *fp = &bp->fp[i];
		napi_schedule(&bnx2x_fp(bp, fp->index, napi));
	}
}
#endif

static int bnx2x_validate_addr(struct net_device *dev)
{
	struct bnx2x *bp = netdev_priv(dev);

	/* query the bulletin board for mac address configured by the PF */
	if (IS_VF(bp))
		bnx2x_sample_bulletin(bp);

	if (!is_valid_ether_addr(dev->dev_addr)) {
		BNX2X_ERR("Non-valid Ethernet address\n");
		return -EADDRNOTAVAIL;
	}
	return 0;
}

static int bnx2x_get_phys_port_id(struct net_device *netdev,
				  struct netdev_phys_item_id *ppid)
{
	struct bnx2x *bp = netdev_priv(netdev);

	if (!(bp->flags & HAS_PHYS_PORT_ID))
		return -EOPNOTSUPP;

	ppid->id_len = sizeof(bp->phys_port_id);
	memcpy(ppid->id, bp->phys_port_id, ppid->id_len);

	return 0;
}

static netdev_features_t bnx2x_features_check(struct sk_buff *skb,
					      struct net_device *dev,
					      netdev_features_t features)
{
	features = vlan_features_check(skb, features);
	return vxlan_features_check(skb, features);
}

static const struct net_device_ops bnx2x_netdev_ops = {
	.ndo_open		= bnx2x_open,
	.ndo_stop		= bnx2x_close,
	.ndo_start_xmit		= bnx2x_start_xmit,
	.ndo_select_queue	= bnx2x_select_queue,
	.ndo_set_rx_mode	= bnx2x_set_rx_mode,
	.ndo_set_mac_address	= bnx2x_change_mac_addr,
	.ndo_validate_addr	= bnx2x_validate_addr,
	.ndo_do_ioctl		= bnx2x_ioctl,
	.ndo_change_mtu		= bnx2x_change_mtu,
	.ndo_fix_features	= bnx2x_fix_features,
	.ndo_set_features	= bnx2x_set_features,
	.ndo_tx_timeout		= bnx2x_tx_timeout,
#ifdef CONFIG_NET_POLL_CONTROLLER
	.ndo_poll_controller	= poll_bnx2x,
#endif
	.ndo_setup_tc		= bnx2x_setup_tc,
#ifdef CONFIG_BNX2X_SRIOV
	.ndo_set_vf_mac		= bnx2x_set_vf_mac,
	.ndo_set_vf_vlan	= bnx2x_set_vf_vlan,
	.ndo_get_vf_config	= bnx2x_get_vf_config,
#endif
#ifdef NETDEV_FCOE_WWNN
	.ndo_fcoe_get_wwn	= bnx2x_fcoe_get_wwn,
#endif

#ifdef CONFIG_NET_RX_BUSY_POLL
	.ndo_busy_poll		= bnx2x_low_latency_recv,
#endif
	.ndo_get_phys_port_id	= bnx2x_get_phys_port_id,
	.ndo_set_vf_link_state	= bnx2x_set_vf_link_state,
	.ndo_features_check	= bnx2x_features_check,
};

static int bnx2x_set_coherency_mask(struct bnx2x *bp)
{
	struct device *dev = &bp->pdev->dev;

	if (dma_set_mask_and_coherent(dev, DMA_BIT_MASK(64)) != 0 &&
	    dma_set_mask_and_coherent(dev, DMA_BIT_MASK(32)) != 0) {
		dev_err(dev, "System does not support DMA, aborting\n");
		return -EIO;
	}

	return 0;
}

static void bnx2x_disable_pcie_error_reporting(struct bnx2x *bp)
{
	if (bp->flags & AER_ENABLED) {
		pci_disable_pcie_error_reporting(bp->pdev);
		bp->flags &= ~AER_ENABLED;
	}
}

static int bnx2x_init_dev(struct bnx2x *bp, struct pci_dev *pdev,
			  struct net_device *dev, unsigned long board_type)
{
	int rc;
	u32 pci_cfg_dword;
	bool chip_is_e1x = (board_type == BCM57710 ||
			    board_type == BCM57711 ||
			    board_type == BCM57711E);

	SET_NETDEV_DEV(dev, &pdev->dev);

	bp->dev = dev;
	bp->pdev = pdev;

	rc = pci_enable_device(pdev);
	if (rc) {
		dev_err(&bp->pdev->dev,
			"Cannot enable PCI device, aborting\n");
		goto err_out;
	}

	if (!(pci_resource_flags(pdev, 0) & IORESOURCE_MEM)) {
		dev_err(&bp->pdev->dev,
			"Cannot find PCI device base address, aborting\n");
		rc = -ENODEV;
		goto err_out_disable;
	}

	if (IS_PF(bp) && !(pci_resource_flags(pdev, 2) & IORESOURCE_MEM)) {
		dev_err(&bp->pdev->dev, "Cannot find second PCI device base address, aborting\n");
		rc = -ENODEV;
		goto err_out_disable;
	}

	pci_read_config_dword(pdev, PCICFG_REVISION_ID_OFFSET, &pci_cfg_dword);
	if ((pci_cfg_dword & PCICFG_REVESION_ID_MASK) ==
	    PCICFG_REVESION_ID_ERROR_VAL) {
		pr_err("PCI device error, probably due to fan failure, aborting\n");
		rc = -ENODEV;
		goto err_out_disable;
	}

	if (atomic_read(&pdev->enable_cnt) == 1) {
		rc = pci_request_regions(pdev, DRV_MODULE_NAME);
		if (rc) {
			dev_err(&bp->pdev->dev,
				"Cannot obtain PCI resources, aborting\n");
			goto err_out_disable;
		}

		pci_set_master(pdev);
		pci_save_state(pdev);
	}

	if (IS_PF(bp)) {
		if (!pdev->pm_cap) {
			dev_err(&bp->pdev->dev,
				"Cannot find power management capability, aborting\n");
			rc = -EIO;
			goto err_out_release;
		}
	}

	if (!pci_is_pcie(pdev)) {
		dev_err(&bp->pdev->dev, "Not PCI Express, aborting\n");
		rc = -EIO;
		goto err_out_release;
	}

	rc = bnx2x_set_coherency_mask(bp);
	if (rc)
		goto err_out_release;

	dev->mem_start = pci_resource_start(pdev, 0);
	dev->base_addr = dev->mem_start;
	dev->mem_end = pci_resource_end(pdev, 0);

	dev->irq = pdev->irq;

	bp->regview = pci_ioremap_bar(pdev, 0);
	if (!bp->regview) {
		dev_err(&bp->pdev->dev,
			"Cannot map register space, aborting\n");
		rc = -ENOMEM;
		goto err_out_release;
	}

	/* In E1/E1H use pci device function given by kernel.
	 * In E2/E3 read physical function from ME register since these chips
	 * support Physical Device Assignment where kernel BDF maybe arbitrary
	 * (depending on hypervisor).
	 */
	if (chip_is_e1x) {
		bp->pf_num = PCI_FUNC(pdev->devfn);
	} else {
		/* chip is E2/3*/
		pci_read_config_dword(bp->pdev,
				      PCICFG_ME_REGISTER, &pci_cfg_dword);
		bp->pf_num = (u8)((pci_cfg_dword & ME_REG_ABS_PF_NUM) >>
				  ME_REG_ABS_PF_NUM_SHIFT);
	}
	BNX2X_DEV_INFO("me reg PF num: %d\n", bp->pf_num);

	/* clean indirect addresses */
	pci_write_config_dword(bp->pdev, PCICFG_GRC_ADDRESS,
			       PCICFG_VENDOR_ID_OFFSET);

	/* Set PCIe reset type to fundamental for EEH recovery */
	pdev->needs_freset = 1;

	/* AER (Advanced Error reporting) configuration */
	rc = pci_enable_pcie_error_reporting(pdev);
	if (!rc)
		bp->flags |= AER_ENABLED;
	else
		BNX2X_DEV_INFO("Failed To configure PCIe AER [%d]\n", rc);

	/*
	 * Clean the following indirect addresses for all functions since it
	 * is not used by the driver.
	 */
	if (IS_PF(bp)) {
		REG_WR(bp, PXP2_REG_PGL_ADDR_88_F0, 0);
		REG_WR(bp, PXP2_REG_PGL_ADDR_8C_F0, 0);
		REG_WR(bp, PXP2_REG_PGL_ADDR_90_F0, 0);
		REG_WR(bp, PXP2_REG_PGL_ADDR_94_F0, 0);

		if (chip_is_e1x) {
			REG_WR(bp, PXP2_REG_PGL_ADDR_88_F1, 0);
			REG_WR(bp, PXP2_REG_PGL_ADDR_8C_F1, 0);
			REG_WR(bp, PXP2_REG_PGL_ADDR_90_F1, 0);
			REG_WR(bp, PXP2_REG_PGL_ADDR_94_F1, 0);
		}

		/* Enable internal target-read (in case we are probed after PF
		 * FLR). Must be done prior to any BAR read access. Only for
		 * 57712 and up
		 */
		if (!chip_is_e1x)
			REG_WR(bp,
			       PGLUE_B_REG_INTERNAL_PFID_ENABLE_TARGET_READ, 1);
	}

	dev->watchdog_timeo = TX_TIMEOUT;

	dev->netdev_ops = &bnx2x_netdev_ops;
	bnx2x_set_ethtool_ops(bp, dev);

	dev->priv_flags |= IFF_UNICAST_FLT;

	dev->hw_features = NETIF_F_SG | NETIF_F_IP_CSUM | NETIF_F_IPV6_CSUM |
		NETIF_F_TSO | NETIF_F_TSO_ECN | NETIF_F_TSO6 |
		NETIF_F_RXCSUM | NETIF_F_LRO | NETIF_F_GRO |
		NETIF_F_RXHASH | NETIF_F_HW_VLAN_CTAG_TX;
	if (!chip_is_e1x) {
		dev->hw_features |= NETIF_F_GSO_GRE | NETIF_F_GSO_UDP_TUNNEL |
				    NETIF_F_GSO_IPIP | NETIF_F_GSO_SIT;
		dev->hw_enc_features =
			NETIF_F_IP_CSUM | NETIF_F_IPV6_CSUM | NETIF_F_SG |
			NETIF_F_TSO | NETIF_F_TSO_ECN | NETIF_F_TSO6 |
			NETIF_F_GSO_IPIP |
			NETIF_F_GSO_SIT |
			NETIF_F_GSO_GRE | NETIF_F_GSO_UDP_TUNNEL;
	}

	dev->vlan_features = NETIF_F_SG | NETIF_F_IP_CSUM | NETIF_F_IPV6_CSUM |
		NETIF_F_TSO | NETIF_F_TSO_ECN | NETIF_F_TSO6 | NETIF_F_HIGHDMA;

	dev->features |= dev->hw_features | NETIF_F_HW_VLAN_CTAG_RX;
	dev->features |= NETIF_F_HIGHDMA;

	/* Add Loopback capability to the device */
	dev->hw_features |= NETIF_F_LOOPBACK;

#ifdef BCM_DCBNL
	dev->dcbnl_ops = &bnx2x_dcbnl_ops;
#endif

	/* get_port_hwinfo() will set prtad and mmds properly */
	bp->mdio.prtad = MDIO_PRTAD_NONE;
	bp->mdio.mmds = 0;
	bp->mdio.mode_support = MDIO_SUPPORTS_C45 | MDIO_EMULATE_C22;
	bp->mdio.dev = dev;
	bp->mdio.mdio_read = bnx2x_mdio_read;
	bp->mdio.mdio_write = bnx2x_mdio_write;

	return 0;

err_out_release:
	if (atomic_read(&pdev->enable_cnt) == 1)
		pci_release_regions(pdev);

err_out_disable:
	pci_disable_device(pdev);

err_out:
	return rc;
}

static int bnx2x_check_firmware(struct bnx2x *bp)
{
	const struct firmware *firmware = bp->firmware;
	struct bnx2x_fw_file_hdr *fw_hdr;
	struct bnx2x_fw_file_section *sections;
	u32 offset, len, num_ops;
	__be16 *ops_offsets;
	int i;
	const u8 *fw_ver;

	if (firmware->size < sizeof(struct bnx2x_fw_file_hdr)) {
		BNX2X_ERR("Wrong FW size\n");
		return -EINVAL;
	}

	fw_hdr = (struct bnx2x_fw_file_hdr *)firmware->data;
	sections = (struct bnx2x_fw_file_section *)fw_hdr;

	/* Make sure none of the offsets and sizes make us read beyond
	 * the end of the firmware data */
	for (i = 0; i < sizeof(*fw_hdr) / sizeof(*sections); i++) {
		offset = be32_to_cpu(sections[i].offset);
		len = be32_to_cpu(sections[i].len);
		if (offset + len > firmware->size) {
			BNX2X_ERR("Section %d length is out of bounds\n", i);
			return -EINVAL;
		}
	}

	/* Likewise for the init_ops offsets */
	offset = be32_to_cpu(fw_hdr->init_ops_offsets.offset);
	ops_offsets = (__force __be16 *)(firmware->data + offset);
	num_ops = be32_to_cpu(fw_hdr->init_ops.len) / sizeof(struct raw_op);

	for (i = 0; i < be32_to_cpu(fw_hdr->init_ops_offsets.len) / 2; i++) {
		if (be16_to_cpu(ops_offsets[i]) > num_ops) {
			BNX2X_ERR("Section offset %d is out of bounds\n", i);
			return -EINVAL;
		}
	}

	/* Check FW version */
	offset = be32_to_cpu(fw_hdr->fw_version.offset);
	fw_ver = firmware->data + offset;
	if ((fw_ver[0] != BCM_5710_FW_MAJOR_VERSION) ||
	    (fw_ver[1] != BCM_5710_FW_MINOR_VERSION) ||
	    (fw_ver[2] != BCM_5710_FW_REVISION_VERSION) ||
	    (fw_ver[3] != BCM_5710_FW_ENGINEERING_VERSION)) {
		BNX2X_ERR("Bad FW version:%d.%d.%d.%d. Should be %d.%d.%d.%d\n",
		       fw_ver[0], fw_ver[1], fw_ver[2], fw_ver[3],
		       BCM_5710_FW_MAJOR_VERSION,
		       BCM_5710_FW_MINOR_VERSION,
		       BCM_5710_FW_REVISION_VERSION,
		       BCM_5710_FW_ENGINEERING_VERSION);
		return -EINVAL;
	}

	return 0;
}

static void be32_to_cpu_n(const u8 *_source, u8 *_target, u32 n)
{
	const __be32 *source = (const __be32 *)_source;
	u32 *target = (u32 *)_target;
	u32 i;

	for (i = 0; i < n/4; i++)
		target[i] = be32_to_cpu(source[i]);
}

/*
   Ops array is stored in the following format:
   {op(8bit), offset(24bit, big endian), data(32bit, big endian)}
 */
static void bnx2x_prep_ops(const u8 *_source, u8 *_target, u32 n)
{
	const __be32 *source = (const __be32 *)_source;
	struct raw_op *target = (struct raw_op *)_target;
	u32 i, j, tmp;

	for (i = 0, j = 0; i < n/8; i++, j += 2) {
		tmp = be32_to_cpu(source[j]);
		target[i].op = (tmp >> 24) & 0xff;
		target[i].offset = tmp & 0xffffff;
		target[i].raw_data = be32_to_cpu(source[j + 1]);
	}
}

/* IRO array is stored in the following format:
 * {base(24bit), m1(16bit), m2(16bit), m3(16bit), size(16bit) }
 */
static void bnx2x_prep_iro(const u8 *_source, u8 *_target, u32 n)
{
	const __be32 *source = (const __be32 *)_source;
	struct iro *target = (struct iro *)_target;
	u32 i, j, tmp;

	for (i = 0, j = 0; i < n/sizeof(struct iro); i++) {
		target[i].base = be32_to_cpu(source[j]);
		j++;
		tmp = be32_to_cpu(source[j]);
		target[i].m1 = (tmp >> 16) & 0xffff;
		target[i].m2 = tmp & 0xffff;
		j++;
		tmp = be32_to_cpu(source[j]);
		target[i].m3 = (tmp >> 16) & 0xffff;
		target[i].size = tmp & 0xffff;
		j++;
	}
}

static void be16_to_cpu_n(const u8 *_source, u8 *_target, u32 n)
{
	const __be16 *source = (const __be16 *)_source;
	u16 *target = (u16 *)_target;
	u32 i;

	for (i = 0; i < n/2; i++)
		target[i] = be16_to_cpu(source[i]);
}

#define BNX2X_ALLOC_AND_SET(arr, lbl, func)				\
do {									\
	u32 len = be32_to_cpu(fw_hdr->arr.len);				\
	bp->arr = kmalloc(len, GFP_KERNEL);				\
	if (!bp->arr)							\
		goto lbl;						\
	func(bp->firmware->data + be32_to_cpu(fw_hdr->arr.offset),	\
	     (u8 *)bp->arr, len);					\
} while (0)

static int bnx2x_init_firmware(struct bnx2x *bp)
{
	const char *fw_file_name;
	struct bnx2x_fw_file_hdr *fw_hdr;
	int rc;

	if (bp->firmware)
		return 0;

	if (CHIP_IS_E1(bp))
		fw_file_name = FW_FILE_NAME_E1;
	else if (CHIP_IS_E1H(bp))
		fw_file_name = FW_FILE_NAME_E1H;
	else if (!CHIP_IS_E1x(bp))
		fw_file_name = FW_FILE_NAME_E2;
	else {
		BNX2X_ERR("Unsupported chip revision\n");
		return -EINVAL;
	}
	BNX2X_DEV_INFO("Loading %s\n", fw_file_name);

	rc = request_firmware(&bp->firmware, fw_file_name, &bp->pdev->dev);
	if (rc) {
		BNX2X_ERR("Can't load firmware file %s\n",
			  fw_file_name);
		goto request_firmware_exit;
	}

	rc = bnx2x_check_firmware(bp);
	if (rc) {
		BNX2X_ERR("Corrupt firmware file %s\n", fw_file_name);
		goto request_firmware_exit;
	}

	fw_hdr = (struct bnx2x_fw_file_hdr *)bp->firmware->data;

	/* Initialize the pointers to the init arrays */
	/* Blob */
	BNX2X_ALLOC_AND_SET(init_data, request_firmware_exit, be32_to_cpu_n);

	/* Opcodes */
	BNX2X_ALLOC_AND_SET(init_ops, init_ops_alloc_err, bnx2x_prep_ops);

	/* Offsets */
	BNX2X_ALLOC_AND_SET(init_ops_offsets, init_offsets_alloc_err,
			    be16_to_cpu_n);

	/* STORMs firmware */
	INIT_TSEM_INT_TABLE_DATA(bp) = bp->firmware->data +
			be32_to_cpu(fw_hdr->tsem_int_table_data.offset);
	INIT_TSEM_PRAM_DATA(bp)      = bp->firmware->data +
			be32_to_cpu(fw_hdr->tsem_pram_data.offset);
	INIT_USEM_INT_TABLE_DATA(bp) = bp->firmware->data +
			be32_to_cpu(fw_hdr->usem_int_table_data.offset);
	INIT_USEM_PRAM_DATA(bp)      = bp->firmware->data +
			be32_to_cpu(fw_hdr->usem_pram_data.offset);
	INIT_XSEM_INT_TABLE_DATA(bp) = bp->firmware->data +
			be32_to_cpu(fw_hdr->xsem_int_table_data.offset);
	INIT_XSEM_PRAM_DATA(bp)      = bp->firmware->data +
			be32_to_cpu(fw_hdr->xsem_pram_data.offset);
	INIT_CSEM_INT_TABLE_DATA(bp) = bp->firmware->data +
			be32_to_cpu(fw_hdr->csem_int_table_data.offset);
	INIT_CSEM_PRAM_DATA(bp)      = bp->firmware->data +
			be32_to_cpu(fw_hdr->csem_pram_data.offset);
	/* IRO */
	BNX2X_ALLOC_AND_SET(iro_arr, iro_alloc_err, bnx2x_prep_iro);

	return 0;

iro_alloc_err:
	kfree(bp->init_ops_offsets);
init_offsets_alloc_err:
	kfree(bp->init_ops);
init_ops_alloc_err:
	kfree(bp->init_data);
request_firmware_exit:
	release_firmware(bp->firmware);
	bp->firmware = NULL;

	return rc;
}

static void bnx2x_release_firmware(struct bnx2x *bp)
{
	kfree(bp->init_ops_offsets);
	kfree(bp->init_ops);
	kfree(bp->init_data);
	release_firmware(bp->firmware);
	bp->firmware = NULL;
}

static struct bnx2x_func_sp_drv_ops bnx2x_func_sp_drv = {
	.init_hw_cmn_chip = bnx2x_init_hw_common_chip,
	.init_hw_cmn      = bnx2x_init_hw_common,
	.init_hw_port     = bnx2x_init_hw_port,
	.init_hw_func     = bnx2x_init_hw_func,

	.reset_hw_cmn     = bnx2x_reset_common,
	.reset_hw_port    = bnx2x_reset_port,
	.reset_hw_func    = bnx2x_reset_func,

	.gunzip_init      = bnx2x_gunzip_init,
	.gunzip_end       = bnx2x_gunzip_end,

	.init_fw          = bnx2x_init_firmware,
	.release_fw       = bnx2x_release_firmware,
};

void bnx2x__init_func_obj(struct bnx2x *bp)
{
	/* Prepare DMAE related driver resources */
	bnx2x_setup_dmae(bp);

	bnx2x_init_func_obj(bp, &bp->func_obj,
			    bnx2x_sp(bp, func_rdata),
			    bnx2x_sp_mapping(bp, func_rdata),
			    bnx2x_sp(bp, func_afex_rdata),
			    bnx2x_sp_mapping(bp, func_afex_rdata),
			    &bnx2x_func_sp_drv);
}

/* must be called after sriov-enable */
static int bnx2x_set_qm_cid_count(struct bnx2x *bp)
{
	int cid_count = BNX2X_L2_MAX_CID(bp);

	if (IS_SRIOV(bp))
		cid_count += BNX2X_VF_CIDS;

	if (CNIC_SUPPORT(bp))
		cid_count += CNIC_CID_MAX;

	return roundup(cid_count, QM_CID_ROUND);
}

/**
 * bnx2x_get_num_none_def_sbs - return the number of none default SBs
 *
 * @dev:	pci device
 *
 */
static int bnx2x_get_num_non_def_sbs(struct pci_dev *pdev, int cnic_cnt)
{
	int index;
	u16 control = 0;

	/*
	 * If MSI-X is not supported - return number of SBs needed to support
	 * one fast path queue: one FP queue + SB for CNIC
	 */
	if (!pdev->msix_cap) {
		dev_info(&pdev->dev, "no msix capability found\n");
		return 1 + cnic_cnt;
	}
	dev_info(&pdev->dev, "msix capability found\n");

	/*
	 * The value in the PCI configuration space is the index of the last
	 * entry, namely one less than the actual size of the table, which is
	 * exactly what we want to return from this function: number of all SBs
	 * without the default SB.
	 * For VFs there is no default SB, then we return (index+1).
	 */
	pci_read_config_word(pdev, pdev->msix_cap + PCI_MSIX_FLAGS, &control);

	index = control & PCI_MSIX_FLAGS_QSIZE;

	return index;
}

static int set_max_cos_est(int chip_id)
{
	switch (chip_id) {
	case BCM57710:
	case BCM57711:
	case BCM57711E:
		return BNX2X_MULTI_TX_COS_E1X;
	case BCM57712:
	case BCM57712_MF:
		return BNX2X_MULTI_TX_COS_E2_E3A0;
	case BCM57800:
	case BCM57800_MF:
	case BCM57810:
	case BCM57810_MF:
	case BCM57840_4_10:
	case BCM57840_2_20:
	case BCM57840_O:
	case BCM57840_MFO:
	case BCM57840_MF:
	case BCM57811:
	case BCM57811_MF:
		return BNX2X_MULTI_TX_COS_E3B0;
	case BCM57712_VF:
	case BCM57800_VF:
	case BCM57810_VF:
	case BCM57840_VF:
	case BCM57811_VF:
		return 1;
	default:
		pr_err("Unknown board_type (%d), aborting\n", chip_id);
		return -ENODEV;
	}
}

static int set_is_vf(int chip_id)
{
	switch (chip_id) {
	case BCM57712_VF:
	case BCM57800_VF:
	case BCM57810_VF:
	case BCM57840_VF:
	case BCM57811_VF:
		return true;
	default:
		return false;
	}
}

/* nig_tsgen registers relative address */
#define tsgen_ctrl 0x0
#define tsgen_freecount 0x10
#define tsgen_synctime_t0 0x20
#define tsgen_offset_t0 0x28
#define tsgen_drift_t0 0x30
#define tsgen_synctime_t1 0x58
#define tsgen_offset_t1 0x60
#define tsgen_drift_t1 0x68

/* FW workaround for setting drift */
static int bnx2x_send_update_drift_ramrod(struct bnx2x *bp, int drift_dir,
					  int best_val, int best_period)
{
	struct bnx2x_func_state_params func_params = {NULL};
	struct bnx2x_func_set_timesync_params *set_timesync_params =
		&func_params.params.set_timesync;

	/* Prepare parameters for function state transitions */
	__set_bit(RAMROD_COMP_WAIT, &func_params.ramrod_flags);
	__set_bit(RAMROD_RETRY, &func_params.ramrod_flags);

	func_params.f_obj = &bp->func_obj;
	func_params.cmd = BNX2X_F_CMD_SET_TIMESYNC;

	/* Function parameters */
	set_timesync_params->drift_adjust_cmd = TS_DRIFT_ADJUST_SET;
	set_timesync_params->offset_cmd = TS_OFFSET_KEEP;
	set_timesync_params->add_sub_drift_adjust_value =
		drift_dir ? TS_ADD_VALUE : TS_SUB_VALUE;
	set_timesync_params->drift_adjust_value = best_val;
	set_timesync_params->drift_adjust_period = best_period;

	return bnx2x_func_state_change(bp, &func_params);
}

static int bnx2x_ptp_adjfreq(struct ptp_clock_info *ptp, s32 ppb)
{
	struct bnx2x *bp = container_of(ptp, struct bnx2x, ptp_clock_info);
	int rc;
	int drift_dir = 1;
	int val, period, period1, period2, dif, dif1, dif2;
	int best_dif = BNX2X_MAX_PHC_DRIFT, best_period = 0, best_val = 0;

	DP(BNX2X_MSG_PTP, "PTP adjfreq called, ppb = %d\n", ppb);

	if (!netif_running(bp->dev)) {
		DP(BNX2X_MSG_PTP,
		   "PTP adjfreq called while the interface is down\n");
		return -EFAULT;
	}

	if (ppb < 0) {
		ppb = -ppb;
		drift_dir = 0;
	}

	if (ppb == 0) {
		best_val = 1;
		best_period = 0x1FFFFFF;
	} else if (ppb >= BNX2X_MAX_PHC_DRIFT) {
		best_val = 31;
		best_period = 1;
	} else {
		/* Changed not to allow val = 8, 16, 24 as these values
		 * are not supported in workaround.
		 */
		for (val = 0; val <= 31; val++) {
			if ((val & 0x7) == 0)
				continue;
			period1 = val * 1000000 / ppb;
			period2 = period1 + 1;
			if (period1 != 0)
				dif1 = ppb - (val * 1000000 / period1);
			else
				dif1 = BNX2X_MAX_PHC_DRIFT;
			if (dif1 < 0)
				dif1 = -dif1;
			dif2 = ppb - (val * 1000000 / period2);
			if (dif2 < 0)
				dif2 = -dif2;
			dif = (dif1 < dif2) ? dif1 : dif2;
			period = (dif1 < dif2) ? period1 : period2;
			if (dif < best_dif) {
				best_dif = dif;
				best_val = val;
				best_period = period;
			}
		}
	}

	rc = bnx2x_send_update_drift_ramrod(bp, drift_dir, best_val,
					    best_period);
	if (rc) {
		BNX2X_ERR("Failed to set drift\n");
		return -EFAULT;
	}

	DP(BNX2X_MSG_PTP, "Configured val = %d, period = %d\n", best_val,
	   best_period);

	return 0;
}

static int bnx2x_ptp_adjtime(struct ptp_clock_info *ptp, s64 delta)
{
	struct bnx2x *bp = container_of(ptp, struct bnx2x, ptp_clock_info);

	DP(BNX2X_MSG_PTP, "PTP adjtime called, delta = %llx\n", delta);

	timecounter_adjtime(&bp->timecounter, delta);

	return 0;
}

static int bnx2x_ptp_gettime(struct ptp_clock_info *ptp, struct timespec64 *ts)
{
	struct bnx2x *bp = container_of(ptp, struct bnx2x, ptp_clock_info);
	u64 ns;

	ns = timecounter_read(&bp->timecounter);

	DP(BNX2X_MSG_PTP, "PTP gettime called, ns = %llu\n", ns);

	*ts = ns_to_timespec64(ns);

	return 0;
}

static int bnx2x_ptp_settime(struct ptp_clock_info *ptp,
			     const struct timespec64 *ts)
{
	struct bnx2x *bp = container_of(ptp, struct bnx2x, ptp_clock_info);
	u64 ns;

	ns = timespec64_to_ns(ts);

	DP(BNX2X_MSG_PTP, "PTP settime called, ns = %llu\n", ns);

	/* Re-init the timecounter */
	timecounter_init(&bp->timecounter, &bp->cyclecounter, ns);

	return 0;
}

/* Enable (or disable) ancillary features of the phc subsystem */
static int bnx2x_ptp_enable(struct ptp_clock_info *ptp,
			    struct ptp_clock_request *rq, int on)
{
	struct bnx2x *bp = container_of(ptp, struct bnx2x, ptp_clock_info);

	BNX2X_ERR("PHC ancillary features are not supported\n");
	return -ENOTSUPP;
}

static void bnx2x_register_phc(struct bnx2x *bp)
{
	/* Fill the ptp_clock_info struct and register PTP clock*/
	bp->ptp_clock_info.owner = THIS_MODULE;
	snprintf(bp->ptp_clock_info.name, 16, "%s", bp->dev->name);
	bp->ptp_clock_info.max_adj = BNX2X_MAX_PHC_DRIFT; /* In PPB */
	bp->ptp_clock_info.n_alarm = 0;
	bp->ptp_clock_info.n_ext_ts = 0;
	bp->ptp_clock_info.n_per_out = 0;
	bp->ptp_clock_info.pps = 0;
	bp->ptp_clock_info.adjfreq = bnx2x_ptp_adjfreq;
	bp->ptp_clock_info.adjtime = bnx2x_ptp_adjtime;
	bp->ptp_clock_info.gettime64 = bnx2x_ptp_gettime;
	bp->ptp_clock_info.settime64 = bnx2x_ptp_settime;
	bp->ptp_clock_info.enable = bnx2x_ptp_enable;

	bp->ptp_clock = ptp_clock_register(&bp->ptp_clock_info, &bp->pdev->dev);
	if (IS_ERR(bp->ptp_clock)) {
		bp->ptp_clock = NULL;
		BNX2X_ERR("PTP clock registeration failed\n");
	}
}

static int bnx2x_init_one(struct pci_dev *pdev,
				    const struct pci_device_id *ent)
{
	struct net_device *dev = NULL;
	struct bnx2x *bp;
	enum pcie_link_width pcie_width;
	enum pci_bus_speed pcie_speed;
	int rc, max_non_def_sbs;
	int rx_count, tx_count, rss_count, doorbell_size;
	int max_cos_est;
	bool is_vf;
	int cnic_cnt;

	/* Management FW 'remembers' living interfaces. Allow it some time
	 * to forget previously living interfaces, allowing a proper re-load.
	 */
<<<<<<< HEAD
	if (is_kdump_kernel())
		msleep(5000);
=======
	if (is_kdump_kernel()) {
		ktime_t now = ktime_get_boottime();
		ktime_t fw_ready_time = ktime_set(5, 0);

		if (ktime_before(now, fw_ready_time))
			msleep(ktime_ms_delta(fw_ready_time, now));
	}
>>>>>>> 3a7c01d7

	/* An estimated maximum supported CoS number according to the chip
	 * version.
	 * We will try to roughly estimate the maximum number of CoSes this chip
	 * may support in order to minimize the memory allocated for Tx
	 * netdev_queue's. This number will be accurately calculated during the
	 * initialization of bp->max_cos based on the chip versions AND chip
	 * revision in the bnx2x_init_bp().
	 */
	max_cos_est = set_max_cos_est(ent->driver_data);
	if (max_cos_est < 0)
		return max_cos_est;
	is_vf = set_is_vf(ent->driver_data);
	cnic_cnt = is_vf ? 0 : 1;

	max_non_def_sbs = bnx2x_get_num_non_def_sbs(pdev, cnic_cnt);

	/* add another SB for VF as it has no default SB */
	max_non_def_sbs += is_vf ? 1 : 0;

	/* Maximum number of RSS queues: one IGU SB goes to CNIC */
	rss_count = max_non_def_sbs - cnic_cnt;

	if (rss_count < 1)
		return -EINVAL;

	/* Maximum number of netdev Rx queues: RSS + FCoE L2 */
	rx_count = rss_count + cnic_cnt;

	/* Maximum number of netdev Tx queues:
	 * Maximum TSS queues * Maximum supported number of CoS  + FCoE L2
	 */
	tx_count = rss_count * max_cos_est + cnic_cnt;

	/* dev zeroed in init_etherdev */
	dev = alloc_etherdev_mqs(sizeof(*bp), tx_count, rx_count);
	if (!dev)
		return -ENOMEM;

	bp = netdev_priv(dev);

	bp->flags = 0;
	if (is_vf)
		bp->flags |= IS_VF_FLAG;

	bp->igu_sb_cnt = max_non_def_sbs;
	bp->igu_base_addr = IS_VF(bp) ? PXP_VF_ADDR_IGU_START : BAR_IGU_INTMEM;
	bp->msg_enable = debug;
	bp->cnic_support = cnic_cnt;
	bp->cnic_probe = bnx2x_cnic_probe;

	pci_set_drvdata(pdev, dev);

	rc = bnx2x_init_dev(bp, pdev, dev, ent->driver_data);
	if (rc < 0) {
		free_netdev(dev);
		return rc;
	}

	BNX2X_DEV_INFO("This is a %s function\n",
		       IS_PF(bp) ? "physical" : "virtual");
	BNX2X_DEV_INFO("Cnic support is %s\n", CNIC_SUPPORT(bp) ? "on" : "off");
	BNX2X_DEV_INFO("Max num of status blocks %d\n", max_non_def_sbs);
	BNX2X_DEV_INFO("Allocated netdev with %d tx and %d rx queues\n",
		       tx_count, rx_count);

	rc = bnx2x_init_bp(bp);
	if (rc)
		goto init_one_exit;

	/* Map doorbells here as we need the real value of bp->max_cos which
	 * is initialized in bnx2x_init_bp() to determine the number of
	 * l2 connections.
	 */
	if (IS_VF(bp)) {
		bp->doorbells = bnx2x_vf_doorbells(bp);
		rc = bnx2x_vf_pci_alloc(bp);
		if (rc)
			goto init_one_exit;
	} else {
		doorbell_size = BNX2X_L2_MAX_CID(bp) * (1 << BNX2X_DB_SHIFT);
		if (doorbell_size > pci_resource_len(pdev, 2)) {
			dev_err(&bp->pdev->dev,
				"Cannot map doorbells, bar size too small, aborting\n");
			rc = -ENOMEM;
			goto init_one_exit;
		}
		bp->doorbells = ioremap_nocache(pci_resource_start(pdev, 2),
						doorbell_size);
	}
	if (!bp->doorbells) {
		dev_err(&bp->pdev->dev,
			"Cannot map doorbell space, aborting\n");
		rc = -ENOMEM;
		goto init_one_exit;
	}

	if (IS_VF(bp)) {
		rc = bnx2x_vfpf_acquire(bp, tx_count, rx_count);
		if (rc)
			goto init_one_exit;
	}

	/* Enable SRIOV if capability found in configuration space */
	rc = bnx2x_iov_init_one(bp, int_mode, BNX2X_MAX_NUM_OF_VFS);
	if (rc)
		goto init_one_exit;

	/* calc qm_cid_count */
	bp->qm_cid_count = bnx2x_set_qm_cid_count(bp);
	BNX2X_DEV_INFO("qm_cid_count %d\n", bp->qm_cid_count);

	/* disable FCOE L2 queue for E1x*/
	if (CHIP_IS_E1x(bp))
		bp->flags |= NO_FCOE_FLAG;

	/* Set bp->num_queues for MSI-X mode*/
	bnx2x_set_num_queues(bp);

	/* Configure interrupt mode: try to enable MSI-X/MSI if
	 * needed.
	 */
	rc = bnx2x_set_int_mode(bp);
	if (rc) {
		dev_err(&pdev->dev, "Cannot set interrupts\n");
		goto init_one_exit;
	}
	BNX2X_DEV_INFO("set interrupts successfully\n");

	/* register the net device */
	rc = register_netdev(dev);
	if (rc) {
		dev_err(&pdev->dev, "Cannot register net device\n");
		goto init_one_exit;
	}
	BNX2X_DEV_INFO("device name after netdev register %s\n", dev->name);

	if (!NO_FCOE(bp)) {
		/* Add storage MAC address */
		rtnl_lock();
		dev_addr_add(bp->dev, bp->fip_mac, NETDEV_HW_ADDR_T_SAN);
		rtnl_unlock();
	}
	if (pcie_get_minimum_link(bp->pdev, &pcie_speed, &pcie_width) ||
	    pcie_speed == PCI_SPEED_UNKNOWN ||
	    pcie_width == PCIE_LNK_WIDTH_UNKNOWN)
		BNX2X_DEV_INFO("Failed to determine PCI Express Bandwidth\n");
	else
		BNX2X_DEV_INFO(
		       "%s (%c%d) PCI-E x%d %s found at mem %lx, IRQ %d, node addr %pM\n",
		       board_info[ent->driver_data].name,
		       (CHIP_REV(bp) >> 12) + 'A', (CHIP_METAL(bp) >> 4),
		       pcie_width,
		       pcie_speed == PCIE_SPEED_2_5GT ? "2.5GHz" :
		       pcie_speed == PCIE_SPEED_5_0GT ? "5.0GHz" :
		       pcie_speed == PCIE_SPEED_8_0GT ? "8.0GHz" :
		       "Unknown",
		       dev->base_addr, bp->pdev->irq, dev->dev_addr);

	bnx2x_register_phc(bp);

	return 0;

init_one_exit:
	bnx2x_disable_pcie_error_reporting(bp);

	if (bp->regview)
		iounmap(bp->regview);

	if (IS_PF(bp) && bp->doorbells)
		iounmap(bp->doorbells);

	free_netdev(dev);

	if (atomic_read(&pdev->enable_cnt) == 1)
		pci_release_regions(pdev);

	pci_disable_device(pdev);

	return rc;
}

static void __bnx2x_remove(struct pci_dev *pdev,
			   struct net_device *dev,
			   struct bnx2x *bp,
			   bool remove_netdev)
{
	if (bp->ptp_clock) {
		ptp_clock_unregister(bp->ptp_clock);
		bp->ptp_clock = NULL;
	}

	/* Delete storage MAC address */
	if (!NO_FCOE(bp)) {
		rtnl_lock();
		dev_addr_del(bp->dev, bp->fip_mac, NETDEV_HW_ADDR_T_SAN);
		rtnl_unlock();
	}

#ifdef BCM_DCBNL
	/* Delete app tlvs from dcbnl */
	bnx2x_dcbnl_update_applist(bp, true);
#endif

	if (IS_PF(bp) &&
	    !BP_NOMCP(bp) &&
	    (bp->flags & BC_SUPPORTS_RMMOD_CMD))
		bnx2x_fw_command(bp, DRV_MSG_CODE_RMMOD, 0);

	/* Close the interface - either directly or implicitly */
	if (remove_netdev) {
		unregister_netdev(dev);
	} else {
		rtnl_lock();
		dev_close(dev);
		rtnl_unlock();
	}

	bnx2x_iov_remove_one(bp);

	/* Power on: we can't let PCI layer write to us while we are in D3 */
	if (IS_PF(bp)) {
		bnx2x_set_power_state(bp, PCI_D0);

		/* Set endianity registers to reset values in case next driver
		 * boots in different endianty environment.
		 */
		bnx2x_reset_endianity(bp);
	}

	/* Disable MSI/MSI-X */
	bnx2x_disable_msi(bp);

	/* Power off */
	if (IS_PF(bp))
		bnx2x_set_power_state(bp, PCI_D3hot);

	/* Make sure RESET task is not scheduled before continuing */
	cancel_delayed_work_sync(&bp->sp_rtnl_task);

	/* send message via vfpf channel to release the resources of this vf */
	if (IS_VF(bp))
		bnx2x_vfpf_release(bp);

	/* Assumes no further PCIe PM changes will occur */
	if (system_state == SYSTEM_POWER_OFF) {
		pci_wake_from_d3(pdev, bp->wol);
		pci_set_power_state(pdev, PCI_D3hot);
	}

	bnx2x_disable_pcie_error_reporting(bp);
	if (remove_netdev) {
		if (bp->regview)
			iounmap(bp->regview);

		/* For vfs, doorbells are part of the regview and were unmapped
		 * along with it. FW is only loaded by PF.
		 */
		if (IS_PF(bp)) {
			if (bp->doorbells)
				iounmap(bp->doorbells);

			bnx2x_release_firmware(bp);
		} else {
			bnx2x_vf_pci_dealloc(bp);
		}
		bnx2x_free_mem_bp(bp);

		free_netdev(dev);

		if (atomic_read(&pdev->enable_cnt) == 1)
			pci_release_regions(pdev);

		pci_disable_device(pdev);
	}
}

static void bnx2x_remove_one(struct pci_dev *pdev)
{
	struct net_device *dev = pci_get_drvdata(pdev);
	struct bnx2x *bp;

	if (!dev) {
		dev_err(&pdev->dev, "BAD net device from bnx2x_init_one\n");
		return;
	}
	bp = netdev_priv(dev);

	__bnx2x_remove(pdev, dev, bp, true);
}

static int bnx2x_eeh_nic_unload(struct bnx2x *bp)
{
	bp->state = BNX2X_STATE_CLOSING_WAIT4_HALT;

	bp->rx_mode = BNX2X_RX_MODE_NONE;

	if (CNIC_LOADED(bp))
		bnx2x_cnic_notify(bp, CNIC_CTL_STOP_CMD);

	/* Stop Tx */
	bnx2x_tx_disable(bp);
	/* Delete all NAPI objects */
	bnx2x_del_all_napi(bp);
	if (CNIC_LOADED(bp))
		bnx2x_del_all_napi_cnic(bp);
	netdev_reset_tc(bp->dev);

	del_timer_sync(&bp->timer);
	cancel_delayed_work_sync(&bp->sp_task);
	cancel_delayed_work_sync(&bp->period_task);

	mutex_lock(&bp->stats_lock);
	bp->stats_state = STATS_STATE_DISABLED;
	mutex_unlock(&bp->stats_lock);

	bnx2x_save_statistics(bp);

	netif_carrier_off(bp->dev);

	return 0;
}

/**
 * bnx2x_io_error_detected - called when PCI error is detected
 * @pdev: Pointer to PCI device
 * @state: The current pci connection state
 *
 * This function is called after a PCI bus error affecting
 * this device has been detected.
 */
static pci_ers_result_t bnx2x_io_error_detected(struct pci_dev *pdev,
						pci_channel_state_t state)
{
	struct net_device *dev = pci_get_drvdata(pdev);
	struct bnx2x *bp = netdev_priv(dev);

	rtnl_lock();

	BNX2X_ERR("IO error detected\n");

	netif_device_detach(dev);

	if (state == pci_channel_io_perm_failure) {
		rtnl_unlock();
		return PCI_ERS_RESULT_DISCONNECT;
	}

	if (netif_running(dev))
		bnx2x_eeh_nic_unload(bp);

	bnx2x_prev_path_mark_eeh(bp);

	pci_disable_device(pdev);

	rtnl_unlock();

	/* Request a slot reset */
	return PCI_ERS_RESULT_NEED_RESET;
}

/**
 * bnx2x_io_slot_reset - called after the PCI bus has been reset
 * @pdev: Pointer to PCI device
 *
 * Restart the card from scratch, as if from a cold-boot.
 */
static pci_ers_result_t bnx2x_io_slot_reset(struct pci_dev *pdev)
{
	struct net_device *dev = pci_get_drvdata(pdev);
	struct bnx2x *bp = netdev_priv(dev);
	int i;

	rtnl_lock();
	BNX2X_ERR("IO slot reset initializing...\n");
	if (pci_enable_device(pdev)) {
		dev_err(&pdev->dev,
			"Cannot re-enable PCI device after reset\n");
		rtnl_unlock();
		return PCI_ERS_RESULT_DISCONNECT;
	}

	pci_set_master(pdev);
	pci_restore_state(pdev);
	pci_save_state(pdev);

	if (netif_running(dev))
		bnx2x_set_power_state(bp, PCI_D0);

	if (netif_running(dev)) {
		BNX2X_ERR("IO slot reset --> driver unload\n");

		/* MCP should have been reset; Need to wait for validity */
		bnx2x_init_shmem(bp);

		if (IS_PF(bp) && SHMEM2_HAS(bp, drv_capabilities_flag)) {
			u32 v;

			v = SHMEM2_RD(bp,
				      drv_capabilities_flag[BP_FW_MB_IDX(bp)]);
			SHMEM2_WR(bp, drv_capabilities_flag[BP_FW_MB_IDX(bp)],
				  v & ~DRV_FLAGS_CAPABILITIES_LOADED_L2);
		}
		bnx2x_drain_tx_queues(bp);
		bnx2x_send_unload_req(bp, UNLOAD_RECOVERY);
		bnx2x_netif_stop(bp, 1);
		bnx2x_free_irq(bp);

		/* Report UNLOAD_DONE to MCP */
		bnx2x_send_unload_done(bp, true);

		bp->sp_state = 0;
		bp->port.pmf = 0;

		bnx2x_prev_unload(bp);

		/* We should have reseted the engine, so It's fair to
		 * assume the FW will no longer write to the bnx2x driver.
		 */
		bnx2x_squeeze_objects(bp);
		bnx2x_free_skbs(bp);
		for_each_rx_queue(bp, i)
			bnx2x_free_rx_sge_range(bp, bp->fp + i, NUM_RX_SGE);
		bnx2x_free_fp_mem(bp);
		bnx2x_free_mem(bp);

		bp->state = BNX2X_STATE_CLOSED;
	}

	rtnl_unlock();

	/* If AER, perform cleanup of the PCIe registers */
	if (bp->flags & AER_ENABLED) {
		if (pci_cleanup_aer_uncorrect_error_status(pdev))
			BNX2X_ERR("pci_cleanup_aer_uncorrect_error_status failed\n");
		else
			DP(NETIF_MSG_HW, "pci_cleanup_aer_uncorrect_error_status succeeded\n");
	}

	return PCI_ERS_RESULT_RECOVERED;
}

/**
 * bnx2x_io_resume - called when traffic can start flowing again
 * @pdev: Pointer to PCI device
 *
 * This callback is called when the error recovery driver tells us that
 * its OK to resume normal operation.
 */
static void bnx2x_io_resume(struct pci_dev *pdev)
{
	struct net_device *dev = pci_get_drvdata(pdev);
	struct bnx2x *bp = netdev_priv(dev);

	if (bp->recovery_state != BNX2X_RECOVERY_DONE) {
		netdev_err(bp->dev, "Handling parity error recovery. Try again later\n");
		return;
	}

	rtnl_lock();

	bp->fw_seq = SHMEM_RD(bp, func_mb[BP_FW_MB_IDX(bp)].drv_mb_header) &
							DRV_MSG_SEQ_NUMBER_MASK;

	if (netif_running(dev))
		bnx2x_nic_load(bp, LOAD_NORMAL);

	netif_device_attach(dev);

	rtnl_unlock();
}

static const struct pci_error_handlers bnx2x_err_handler = {
	.error_detected = bnx2x_io_error_detected,
	.slot_reset     = bnx2x_io_slot_reset,
	.resume         = bnx2x_io_resume,
};

static void bnx2x_shutdown(struct pci_dev *pdev)
{
	struct net_device *dev = pci_get_drvdata(pdev);
	struct bnx2x *bp;

	if (!dev)
		return;

	bp = netdev_priv(dev);
	if (!bp)
		return;

	rtnl_lock();
	netif_device_detach(dev);
	rtnl_unlock();

	/* Don't remove the netdevice, as there are scenarios which will cause
	 * the kernel to hang, e.g., when trying to remove bnx2i while the
	 * rootfs is mounted from SAN.
	 */
	__bnx2x_remove(pdev, dev, bp, false);
}

static struct pci_driver bnx2x_pci_driver = {
	.name        = DRV_MODULE_NAME,
	.id_table    = bnx2x_pci_tbl,
	.probe       = bnx2x_init_one,
	.remove      = bnx2x_remove_one,
	.suspend     = bnx2x_suspend,
	.resume      = bnx2x_resume,
	.err_handler = &bnx2x_err_handler,
#ifdef CONFIG_BNX2X_SRIOV
	.sriov_configure = bnx2x_sriov_configure,
#endif
	.shutdown    = bnx2x_shutdown,
};

static int __init bnx2x_init(void)
{
	int ret;

	pr_info("%s", version);

	bnx2x_wq = create_singlethread_workqueue("bnx2x");
	if (bnx2x_wq == NULL) {
		pr_err("Cannot create workqueue\n");
		return -ENOMEM;
	}
	bnx2x_iov_wq = create_singlethread_workqueue("bnx2x_iov");
	if (!bnx2x_iov_wq) {
		pr_err("Cannot create iov workqueue\n");
		destroy_workqueue(bnx2x_wq);
		return -ENOMEM;
	}

	ret = pci_register_driver(&bnx2x_pci_driver);
	if (ret) {
		pr_err("Cannot register driver\n");
		destroy_workqueue(bnx2x_wq);
		destroy_workqueue(bnx2x_iov_wq);
	}
	return ret;
}

static void __exit bnx2x_cleanup(void)
{
	struct list_head *pos, *q;

	pci_unregister_driver(&bnx2x_pci_driver);

	destroy_workqueue(bnx2x_wq);
	destroy_workqueue(bnx2x_iov_wq);

	/* Free globally allocated resources */
	list_for_each_safe(pos, q, &bnx2x_prev_list) {
		struct bnx2x_prev_path_list *tmp =
			list_entry(pos, struct bnx2x_prev_path_list, list);
		list_del(pos);
		kfree(tmp);
	}
}

void bnx2x_notify_link_changed(struct bnx2x *bp)
{
	REG_WR(bp, MISC_REG_AEU_GENERAL_ATTN_12 + BP_FUNC(bp)*sizeof(u32), 1);
}

module_init(bnx2x_init);
module_exit(bnx2x_cleanup);

/**
 * bnx2x_set_iscsi_eth_mac_addr - set iSCSI MAC(s).
 *
 * @bp:		driver handle
 * @set:	set or clear the CAM entry
 *
 * This function will wait until the ramrod completion returns.
 * Return 0 if success, -ENODEV if ramrod doesn't return.
 */
static int bnx2x_set_iscsi_eth_mac_addr(struct bnx2x *bp)
{
	unsigned long ramrod_flags = 0;

	__set_bit(RAMROD_COMP_WAIT, &ramrod_flags);
	return bnx2x_set_mac_one(bp, bp->cnic_eth_dev.iscsi_mac,
				 &bp->iscsi_l2_mac_obj, true,
				 BNX2X_ISCSI_ETH_MAC, &ramrod_flags);
}

/* count denotes the number of new completions we have seen */
static void bnx2x_cnic_sp_post(struct bnx2x *bp, int count)
{
	struct eth_spe *spe;
	int cxt_index, cxt_offset;

#ifdef BNX2X_STOP_ON_ERROR
	if (unlikely(bp->panic))
		return;
#endif

	spin_lock_bh(&bp->spq_lock);
	BUG_ON(bp->cnic_spq_pending < count);
	bp->cnic_spq_pending -= count;

	for (; bp->cnic_kwq_pending; bp->cnic_kwq_pending--) {
		u16 type =  (le16_to_cpu(bp->cnic_kwq_cons->hdr.type)
				& SPE_HDR_CONN_TYPE) >>
				SPE_HDR_CONN_TYPE_SHIFT;
		u8 cmd = (le32_to_cpu(bp->cnic_kwq_cons->hdr.conn_and_cmd_data)
				>> SPE_HDR_CMD_ID_SHIFT) & 0xff;

		/* Set validation for iSCSI L2 client before sending SETUP
		 *  ramrod
		 */
		if (type == ETH_CONNECTION_TYPE) {
			if (cmd == RAMROD_CMD_ID_ETH_CLIENT_SETUP) {
				cxt_index = BNX2X_ISCSI_ETH_CID(bp) /
					ILT_PAGE_CIDS;
				cxt_offset = BNX2X_ISCSI_ETH_CID(bp) -
					(cxt_index * ILT_PAGE_CIDS);
				bnx2x_set_ctx_validation(bp,
					&bp->context[cxt_index].
							 vcxt[cxt_offset].eth,
					BNX2X_ISCSI_ETH_CID(bp));
			}
		}

		/*
		 * There may be not more than 8 L2, not more than 8 L5 SPEs
		 * and in the air. We also check that number of outstanding
		 * COMMON ramrods is not more than the EQ and SPQ can
		 * accommodate.
		 */
		if (type == ETH_CONNECTION_TYPE) {
			if (!atomic_read(&bp->cq_spq_left))
				break;
			else
				atomic_dec(&bp->cq_spq_left);
		} else if (type == NONE_CONNECTION_TYPE) {
			if (!atomic_read(&bp->eq_spq_left))
				break;
			else
				atomic_dec(&bp->eq_spq_left);
		} else if ((type == ISCSI_CONNECTION_TYPE) ||
			   (type == FCOE_CONNECTION_TYPE)) {
			if (bp->cnic_spq_pending >=
			    bp->cnic_eth_dev.max_kwqe_pending)
				break;
			else
				bp->cnic_spq_pending++;
		} else {
			BNX2X_ERR("Unknown SPE type: %d\n", type);
			bnx2x_panic();
			break;
		}

		spe = bnx2x_sp_get_next(bp);
		*spe = *bp->cnic_kwq_cons;

		DP(BNX2X_MSG_SP, "pending on SPQ %d, on KWQ %d count %d\n",
		   bp->cnic_spq_pending, bp->cnic_kwq_pending, count);

		if (bp->cnic_kwq_cons == bp->cnic_kwq_last)
			bp->cnic_kwq_cons = bp->cnic_kwq;
		else
			bp->cnic_kwq_cons++;
	}
	bnx2x_sp_prod_update(bp);
	spin_unlock_bh(&bp->spq_lock);
}

static int bnx2x_cnic_sp_queue(struct net_device *dev,
			       struct kwqe_16 *kwqes[], u32 count)
{
	struct bnx2x *bp = netdev_priv(dev);
	int i;

#ifdef BNX2X_STOP_ON_ERROR
	if (unlikely(bp->panic)) {
		BNX2X_ERR("Can't post to SP queue while panic\n");
		return -EIO;
	}
#endif

	if ((bp->recovery_state != BNX2X_RECOVERY_DONE) &&
	    (bp->recovery_state != BNX2X_RECOVERY_NIC_LOADING)) {
		BNX2X_ERR("Handling parity error recovery. Try again later\n");
		return -EAGAIN;
	}

	spin_lock_bh(&bp->spq_lock);

	for (i = 0; i < count; i++) {
		struct eth_spe *spe = (struct eth_spe *)kwqes[i];

		if (bp->cnic_kwq_pending == MAX_SP_DESC_CNT)
			break;

		*bp->cnic_kwq_prod = *spe;

		bp->cnic_kwq_pending++;

		DP(BNX2X_MSG_SP, "L5 SPQE %x %x %x:%x pos %d\n",
		   spe->hdr.conn_and_cmd_data, spe->hdr.type,
		   spe->data.update_data_addr.hi,
		   spe->data.update_data_addr.lo,
		   bp->cnic_kwq_pending);

		if (bp->cnic_kwq_prod == bp->cnic_kwq_last)
			bp->cnic_kwq_prod = bp->cnic_kwq;
		else
			bp->cnic_kwq_prod++;
	}

	spin_unlock_bh(&bp->spq_lock);

	if (bp->cnic_spq_pending < bp->cnic_eth_dev.max_kwqe_pending)
		bnx2x_cnic_sp_post(bp, 0);

	return i;
}

static int bnx2x_cnic_ctl_send(struct bnx2x *bp, struct cnic_ctl_info *ctl)
{
	struct cnic_ops *c_ops;
	int rc = 0;

	mutex_lock(&bp->cnic_mutex);
	c_ops = rcu_dereference_protected(bp->cnic_ops,
					  lockdep_is_held(&bp->cnic_mutex));
	if (c_ops)
		rc = c_ops->cnic_ctl(bp->cnic_data, ctl);
	mutex_unlock(&bp->cnic_mutex);

	return rc;
}

static int bnx2x_cnic_ctl_send_bh(struct bnx2x *bp, struct cnic_ctl_info *ctl)
{
	struct cnic_ops *c_ops;
	int rc = 0;

	rcu_read_lock();
	c_ops = rcu_dereference(bp->cnic_ops);
	if (c_ops)
		rc = c_ops->cnic_ctl(bp->cnic_data, ctl);
	rcu_read_unlock();

	return rc;
}

/*
 * for commands that have no data
 */
int bnx2x_cnic_notify(struct bnx2x *bp, int cmd)
{
	struct cnic_ctl_info ctl = {0};

	ctl.cmd = cmd;

	return bnx2x_cnic_ctl_send(bp, &ctl);
}

static void bnx2x_cnic_cfc_comp(struct bnx2x *bp, int cid, u8 err)
{
	struct cnic_ctl_info ctl = {0};

	/* first we tell CNIC and only then we count this as a completion */
	ctl.cmd = CNIC_CTL_COMPLETION_CMD;
	ctl.data.comp.cid = cid;
	ctl.data.comp.error = err;

	bnx2x_cnic_ctl_send_bh(bp, &ctl);
	bnx2x_cnic_sp_post(bp, 0);
}

/* Called with netif_addr_lock_bh() taken.
 * Sets an rx_mode config for an iSCSI ETH client.
 * Doesn't block.
 * Completion should be checked outside.
 */
static void bnx2x_set_iscsi_eth_rx_mode(struct bnx2x *bp, bool start)
{
	unsigned long accept_flags = 0, ramrod_flags = 0;
	u8 cl_id = bnx2x_cnic_eth_cl_id(bp, BNX2X_ISCSI_ETH_CL_ID_IDX);
	int sched_state = BNX2X_FILTER_ISCSI_ETH_STOP_SCHED;

	if (start) {
		/* Start accepting on iSCSI L2 ring. Accept all multicasts
		 * because it's the only way for UIO Queue to accept
		 * multicasts (in non-promiscuous mode only one Queue per
		 * function will receive multicast packets (leading in our
		 * case).
		 */
		__set_bit(BNX2X_ACCEPT_UNICAST, &accept_flags);
		__set_bit(BNX2X_ACCEPT_ALL_MULTICAST, &accept_flags);
		__set_bit(BNX2X_ACCEPT_BROADCAST, &accept_flags);
		__set_bit(BNX2X_ACCEPT_ANY_VLAN, &accept_flags);

		/* Clear STOP_PENDING bit if START is requested */
		clear_bit(BNX2X_FILTER_ISCSI_ETH_STOP_SCHED, &bp->sp_state);

		sched_state = BNX2X_FILTER_ISCSI_ETH_START_SCHED;
	} else
		/* Clear START_PENDING bit if STOP is requested */
		clear_bit(BNX2X_FILTER_ISCSI_ETH_START_SCHED, &bp->sp_state);

	if (test_bit(BNX2X_FILTER_RX_MODE_PENDING, &bp->sp_state))
		set_bit(sched_state, &bp->sp_state);
	else {
		__set_bit(RAMROD_RX, &ramrod_flags);
		bnx2x_set_q_rx_mode(bp, cl_id, 0, accept_flags, 0,
				    ramrod_flags);
	}
}

static int bnx2x_drv_ctl(struct net_device *dev, struct drv_ctl_info *ctl)
{
	struct bnx2x *bp = netdev_priv(dev);
	int rc = 0;

	switch (ctl->cmd) {
	case DRV_CTL_CTXTBL_WR_CMD: {
		u32 index = ctl->data.io.offset;
		dma_addr_t addr = ctl->data.io.dma_addr;

		bnx2x_ilt_wr(bp, index, addr);
		break;
	}

	case DRV_CTL_RET_L5_SPQ_CREDIT_CMD: {
		int count = ctl->data.credit.credit_count;

		bnx2x_cnic_sp_post(bp, count);
		break;
	}

	/* rtnl_lock is held.  */
	case DRV_CTL_START_L2_CMD: {
		struct cnic_eth_dev *cp = &bp->cnic_eth_dev;
		unsigned long sp_bits = 0;

		/* Configure the iSCSI classification object */
		bnx2x_init_mac_obj(bp, &bp->iscsi_l2_mac_obj,
				   cp->iscsi_l2_client_id,
				   cp->iscsi_l2_cid, BP_FUNC(bp),
				   bnx2x_sp(bp, mac_rdata),
				   bnx2x_sp_mapping(bp, mac_rdata),
				   BNX2X_FILTER_MAC_PENDING,
				   &bp->sp_state, BNX2X_OBJ_TYPE_RX,
				   &bp->macs_pool);

		/* Set iSCSI MAC address */
		rc = bnx2x_set_iscsi_eth_mac_addr(bp);
		if (rc)
			break;

		mmiowb();
		barrier();

		/* Start accepting on iSCSI L2 ring */

		netif_addr_lock_bh(dev);
		bnx2x_set_iscsi_eth_rx_mode(bp, true);
		netif_addr_unlock_bh(dev);

		/* bits to wait on */
		__set_bit(BNX2X_FILTER_RX_MODE_PENDING, &sp_bits);
		__set_bit(BNX2X_FILTER_ISCSI_ETH_START_SCHED, &sp_bits);

		if (!bnx2x_wait_sp_comp(bp, sp_bits))
			BNX2X_ERR("rx_mode completion timed out!\n");

		break;
	}

	/* rtnl_lock is held.  */
	case DRV_CTL_STOP_L2_CMD: {
		unsigned long sp_bits = 0;

		/* Stop accepting on iSCSI L2 ring */
		netif_addr_lock_bh(dev);
		bnx2x_set_iscsi_eth_rx_mode(bp, false);
		netif_addr_unlock_bh(dev);

		/* bits to wait on */
		__set_bit(BNX2X_FILTER_RX_MODE_PENDING, &sp_bits);
		__set_bit(BNX2X_FILTER_ISCSI_ETH_STOP_SCHED, &sp_bits);

		if (!bnx2x_wait_sp_comp(bp, sp_bits))
			BNX2X_ERR("rx_mode completion timed out!\n");

		mmiowb();
		barrier();

		/* Unset iSCSI L2 MAC */
		rc = bnx2x_del_all_macs(bp, &bp->iscsi_l2_mac_obj,
					BNX2X_ISCSI_ETH_MAC, true);
		break;
	}
	case DRV_CTL_RET_L2_SPQ_CREDIT_CMD: {
		int count = ctl->data.credit.credit_count;

		smp_mb__before_atomic();
		atomic_add(count, &bp->cq_spq_left);
		smp_mb__after_atomic();
		break;
	}
	case DRV_CTL_ULP_REGISTER_CMD: {
		int ulp_type = ctl->data.register_data.ulp_type;

		if (CHIP_IS_E3(bp)) {
			int idx = BP_FW_MB_IDX(bp);
			u32 cap = SHMEM2_RD(bp, drv_capabilities_flag[idx]);
			int path = BP_PATH(bp);
			int port = BP_PORT(bp);
			int i;
			u32 scratch_offset;
			u32 *host_addr;

			/* first write capability to shmem2 */
			if (ulp_type == CNIC_ULP_ISCSI)
				cap |= DRV_FLAGS_CAPABILITIES_LOADED_ISCSI;
			else if (ulp_type == CNIC_ULP_FCOE)
				cap |= DRV_FLAGS_CAPABILITIES_LOADED_FCOE;
			SHMEM2_WR(bp, drv_capabilities_flag[idx], cap);

			if ((ulp_type != CNIC_ULP_FCOE) ||
			    (!SHMEM2_HAS(bp, ncsi_oem_data_addr)) ||
			    (!(bp->flags &  BC_SUPPORTS_FCOE_FEATURES)))
				break;

			/* if reached here - should write fcoe capabilities */
			scratch_offset = SHMEM2_RD(bp, ncsi_oem_data_addr);
			if (!scratch_offset)
				break;
			scratch_offset += offsetof(struct glob_ncsi_oem_data,
						   fcoe_features[path][port]);
			host_addr = (u32 *) &(ctl->data.register_data.
					      fcoe_features);
			for (i = 0; i < sizeof(struct fcoe_capabilities);
			     i += 4)
				REG_WR(bp, scratch_offset + i,
				       *(host_addr + i/4));
		}
		bnx2x_schedule_sp_rtnl(bp, BNX2X_SP_RTNL_GET_DRV_VERSION, 0);
		break;
	}

	case DRV_CTL_ULP_UNREGISTER_CMD: {
		int ulp_type = ctl->data.ulp_type;

		if (CHIP_IS_E3(bp)) {
			int idx = BP_FW_MB_IDX(bp);
			u32 cap;

			cap = SHMEM2_RD(bp, drv_capabilities_flag[idx]);
			if (ulp_type == CNIC_ULP_ISCSI)
				cap &= ~DRV_FLAGS_CAPABILITIES_LOADED_ISCSI;
			else if (ulp_type == CNIC_ULP_FCOE)
				cap &= ~DRV_FLAGS_CAPABILITIES_LOADED_FCOE;
			SHMEM2_WR(bp, drv_capabilities_flag[idx], cap);
		}
		bnx2x_schedule_sp_rtnl(bp, BNX2X_SP_RTNL_GET_DRV_VERSION, 0);
		break;
	}

	default:
		BNX2X_ERR("unknown command %x\n", ctl->cmd);
		rc = -EINVAL;
	}

	return rc;
}

void bnx2x_setup_cnic_irq_info(struct bnx2x *bp)
{
	struct cnic_eth_dev *cp = &bp->cnic_eth_dev;

	if (bp->flags & USING_MSIX_FLAG) {
		cp->drv_state |= CNIC_DRV_STATE_USING_MSIX;
		cp->irq_arr[0].irq_flags |= CNIC_IRQ_FL_MSIX;
		cp->irq_arr[0].vector = bp->msix_table[1].vector;
	} else {
		cp->drv_state &= ~CNIC_DRV_STATE_USING_MSIX;
		cp->irq_arr[0].irq_flags &= ~CNIC_IRQ_FL_MSIX;
	}
	if (!CHIP_IS_E1x(bp))
		cp->irq_arr[0].status_blk = (void *)bp->cnic_sb.e2_sb;
	else
		cp->irq_arr[0].status_blk = (void *)bp->cnic_sb.e1x_sb;

	cp->irq_arr[0].status_blk_num =  bnx2x_cnic_fw_sb_id(bp);
	cp->irq_arr[0].status_blk_num2 = bnx2x_cnic_igu_sb_id(bp);
	cp->irq_arr[1].status_blk = bp->def_status_blk;
	cp->irq_arr[1].status_blk_num = DEF_SB_ID;
	cp->irq_arr[1].status_blk_num2 = DEF_SB_IGU_ID;

	cp->num_irq = 2;
}

void bnx2x_setup_cnic_info(struct bnx2x *bp)
{
	struct cnic_eth_dev *cp = &bp->cnic_eth_dev;

	cp->ctx_tbl_offset = FUNC_ILT_BASE(BP_FUNC(bp)) +
			     bnx2x_cid_ilt_lines(bp);
	cp->starting_cid = bnx2x_cid_ilt_lines(bp) * ILT_PAGE_CIDS;
	cp->fcoe_init_cid = BNX2X_FCOE_ETH_CID(bp);
	cp->iscsi_l2_cid = BNX2X_ISCSI_ETH_CID(bp);

	DP(NETIF_MSG_IFUP, "BNX2X_1st_NON_L2_ETH_CID(bp) %x, cp->starting_cid %x, cp->fcoe_init_cid %x, cp->iscsi_l2_cid %x\n",
	   BNX2X_1st_NON_L2_ETH_CID(bp), cp->starting_cid, cp->fcoe_init_cid,
	   cp->iscsi_l2_cid);

	if (NO_ISCSI_OOO(bp))
		cp->drv_state |= CNIC_DRV_STATE_NO_ISCSI_OOO;
}

static int bnx2x_register_cnic(struct net_device *dev, struct cnic_ops *ops,
			       void *data)
{
	struct bnx2x *bp = netdev_priv(dev);
	struct cnic_eth_dev *cp = &bp->cnic_eth_dev;
	int rc;

	DP(NETIF_MSG_IFUP, "Register_cnic called\n");

	if (ops == NULL) {
		BNX2X_ERR("NULL ops received\n");
		return -EINVAL;
	}

	if (!CNIC_SUPPORT(bp)) {
		BNX2X_ERR("Can't register CNIC when not supported\n");
		return -EOPNOTSUPP;
	}

	if (!CNIC_LOADED(bp)) {
		rc = bnx2x_load_cnic(bp);
		if (rc) {
			BNX2X_ERR("CNIC-related load failed\n");
			return rc;
		}
	}

	bp->cnic_enabled = true;

	bp->cnic_kwq = kzalloc(PAGE_SIZE, GFP_KERNEL);
	if (!bp->cnic_kwq)
		return -ENOMEM;

	bp->cnic_kwq_cons = bp->cnic_kwq;
	bp->cnic_kwq_prod = bp->cnic_kwq;
	bp->cnic_kwq_last = bp->cnic_kwq + MAX_SP_DESC_CNT;

	bp->cnic_spq_pending = 0;
	bp->cnic_kwq_pending = 0;

	bp->cnic_data = data;

	cp->num_irq = 0;
	cp->drv_state |= CNIC_DRV_STATE_REGD;
	cp->iro_arr = bp->iro_arr;

	bnx2x_setup_cnic_irq_info(bp);

	rcu_assign_pointer(bp->cnic_ops, ops);

	/* Schedule driver to read CNIC driver versions */
	bnx2x_schedule_sp_rtnl(bp, BNX2X_SP_RTNL_GET_DRV_VERSION, 0);

	return 0;
}

static int bnx2x_unregister_cnic(struct net_device *dev)
{
	struct bnx2x *bp = netdev_priv(dev);
	struct cnic_eth_dev *cp = &bp->cnic_eth_dev;

	mutex_lock(&bp->cnic_mutex);
	cp->drv_state = 0;
	RCU_INIT_POINTER(bp->cnic_ops, NULL);
	mutex_unlock(&bp->cnic_mutex);
	synchronize_rcu();
	bp->cnic_enabled = false;
	kfree(bp->cnic_kwq);
	bp->cnic_kwq = NULL;

	return 0;
}

static struct cnic_eth_dev *bnx2x_cnic_probe(struct net_device *dev)
{
	struct bnx2x *bp = netdev_priv(dev);
	struct cnic_eth_dev *cp = &bp->cnic_eth_dev;

	/* If both iSCSI and FCoE are disabled - return NULL in
	 * order to indicate CNIC that it should not try to work
	 * with this device.
	 */
	if (NO_ISCSI(bp) && NO_FCOE(bp))
		return NULL;

	cp->drv_owner = THIS_MODULE;
	cp->chip_id = CHIP_ID(bp);
	cp->pdev = bp->pdev;
	cp->io_base = bp->regview;
	cp->io_base2 = bp->doorbells;
	cp->max_kwqe_pending = 8;
	cp->ctx_blk_size = CDU_ILT_PAGE_SZ;
	cp->ctx_tbl_offset = FUNC_ILT_BASE(BP_FUNC(bp)) +
			     bnx2x_cid_ilt_lines(bp);
	cp->ctx_tbl_len = CNIC_ILT_LINES;
	cp->starting_cid = bnx2x_cid_ilt_lines(bp) * ILT_PAGE_CIDS;
	cp->drv_submit_kwqes_16 = bnx2x_cnic_sp_queue;
	cp->drv_ctl = bnx2x_drv_ctl;
	cp->drv_register_cnic = bnx2x_register_cnic;
	cp->drv_unregister_cnic = bnx2x_unregister_cnic;
	cp->fcoe_init_cid = BNX2X_FCOE_ETH_CID(bp);
	cp->iscsi_l2_client_id =
		bnx2x_cnic_eth_cl_id(bp, BNX2X_ISCSI_ETH_CL_ID_IDX);
	cp->iscsi_l2_cid = BNX2X_ISCSI_ETH_CID(bp);

	if (NO_ISCSI_OOO(bp))
		cp->drv_state |= CNIC_DRV_STATE_NO_ISCSI_OOO;

	if (NO_ISCSI(bp))
		cp->drv_state |= CNIC_DRV_STATE_NO_ISCSI;

	if (NO_FCOE(bp))
		cp->drv_state |= CNIC_DRV_STATE_NO_FCOE;

	BNX2X_DEV_INFO(
		"page_size %d, tbl_offset %d, tbl_lines %d, starting cid %d\n",
	   cp->ctx_blk_size,
	   cp->ctx_tbl_offset,
	   cp->ctx_tbl_len,
	   cp->starting_cid);
	return cp;
}

static u32 bnx2x_rx_ustorm_prods_offset(struct bnx2x_fastpath *fp)
{
	struct bnx2x *bp = fp->bp;
	u32 offset = BAR_USTRORM_INTMEM;

	if (IS_VF(bp))
		return bnx2x_vf_ustorm_prods_offset(bp, fp);
	else if (!CHIP_IS_E1x(bp))
		offset += USTORM_RX_PRODS_E2_OFFSET(fp->cl_qzone_id);
	else
		offset += USTORM_RX_PRODS_E1X_OFFSET(BP_PORT(bp), fp->cl_id);

	return offset;
}

/* called only on E1H or E2.
 * When pretending to be PF, the pretend value is the function number 0...7
 * When pretending to be VF, the pretend val is the PF-num:VF-valid:ABS-VFID
 * combination
 */
int bnx2x_pretend_func(struct bnx2x *bp, u16 pretend_func_val)
{
	u32 pretend_reg;

	if (CHIP_IS_E1H(bp) && pretend_func_val >= E1H_FUNC_MAX)
		return -1;

	/* get my own pretend register */
	pretend_reg = bnx2x_get_pretend_reg(bp);
	REG_WR(bp, pretend_reg, pretend_func_val);
	REG_RD(bp, pretend_reg);
	return 0;
}

static void bnx2x_ptp_task(struct work_struct *work)
{
	struct bnx2x *bp = container_of(work, struct bnx2x, ptp_task);
	int port = BP_PORT(bp);
	u32 val_seq;
	u64 timestamp, ns;
	struct skb_shared_hwtstamps shhwtstamps;

	/* Read Tx timestamp registers */
	val_seq = REG_RD(bp, port ? NIG_REG_P1_TLLH_PTP_BUF_SEQID :
			 NIG_REG_P0_TLLH_PTP_BUF_SEQID);
	if (val_seq & 0x10000) {
		/* There is a valid timestamp value */
		timestamp = REG_RD(bp, port ? NIG_REG_P1_TLLH_PTP_BUF_TS_MSB :
				   NIG_REG_P0_TLLH_PTP_BUF_TS_MSB);
		timestamp <<= 32;
		timestamp |= REG_RD(bp, port ? NIG_REG_P1_TLLH_PTP_BUF_TS_LSB :
				    NIG_REG_P0_TLLH_PTP_BUF_TS_LSB);
		/* Reset timestamp register to allow new timestamp */
		REG_WR(bp, port ? NIG_REG_P1_TLLH_PTP_BUF_SEQID :
		       NIG_REG_P0_TLLH_PTP_BUF_SEQID, 0x10000);
		ns = timecounter_cyc2time(&bp->timecounter, timestamp);

		memset(&shhwtstamps, 0, sizeof(shhwtstamps));
		shhwtstamps.hwtstamp = ns_to_ktime(ns);
		skb_tstamp_tx(bp->ptp_tx_skb, &shhwtstamps);
		dev_kfree_skb_any(bp->ptp_tx_skb);
		bp->ptp_tx_skb = NULL;

		DP(BNX2X_MSG_PTP, "Tx timestamp, timestamp cycles = %llu, ns = %llu\n",
		   timestamp, ns);
	} else {
		DP(BNX2X_MSG_PTP, "There is no valid Tx timestamp yet\n");
		/* Reschedule to keep checking for a valid timestamp value */
		schedule_work(&bp->ptp_task);
	}
}

void bnx2x_set_rx_ts(struct bnx2x *bp, struct sk_buff *skb)
{
	int port = BP_PORT(bp);
	u64 timestamp, ns;

	timestamp = REG_RD(bp, port ? NIG_REG_P1_LLH_PTP_HOST_BUF_TS_MSB :
			    NIG_REG_P0_LLH_PTP_HOST_BUF_TS_MSB);
	timestamp <<= 32;
	timestamp |= REG_RD(bp, port ? NIG_REG_P1_LLH_PTP_HOST_BUF_TS_LSB :
			    NIG_REG_P0_LLH_PTP_HOST_BUF_TS_LSB);

	/* Reset timestamp register to allow new timestamp */
	REG_WR(bp, port ? NIG_REG_P1_LLH_PTP_HOST_BUF_SEQID :
	       NIG_REG_P0_LLH_PTP_HOST_BUF_SEQID, 0x10000);

	ns = timecounter_cyc2time(&bp->timecounter, timestamp);

	skb_hwtstamps(skb)->hwtstamp = ns_to_ktime(ns);

	DP(BNX2X_MSG_PTP, "Rx timestamp, timestamp cycles = %llu, ns = %llu\n",
	   timestamp, ns);
}

/* Read the PHC */
static cycle_t bnx2x_cyclecounter_read(const struct cyclecounter *cc)
{
	struct bnx2x *bp = container_of(cc, struct bnx2x, cyclecounter);
	int port = BP_PORT(bp);
	u32 wb_data[2];
	u64 phc_cycles;

	REG_RD_DMAE(bp, port ? NIG_REG_TIMESYNC_GEN_REG + tsgen_synctime_t1 :
		    NIG_REG_TIMESYNC_GEN_REG + tsgen_synctime_t0, wb_data, 2);
	phc_cycles = wb_data[1];
	phc_cycles = (phc_cycles << 32) + wb_data[0];

	DP(BNX2X_MSG_PTP, "PHC read cycles = %llu\n", phc_cycles);

	return phc_cycles;
}

static void bnx2x_init_cyclecounter(struct bnx2x *bp)
{
	memset(&bp->cyclecounter, 0, sizeof(bp->cyclecounter));
	bp->cyclecounter.read = bnx2x_cyclecounter_read;
	bp->cyclecounter.mask = CYCLECOUNTER_MASK(64);
	bp->cyclecounter.shift = 1;
	bp->cyclecounter.mult = 1;
}

static int bnx2x_send_reset_timesync_ramrod(struct bnx2x *bp)
{
	struct bnx2x_func_state_params func_params = {NULL};
	struct bnx2x_func_set_timesync_params *set_timesync_params =
		&func_params.params.set_timesync;

	/* Prepare parameters for function state transitions */
	__set_bit(RAMROD_COMP_WAIT, &func_params.ramrod_flags);
	__set_bit(RAMROD_RETRY, &func_params.ramrod_flags);

	func_params.f_obj = &bp->func_obj;
	func_params.cmd = BNX2X_F_CMD_SET_TIMESYNC;

	/* Function parameters */
	set_timesync_params->drift_adjust_cmd = TS_DRIFT_ADJUST_RESET;
	set_timesync_params->offset_cmd = TS_OFFSET_KEEP;

	return bnx2x_func_state_change(bp, &func_params);
}

static int bnx2x_enable_ptp_packets(struct bnx2x *bp)
{
	struct bnx2x_queue_state_params q_params;
	int rc, i;

	/* send queue update ramrod to enable PTP packets */
	memset(&q_params, 0, sizeof(q_params));
	__set_bit(RAMROD_COMP_WAIT, &q_params.ramrod_flags);
	q_params.cmd = BNX2X_Q_CMD_UPDATE;
	__set_bit(BNX2X_Q_UPDATE_PTP_PKTS_CHNG,
		  &q_params.params.update.update_flags);
	__set_bit(BNX2X_Q_UPDATE_PTP_PKTS,
		  &q_params.params.update.update_flags);

	/* send the ramrod on all the queues of the PF */
	for_each_eth_queue(bp, i) {
		struct bnx2x_fastpath *fp = &bp->fp[i];

		/* Set the appropriate Queue object */
		q_params.q_obj = &bnx2x_sp_obj(bp, fp).q_obj;

		/* Update the Queue state */
		rc = bnx2x_queue_state_change(bp, &q_params);
		if (rc) {
			BNX2X_ERR("Failed to enable PTP packets\n");
			return rc;
		}
	}

	return 0;
}

int bnx2x_configure_ptp_filters(struct bnx2x *bp)
{
	int port = BP_PORT(bp);
	int rc;

	if (!bp->hwtstamp_ioctl_called)
		return 0;

	switch (bp->tx_type) {
	case HWTSTAMP_TX_ON:
		bp->flags |= TX_TIMESTAMPING_EN;
		REG_WR(bp, port ? NIG_REG_P1_TLLH_PTP_PARAM_MASK :
		       NIG_REG_P0_TLLH_PTP_PARAM_MASK, 0x6AA);
		REG_WR(bp, port ? NIG_REG_P1_TLLH_PTP_RULE_MASK :
		       NIG_REG_P0_TLLH_PTP_RULE_MASK, 0x3EEE);
		break;
	case HWTSTAMP_TX_ONESTEP_SYNC:
		BNX2X_ERR("One-step timestamping is not supported\n");
		return -ERANGE;
	}

	switch (bp->rx_filter) {
	case HWTSTAMP_FILTER_NONE:
		break;
	case HWTSTAMP_FILTER_ALL:
	case HWTSTAMP_FILTER_SOME:
		bp->rx_filter = HWTSTAMP_FILTER_NONE;
		break;
	case HWTSTAMP_FILTER_PTP_V1_L4_EVENT:
	case HWTSTAMP_FILTER_PTP_V1_L4_SYNC:
	case HWTSTAMP_FILTER_PTP_V1_L4_DELAY_REQ:
		bp->rx_filter = HWTSTAMP_FILTER_PTP_V1_L4_EVENT;
		/* Initialize PTP detection for UDP/IPv4 events */
		REG_WR(bp, port ? NIG_REG_P1_LLH_PTP_PARAM_MASK :
		       NIG_REG_P0_LLH_PTP_PARAM_MASK, 0x7EE);
		REG_WR(bp, port ? NIG_REG_P1_LLH_PTP_RULE_MASK :
		       NIG_REG_P0_LLH_PTP_RULE_MASK, 0x3FFE);
		break;
	case HWTSTAMP_FILTER_PTP_V2_L4_EVENT:
	case HWTSTAMP_FILTER_PTP_V2_L4_SYNC:
	case HWTSTAMP_FILTER_PTP_V2_L4_DELAY_REQ:
		bp->rx_filter = HWTSTAMP_FILTER_PTP_V2_L4_EVENT;
		/* Initialize PTP detection for UDP/IPv4 or UDP/IPv6 events */
		REG_WR(bp, port ? NIG_REG_P1_LLH_PTP_PARAM_MASK :
		       NIG_REG_P0_LLH_PTP_PARAM_MASK, 0x7EA);
		REG_WR(bp, port ? NIG_REG_P1_LLH_PTP_RULE_MASK :
		       NIG_REG_P0_LLH_PTP_RULE_MASK, 0x3FEE);
		break;
	case HWTSTAMP_FILTER_PTP_V2_L2_EVENT:
	case HWTSTAMP_FILTER_PTP_V2_L2_SYNC:
	case HWTSTAMP_FILTER_PTP_V2_L2_DELAY_REQ:
		bp->rx_filter = HWTSTAMP_FILTER_PTP_V2_L2_EVENT;
		/* Initialize PTP detection L2 events */
		REG_WR(bp, port ? NIG_REG_P1_LLH_PTP_PARAM_MASK :
		       NIG_REG_P0_LLH_PTP_PARAM_MASK, 0x6BF);
		REG_WR(bp, port ? NIG_REG_P1_LLH_PTP_RULE_MASK :
		       NIG_REG_P0_LLH_PTP_RULE_MASK, 0x3EFF);

		break;
	case HWTSTAMP_FILTER_PTP_V2_EVENT:
	case HWTSTAMP_FILTER_PTP_V2_SYNC:
	case HWTSTAMP_FILTER_PTP_V2_DELAY_REQ:
		bp->rx_filter = HWTSTAMP_FILTER_PTP_V2_EVENT;
		/* Initialize PTP detection L2, UDP/IPv4 or UDP/IPv6 events */
		REG_WR(bp, port ? NIG_REG_P1_LLH_PTP_PARAM_MASK :
		       NIG_REG_P0_LLH_PTP_PARAM_MASK, 0x6AA);
		REG_WR(bp, port ? NIG_REG_P1_LLH_PTP_RULE_MASK :
		       NIG_REG_P0_LLH_PTP_RULE_MASK, 0x3EEE);
		break;
	}

	/* Indicate to FW that this PF expects recorded PTP packets */
	rc = bnx2x_enable_ptp_packets(bp);
	if (rc)
		return rc;

	/* Enable sending PTP packets to host */
	REG_WR(bp, port ? NIG_REG_P1_LLH_PTP_TO_HOST :
	       NIG_REG_P0_LLH_PTP_TO_HOST, 0x1);

	return 0;
}

static int bnx2x_hwtstamp_ioctl(struct bnx2x *bp, struct ifreq *ifr)
{
	struct hwtstamp_config config;
	int rc;

	DP(BNX2X_MSG_PTP, "HWTSTAMP IOCTL called\n");

	if (copy_from_user(&config, ifr->ifr_data, sizeof(config)))
		return -EFAULT;

	DP(BNX2X_MSG_PTP, "Requested tx_type: %d, requested rx_filters = %d\n",
	   config.tx_type, config.rx_filter);

	if (config.flags) {
		BNX2X_ERR("config.flags is reserved for future use\n");
		return -EINVAL;
	}

	bp->hwtstamp_ioctl_called = 1;
	bp->tx_type = config.tx_type;
	bp->rx_filter = config.rx_filter;

	rc = bnx2x_configure_ptp_filters(bp);
	if (rc)
		return rc;

	config.rx_filter = bp->rx_filter;

	return copy_to_user(ifr->ifr_data, &config, sizeof(config)) ?
		-EFAULT : 0;
}

/* Configures HW for PTP */
static int bnx2x_configure_ptp(struct bnx2x *bp)
{
	int rc, port = BP_PORT(bp);
	u32 wb_data[2];

	/* Reset PTP event detection rules - will be configured in the IOCTL */
	REG_WR(bp, port ? NIG_REG_P1_LLH_PTP_PARAM_MASK :
	       NIG_REG_P0_LLH_PTP_PARAM_MASK, 0x7FF);
	REG_WR(bp, port ? NIG_REG_P1_LLH_PTP_RULE_MASK :
	       NIG_REG_P0_LLH_PTP_RULE_MASK, 0x3FFF);
	REG_WR(bp, port ? NIG_REG_P1_TLLH_PTP_PARAM_MASK :
	       NIG_REG_P0_TLLH_PTP_PARAM_MASK, 0x7FF);
	REG_WR(bp, port ? NIG_REG_P1_TLLH_PTP_RULE_MASK :
	       NIG_REG_P0_TLLH_PTP_RULE_MASK, 0x3FFF);

	/* Disable PTP packets to host - will be configured in the IOCTL*/
	REG_WR(bp, port ? NIG_REG_P1_LLH_PTP_TO_HOST :
	       NIG_REG_P0_LLH_PTP_TO_HOST, 0x0);

	/* Enable the PTP feature */
	REG_WR(bp, port ? NIG_REG_P1_PTP_EN :
	       NIG_REG_P0_PTP_EN, 0x3F);

	/* Enable the free-running counter */
	wb_data[0] = 0;
	wb_data[1] = 0;
	REG_WR_DMAE(bp, NIG_REG_TIMESYNC_GEN_REG + tsgen_ctrl, wb_data, 2);

	/* Reset drift register (offset register is not reset) */
	rc = bnx2x_send_reset_timesync_ramrod(bp);
	if (rc) {
		BNX2X_ERR("Failed to reset PHC drift register\n");
		return -EFAULT;
	}

	/* Reset possibly old timestamps */
	REG_WR(bp, port ? NIG_REG_P1_LLH_PTP_HOST_BUF_SEQID :
	       NIG_REG_P0_LLH_PTP_HOST_BUF_SEQID, 0x10000);
	REG_WR(bp, port ? NIG_REG_P1_TLLH_PTP_BUF_SEQID :
	       NIG_REG_P0_TLLH_PTP_BUF_SEQID, 0x10000);

	return 0;
}

/* Called during load, to initialize PTP-related stuff */
void bnx2x_init_ptp(struct bnx2x *bp)
{
	int rc;

	/* Configure PTP in HW */
	rc = bnx2x_configure_ptp(bp);
	if (rc) {
		BNX2X_ERR("Stopping PTP initialization\n");
		return;
	}

	/* Init work queue for Tx timestamping */
	INIT_WORK(&bp->ptp_task, bnx2x_ptp_task);

	/* Init cyclecounter and timecounter. This is done only in the first
	 * load. If done in every load, PTP application will fail when doing
	 * unload / load (e.g. MTU change) while it is running.
	 */
	if (!bp->timecounter_init_done) {
		bnx2x_init_cyclecounter(bp);
		timecounter_init(&bp->timecounter, &bp->cyclecounter,
				 ktime_to_ns(ktime_get_real()));
		bp->timecounter_init_done = 1;
	}

	DP(BNX2X_MSG_PTP, "PTP initialization ended successfully\n");
}<|MERGE_RESOLUTION|>--- conflicted
+++ resolved
@@ -13371,10 +13371,6 @@
 	/* Management FW 'remembers' living interfaces. Allow it some time
 	 * to forget previously living interfaces, allowing a proper re-load.
 	 */
-<<<<<<< HEAD
-	if (is_kdump_kernel())
-		msleep(5000);
-=======
 	if (is_kdump_kernel()) {
 		ktime_t now = ktime_get_boottime();
 		ktime_t fw_ready_time = ktime_set(5, 0);
@@ -13382,7 +13378,6 @@
 		if (ktime_before(now, fw_ready_time))
 			msleep(ktime_ms_delta(fw_ready_time, now));
 	}
->>>>>>> 3a7c01d7
 
 	/* An estimated maximum supported CoS number according to the chip
 	 * version.
