/* bnx2x_sp.c: Broadcom Everest network driver.
 *
 * Copyright (c) 2011-2012 Broadcom Corporation
 *
 * Unless you and Broadcom execute a separate written software license
 * agreement governing use of this software, this software is licensed to you
 * under the terms of the GNU General Public License version 2, available
 * at http://www.gnu.org/licenses/old-licenses/gpl-2.0.html (the "GPL").
 *
 * Notwithstanding the above, under no circumstances may you combine this
 * software in any way with any other Broadcom software provided under a
 * license other than the GPL, without Broadcom's express prior written
 * consent.
 *
 * Maintained by: Eilon Greenstein <eilong@broadcom.com>
 * Written by: Vladislav Zolotarov
 *
 */

#define pr_fmt(fmt) KBUILD_MODNAME ": " fmt

#include <linux/module.h>
#include <linux/crc32.h>
#include <linux/netdevice.h>
#include <linux/etherdevice.h>
#include <linux/crc32c.h>
#include "bnx2x.h"
#include "bnx2x_cmn.h"
#include "bnx2x_sp.h"

#define BNX2X_MAX_EMUL_MULTI		16

#define MAC_LEADING_ZERO_CNT (ALIGN(ETH_ALEN, sizeof(u32)) - ETH_ALEN)

/**** Exe Queue interfaces ****/

/**
 * bnx2x_exe_queue_init - init the Exe Queue object
 *
 * @o:		poiter to the object
 * @exe_len:	length
 * @owner:	poiter to the owner
 * @validate:	validate function pointer
 * @optimize:	optimize function pointer
 * @exec:	execute function pointer
 * @get:	get function pointer
 */
static inline void bnx2x_exe_queue_init(struct bnx2x *bp,
					struct bnx2x_exe_queue_obj *o,
					int exe_len,
					union bnx2x_qable_obj *owner,
					exe_q_validate validate,
					exe_q_remove remove,
					exe_q_optimize optimize,
					exe_q_execute exec,
					exe_q_get get)
{
	memset(o, 0, sizeof(*o));

	INIT_LIST_HEAD(&o->exe_queue);
	INIT_LIST_HEAD(&o->pending_comp);

	spin_lock_init(&o->lock);

	o->exe_chunk_len = exe_len;
	o->owner         = owner;

	/* Owner specific callbacks */
	o->validate      = validate;
	o->remove        = remove;
	o->optimize      = optimize;
	o->execute       = exec;
	o->get           = get;

	DP(BNX2X_MSG_SP, "Setup the execution queue with the chunk length of %d\n",
	   exe_len);
}

static inline void bnx2x_exe_queue_free_elem(struct bnx2x *bp,
					     struct bnx2x_exeq_elem *elem)
{
	DP(BNX2X_MSG_SP, "Deleting an exe_queue element\n");
	kfree(elem);
}

static inline int bnx2x_exe_queue_length(struct bnx2x_exe_queue_obj *o)
{
	struct bnx2x_exeq_elem *elem;
	int cnt = 0;

	spin_lock_bh(&o->lock);

	list_for_each_entry(elem, &o->exe_queue, link)
		cnt++;

	spin_unlock_bh(&o->lock);

	return cnt;
}

/**
 * bnx2x_exe_queue_add - add a new element to the execution queue
 *
 * @bp:		driver handle
 * @o:		queue
 * @cmd:	new command to add
 * @restore:	true - do not optimize the command
 *
 * If the element is optimized or is illegal, frees it.
 */
static inline int bnx2x_exe_queue_add(struct bnx2x *bp,
				      struct bnx2x_exe_queue_obj *o,
				      struct bnx2x_exeq_elem *elem,
				      bool restore)
{
	int rc;

	spin_lock_bh(&o->lock);

	if (!restore) {
		/* Try to cancel this element queue */
		rc = o->optimize(bp, o->owner, elem);
		if (rc)
			goto free_and_exit;

		/* Check if this request is ok */
		rc = o->validate(bp, o->owner, elem);
		if (rc) {
			BNX2X_ERR("Preamble failed: %d\n", rc);
			goto free_and_exit;
		}
	}

	/* If so, add it to the execution queue */
	list_add_tail(&elem->link, &o->exe_queue);

	spin_unlock_bh(&o->lock);

	return 0;

free_and_exit:
	bnx2x_exe_queue_free_elem(bp, elem);

	spin_unlock_bh(&o->lock);

	return rc;

}

static inline void __bnx2x_exe_queue_reset_pending(
	struct bnx2x *bp,
	struct bnx2x_exe_queue_obj *o)
{
	struct bnx2x_exeq_elem *elem;

	while (!list_empty(&o->pending_comp)) {
		elem = list_first_entry(&o->pending_comp,
					struct bnx2x_exeq_elem, link);

		list_del(&elem->link);
		bnx2x_exe_queue_free_elem(bp, elem);
	}
}

static inline void bnx2x_exe_queue_reset_pending(struct bnx2x *bp,
						 struct bnx2x_exe_queue_obj *o)
{

	spin_lock_bh(&o->lock);

	__bnx2x_exe_queue_reset_pending(bp, o);

	spin_unlock_bh(&o->lock);

}

/**
 * bnx2x_exe_queue_step - execute one execution chunk atomically
 *
 * @bp:			driver handle
 * @o:			queue
 * @ramrod_flags:	flags
 *
 * (Atomicy is ensured using the exe_queue->lock).
 */
static inline int bnx2x_exe_queue_step(struct bnx2x *bp,
				       struct bnx2x_exe_queue_obj *o,
				       unsigned long *ramrod_flags)
{
	struct bnx2x_exeq_elem *elem, spacer;
	int cur_len = 0, rc;

	memset(&spacer, 0, sizeof(spacer));

	spin_lock_bh(&o->lock);

	/*
	 * Next step should not be performed until the current is finished,
	 * unless a DRV_CLEAR_ONLY bit is set. In this case we just want to
	 * properly clear object internals without sending any command to the FW
	 * which also implies there won't be any completion to clear the
	 * 'pending' list.
	 */
	if (!list_empty(&o->pending_comp)) {
		if (test_bit(RAMROD_DRV_CLR_ONLY, ramrod_flags)) {
			DP(BNX2X_MSG_SP, "RAMROD_DRV_CLR_ONLY requested: resetting a pending_comp list\n");
			__bnx2x_exe_queue_reset_pending(bp, o);
		} else {
			spin_unlock_bh(&o->lock);
			return 1;
		}
	}

	/*
	 * Run through the pending commands list and create a next
	 * execution chunk.
	 */
	while (!list_empty(&o->exe_queue)) {
		elem = list_first_entry(&o->exe_queue, struct bnx2x_exeq_elem,
					link);
		WARN_ON(!elem->cmd_len);

		if (cur_len + elem->cmd_len <= o->exe_chunk_len) {
			cur_len += elem->cmd_len;
			/*
			 * Prevent from both lists being empty when moving an
			 * element. This will allow the call of
			 * bnx2x_exe_queue_empty() without locking.
			 */
			list_add_tail(&spacer.link, &o->pending_comp);
			mb();
			list_del(&elem->link);
			list_add_tail(&elem->link, &o->pending_comp);
			list_del(&spacer.link);
		} else
			break;
	}

	/* Sanity check */
	if (!cur_len) {
		spin_unlock_bh(&o->lock);
		return 0;
	}

	rc = o->execute(bp, o->owner, &o->pending_comp, ramrod_flags);
	if (rc < 0)
		/*
		 *  In case of an error return the commands back to the queue
		 *  and reset the pending_comp.
		 */
		list_splice_init(&o->pending_comp, &o->exe_queue);
	else if (!rc)
		/*
		 * If zero is returned, means there are no outstanding pending
		 * completions and we may dismiss the pending list.
		 */
		__bnx2x_exe_queue_reset_pending(bp, o);

	spin_unlock_bh(&o->lock);
	return rc;
}

static inline bool bnx2x_exe_queue_empty(struct bnx2x_exe_queue_obj *o)
{
	bool empty = list_empty(&o->exe_queue);

	/* Don't reorder!!! */
	mb();

	return empty && list_empty(&o->pending_comp);
}

static inline struct bnx2x_exeq_elem *bnx2x_exe_queue_alloc_elem(
	struct bnx2x *bp)
{
	DP(BNX2X_MSG_SP, "Allocating a new exe_queue element\n");
	return kzalloc(sizeof(struct bnx2x_exeq_elem), GFP_ATOMIC);
}

/************************ raw_obj functions ***********************************/
static bool bnx2x_raw_check_pending(struct bnx2x_raw_obj *o)
{
	return !!test_bit(o->state, o->pstate);
}

static void bnx2x_raw_clear_pending(struct bnx2x_raw_obj *o)
{
	smp_mb__before_clear_bit();
	clear_bit(o->state, o->pstate);
	smp_mb__after_clear_bit();
}

static void bnx2x_raw_set_pending(struct bnx2x_raw_obj *o)
{
	smp_mb__before_clear_bit();
	set_bit(o->state, o->pstate);
	smp_mb__after_clear_bit();
}

/**
 * bnx2x_state_wait - wait until the given bit(state) is cleared
 *
 * @bp:		device handle
 * @state:	state which is to be cleared
 * @state_p:	state buffer
 *
 */
static inline int bnx2x_state_wait(struct bnx2x *bp, int state,
				   unsigned long *pstate)
{
	/* can take a while if any port is running */
	int cnt = 5000;


	if (CHIP_REV_IS_EMUL(bp))
		cnt *= 20;

	DP(BNX2X_MSG_SP, "waiting for state to become %d\n", state);

	might_sleep();
	while (cnt--) {
		if (!test_bit(state, pstate)) {
#ifdef BNX2X_STOP_ON_ERROR
			DP(BNX2X_MSG_SP, "exit  (cnt %d)\n", 5000 - cnt);
#endif
			return 0;
		}

		usleep_range(1000, 1000);

		if (bp->panic)
			return -EIO;
	}

	/* timeout! */
	BNX2X_ERR("timeout waiting for state %d\n", state);
#ifdef BNX2X_STOP_ON_ERROR
	bnx2x_panic();
#endif

	return -EBUSY;
}

static int bnx2x_raw_wait(struct bnx2x *bp, struct bnx2x_raw_obj *raw)
{
	return bnx2x_state_wait(bp, raw->state, raw->pstate);
}

/***************** Classification verbs: Set/Del MAC/VLAN/VLAN-MAC ************/
/* credit handling callbacks */
static bool bnx2x_get_cam_offset_mac(struct bnx2x_vlan_mac_obj *o, int *offset)
{
	struct bnx2x_credit_pool_obj *mp = o->macs_pool;

	WARN_ON(!mp);

	return mp->get_entry(mp, offset);
}

static bool bnx2x_get_credit_mac(struct bnx2x_vlan_mac_obj *o)
{
	struct bnx2x_credit_pool_obj *mp = o->macs_pool;

	WARN_ON(!mp);

	return mp->get(mp, 1);
}

static bool bnx2x_get_cam_offset_vlan(struct bnx2x_vlan_mac_obj *o, int *offset)
{
	struct bnx2x_credit_pool_obj *vp = o->vlans_pool;

	WARN_ON(!vp);

	return vp->get_entry(vp, offset);
}

static bool bnx2x_get_credit_vlan(struct bnx2x_vlan_mac_obj *o)
{
	struct bnx2x_credit_pool_obj *vp = o->vlans_pool;

	WARN_ON(!vp);

	return vp->get(vp, 1);
}

static bool bnx2x_get_credit_vlan_mac(struct bnx2x_vlan_mac_obj *o)
{
	struct bnx2x_credit_pool_obj *mp = o->macs_pool;
	struct bnx2x_credit_pool_obj *vp = o->vlans_pool;

	if (!mp->get(mp, 1))
		return false;

	if (!vp->get(vp, 1)) {
		mp->put(mp, 1);
		return false;
	}

	return true;
}

static bool bnx2x_put_cam_offset_mac(struct bnx2x_vlan_mac_obj *o, int offset)
{
	struct bnx2x_credit_pool_obj *mp = o->macs_pool;

	return mp->put_entry(mp, offset);
}

static bool bnx2x_put_credit_mac(struct bnx2x_vlan_mac_obj *o)
{
	struct bnx2x_credit_pool_obj *mp = o->macs_pool;

	return mp->put(mp, 1);
}

static bool bnx2x_put_cam_offset_vlan(struct bnx2x_vlan_mac_obj *o, int offset)
{
	struct bnx2x_credit_pool_obj *vp = o->vlans_pool;

	return vp->put_entry(vp, offset);
}

static bool bnx2x_put_credit_vlan(struct bnx2x_vlan_mac_obj *o)
{
	struct bnx2x_credit_pool_obj *vp = o->vlans_pool;

	return vp->put(vp, 1);
}

static bool bnx2x_put_credit_vlan_mac(struct bnx2x_vlan_mac_obj *o)
{
	struct bnx2x_credit_pool_obj *mp = o->macs_pool;
	struct bnx2x_credit_pool_obj *vp = o->vlans_pool;

	if (!mp->put(mp, 1))
		return false;

	if (!vp->put(vp, 1)) {
		mp->get(mp, 1);
		return false;
	}

	return true;
}

static int bnx2x_get_n_elements(struct bnx2x *bp, struct bnx2x_vlan_mac_obj *o,
				int n, u8 *buf)
{
	struct bnx2x_vlan_mac_registry_elem *pos;
	u8 *next = buf;
	int counter = 0;

	/* traverse list */
	list_for_each_entry(pos, &o->head, link) {
		if (counter < n) {
			/* place leading zeroes in buffer */
			memset(next, 0, MAC_LEADING_ZERO_CNT);

			/* place mac after leading zeroes*/
			memcpy(next + MAC_LEADING_ZERO_CNT, pos->u.mac.mac,
			       ETH_ALEN);

			/* calculate address of next element and
			 * advance counter
			 */
			counter++;
			next = buf + counter * ALIGN(ETH_ALEN, sizeof(u32));

			DP(BNX2X_MSG_SP, "copied element number %d to address %p element was %pM\n",
			   counter, next, pos->u.mac.mac);
		}
	}
	return counter * ETH_ALEN;
}

/* check_add() callbacks */
static int bnx2x_check_mac_add(struct bnx2x *bp,
			       struct bnx2x_vlan_mac_obj *o,
			       union bnx2x_classification_ramrod_data *data)
{
	struct bnx2x_vlan_mac_registry_elem *pos;

	DP(BNX2X_MSG_SP, "Checking MAC %pM for ADD command\n", data->mac.mac);

	if (!is_valid_ether_addr(data->mac.mac))
		return -EINVAL;

	/* Check if a requested MAC already exists */
	list_for_each_entry(pos, &o->head, link)
		if (!memcmp(data->mac.mac, pos->u.mac.mac, ETH_ALEN))
			return -EEXIST;

	return 0;
}

static int bnx2x_check_vlan_add(struct bnx2x *bp,
				struct bnx2x_vlan_mac_obj *o,
				union bnx2x_classification_ramrod_data *data)
{
	struct bnx2x_vlan_mac_registry_elem *pos;

	DP(BNX2X_MSG_SP, "Checking VLAN %d for ADD command\n", data->vlan.vlan);

	list_for_each_entry(pos, &o->head, link)
		if (data->vlan.vlan == pos->u.vlan.vlan)
			return -EEXIST;

	return 0;
}

static int bnx2x_check_vlan_mac_add(struct bnx2x *bp,
				    struct bnx2x_vlan_mac_obj *o,
				   union bnx2x_classification_ramrod_data *data)
{
	struct bnx2x_vlan_mac_registry_elem *pos;

	DP(BNX2X_MSG_SP, "Checking VLAN_MAC (%pM, %d) for ADD command\n",
	   data->vlan_mac.mac, data->vlan_mac.vlan);

	list_for_each_entry(pos, &o->head, link)
		if ((data->vlan_mac.vlan == pos->u.vlan_mac.vlan) &&
		    (!memcmp(data->vlan_mac.mac, pos->u.vlan_mac.mac,
			     ETH_ALEN)))
			return -EEXIST;

	return 0;
}


/* check_del() callbacks */
static struct bnx2x_vlan_mac_registry_elem *
	bnx2x_check_mac_del(struct bnx2x *bp,
			    struct bnx2x_vlan_mac_obj *o,
			    union bnx2x_classification_ramrod_data *data)
{
	struct bnx2x_vlan_mac_registry_elem *pos;

	DP(BNX2X_MSG_SP, "Checking MAC %pM for DEL command\n", data->mac.mac);

	list_for_each_entry(pos, &o->head, link)
		if (!memcmp(data->mac.mac, pos->u.mac.mac, ETH_ALEN))
			return pos;

	return NULL;
}

static struct bnx2x_vlan_mac_registry_elem *
	bnx2x_check_vlan_del(struct bnx2x *bp,
			     struct bnx2x_vlan_mac_obj *o,
			     union bnx2x_classification_ramrod_data *data)
{
	struct bnx2x_vlan_mac_registry_elem *pos;

	DP(BNX2X_MSG_SP, "Checking VLAN %d for DEL command\n", data->vlan.vlan);

	list_for_each_entry(pos, &o->head, link)
		if (data->vlan.vlan == pos->u.vlan.vlan)
			return pos;

	return NULL;
}

static struct bnx2x_vlan_mac_registry_elem *
	bnx2x_check_vlan_mac_del(struct bnx2x *bp,
				 struct bnx2x_vlan_mac_obj *o,
				 union bnx2x_classification_ramrod_data *data)
{
	struct bnx2x_vlan_mac_registry_elem *pos;

	DP(BNX2X_MSG_SP, "Checking VLAN_MAC (%pM, %d) for DEL command\n",
	   data->vlan_mac.mac, data->vlan_mac.vlan);

	list_for_each_entry(pos, &o->head, link)
		if ((data->vlan_mac.vlan == pos->u.vlan_mac.vlan) &&
		    (!memcmp(data->vlan_mac.mac, pos->u.vlan_mac.mac,
			     ETH_ALEN)))
			return pos;

	return NULL;
}

/* check_move() callback */
static bool bnx2x_check_move(struct bnx2x *bp,
			     struct bnx2x_vlan_mac_obj *src_o,
			     struct bnx2x_vlan_mac_obj *dst_o,
			     union bnx2x_classification_ramrod_data *data)
{
	struct bnx2x_vlan_mac_registry_elem *pos;
	int rc;

	/* Check if we can delete the requested configuration from the first
	 * object.
	 */
	pos = src_o->check_del(bp, src_o, data);

	/*  check if configuration can be added */
	rc = dst_o->check_add(bp, dst_o, data);

	/* If this classification can not be added (is already set)
	 * or can't be deleted - return an error.
	 */
	if (rc || !pos)
		return false;

	return true;
}

static bool bnx2x_check_move_always_err(
	struct bnx2x *bp,
	struct bnx2x_vlan_mac_obj *src_o,
	struct bnx2x_vlan_mac_obj *dst_o,
	union bnx2x_classification_ramrod_data *data)
{
	return false;
}


static inline u8 bnx2x_vlan_mac_get_rx_tx_flag(struct bnx2x_vlan_mac_obj *o)
{
	struct bnx2x_raw_obj *raw = &o->raw;
	u8 rx_tx_flag = 0;

	if ((raw->obj_type == BNX2X_OBJ_TYPE_TX) ||
	    (raw->obj_type == BNX2X_OBJ_TYPE_RX_TX))
		rx_tx_flag |= ETH_CLASSIFY_CMD_HEADER_TX_CMD;

	if ((raw->obj_type == BNX2X_OBJ_TYPE_RX) ||
	    (raw->obj_type == BNX2X_OBJ_TYPE_RX_TX))
		rx_tx_flag |= ETH_CLASSIFY_CMD_HEADER_RX_CMD;

	return rx_tx_flag;
}


static inline void bnx2x_set_mac_in_nig(struct bnx2x *bp,
				 bool add, unsigned char *dev_addr, int index)
{
	u32 wb_data[2];
	u32 reg_offset = BP_PORT(bp) ? NIG_REG_LLH1_FUNC_MEM :
			 NIG_REG_LLH0_FUNC_MEM;

	if (!IS_MF_SI(bp) || index > BNX2X_LLH_CAM_MAX_PF_LINE)
		return;

	DP(BNX2X_MSG_SP, "Going to %s LLH configuration at entry %d\n",
			 (add ? "ADD" : "DELETE"), index);

	if (add) {
		/* LLH_FUNC_MEM is a u64 WB register */
		reg_offset += 8*index;

		wb_data[0] = ((dev_addr[2] << 24) | (dev_addr[3] << 16) |
			      (dev_addr[4] <<  8) |  dev_addr[5]);
		wb_data[1] = ((dev_addr[0] <<  8) |  dev_addr[1]);

		REG_WR_DMAE(bp, reg_offset, wb_data, 2);
	}

	REG_WR(bp, (BP_PORT(bp) ? NIG_REG_LLH1_FUNC_MEM_ENABLE :
				  NIG_REG_LLH0_FUNC_MEM_ENABLE) + 4*index, add);
}

/**
 * bnx2x_vlan_mac_set_cmd_hdr_e2 - set a header in a single classify ramrod
 *
 * @bp:		device handle
 * @o:		queue for which we want to configure this rule
 * @add:	if true the command is an ADD command, DEL otherwise
 * @opcode:	CLASSIFY_RULE_OPCODE_XXX
 * @hdr:	pointer to a header to setup
 *
 */
static inline void bnx2x_vlan_mac_set_cmd_hdr_e2(struct bnx2x *bp,
	struct bnx2x_vlan_mac_obj *o, bool add, int opcode,
	struct eth_classify_cmd_header *hdr)
{
	struct bnx2x_raw_obj *raw = &o->raw;

	hdr->client_id = raw->cl_id;
	hdr->func_id = raw->func_id;

	/* Rx or/and Tx (internal switching) configuration ? */
	hdr->cmd_general_data |=
		bnx2x_vlan_mac_get_rx_tx_flag(o);

	if (add)
		hdr->cmd_general_data |= ETH_CLASSIFY_CMD_HEADER_IS_ADD;

	hdr->cmd_general_data |=
		(opcode << ETH_CLASSIFY_CMD_HEADER_OPCODE_SHIFT);
}

/**
 * bnx2x_vlan_mac_set_rdata_hdr_e2 - set the classify ramrod data header
 *
 * @cid:	connection id
 * @type:	BNX2X_FILTER_XXX_PENDING
 * @hdr:	poiter to header to setup
 * @rule_cnt:
 *
 * currently we always configure one rule and echo field to contain a CID and an
 * opcode type.
 */
static inline void bnx2x_vlan_mac_set_rdata_hdr_e2(u32 cid, int type,
				struct eth_classify_header *hdr, int rule_cnt)
{
	hdr->echo = (cid & BNX2X_SWCID_MASK) | (type << BNX2X_SWCID_SHIFT);
	hdr->rule_cnt = (u8)rule_cnt;
}


/* hw_config() callbacks */
static void bnx2x_set_one_mac_e2(struct bnx2x *bp,
				 struct bnx2x_vlan_mac_obj *o,
				 struct bnx2x_exeq_elem *elem, int rule_idx,
				 int cam_offset)
{
	struct bnx2x_raw_obj *raw = &o->raw;
	struct eth_classify_rules_ramrod_data *data =
		(struct eth_classify_rules_ramrod_data *)(raw->rdata);
	int rule_cnt = rule_idx + 1, cmd = elem->cmd_data.vlan_mac.cmd;
	union eth_classify_rule_cmd *rule_entry = &data->rules[rule_idx];
	bool add = (cmd == BNX2X_VLAN_MAC_ADD) ? true : false;
	unsigned long *vlan_mac_flags = &elem->cmd_data.vlan_mac.vlan_mac_flags;
	u8 *mac = elem->cmd_data.vlan_mac.u.mac.mac;

	/*
	 * Set LLH CAM entry: currently only iSCSI and ETH macs are
	 * relevant. In addition, current implementation is tuned for a
	 * single ETH MAC.
	 *
	 * When multiple unicast ETH MACs PF configuration in switch
	 * independent mode is required (NetQ, multiple netdev MACs,
	 * etc.), consider better utilisation of 8 per function MAC
	 * entries in the LLH register. There is also
	 * NIG_REG_P[01]_LLH_FUNC_MEM2 registers that complete the
	 * total number of CAM entries to 16.
	 *
	 * Currently we won't configure NIG for MACs other than a primary ETH
	 * MAC and iSCSI L2 MAC.
	 *
	 * If this MAC is moving from one Queue to another, no need to change
	 * NIG configuration.
	 */
	if (cmd != BNX2X_VLAN_MAC_MOVE) {
		if (test_bit(BNX2X_ISCSI_ETH_MAC, vlan_mac_flags))
			bnx2x_set_mac_in_nig(bp, add, mac,
					     BNX2X_LLH_CAM_ISCSI_ETH_LINE);
		else if (test_bit(BNX2X_ETH_MAC, vlan_mac_flags))
			bnx2x_set_mac_in_nig(bp, add, mac,
					     BNX2X_LLH_CAM_ETH_LINE);
	}

	/* Reset the ramrod data buffer for the first rule */
	if (rule_idx == 0)
		memset(data, 0, sizeof(*data));

	/* Setup a command header */
	bnx2x_vlan_mac_set_cmd_hdr_e2(bp, o, add, CLASSIFY_RULE_OPCODE_MAC,
				      &rule_entry->mac.header);

	DP(BNX2X_MSG_SP, "About to %s MAC %pM for Queue %d\n",
	   (add ? "add" : "delete"), mac, raw->cl_id);

	/* Set a MAC itself */
	bnx2x_set_fw_mac_addr(&rule_entry->mac.mac_msb,
			      &rule_entry->mac.mac_mid,
			      &rule_entry->mac.mac_lsb, mac);

	/* MOVE: Add a rule that will add this MAC to the target Queue */
	if (cmd == BNX2X_VLAN_MAC_MOVE) {
		rule_entry++;
		rule_cnt++;

		/* Setup ramrod data */
		bnx2x_vlan_mac_set_cmd_hdr_e2(bp,
					elem->cmd_data.vlan_mac.target_obj,
					      true, CLASSIFY_RULE_OPCODE_MAC,
					      &rule_entry->mac.header);

		/* Set a MAC itself */
		bnx2x_set_fw_mac_addr(&rule_entry->mac.mac_msb,
				      &rule_entry->mac.mac_mid,
				      &rule_entry->mac.mac_lsb, mac);
	}

	/* Set the ramrod data header */
	/* TODO: take this to the higher level in order to prevent multiple
		 writing */
	bnx2x_vlan_mac_set_rdata_hdr_e2(raw->cid, raw->state, &data->header,
					rule_cnt);
}

/**
 * bnx2x_vlan_mac_set_rdata_hdr_e1x - set a header in a single classify ramrod
 *
 * @bp:		device handle
 * @o:		queue
 * @type:
 * @cam_offset:	offset in cam memory
 * @hdr:	pointer to a header to setup
 *
 * E1/E1H
 */
static inline void bnx2x_vlan_mac_set_rdata_hdr_e1x(struct bnx2x *bp,
	struct bnx2x_vlan_mac_obj *o, int type, int cam_offset,
	struct mac_configuration_hdr *hdr)
{
	struct bnx2x_raw_obj *r = &o->raw;

	hdr->length = 1;
	hdr->offset = (u8)cam_offset;
	hdr->client_id = 0xff;
	hdr->echo = ((r->cid & BNX2X_SWCID_MASK) | (type << BNX2X_SWCID_SHIFT));
}

static inline void bnx2x_vlan_mac_set_cfg_entry_e1x(struct bnx2x *bp,
	struct bnx2x_vlan_mac_obj *o, bool add, int opcode, u8 *mac,
	u16 vlan_id, struct mac_configuration_entry *cfg_entry)
{
	struct bnx2x_raw_obj *r = &o->raw;
	u32 cl_bit_vec = (1 << r->cl_id);

	cfg_entry->clients_bit_vector = cpu_to_le32(cl_bit_vec);
	cfg_entry->pf_id = r->func_id;
	cfg_entry->vlan_id = cpu_to_le16(vlan_id);

	if (add) {
		SET_FLAG(cfg_entry->flags, MAC_CONFIGURATION_ENTRY_ACTION_TYPE,
			 T_ETH_MAC_COMMAND_SET);
		SET_FLAG(cfg_entry->flags,
			 MAC_CONFIGURATION_ENTRY_VLAN_FILTERING_MODE, opcode);

		/* Set a MAC in a ramrod data */
		bnx2x_set_fw_mac_addr(&cfg_entry->msb_mac_addr,
				      &cfg_entry->middle_mac_addr,
				      &cfg_entry->lsb_mac_addr, mac);
	} else
		SET_FLAG(cfg_entry->flags, MAC_CONFIGURATION_ENTRY_ACTION_TYPE,
			 T_ETH_MAC_COMMAND_INVALIDATE);
}

static inline void bnx2x_vlan_mac_set_rdata_e1x(struct bnx2x *bp,
	struct bnx2x_vlan_mac_obj *o, int type, int cam_offset, bool add,
	u8 *mac, u16 vlan_id, int opcode, struct mac_configuration_cmd *config)
{
	struct mac_configuration_entry *cfg_entry = &config->config_table[0];
	struct bnx2x_raw_obj *raw = &o->raw;

	bnx2x_vlan_mac_set_rdata_hdr_e1x(bp, o, type, cam_offset,
					 &config->hdr);
	bnx2x_vlan_mac_set_cfg_entry_e1x(bp, o, add, opcode, mac, vlan_id,
					 cfg_entry);

	DP(BNX2X_MSG_SP, "%s MAC %pM CLID %d CAM offset %d\n",
			 (add ? "setting" : "clearing"),
			 mac, raw->cl_id, cam_offset);
}

/**
 * bnx2x_set_one_mac_e1x - fill a single MAC rule ramrod data
 *
 * @bp:		device handle
 * @o:		bnx2x_vlan_mac_obj
 * @elem:	bnx2x_exeq_elem
 * @rule_idx:	rule_idx
 * @cam_offset: cam_offset
 */
static void bnx2x_set_one_mac_e1x(struct bnx2x *bp,
				  struct bnx2x_vlan_mac_obj *o,
				  struct bnx2x_exeq_elem *elem, int rule_idx,
				  int cam_offset)
{
	struct bnx2x_raw_obj *raw = &o->raw;
	struct mac_configuration_cmd *config =
		(struct mac_configuration_cmd *)(raw->rdata);
	/*
	 * 57710 and 57711 do not support MOVE command,
	 * so it's either ADD or DEL
	 */
	bool add = (elem->cmd_data.vlan_mac.cmd == BNX2X_VLAN_MAC_ADD) ?
		true : false;

	/* Reset the ramrod data buffer */
	memset(config, 0, sizeof(*config));

	bnx2x_vlan_mac_set_rdata_e1x(bp, o, raw->state,
				     cam_offset, add,
				     elem->cmd_data.vlan_mac.u.mac.mac, 0,
				     ETH_VLAN_FILTER_ANY_VLAN, config);
}

static void bnx2x_set_one_vlan_e2(struct bnx2x *bp,
				  struct bnx2x_vlan_mac_obj *o,
				  struct bnx2x_exeq_elem *elem, int rule_idx,
				  int cam_offset)
{
	struct bnx2x_raw_obj *raw = &o->raw;
	struct eth_classify_rules_ramrod_data *data =
		(struct eth_classify_rules_ramrod_data *)(raw->rdata);
	int rule_cnt = rule_idx + 1;
	union eth_classify_rule_cmd *rule_entry = &data->rules[rule_idx];
	int cmd = elem->cmd_data.vlan_mac.cmd;
	bool add = (cmd == BNX2X_VLAN_MAC_ADD) ? true : false;
	u16 vlan = elem->cmd_data.vlan_mac.u.vlan.vlan;

	/* Reset the ramrod data buffer for the first rule */
	if (rule_idx == 0)
		memset(data, 0, sizeof(*data));

	/* Set a rule header */
	bnx2x_vlan_mac_set_cmd_hdr_e2(bp, o, add, CLASSIFY_RULE_OPCODE_VLAN,
				      &rule_entry->vlan.header);

	DP(BNX2X_MSG_SP, "About to %s VLAN %d\n", (add ? "add" : "delete"),
			 vlan);

	/* Set a VLAN itself */
	rule_entry->vlan.vlan = cpu_to_le16(vlan);

	/* MOVE: Add a rule that will add this MAC to the target Queue */
	if (cmd == BNX2X_VLAN_MAC_MOVE) {
		rule_entry++;
		rule_cnt++;

		/* Setup ramrod data */
		bnx2x_vlan_mac_set_cmd_hdr_e2(bp,
					elem->cmd_data.vlan_mac.target_obj,
					      true, CLASSIFY_RULE_OPCODE_VLAN,
					      &rule_entry->vlan.header);

		/* Set a VLAN itself */
		rule_entry->vlan.vlan = cpu_to_le16(vlan);
	}

	/* Set the ramrod data header */
	/* TODO: take this to the higher level in order to prevent multiple
		 writing */
	bnx2x_vlan_mac_set_rdata_hdr_e2(raw->cid, raw->state, &data->header,
					rule_cnt);
}

static void bnx2x_set_one_vlan_mac_e2(struct bnx2x *bp,
				      struct bnx2x_vlan_mac_obj *o,
				      struct bnx2x_exeq_elem *elem,
				      int rule_idx, int cam_offset)
{
	struct bnx2x_raw_obj *raw = &o->raw;
	struct eth_classify_rules_ramrod_data *data =
		(struct eth_classify_rules_ramrod_data *)(raw->rdata);
	int rule_cnt = rule_idx + 1;
	union eth_classify_rule_cmd *rule_entry = &data->rules[rule_idx];
	int cmd = elem->cmd_data.vlan_mac.cmd;
	bool add = (cmd == BNX2X_VLAN_MAC_ADD) ? true : false;
	u16 vlan = elem->cmd_data.vlan_mac.u.vlan_mac.vlan;
	u8 *mac = elem->cmd_data.vlan_mac.u.vlan_mac.mac;


	/* Reset the ramrod data buffer for the first rule */
	if (rule_idx == 0)
		memset(data, 0, sizeof(*data));

	/* Set a rule header */
	bnx2x_vlan_mac_set_cmd_hdr_e2(bp, o, add, CLASSIFY_RULE_OPCODE_PAIR,
				      &rule_entry->pair.header);

	/* Set VLAN and MAC themselvs */
	rule_entry->pair.vlan = cpu_to_le16(vlan);
	bnx2x_set_fw_mac_addr(&rule_entry->pair.mac_msb,
			      &rule_entry->pair.mac_mid,
			      &rule_entry->pair.mac_lsb, mac);

	/* MOVE: Add a rule that will add this MAC to the target Queue */
	if (cmd == BNX2X_VLAN_MAC_MOVE) {
		rule_entry++;
		rule_cnt++;

		/* Setup ramrod data */
		bnx2x_vlan_mac_set_cmd_hdr_e2(bp,
					elem->cmd_data.vlan_mac.target_obj,
					      true, CLASSIFY_RULE_OPCODE_PAIR,
					      &rule_entry->pair.header);

		/* Set a VLAN itself */
		rule_entry->pair.vlan = cpu_to_le16(vlan);
		bnx2x_set_fw_mac_addr(&rule_entry->pair.mac_msb,
				      &rule_entry->pair.mac_mid,
				      &rule_entry->pair.mac_lsb, mac);
	}

	/* Set the ramrod data header */
	/* TODO: take this to the higher level in order to prevent multiple
		 writing */
	bnx2x_vlan_mac_set_rdata_hdr_e2(raw->cid, raw->state, &data->header,
					rule_cnt);
}

/**
 * bnx2x_set_one_vlan_mac_e1h -
 *
 * @bp:		device handle
 * @o:		bnx2x_vlan_mac_obj
 * @elem:	bnx2x_exeq_elem
 * @rule_idx:	rule_idx
 * @cam_offset:	cam_offset
 */
static void bnx2x_set_one_vlan_mac_e1h(struct bnx2x *bp,
				       struct bnx2x_vlan_mac_obj *o,
				       struct bnx2x_exeq_elem *elem,
				       int rule_idx, int cam_offset)
{
	struct bnx2x_raw_obj *raw = &o->raw;
	struct mac_configuration_cmd *config =
		(struct mac_configuration_cmd *)(raw->rdata);
	/*
	 * 57710 and 57711 do not support MOVE command,
	 * so it's either ADD or DEL
	 */
	bool add = (elem->cmd_data.vlan_mac.cmd == BNX2X_VLAN_MAC_ADD) ?
		true : false;

	/* Reset the ramrod data buffer */
	memset(config, 0, sizeof(*config));

	bnx2x_vlan_mac_set_rdata_e1x(bp, o, BNX2X_FILTER_VLAN_MAC_PENDING,
				     cam_offset, add,
				     elem->cmd_data.vlan_mac.u.vlan_mac.mac,
				     elem->cmd_data.vlan_mac.u.vlan_mac.vlan,
				     ETH_VLAN_FILTER_CLASSIFY, config);
}

#define list_next_entry(pos, member) \
	list_entry((pos)->member.next, typeof(*(pos)), member)

/**
 * bnx2x_vlan_mac_restore - reconfigure next MAC/VLAN/VLAN-MAC element
 *
 * @bp:		device handle
 * @p:		command parameters
 * @ppos:	pointer to the cooky
 *
 * reconfigure next MAC/VLAN/VLAN-MAC element from the
 * previously configured elements list.
 *
 * from command parameters only RAMROD_COMP_WAIT bit in ramrod_flags is	taken
 * into an account
 *
 * pointer to the cooky  - that should be given back in the next call to make
 * function handle the next element. If *ppos is set to NULL it will restart the
 * iterator. If returned *ppos == NULL this means that the last element has been
 * handled.
 *
 */
static int bnx2x_vlan_mac_restore(struct bnx2x *bp,
			   struct bnx2x_vlan_mac_ramrod_params *p,
			   struct bnx2x_vlan_mac_registry_elem **ppos)
{
	struct bnx2x_vlan_mac_registry_elem *pos;
	struct bnx2x_vlan_mac_obj *o = p->vlan_mac_obj;

	/* If list is empty - there is nothing to do here */
	if (list_empty(&o->head)) {
		*ppos = NULL;
		return 0;
	}

	/* make a step... */
	if (*ppos == NULL)
		*ppos = list_first_entry(&o->head,
					 struct bnx2x_vlan_mac_registry_elem,
					 link);
	else
		*ppos = list_next_entry(*ppos, link);

	pos = *ppos;

	/* If it's the last step - return NULL */
	if (list_is_last(&pos->link, &o->head))
		*ppos = NULL;

	/* Prepare a 'user_req' */
	memcpy(&p->user_req.u, &pos->u, sizeof(pos->u));

	/* Set the command */
	p->user_req.cmd = BNX2X_VLAN_MAC_ADD;

	/* Set vlan_mac_flags */
	p->user_req.vlan_mac_flags = pos->vlan_mac_flags;

	/* Set a restore bit */
	__set_bit(RAMROD_RESTORE, &p->ramrod_flags);

	return bnx2x_config_vlan_mac(bp, p);
}

/*
 * bnx2x_exeq_get_mac/bnx2x_exeq_get_vlan/bnx2x_exeq_get_vlan_mac return a
 * pointer to an element with a specific criteria and NULL if such an element
 * hasn't been found.
 */
static struct bnx2x_exeq_elem *bnx2x_exeq_get_mac(
	struct bnx2x_exe_queue_obj *o,
	struct bnx2x_exeq_elem *elem)
{
	struct bnx2x_exeq_elem *pos;
	struct bnx2x_mac_ramrod_data *data = &elem->cmd_data.vlan_mac.u.mac;

	/* Check pending for execution commands */
	list_for_each_entry(pos, &o->exe_queue, link)
		if (!memcmp(&pos->cmd_data.vlan_mac.u.mac, data,
			      sizeof(*data)) &&
		    (pos->cmd_data.vlan_mac.cmd == elem->cmd_data.vlan_mac.cmd))
			return pos;

	return NULL;
}

static struct bnx2x_exeq_elem *bnx2x_exeq_get_vlan(
	struct bnx2x_exe_queue_obj *o,
	struct bnx2x_exeq_elem *elem)
{
	struct bnx2x_exeq_elem *pos;
	struct bnx2x_vlan_ramrod_data *data = &elem->cmd_data.vlan_mac.u.vlan;

	/* Check pending for execution commands */
	list_for_each_entry(pos, &o->exe_queue, link)
		if (!memcmp(&pos->cmd_data.vlan_mac.u.vlan, data,
			      sizeof(*data)) &&
		    (pos->cmd_data.vlan_mac.cmd == elem->cmd_data.vlan_mac.cmd))
			return pos;

	return NULL;
}

static struct bnx2x_exeq_elem *bnx2x_exeq_get_vlan_mac(
	struct bnx2x_exe_queue_obj *o,
	struct bnx2x_exeq_elem *elem)
{
	struct bnx2x_exeq_elem *pos;
	struct bnx2x_vlan_mac_ramrod_data *data =
		&elem->cmd_data.vlan_mac.u.vlan_mac;

	/* Check pending for execution commands */
	list_for_each_entry(pos, &o->exe_queue, link)
		if (!memcmp(&pos->cmd_data.vlan_mac.u.vlan_mac, data,
			      sizeof(*data)) &&
		    (pos->cmd_data.vlan_mac.cmd == elem->cmd_data.vlan_mac.cmd))
			return pos;

	return NULL;
}

/**
 * bnx2x_validate_vlan_mac_add - check if an ADD command can be executed
 *
 * @bp:		device handle
 * @qo:		bnx2x_qable_obj
 * @elem:	bnx2x_exeq_elem
 *
 * Checks that the requested configuration can be added. If yes and if
 * requested, consume CAM credit.
 *
 * The 'validate' is run after the 'optimize'.
 *
 */
static inline int bnx2x_validate_vlan_mac_add(struct bnx2x *bp,
					      union bnx2x_qable_obj *qo,
					      struct bnx2x_exeq_elem *elem)
{
	struct bnx2x_vlan_mac_obj *o = &qo->vlan_mac;
	struct bnx2x_exe_queue_obj *exeq = &o->exe_queue;
	int rc;

	/* Check the registry */
	rc = o->check_add(bp, o, &elem->cmd_data.vlan_mac.u);
	if (rc) {
		DP(BNX2X_MSG_SP, "ADD command is not allowed considering current registry state.\n");
		return rc;
	}

	/*
	 * Check if there is a pending ADD command for this
	 * MAC/VLAN/VLAN-MAC. Return an error if there is.
	 */
	if (exeq->get(exeq, elem)) {
		DP(BNX2X_MSG_SP, "There is a pending ADD command already\n");
		return -EEXIST;
	}

	/*
	 * TODO: Check the pending MOVE from other objects where this
	 * object is a destination object.
	 */

	/* Consume the credit if not requested not to */
	if (!(test_bit(BNX2X_DONT_CONSUME_CAM_CREDIT,
		       &elem->cmd_data.vlan_mac.vlan_mac_flags) ||
	    o->get_credit(o)))
		return -EINVAL;

	return 0;
}

/**
 * bnx2x_validate_vlan_mac_del - check if the DEL command can be executed
 *
 * @bp:		device handle
 * @qo:		quable object to check
 * @elem:	element that needs to be deleted
 *
 * Checks that the requested configuration can be deleted. If yes and if
 * requested, returns a CAM credit.
 *
 * The 'validate' is run after the 'optimize'.
 */
static inline int bnx2x_validate_vlan_mac_del(struct bnx2x *bp,
					      union bnx2x_qable_obj *qo,
					      struct bnx2x_exeq_elem *elem)
{
	struct bnx2x_vlan_mac_obj *o = &qo->vlan_mac;
	struct bnx2x_vlan_mac_registry_elem *pos;
	struct bnx2x_exe_queue_obj *exeq = &o->exe_queue;
	struct bnx2x_exeq_elem query_elem;

	/* If this classification can not be deleted (doesn't exist)
	 * - return a BNX2X_EXIST.
	 */
	pos = o->check_del(bp, o, &elem->cmd_data.vlan_mac.u);
	if (!pos) {
		DP(BNX2X_MSG_SP, "DEL command is not allowed considering current registry state\n");
		return -EEXIST;
	}

	/*
	 * Check if there are pending DEL or MOVE commands for this
	 * MAC/VLAN/VLAN-MAC. Return an error if so.
	 */
	memcpy(&query_elem, elem, sizeof(query_elem));

	/* Check for MOVE commands */
	query_elem.cmd_data.vlan_mac.cmd = BNX2X_VLAN_MAC_MOVE;
	if (exeq->get(exeq, &query_elem)) {
		BNX2X_ERR("There is a pending MOVE command already\n");
		return -EINVAL;
	}

	/* Check for DEL commands */
	if (exeq->get(exeq, elem)) {
		DP(BNX2X_MSG_SP, "There is a pending DEL command already\n");
		return -EEXIST;
	}

	/* Return the credit to the credit pool if not requested not to */
	if (!(test_bit(BNX2X_DONT_CONSUME_CAM_CREDIT,
		       &elem->cmd_data.vlan_mac.vlan_mac_flags) ||
	    o->put_credit(o))) {
		BNX2X_ERR("Failed to return a credit\n");
		return -EINVAL;
	}

	return 0;
}

/**
 * bnx2x_validate_vlan_mac_move - check if the MOVE command can be executed
 *
 * @bp:		device handle
 * @qo:		quable object to check (source)
 * @elem:	element that needs to be moved
 *
 * Checks that the requested configuration can be moved. If yes and if
 * requested, returns a CAM credit.
 *
 * The 'validate' is run after the 'optimize'.
 */
static inline int bnx2x_validate_vlan_mac_move(struct bnx2x *bp,
					       union bnx2x_qable_obj *qo,
					       struct bnx2x_exeq_elem *elem)
{
	struct bnx2x_vlan_mac_obj *src_o = &qo->vlan_mac;
	struct bnx2x_vlan_mac_obj *dest_o = elem->cmd_data.vlan_mac.target_obj;
	struct bnx2x_exeq_elem query_elem;
	struct bnx2x_exe_queue_obj *src_exeq = &src_o->exe_queue;
	struct bnx2x_exe_queue_obj *dest_exeq = &dest_o->exe_queue;

	/*
	 * Check if we can perform this operation based on the current registry
	 * state.
	 */
	if (!src_o->check_move(bp, src_o, dest_o,
			       &elem->cmd_data.vlan_mac.u)) {
		DP(BNX2X_MSG_SP, "MOVE command is not allowed considering current registry state\n");
		return -EINVAL;
	}

	/*
	 * Check if there is an already pending DEL or MOVE command for the
	 * source object or ADD command for a destination object. Return an
	 * error if so.
	 */
	memcpy(&query_elem, elem, sizeof(query_elem));

	/* Check DEL on source */
	query_elem.cmd_data.vlan_mac.cmd = BNX2X_VLAN_MAC_DEL;
	if (src_exeq->get(src_exeq, &query_elem)) {
		BNX2X_ERR("There is a pending DEL command on the source queue already\n");
		return -EINVAL;
	}

	/* Check MOVE on source */
	if (src_exeq->get(src_exeq, elem)) {
		DP(BNX2X_MSG_SP, "There is a pending MOVE command already\n");
		return -EEXIST;
	}

	/* Check ADD on destination */
	query_elem.cmd_data.vlan_mac.cmd = BNX2X_VLAN_MAC_ADD;
	if (dest_exeq->get(dest_exeq, &query_elem)) {
		BNX2X_ERR("There is a pending ADD command on the destination queue already\n");
		return -EINVAL;
	}

	/* Consume the credit if not requested not to */
	if (!(test_bit(BNX2X_DONT_CONSUME_CAM_CREDIT_DEST,
		       &elem->cmd_data.vlan_mac.vlan_mac_flags) ||
	    dest_o->get_credit(dest_o)))
		return -EINVAL;

	if (!(test_bit(BNX2X_DONT_CONSUME_CAM_CREDIT,
		       &elem->cmd_data.vlan_mac.vlan_mac_flags) ||
	    src_o->put_credit(src_o))) {
		/* return the credit taken from dest... */
		dest_o->put_credit(dest_o);
		return -EINVAL;
	}

	return 0;
}

static int bnx2x_validate_vlan_mac(struct bnx2x *bp,
				   union bnx2x_qable_obj *qo,
				   struct bnx2x_exeq_elem *elem)
{
	switch (elem->cmd_data.vlan_mac.cmd) {
	case BNX2X_VLAN_MAC_ADD:
		return bnx2x_validate_vlan_mac_add(bp, qo, elem);
	case BNX2X_VLAN_MAC_DEL:
		return bnx2x_validate_vlan_mac_del(bp, qo, elem);
	case BNX2X_VLAN_MAC_MOVE:
		return bnx2x_validate_vlan_mac_move(bp, qo, elem);
	default:
		return -EINVAL;
	}
}

static int bnx2x_remove_vlan_mac(struct bnx2x *bp,
				  union bnx2x_qable_obj *qo,
				  struct bnx2x_exeq_elem *elem)
{
	int rc = 0;

	/* If consumption wasn't required, nothing to do */
	if (test_bit(BNX2X_DONT_CONSUME_CAM_CREDIT,
		     &elem->cmd_data.vlan_mac.vlan_mac_flags))
		return 0;

	switch (elem->cmd_data.vlan_mac.cmd) {
	case BNX2X_VLAN_MAC_ADD:
	case BNX2X_VLAN_MAC_MOVE:
		rc = qo->vlan_mac.put_credit(&qo->vlan_mac);
		break;
	case BNX2X_VLAN_MAC_DEL:
		rc = qo->vlan_mac.get_credit(&qo->vlan_mac);
		break;
	default:
		return -EINVAL;
	}

	if (rc != true)
		return -EINVAL;

	return 0;
}

/**
 * bnx2x_wait_vlan_mac - passivly wait for 5 seconds until all work completes.
 *
 * @bp:		device handle
 * @o:		bnx2x_vlan_mac_obj
 *
 */
static int bnx2x_wait_vlan_mac(struct bnx2x *bp,
			       struct bnx2x_vlan_mac_obj *o)
{
	int cnt = 5000, rc;
	struct bnx2x_exe_queue_obj *exeq = &o->exe_queue;
	struct bnx2x_raw_obj *raw = &o->raw;

	while (cnt--) {
		/* Wait for the current command to complete */
		rc = raw->wait_comp(bp, raw);
		if (rc)
			return rc;

		/* Wait until there are no pending commands */
		if (!bnx2x_exe_queue_empty(exeq))
			usleep_range(1000, 1000);
		else
			return 0;
	}

	return -EBUSY;
}

/**
 * bnx2x_complete_vlan_mac - complete one VLAN-MAC ramrod
 *
 * @bp:		device handle
 * @o:		bnx2x_vlan_mac_obj
 * @cqe:
 * @cont:	if true schedule next execution chunk
 *
 */
static int bnx2x_complete_vlan_mac(struct bnx2x *bp,
				   struct bnx2x_vlan_mac_obj *o,
				   union event_ring_elem *cqe,
				   unsigned long *ramrod_flags)
{
	struct bnx2x_raw_obj *r = &o->raw;
	int rc;

	/* Reset pending list */
	bnx2x_exe_queue_reset_pending(bp, &o->exe_queue);

	/* Clear pending */
	r->clear_pending(r);

	/* If ramrod failed this is most likely a SW bug */
	if (cqe->message.error)
		return -EINVAL;

	/* Run the next bulk of pending commands if requeted */
	if (test_bit(RAMROD_CONT, ramrod_flags)) {
		rc = bnx2x_exe_queue_step(bp, &o->exe_queue, ramrod_flags);
		if (rc < 0)
			return rc;
	}

	/* If there is more work to do return PENDING */
	if (!bnx2x_exe_queue_empty(&o->exe_queue))
		return 1;

	return 0;
}

/**
 * bnx2x_optimize_vlan_mac - optimize ADD and DEL commands.
 *
 * @bp:		device handle
 * @o:		bnx2x_qable_obj
 * @elem:	bnx2x_exeq_elem
 */
static int bnx2x_optimize_vlan_mac(struct bnx2x *bp,
				   union bnx2x_qable_obj *qo,
				   struct bnx2x_exeq_elem *elem)
{
	struct bnx2x_exeq_elem query, *pos;
	struct bnx2x_vlan_mac_obj *o = &qo->vlan_mac;
	struct bnx2x_exe_queue_obj *exeq = &o->exe_queue;

	memcpy(&query, elem, sizeof(query));

	switch (elem->cmd_data.vlan_mac.cmd) {
	case BNX2X_VLAN_MAC_ADD:
		query.cmd_data.vlan_mac.cmd = BNX2X_VLAN_MAC_DEL;
		break;
	case BNX2X_VLAN_MAC_DEL:
		query.cmd_data.vlan_mac.cmd = BNX2X_VLAN_MAC_ADD;
		break;
	default:
		/* Don't handle anything other than ADD or DEL */
		return 0;
	}

	/* If we found the appropriate element - delete it */
	pos = exeq->get(exeq, &query);
	if (pos) {

		/* Return the credit of the optimized command */
		if (!test_bit(BNX2X_DONT_CONSUME_CAM_CREDIT,
			      &pos->cmd_data.vlan_mac.vlan_mac_flags)) {
			if ((query.cmd_data.vlan_mac.cmd ==
			     BNX2X_VLAN_MAC_ADD) && !o->put_credit(o)) {
				BNX2X_ERR("Failed to return the credit for the optimized ADD command\n");
				return -EINVAL;
			} else if (!o->get_credit(o)) { /* VLAN_MAC_DEL */
				BNX2X_ERR("Failed to recover the credit from the optimized DEL command\n");
				return -EINVAL;
			}
		}

		DP(BNX2X_MSG_SP, "Optimizing %s command\n",
			   (elem->cmd_data.vlan_mac.cmd == BNX2X_VLAN_MAC_ADD) ?
			   "ADD" : "DEL");

		list_del(&pos->link);
		bnx2x_exe_queue_free_elem(bp, pos);
		return 1;
	}

	return 0;
}

/**
 * bnx2x_vlan_mac_get_registry_elem - prepare a registry element
 *
 * @bp:	  device handle
 * @o:
 * @elem:
 * @restore:
 * @re:
 *
 * prepare a registry element according to the current command request.
 */
static inline int bnx2x_vlan_mac_get_registry_elem(
	struct bnx2x *bp,
	struct bnx2x_vlan_mac_obj *o,
	struct bnx2x_exeq_elem *elem,
	bool restore,
	struct bnx2x_vlan_mac_registry_elem **re)
{
	int cmd = elem->cmd_data.vlan_mac.cmd;
	struct bnx2x_vlan_mac_registry_elem *reg_elem;

	/* Allocate a new registry element if needed. */
	if (!restore &&
	    ((cmd == BNX2X_VLAN_MAC_ADD) || (cmd == BNX2X_VLAN_MAC_MOVE))) {
		reg_elem = kzalloc(sizeof(*reg_elem), GFP_ATOMIC);
		if (!reg_elem)
			return -ENOMEM;

		/* Get a new CAM offset */
		if (!o->get_cam_offset(o, &reg_elem->cam_offset)) {
			/*
			 * This shell never happen, because we have checked the
			 * CAM availiability in the 'validate'.
			 */
			WARN_ON(1);
			kfree(reg_elem);
			return -EINVAL;
		}

		DP(BNX2X_MSG_SP, "Got cam offset %d\n", reg_elem->cam_offset);

		/* Set a VLAN-MAC data */
		memcpy(&reg_elem->u, &elem->cmd_data.vlan_mac.u,
			  sizeof(reg_elem->u));

		/* Copy the flags (needed for DEL and RESTORE flows) */
		reg_elem->vlan_mac_flags =
			elem->cmd_data.vlan_mac.vlan_mac_flags;
	} else /* DEL, RESTORE */
		reg_elem = o->check_del(bp, o, &elem->cmd_data.vlan_mac.u);

	*re = reg_elem;
	return 0;
}

/**
 * bnx2x_execute_vlan_mac - execute vlan mac command
 *
 * @bp:			device handle
 * @qo:
 * @exe_chunk:
 * @ramrod_flags:
 *
 * go and send a ramrod!
 */
static int bnx2x_execute_vlan_mac(struct bnx2x *bp,
				  union bnx2x_qable_obj *qo,
				  struct list_head *exe_chunk,
				  unsigned long *ramrod_flags)
{
	struct bnx2x_exeq_elem *elem;
	struct bnx2x_vlan_mac_obj *o = &qo->vlan_mac, *cam_obj;
	struct bnx2x_raw_obj *r = &o->raw;
	int rc, idx = 0;
	bool restore = test_bit(RAMROD_RESTORE, ramrod_flags);
	bool drv_only = test_bit(RAMROD_DRV_CLR_ONLY, ramrod_flags);
	struct bnx2x_vlan_mac_registry_elem *reg_elem;
	int cmd;

	/*
	 * If DRIVER_ONLY execution is requested, cleanup a registry
	 * and exit. Otherwise send a ramrod to FW.
	 */
	if (!drv_only) {
		WARN_ON(r->check_pending(r));

		/* Set pending */
		r->set_pending(r);

		/* Fill tha ramrod data */
		list_for_each_entry(elem, exe_chunk, link) {
			cmd = elem->cmd_data.vlan_mac.cmd;
			/*
			 * We will add to the target object in MOVE command, so
			 * change the object for a CAM search.
			 */
			if (cmd == BNX2X_VLAN_MAC_MOVE)
				cam_obj = elem->cmd_data.vlan_mac.target_obj;
			else
				cam_obj = o;

			rc = bnx2x_vlan_mac_get_registry_elem(bp, cam_obj,
							      elem, restore,
							      &reg_elem);
			if (rc)
				goto error_exit;

			WARN_ON(!reg_elem);

			/* Push a new entry into the registry */
			if (!restore &&
			    ((cmd == BNX2X_VLAN_MAC_ADD) ||
			    (cmd == BNX2X_VLAN_MAC_MOVE)))
				list_add(&reg_elem->link, &cam_obj->head);

			/* Configure a single command in a ramrod data buffer */
			o->set_one_rule(bp, o, elem, idx,
					reg_elem->cam_offset);

			/* MOVE command consumes 2 entries in the ramrod data */
			if (cmd == BNX2X_VLAN_MAC_MOVE)
				idx += 2;
			else
				idx++;
		}

		/*
		 *  No need for an explicit memory barrier here as long we would
		 *  need to ensure the ordering of writing to the SPQ element
		 *  and updating of the SPQ producer which involves a memory
		 *  read and we will have to put a full memory barrier there
		 *  (inside bnx2x_sp_post()).
		 */

		rc = bnx2x_sp_post(bp, o->ramrod_cmd, r->cid,
				   U64_HI(r->rdata_mapping),
				   U64_LO(r->rdata_mapping),
				   ETH_CONNECTION_TYPE);
		if (rc)
			goto error_exit;
	}

	/* Now, when we are done with the ramrod - clean up the registry */
	list_for_each_entry(elem, exe_chunk, link) {
		cmd = elem->cmd_data.vlan_mac.cmd;
		if ((cmd == BNX2X_VLAN_MAC_DEL) ||
		    (cmd == BNX2X_VLAN_MAC_MOVE)) {
			reg_elem = o->check_del(bp, o,
						&elem->cmd_data.vlan_mac.u);

			WARN_ON(!reg_elem);

			o->put_cam_offset(o, reg_elem->cam_offset);
			list_del(&reg_elem->link);
			kfree(reg_elem);
		}
	}

	if (!drv_only)
		return 1;
	else
		return 0;

error_exit:
	r->clear_pending(r);

	/* Cleanup a registry in case of a failure */
	list_for_each_entry(elem, exe_chunk, link) {
		cmd = elem->cmd_data.vlan_mac.cmd;

		if (cmd == BNX2X_VLAN_MAC_MOVE)
			cam_obj = elem->cmd_data.vlan_mac.target_obj;
		else
			cam_obj = o;

		/* Delete all newly added above entries */
		if (!restore &&
		    ((cmd == BNX2X_VLAN_MAC_ADD) ||
		    (cmd == BNX2X_VLAN_MAC_MOVE))) {
			reg_elem = o->check_del(bp, cam_obj,
						&elem->cmd_data.vlan_mac.u);
			if (reg_elem) {
				list_del(&reg_elem->link);
				kfree(reg_elem);
			}
		}
	}

	return rc;
}

static inline int bnx2x_vlan_mac_push_new_cmd(
	struct bnx2x *bp,
	struct bnx2x_vlan_mac_ramrod_params *p)
{
	struct bnx2x_exeq_elem *elem;
	struct bnx2x_vlan_mac_obj *o = p->vlan_mac_obj;
	bool restore = test_bit(RAMROD_RESTORE, &p->ramrod_flags);

	/* Allocate the execution queue element */
	elem = bnx2x_exe_queue_alloc_elem(bp);
	if (!elem)
		return -ENOMEM;

	/* Set the command 'length' */
	switch (p->user_req.cmd) {
	case BNX2X_VLAN_MAC_MOVE:
		elem->cmd_len = 2;
		break;
	default:
		elem->cmd_len = 1;
	}

	/* Fill the object specific info */
	memcpy(&elem->cmd_data.vlan_mac, &p->user_req, sizeof(p->user_req));

	/* Try to add a new command to the pending list */
	return bnx2x_exe_queue_add(bp, &o->exe_queue, elem, restore);
}

/**
 * bnx2x_config_vlan_mac - configure VLAN/MAC/VLAN_MAC filtering rules.
 *
 * @bp:	  device handle
 * @p:
 *
 */
int bnx2x_config_vlan_mac(
	struct bnx2x *bp,
	struct bnx2x_vlan_mac_ramrod_params *p)
{
	int rc = 0;
	struct bnx2x_vlan_mac_obj *o = p->vlan_mac_obj;
	unsigned long *ramrod_flags = &p->ramrod_flags;
	bool cont = test_bit(RAMROD_CONT, ramrod_flags);
	struct bnx2x_raw_obj *raw = &o->raw;

	/*
	 * Add new elements to the execution list for commands that require it.
	 */
	if (!cont) {
		rc = bnx2x_vlan_mac_push_new_cmd(bp, p);
		if (rc)
			return rc;
	}

	/*
	 * If nothing will be executed further in this iteration we want to
	 * return PENDING if there are pending commands
	 */
	if (!bnx2x_exe_queue_empty(&o->exe_queue))
		rc = 1;

	if (test_bit(RAMROD_DRV_CLR_ONLY, ramrod_flags))  {
		DP(BNX2X_MSG_SP, "RAMROD_DRV_CLR_ONLY requested: clearing a pending bit.\n");
		raw->clear_pending(raw);
	}

	/* Execute commands if required */
	if (cont || test_bit(RAMROD_EXEC, ramrod_flags) ||
	    test_bit(RAMROD_COMP_WAIT, ramrod_flags)) {
		rc = bnx2x_exe_queue_step(bp, &o->exe_queue, ramrod_flags);
		if (rc < 0)
			return rc;
	}

	/*
	 * RAMROD_COMP_WAIT is a superset of RAMROD_EXEC. If it was set
	 * then user want to wait until the last command is done.
	 */
	if (test_bit(RAMROD_COMP_WAIT, &p->ramrod_flags)) {
		/*
		 * Wait maximum for the current exe_queue length iterations plus
		 * one (for the current pending command).
		 */
		int max_iterations = bnx2x_exe_queue_length(&o->exe_queue) + 1;

		while (!bnx2x_exe_queue_empty(&o->exe_queue) &&
		       max_iterations--) {

			/* Wait for the current command to complete */
			rc = raw->wait_comp(bp, raw);
			if (rc)
				return rc;

			/* Make a next step */
			rc = bnx2x_exe_queue_step(bp, &o->exe_queue,
						  ramrod_flags);
			if (rc < 0)
				return rc;
		}

		return 0;
	}

	return rc;
}



/**
 * bnx2x_vlan_mac_del_all - delete elements with given vlan_mac_flags spec
 *
 * @bp:			device handle
 * @o:
 * @vlan_mac_flags:
 * @ramrod_flags:	execution flags to be used for this deletion
 *
 * if the last operation has completed successfully and there are no
 * moreelements left, positive value if the last operation has completed
 * successfully and there are more previously configured elements, negative
 * value is current operation has failed.
 */
static int bnx2x_vlan_mac_del_all(struct bnx2x *bp,
				  struct bnx2x_vlan_mac_obj *o,
				  unsigned long *vlan_mac_flags,
				  unsigned long *ramrod_flags)
{
	struct bnx2x_vlan_mac_registry_elem *pos = NULL;
	int rc = 0;
	struct bnx2x_vlan_mac_ramrod_params p;
	struct bnx2x_exe_queue_obj *exeq = &o->exe_queue;
	struct bnx2x_exeq_elem *exeq_pos, *exeq_pos_n;

	/* Clear pending commands first */

	spin_lock_bh(&exeq->lock);

	list_for_each_entry_safe(exeq_pos, exeq_pos_n, &exeq->exe_queue, link) {
		if (exeq_pos->cmd_data.vlan_mac.vlan_mac_flags ==
		    *vlan_mac_flags) {
			rc = exeq->remove(bp, exeq->owner, exeq_pos);
			if (rc) {
				BNX2X_ERR("Failed to remove command\n");
<<<<<<< HEAD
=======
				spin_unlock_bh(&exeq->lock);
>>>>>>> e816b57a
				return rc;
			}
			list_del(&exeq_pos->link);
		}
	}

	spin_unlock_bh(&exeq->lock);

	/* Prepare a command request */
	memset(&p, 0, sizeof(p));
	p.vlan_mac_obj = o;
	p.ramrod_flags = *ramrod_flags;
	p.user_req.cmd = BNX2X_VLAN_MAC_DEL;

	/*
	 * Add all but the last VLAN-MAC to the execution queue without actually
	 * execution anything.
	 */
	__clear_bit(RAMROD_COMP_WAIT, &p.ramrod_flags);
	__clear_bit(RAMROD_EXEC, &p.ramrod_flags);
	__clear_bit(RAMROD_CONT, &p.ramrod_flags);

	list_for_each_entry(pos, &o->head, link) {
		if (pos->vlan_mac_flags == *vlan_mac_flags) {
			p.user_req.vlan_mac_flags = pos->vlan_mac_flags;
			memcpy(&p.user_req.u, &pos->u, sizeof(pos->u));
			rc = bnx2x_config_vlan_mac(bp, &p);
			if (rc < 0) {
				BNX2X_ERR("Failed to add a new DEL command\n");
				return rc;
			}
		}
	}

	p.ramrod_flags = *ramrod_flags;
	__set_bit(RAMROD_CONT, &p.ramrod_flags);

	return bnx2x_config_vlan_mac(bp, &p);
}

static inline void bnx2x_init_raw_obj(struct bnx2x_raw_obj *raw, u8 cl_id,
	u32 cid, u8 func_id, void *rdata, dma_addr_t rdata_mapping, int state,
	unsigned long *pstate, bnx2x_obj_type type)
{
	raw->func_id = func_id;
	raw->cid = cid;
	raw->cl_id = cl_id;
	raw->rdata = rdata;
	raw->rdata_mapping = rdata_mapping;
	raw->state = state;
	raw->pstate = pstate;
	raw->obj_type = type;
	raw->check_pending = bnx2x_raw_check_pending;
	raw->clear_pending = bnx2x_raw_clear_pending;
	raw->set_pending = bnx2x_raw_set_pending;
	raw->wait_comp = bnx2x_raw_wait;
}

static inline void bnx2x_init_vlan_mac_common(struct bnx2x_vlan_mac_obj *o,
	u8 cl_id, u32 cid, u8 func_id, void *rdata, dma_addr_t rdata_mapping,
	int state, unsigned long *pstate, bnx2x_obj_type type,
	struct bnx2x_credit_pool_obj *macs_pool,
	struct bnx2x_credit_pool_obj *vlans_pool)
{
	INIT_LIST_HEAD(&o->head);

	o->macs_pool = macs_pool;
	o->vlans_pool = vlans_pool;

	o->delete_all = bnx2x_vlan_mac_del_all;
	o->restore = bnx2x_vlan_mac_restore;
	o->complete = bnx2x_complete_vlan_mac;
	o->wait = bnx2x_wait_vlan_mac;

	bnx2x_init_raw_obj(&o->raw, cl_id, cid, func_id, rdata, rdata_mapping,
			   state, pstate, type);
}


void bnx2x_init_mac_obj(struct bnx2x *bp,
			struct bnx2x_vlan_mac_obj *mac_obj,
			u8 cl_id, u32 cid, u8 func_id, void *rdata,
			dma_addr_t rdata_mapping, int state,
			unsigned long *pstate, bnx2x_obj_type type,
			struct bnx2x_credit_pool_obj *macs_pool)
{
	union bnx2x_qable_obj *qable_obj = (union bnx2x_qable_obj *)mac_obj;

	bnx2x_init_vlan_mac_common(mac_obj, cl_id, cid, func_id, rdata,
				   rdata_mapping, state, pstate, type,
				   macs_pool, NULL);

	/* CAM credit pool handling */
	mac_obj->get_credit = bnx2x_get_credit_mac;
	mac_obj->put_credit = bnx2x_put_credit_mac;
	mac_obj->get_cam_offset = bnx2x_get_cam_offset_mac;
	mac_obj->put_cam_offset = bnx2x_put_cam_offset_mac;

	if (CHIP_IS_E1x(bp)) {
		mac_obj->set_one_rule      = bnx2x_set_one_mac_e1x;
		mac_obj->check_del         = bnx2x_check_mac_del;
		mac_obj->check_add         = bnx2x_check_mac_add;
		mac_obj->check_move        = bnx2x_check_move_always_err;
		mac_obj->ramrod_cmd        = RAMROD_CMD_ID_ETH_SET_MAC;

		/* Exe Queue */
		bnx2x_exe_queue_init(bp,
				     &mac_obj->exe_queue, 1, qable_obj,
				     bnx2x_validate_vlan_mac,
				     bnx2x_remove_vlan_mac,
				     bnx2x_optimize_vlan_mac,
				     bnx2x_execute_vlan_mac,
				     bnx2x_exeq_get_mac);
	} else {
		mac_obj->set_one_rule      = bnx2x_set_one_mac_e2;
		mac_obj->check_del         = bnx2x_check_mac_del;
		mac_obj->check_add         = bnx2x_check_mac_add;
		mac_obj->check_move        = bnx2x_check_move;
		mac_obj->ramrod_cmd        =
			RAMROD_CMD_ID_ETH_CLASSIFICATION_RULES;
		mac_obj->get_n_elements    = bnx2x_get_n_elements;

		/* Exe Queue */
		bnx2x_exe_queue_init(bp,
				     &mac_obj->exe_queue, CLASSIFY_RULES_COUNT,
				     qable_obj, bnx2x_validate_vlan_mac,
				     bnx2x_remove_vlan_mac,
				     bnx2x_optimize_vlan_mac,
				     bnx2x_execute_vlan_mac,
				     bnx2x_exeq_get_mac);
	}
}

void bnx2x_init_vlan_obj(struct bnx2x *bp,
			 struct bnx2x_vlan_mac_obj *vlan_obj,
			 u8 cl_id, u32 cid, u8 func_id, void *rdata,
			 dma_addr_t rdata_mapping, int state,
			 unsigned long *pstate, bnx2x_obj_type type,
			 struct bnx2x_credit_pool_obj *vlans_pool)
{
	union bnx2x_qable_obj *qable_obj = (union bnx2x_qable_obj *)vlan_obj;

	bnx2x_init_vlan_mac_common(vlan_obj, cl_id, cid, func_id, rdata,
				   rdata_mapping, state, pstate, type, NULL,
				   vlans_pool);

	vlan_obj->get_credit = bnx2x_get_credit_vlan;
	vlan_obj->put_credit = bnx2x_put_credit_vlan;
	vlan_obj->get_cam_offset = bnx2x_get_cam_offset_vlan;
	vlan_obj->put_cam_offset = bnx2x_put_cam_offset_vlan;

	if (CHIP_IS_E1x(bp)) {
		BNX2X_ERR("Do not support chips others than E2 and newer\n");
		BUG();
	} else {
		vlan_obj->set_one_rule      = bnx2x_set_one_vlan_e2;
		vlan_obj->check_del         = bnx2x_check_vlan_del;
		vlan_obj->check_add         = bnx2x_check_vlan_add;
		vlan_obj->check_move        = bnx2x_check_move;
		vlan_obj->ramrod_cmd        =
			RAMROD_CMD_ID_ETH_CLASSIFICATION_RULES;

		/* Exe Queue */
		bnx2x_exe_queue_init(bp,
				     &vlan_obj->exe_queue, CLASSIFY_RULES_COUNT,
				     qable_obj, bnx2x_validate_vlan_mac,
				     bnx2x_remove_vlan_mac,
				     bnx2x_optimize_vlan_mac,
				     bnx2x_execute_vlan_mac,
				     bnx2x_exeq_get_vlan);
	}
}

void bnx2x_init_vlan_mac_obj(struct bnx2x *bp,
			     struct bnx2x_vlan_mac_obj *vlan_mac_obj,
			     u8 cl_id, u32 cid, u8 func_id, void *rdata,
			     dma_addr_t rdata_mapping, int state,
			     unsigned long *pstate, bnx2x_obj_type type,
			     struct bnx2x_credit_pool_obj *macs_pool,
			     struct bnx2x_credit_pool_obj *vlans_pool)
{
	union bnx2x_qable_obj *qable_obj =
		(union bnx2x_qable_obj *)vlan_mac_obj;

	bnx2x_init_vlan_mac_common(vlan_mac_obj, cl_id, cid, func_id, rdata,
				   rdata_mapping, state, pstate, type,
				   macs_pool, vlans_pool);

	/* CAM pool handling */
	vlan_mac_obj->get_credit = bnx2x_get_credit_vlan_mac;
	vlan_mac_obj->put_credit = bnx2x_put_credit_vlan_mac;
	/*
	 * CAM offset is relevant for 57710 and 57711 chips only which have a
	 * single CAM for both MACs and VLAN-MAC pairs. So the offset
	 * will be taken from MACs' pool object only.
	 */
	vlan_mac_obj->get_cam_offset = bnx2x_get_cam_offset_mac;
	vlan_mac_obj->put_cam_offset = bnx2x_put_cam_offset_mac;

	if (CHIP_IS_E1(bp)) {
		BNX2X_ERR("Do not support chips others than E2\n");
		BUG();
	} else if (CHIP_IS_E1H(bp)) {
		vlan_mac_obj->set_one_rule      = bnx2x_set_one_vlan_mac_e1h;
		vlan_mac_obj->check_del         = bnx2x_check_vlan_mac_del;
		vlan_mac_obj->check_add         = bnx2x_check_vlan_mac_add;
		vlan_mac_obj->check_move        = bnx2x_check_move_always_err;
		vlan_mac_obj->ramrod_cmd        = RAMROD_CMD_ID_ETH_SET_MAC;

		/* Exe Queue */
		bnx2x_exe_queue_init(bp,
				     &vlan_mac_obj->exe_queue, 1, qable_obj,
				     bnx2x_validate_vlan_mac,
				     bnx2x_remove_vlan_mac,
				     bnx2x_optimize_vlan_mac,
				     bnx2x_execute_vlan_mac,
				     bnx2x_exeq_get_vlan_mac);
	} else {
		vlan_mac_obj->set_one_rule      = bnx2x_set_one_vlan_mac_e2;
		vlan_mac_obj->check_del         = bnx2x_check_vlan_mac_del;
		vlan_mac_obj->check_add         = bnx2x_check_vlan_mac_add;
		vlan_mac_obj->check_move        = bnx2x_check_move;
		vlan_mac_obj->ramrod_cmd        =
			RAMROD_CMD_ID_ETH_CLASSIFICATION_RULES;

		/* Exe Queue */
		bnx2x_exe_queue_init(bp,
				     &vlan_mac_obj->exe_queue,
				     CLASSIFY_RULES_COUNT,
				     qable_obj, bnx2x_validate_vlan_mac,
				     bnx2x_remove_vlan_mac,
				     bnx2x_optimize_vlan_mac,
				     bnx2x_execute_vlan_mac,
				     bnx2x_exeq_get_vlan_mac);
	}

}

/* RX_MODE verbs: DROP_ALL/ACCEPT_ALL/ACCEPT_ALL_MULTI/ACCEPT_ALL_VLAN/NORMAL */
static inline void __storm_memset_mac_filters(struct bnx2x *bp,
			struct tstorm_eth_mac_filter_config *mac_filters,
			u16 pf_id)
{
	size_t size = sizeof(struct tstorm_eth_mac_filter_config);

	u32 addr = BAR_TSTRORM_INTMEM +
			TSTORM_MAC_FILTER_CONFIG_OFFSET(pf_id);

	__storm_memset_struct(bp, addr, size, (u32 *)mac_filters);
}

static int bnx2x_set_rx_mode_e1x(struct bnx2x *bp,
				 struct bnx2x_rx_mode_ramrod_params *p)
{
	/* update the bp MAC filter structure  */
	u32 mask = (1 << p->cl_id);

	struct tstorm_eth_mac_filter_config *mac_filters =
		(struct tstorm_eth_mac_filter_config *)p->rdata;

	/* initial seeting is drop-all */
	u8 drop_all_ucast = 1, drop_all_mcast = 1;
	u8 accp_all_ucast = 0, accp_all_bcast = 0, accp_all_mcast = 0;
	u8 unmatched_unicast = 0;

    /* In e1x there we only take into account rx acceot flag since tx switching
     * isn't enabled. */
	if (test_bit(BNX2X_ACCEPT_UNICAST, &p->rx_accept_flags))
		/* accept matched ucast */
		drop_all_ucast = 0;

	if (test_bit(BNX2X_ACCEPT_MULTICAST, &p->rx_accept_flags))
		/* accept matched mcast */
		drop_all_mcast = 0;

	if (test_bit(BNX2X_ACCEPT_ALL_UNICAST, &p->rx_accept_flags)) {
		/* accept all mcast */
		drop_all_ucast = 0;
		accp_all_ucast = 1;
	}
	if (test_bit(BNX2X_ACCEPT_ALL_MULTICAST, &p->rx_accept_flags)) {
		/* accept all mcast */
		drop_all_mcast = 0;
		accp_all_mcast = 1;
	}
	if (test_bit(BNX2X_ACCEPT_BROADCAST, &p->rx_accept_flags))
		/* accept (all) bcast */
		accp_all_bcast = 1;
	if (test_bit(BNX2X_ACCEPT_UNMATCHED, &p->rx_accept_flags))
		/* accept unmatched unicasts */
		unmatched_unicast = 1;

	mac_filters->ucast_drop_all = drop_all_ucast ?
		mac_filters->ucast_drop_all | mask :
		mac_filters->ucast_drop_all & ~mask;

	mac_filters->mcast_drop_all = drop_all_mcast ?
		mac_filters->mcast_drop_all | mask :
		mac_filters->mcast_drop_all & ~mask;

	mac_filters->ucast_accept_all = accp_all_ucast ?
		mac_filters->ucast_accept_all | mask :
		mac_filters->ucast_accept_all & ~mask;

	mac_filters->mcast_accept_all = accp_all_mcast ?
		mac_filters->mcast_accept_all | mask :
		mac_filters->mcast_accept_all & ~mask;

	mac_filters->bcast_accept_all = accp_all_bcast ?
		mac_filters->bcast_accept_all | mask :
		mac_filters->bcast_accept_all & ~mask;

	mac_filters->unmatched_unicast = unmatched_unicast ?
		mac_filters->unmatched_unicast | mask :
		mac_filters->unmatched_unicast & ~mask;

	DP(BNX2X_MSG_SP, "drop_ucast 0x%x\ndrop_mcast 0x%x\n accp_ucast 0x%x\n"
					 "accp_mcast 0x%x\naccp_bcast 0x%x\n",
	   mac_filters->ucast_drop_all, mac_filters->mcast_drop_all,
	   mac_filters->ucast_accept_all, mac_filters->mcast_accept_all,
	   mac_filters->bcast_accept_all);

	/* write the MAC filter structure*/
	__storm_memset_mac_filters(bp, mac_filters, p->func_id);

	/* The operation is completed */
	clear_bit(p->state, p->pstate);
	smp_mb__after_clear_bit();

	return 0;
}

/* Setup ramrod data */
static inline void bnx2x_rx_mode_set_rdata_hdr_e2(u32 cid,
				struct eth_classify_header *hdr,
				u8 rule_cnt)
{
	hdr->echo = cid;
	hdr->rule_cnt = rule_cnt;
}

static inline void bnx2x_rx_mode_set_cmd_state_e2(struct bnx2x *bp,
				unsigned long accept_flags,
				struct eth_filter_rules_cmd *cmd,
				bool clear_accept_all)
{
	u16 state;

	/* start with 'drop-all' */
	state = ETH_FILTER_RULES_CMD_UCAST_DROP_ALL |
		ETH_FILTER_RULES_CMD_MCAST_DROP_ALL;

	if (accept_flags) {
		if (test_bit(BNX2X_ACCEPT_UNICAST, &accept_flags))
			state &= ~ETH_FILTER_RULES_CMD_UCAST_DROP_ALL;

		if (test_bit(BNX2X_ACCEPT_MULTICAST, &accept_flags))
			state &= ~ETH_FILTER_RULES_CMD_MCAST_DROP_ALL;

		if (test_bit(BNX2X_ACCEPT_ALL_UNICAST, &accept_flags)) {
			state &= ~ETH_FILTER_RULES_CMD_UCAST_DROP_ALL;
			state |= ETH_FILTER_RULES_CMD_UCAST_ACCEPT_ALL;
		}

		if (test_bit(BNX2X_ACCEPT_ALL_MULTICAST, &accept_flags)) {
			state |= ETH_FILTER_RULES_CMD_MCAST_ACCEPT_ALL;
			state &= ~ETH_FILTER_RULES_CMD_MCAST_DROP_ALL;
		}
		if (test_bit(BNX2X_ACCEPT_BROADCAST, &accept_flags))
			state |= ETH_FILTER_RULES_CMD_BCAST_ACCEPT_ALL;

		if (test_bit(BNX2X_ACCEPT_UNMATCHED, &accept_flags)) {
			state &= ~ETH_FILTER_RULES_CMD_UCAST_DROP_ALL;
			state |= ETH_FILTER_RULES_CMD_UCAST_ACCEPT_UNMATCHED;
		}
		if (test_bit(BNX2X_ACCEPT_ANY_VLAN, &accept_flags))
			state |= ETH_FILTER_RULES_CMD_ACCEPT_ANY_VLAN;
	}

	/* Clear ACCEPT_ALL_XXX flags for FCoE L2 Queue */
	if (clear_accept_all) {
		state &= ~ETH_FILTER_RULES_CMD_MCAST_ACCEPT_ALL;
		state &= ~ETH_FILTER_RULES_CMD_BCAST_ACCEPT_ALL;
		state &= ~ETH_FILTER_RULES_CMD_UCAST_ACCEPT_ALL;
		state &= ~ETH_FILTER_RULES_CMD_UCAST_ACCEPT_UNMATCHED;
	}

	cmd->state = cpu_to_le16(state);

}

static int bnx2x_set_rx_mode_e2(struct bnx2x *bp,
				struct bnx2x_rx_mode_ramrod_params *p)
{
	struct eth_filter_rules_ramrod_data *data = p->rdata;
	int rc;
	u8 rule_idx = 0;

	/* Reset the ramrod data buffer */
	memset(data, 0, sizeof(*data));

	/* Setup ramrod data */

	/* Tx (internal switching) */
	if (test_bit(RAMROD_TX, &p->ramrod_flags)) {
		data->rules[rule_idx].client_id = p->cl_id;
		data->rules[rule_idx].func_id = p->func_id;

		data->rules[rule_idx].cmd_general_data =
			ETH_FILTER_RULES_CMD_TX_CMD;

		bnx2x_rx_mode_set_cmd_state_e2(bp, p->tx_accept_flags,
			&(data->rules[rule_idx++]), false);
	}

	/* Rx */
	if (test_bit(RAMROD_RX, &p->ramrod_flags)) {
		data->rules[rule_idx].client_id = p->cl_id;
		data->rules[rule_idx].func_id = p->func_id;

		data->rules[rule_idx].cmd_general_data =
			ETH_FILTER_RULES_CMD_RX_CMD;

		bnx2x_rx_mode_set_cmd_state_e2(bp, p->rx_accept_flags,
			&(data->rules[rule_idx++]), false);
	}


	/*
	 * If FCoE Queue configuration has been requested configure the Rx and
	 * internal switching modes for this queue in separate rules.
	 *
	 * FCoE queue shell never be set to ACCEPT_ALL packets of any sort:
	 * MCAST_ALL, UCAST_ALL, BCAST_ALL and UNMATCHED.
	 */
	if (test_bit(BNX2X_RX_MODE_FCOE_ETH, &p->rx_mode_flags)) {
		/*  Tx (internal switching) */
		if (test_bit(RAMROD_TX, &p->ramrod_flags)) {
			data->rules[rule_idx].client_id = bnx2x_fcoe(bp, cl_id);
			data->rules[rule_idx].func_id = p->func_id;

			data->rules[rule_idx].cmd_general_data =
						ETH_FILTER_RULES_CMD_TX_CMD;

			bnx2x_rx_mode_set_cmd_state_e2(bp, p->tx_accept_flags,
						     &(data->rules[rule_idx++]),
						       true);
		}

		/* Rx */
		if (test_bit(RAMROD_RX, &p->ramrod_flags)) {
			data->rules[rule_idx].client_id = bnx2x_fcoe(bp, cl_id);
			data->rules[rule_idx].func_id = p->func_id;

			data->rules[rule_idx].cmd_general_data =
						ETH_FILTER_RULES_CMD_RX_CMD;

			bnx2x_rx_mode_set_cmd_state_e2(bp, p->rx_accept_flags,
						     &(data->rules[rule_idx++]),
						       true);
		}
	}

	/*
	 * Set the ramrod header (most importantly - number of rules to
	 * configure).
	 */
	bnx2x_rx_mode_set_rdata_hdr_e2(p->cid, &data->header, rule_idx);

	DP(BNX2X_MSG_SP, "About to configure %d rules, rx_accept_flags 0x%lx, tx_accept_flags 0x%lx\n",
			 data->header.rule_cnt, p->rx_accept_flags,
			 p->tx_accept_flags);

	/*
	 *  No need for an explicit memory barrier here as long we would
	 *  need to ensure the ordering of writing to the SPQ element
	 *  and updating of the SPQ producer which involves a memory
	 *  read and we will have to put a full memory barrier there
	 *  (inside bnx2x_sp_post()).
	 */

	/* Send a ramrod */
	rc = bnx2x_sp_post(bp, RAMROD_CMD_ID_ETH_FILTER_RULES, p->cid,
			   U64_HI(p->rdata_mapping),
			   U64_LO(p->rdata_mapping),
			   ETH_CONNECTION_TYPE);
	if (rc)
		return rc;

	/* Ramrod completion is pending */
	return 1;
}

static int bnx2x_wait_rx_mode_comp_e2(struct bnx2x *bp,
				      struct bnx2x_rx_mode_ramrod_params *p)
{
	return bnx2x_state_wait(bp, p->state, p->pstate);
}

static int bnx2x_empty_rx_mode_wait(struct bnx2x *bp,
				    struct bnx2x_rx_mode_ramrod_params *p)
{
	/* Do nothing */
	return 0;
}

int bnx2x_config_rx_mode(struct bnx2x *bp,
			 struct bnx2x_rx_mode_ramrod_params *p)
{
	int rc;

	/* Configure the new classification in the chip */
	rc = p->rx_mode_obj->config_rx_mode(bp, p);
	if (rc < 0)
		return rc;

	/* Wait for a ramrod completion if was requested */
	if (test_bit(RAMROD_COMP_WAIT, &p->ramrod_flags)) {
		rc = p->rx_mode_obj->wait_comp(bp, p);
		if (rc)
			return rc;
	}

	return rc;
}

void bnx2x_init_rx_mode_obj(struct bnx2x *bp,
			    struct bnx2x_rx_mode_obj *o)
{
	if (CHIP_IS_E1x(bp)) {
		o->wait_comp      = bnx2x_empty_rx_mode_wait;
		o->config_rx_mode = bnx2x_set_rx_mode_e1x;
	} else {
		o->wait_comp      = bnx2x_wait_rx_mode_comp_e2;
		o->config_rx_mode = bnx2x_set_rx_mode_e2;
	}
}

/********************* Multicast verbs: SET, CLEAR ****************************/
static inline u8 bnx2x_mcast_bin_from_mac(u8 *mac)
{
	return (crc32c_le(0, mac, ETH_ALEN) >> 24) & 0xff;
}

struct bnx2x_mcast_mac_elem {
	struct list_head link;
	u8 mac[ETH_ALEN];
	u8 pad[2]; /* For a natural alignment of the following buffer */
};

struct bnx2x_pending_mcast_cmd {
	struct list_head link;
	int type; /* BNX2X_MCAST_CMD_X */
	union {
		struct list_head macs_head;
		u32 macs_num; /* Needed for DEL command */
		int next_bin; /* Needed for RESTORE flow with aprox match */
	} data;

	bool done; /* set to true, when the command has been handled,
		    * practically used in 57712 handling only, where one pending
		    * command may be handled in a few operations. As long as for
		    * other chips every operation handling is completed in a
		    * single ramrod, there is no need to utilize this field.
		    */
};

static int bnx2x_mcast_wait(struct bnx2x *bp,
			    struct bnx2x_mcast_obj *o)
{
	if (bnx2x_state_wait(bp, o->sched_state, o->raw.pstate) ||
			o->raw.wait_comp(bp, &o->raw))
		return -EBUSY;

	return 0;
}

static int bnx2x_mcast_enqueue_cmd(struct bnx2x *bp,
				   struct bnx2x_mcast_obj *o,
				   struct bnx2x_mcast_ramrod_params *p,
				   int cmd)
{
	int total_sz;
	struct bnx2x_pending_mcast_cmd *new_cmd;
	struct bnx2x_mcast_mac_elem *cur_mac = NULL;
	struct bnx2x_mcast_list_elem *pos;
	int macs_list_len = ((cmd == BNX2X_MCAST_CMD_ADD) ?
			     p->mcast_list_len : 0);

	/* If the command is empty ("handle pending commands only"), break */
	if (!p->mcast_list_len)
		return 0;

	total_sz = sizeof(*new_cmd) +
		macs_list_len * sizeof(struct bnx2x_mcast_mac_elem);

	/* Add mcast is called under spin_lock, thus calling with GFP_ATOMIC */
	new_cmd = kzalloc(total_sz, GFP_ATOMIC);

	if (!new_cmd)
		return -ENOMEM;

	DP(BNX2X_MSG_SP, "About to enqueue a new %d command. macs_list_len=%d\n",
	   cmd, macs_list_len);

	INIT_LIST_HEAD(&new_cmd->data.macs_head);

	new_cmd->type = cmd;
	new_cmd->done = false;

	switch (cmd) {
	case BNX2X_MCAST_CMD_ADD:
		cur_mac = (struct bnx2x_mcast_mac_elem *)
			  ((u8 *)new_cmd + sizeof(*new_cmd));

		/* Push the MACs of the current command into the pendig command
		 * MACs list: FIFO
		 */
		list_for_each_entry(pos, &p->mcast_list, link) {
			memcpy(cur_mac->mac, pos->mac, ETH_ALEN);
			list_add_tail(&cur_mac->link, &new_cmd->data.macs_head);
			cur_mac++;
		}

		break;

	case BNX2X_MCAST_CMD_DEL:
		new_cmd->data.macs_num = p->mcast_list_len;
		break;

	case BNX2X_MCAST_CMD_RESTORE:
		new_cmd->data.next_bin = 0;
		break;

	default:
		BNX2X_ERR("Unknown command: %d\n", cmd);
		return -EINVAL;
	}

	/* Push the new pending command to the tail of the pending list: FIFO */
	list_add_tail(&new_cmd->link, &o->pending_cmds_head);

	o->set_sched(o);

	return 1;
}

/**
 * bnx2x_mcast_get_next_bin - get the next set bin (index)
 *
 * @o:
 * @last:	index to start looking from (including)
 *
 * returns the next found (set) bin or a negative value if none is found.
 */
static inline int bnx2x_mcast_get_next_bin(struct bnx2x_mcast_obj *o, int last)
{
	int i, j, inner_start = last % BIT_VEC64_ELEM_SZ;

	for (i = last / BIT_VEC64_ELEM_SZ; i < BNX2X_MCAST_VEC_SZ; i++) {
		if (o->registry.aprox_match.vec[i])
			for (j = inner_start; j < BIT_VEC64_ELEM_SZ; j++) {
				int cur_bit = j + BIT_VEC64_ELEM_SZ * i;
				if (BIT_VEC64_TEST_BIT(o->registry.aprox_match.
						       vec, cur_bit)) {
					return cur_bit;
				}
			}
		inner_start = 0;
	}

	/* None found */
	return -1;
}

/**
 * bnx2x_mcast_clear_first_bin - find the first set bin and clear it
 *
 * @o:
 *
 * returns the index of the found bin or -1 if none is found
 */
static inline int bnx2x_mcast_clear_first_bin(struct bnx2x_mcast_obj *o)
{
	int cur_bit = bnx2x_mcast_get_next_bin(o, 0);

	if (cur_bit >= 0)
		BIT_VEC64_CLEAR_BIT(o->registry.aprox_match.vec, cur_bit);

	return cur_bit;
}

static inline u8 bnx2x_mcast_get_rx_tx_flag(struct bnx2x_mcast_obj *o)
{
	struct bnx2x_raw_obj *raw = &o->raw;
	u8 rx_tx_flag = 0;

	if ((raw->obj_type == BNX2X_OBJ_TYPE_TX) ||
	    (raw->obj_type == BNX2X_OBJ_TYPE_RX_TX))
		rx_tx_flag |= ETH_MULTICAST_RULES_CMD_TX_CMD;

	if ((raw->obj_type == BNX2X_OBJ_TYPE_RX) ||
	    (raw->obj_type == BNX2X_OBJ_TYPE_RX_TX))
		rx_tx_flag |= ETH_MULTICAST_RULES_CMD_RX_CMD;

	return rx_tx_flag;
}

static void bnx2x_mcast_set_one_rule_e2(struct bnx2x *bp,
					struct bnx2x_mcast_obj *o, int idx,
					union bnx2x_mcast_config_data *cfg_data,
					int cmd)
{
	struct bnx2x_raw_obj *r = &o->raw;
	struct eth_multicast_rules_ramrod_data *data =
		(struct eth_multicast_rules_ramrod_data *)(r->rdata);
	u8 func_id = r->func_id;
	u8 rx_tx_add_flag = bnx2x_mcast_get_rx_tx_flag(o);
	int bin;

	if ((cmd == BNX2X_MCAST_CMD_ADD) || (cmd == BNX2X_MCAST_CMD_RESTORE))
		rx_tx_add_flag |= ETH_MULTICAST_RULES_CMD_IS_ADD;

	data->rules[idx].cmd_general_data |= rx_tx_add_flag;

	/* Get a bin and update a bins' vector */
	switch (cmd) {
	case BNX2X_MCAST_CMD_ADD:
		bin = bnx2x_mcast_bin_from_mac(cfg_data->mac);
		BIT_VEC64_SET_BIT(o->registry.aprox_match.vec, bin);
		break;

	case BNX2X_MCAST_CMD_DEL:
		/* If there were no more bins to clear
		 * (bnx2x_mcast_clear_first_bin() returns -1) then we would
		 * clear any (0xff) bin.
		 * See bnx2x_mcast_validate_e2() for explanation when it may
		 * happen.
		 */
		bin = bnx2x_mcast_clear_first_bin(o);
		break;

	case BNX2X_MCAST_CMD_RESTORE:
		bin = cfg_data->bin;
		break;

	default:
		BNX2X_ERR("Unknown command: %d\n", cmd);
		return;
	}

	DP(BNX2X_MSG_SP, "%s bin %d\n",
			 ((rx_tx_add_flag & ETH_MULTICAST_RULES_CMD_IS_ADD) ?
			 "Setting"  : "Clearing"), bin);

	data->rules[idx].bin_id    = (u8)bin;
	data->rules[idx].func_id   = func_id;
	data->rules[idx].engine_id = o->engine_id;
}

/**
 * bnx2x_mcast_handle_restore_cmd_e2 - restore configuration from the registry
 *
 * @bp:		device handle
 * @o:
 * @start_bin:	index in the registry to start from (including)
 * @rdata_idx:	index in the ramrod data to start from
 *
 * returns last handled bin index or -1 if all bins have been handled
 */
static inline int bnx2x_mcast_handle_restore_cmd_e2(
	struct bnx2x *bp, struct bnx2x_mcast_obj *o , int start_bin,
	int *rdata_idx)
{
	int cur_bin, cnt = *rdata_idx;
	union bnx2x_mcast_config_data cfg_data = {0};

	/* go through the registry and configure the bins from it */
	for (cur_bin = bnx2x_mcast_get_next_bin(o, start_bin); cur_bin >= 0;
	    cur_bin = bnx2x_mcast_get_next_bin(o, cur_bin + 1)) {

		cfg_data.bin = (u8)cur_bin;
		o->set_one_rule(bp, o, cnt, &cfg_data,
				BNX2X_MCAST_CMD_RESTORE);

		cnt++;

		DP(BNX2X_MSG_SP, "About to configure a bin %d\n", cur_bin);

		/* Break if we reached the maximum number
		 * of rules.
		 */
		if (cnt >= o->max_cmd_len)
			break;
	}

	*rdata_idx = cnt;

	return cur_bin;
}

static inline void bnx2x_mcast_hdl_pending_add_e2(struct bnx2x *bp,
	struct bnx2x_mcast_obj *o, struct bnx2x_pending_mcast_cmd *cmd_pos,
	int *line_idx)
{
	struct bnx2x_mcast_mac_elem *pmac_pos, *pmac_pos_n;
	int cnt = *line_idx;
	union bnx2x_mcast_config_data cfg_data = {0};

	list_for_each_entry_safe(pmac_pos, pmac_pos_n, &cmd_pos->data.macs_head,
				 link) {

		cfg_data.mac = &pmac_pos->mac[0];
		o->set_one_rule(bp, o, cnt, &cfg_data, cmd_pos->type);

		cnt++;

		DP(BNX2X_MSG_SP, "About to configure %pM mcast MAC\n",
		   pmac_pos->mac);

		list_del(&pmac_pos->link);

		/* Break if we reached the maximum number
		 * of rules.
		 */
		if (cnt >= o->max_cmd_len)
			break;
	}

	*line_idx = cnt;

	/* if no more MACs to configure - we are done */
	if (list_empty(&cmd_pos->data.macs_head))
		cmd_pos->done = true;
}

static inline void bnx2x_mcast_hdl_pending_del_e2(struct bnx2x *bp,
	struct bnx2x_mcast_obj *o, struct bnx2x_pending_mcast_cmd *cmd_pos,
	int *line_idx)
{
	int cnt = *line_idx;

	while (cmd_pos->data.macs_num) {
		o->set_one_rule(bp, o, cnt, NULL, cmd_pos->type);

		cnt++;

		cmd_pos->data.macs_num--;

		  DP(BNX2X_MSG_SP, "Deleting MAC. %d left,cnt is %d\n",
				   cmd_pos->data.macs_num, cnt);

		/* Break if we reached the maximum
		 * number of rules.
		 */
		if (cnt >= o->max_cmd_len)
			break;
	}

	*line_idx = cnt;

	/* If we cleared all bins - we are done */
	if (!cmd_pos->data.macs_num)
		cmd_pos->done = true;
}

static inline void bnx2x_mcast_hdl_pending_restore_e2(struct bnx2x *bp,
	struct bnx2x_mcast_obj *o, struct bnx2x_pending_mcast_cmd *cmd_pos,
	int *line_idx)
{
	cmd_pos->data.next_bin = o->hdl_restore(bp, o, cmd_pos->data.next_bin,
						line_idx);

	if (cmd_pos->data.next_bin < 0)
		/* If o->set_restore returned -1 we are done */
		cmd_pos->done = true;
	else
		/* Start from the next bin next time */
		cmd_pos->data.next_bin++;
}

static inline int bnx2x_mcast_handle_pending_cmds_e2(struct bnx2x *bp,
				struct bnx2x_mcast_ramrod_params *p)
{
	struct bnx2x_pending_mcast_cmd *cmd_pos, *cmd_pos_n;
	int cnt = 0;
	struct bnx2x_mcast_obj *o = p->mcast_obj;

	list_for_each_entry_safe(cmd_pos, cmd_pos_n, &o->pending_cmds_head,
				 link) {
		switch (cmd_pos->type) {
		case BNX2X_MCAST_CMD_ADD:
			bnx2x_mcast_hdl_pending_add_e2(bp, o, cmd_pos, &cnt);
			break;

		case BNX2X_MCAST_CMD_DEL:
			bnx2x_mcast_hdl_pending_del_e2(bp, o, cmd_pos, &cnt);
			break;

		case BNX2X_MCAST_CMD_RESTORE:
			bnx2x_mcast_hdl_pending_restore_e2(bp, o, cmd_pos,
							   &cnt);
			break;

		default:
			BNX2X_ERR("Unknown command: %d\n", cmd_pos->type);
			return -EINVAL;
		}

		/* If the command has been completed - remove it from the list
		 * and free the memory
		 */
		if (cmd_pos->done) {
			list_del(&cmd_pos->link);
			kfree(cmd_pos);
		}

		/* Break if we reached the maximum number of rules */
		if (cnt >= o->max_cmd_len)
			break;
	}

	return cnt;
}

static inline void bnx2x_mcast_hdl_add(struct bnx2x *bp,
	struct bnx2x_mcast_obj *o, struct bnx2x_mcast_ramrod_params *p,
	int *line_idx)
{
	struct bnx2x_mcast_list_elem *mlist_pos;
	union bnx2x_mcast_config_data cfg_data = {0};
	int cnt = *line_idx;

	list_for_each_entry(mlist_pos, &p->mcast_list, link) {
		cfg_data.mac = mlist_pos->mac;
		o->set_one_rule(bp, o, cnt, &cfg_data, BNX2X_MCAST_CMD_ADD);

		cnt++;

		DP(BNX2X_MSG_SP, "About to configure %pM mcast MAC\n",
				 mlist_pos->mac);
	}

	*line_idx = cnt;
}

static inline void bnx2x_mcast_hdl_del(struct bnx2x *bp,
	struct bnx2x_mcast_obj *o, struct bnx2x_mcast_ramrod_params *p,
	int *line_idx)
{
	int cnt = *line_idx, i;

	for (i = 0; i < p->mcast_list_len; i++) {
		o->set_one_rule(bp, o, cnt, NULL, BNX2X_MCAST_CMD_DEL);

		cnt++;

		DP(BNX2X_MSG_SP, "Deleting MAC. %d left\n",
				 p->mcast_list_len - i - 1);
	}

	*line_idx = cnt;
}

/**
 * bnx2x_mcast_handle_current_cmd -
 *
 * @bp:		device handle
 * @p:
 * @cmd:
 * @start_cnt:	first line in the ramrod data that may be used
 *
 * This function is called iff there is enough place for the current command in
 * the ramrod data.
 * Returns number of lines filled in the ramrod data in total.
 */
static inline int bnx2x_mcast_handle_current_cmd(struct bnx2x *bp,
			struct bnx2x_mcast_ramrod_params *p, int cmd,
			int start_cnt)
{
	struct bnx2x_mcast_obj *o = p->mcast_obj;
	int cnt = start_cnt;

	DP(BNX2X_MSG_SP, "p->mcast_list_len=%d\n", p->mcast_list_len);

	switch (cmd) {
	case BNX2X_MCAST_CMD_ADD:
		bnx2x_mcast_hdl_add(bp, o, p, &cnt);
		break;

	case BNX2X_MCAST_CMD_DEL:
		bnx2x_mcast_hdl_del(bp, o, p, &cnt);
		break;

	case BNX2X_MCAST_CMD_RESTORE:
		o->hdl_restore(bp, o, 0, &cnt);
		break;

	default:
		BNX2X_ERR("Unknown command: %d\n", cmd);
		return -EINVAL;
	}

	/* The current command has been handled */
	p->mcast_list_len = 0;

	return cnt;
}

static int bnx2x_mcast_validate_e2(struct bnx2x *bp,
				   struct bnx2x_mcast_ramrod_params *p,
				   int cmd)
{
	struct bnx2x_mcast_obj *o = p->mcast_obj;
	int reg_sz = o->get_registry_size(o);

	switch (cmd) {
	/* DEL command deletes all currently configured MACs */
	case BNX2X_MCAST_CMD_DEL:
		o->set_registry_size(o, 0);
		/* Don't break */

	/* RESTORE command will restore the entire multicast configuration */
	case BNX2X_MCAST_CMD_RESTORE:
		/* Here we set the approximate amount of work to do, which in
		 * fact may be only less as some MACs in postponed ADD
		 * command(s) scheduled before this command may fall into
		 * the same bin and the actual number of bins set in the
		 * registry would be less than we estimated here. See
		 * bnx2x_mcast_set_one_rule_e2() for further details.
		 */
		p->mcast_list_len = reg_sz;
		break;

	case BNX2X_MCAST_CMD_ADD:
	case BNX2X_MCAST_CMD_CONT:
		/* Here we assume that all new MACs will fall into new bins.
		 * However we will correct the real registry size after we
		 * handle all pending commands.
		 */
		o->set_registry_size(o, reg_sz + p->mcast_list_len);
		break;

	default:
		BNX2X_ERR("Unknown command: %d\n", cmd);
		return -EINVAL;

	}

	/* Increase the total number of MACs pending to be configured */
	o->total_pending_num += p->mcast_list_len;

	return 0;
}

static void bnx2x_mcast_revert_e2(struct bnx2x *bp,
				      struct bnx2x_mcast_ramrod_params *p,
				      int old_num_bins)
{
	struct bnx2x_mcast_obj *o = p->mcast_obj;

	o->set_registry_size(o, old_num_bins);
	o->total_pending_num -= p->mcast_list_len;
}

/**
 * bnx2x_mcast_set_rdata_hdr_e2 - sets a header values
 *
 * @bp:		device handle
 * @p:
 * @len:	number of rules to handle
 */
static inline void bnx2x_mcast_set_rdata_hdr_e2(struct bnx2x *bp,
					struct bnx2x_mcast_ramrod_params *p,
					u8 len)
{
	struct bnx2x_raw_obj *r = &p->mcast_obj->raw;
	struct eth_multicast_rules_ramrod_data *data =
		(struct eth_multicast_rules_ramrod_data *)(r->rdata);

	data->header.echo = ((r->cid & BNX2X_SWCID_MASK) |
			  (BNX2X_FILTER_MCAST_PENDING << BNX2X_SWCID_SHIFT));
	data->header.rule_cnt = len;
}

/**
 * bnx2x_mcast_refresh_registry_e2 - recalculate the actual number of set bins
 *
 * @bp:		device handle
 * @o:
 *
 * Recalculate the actual number of set bins in the registry using Brian
 * Kernighan's algorithm: it's execution complexity is as a number of set bins.
 *
 * returns 0 for the compliance with bnx2x_mcast_refresh_registry_e1().
 */
static inline int bnx2x_mcast_refresh_registry_e2(struct bnx2x *bp,
						  struct bnx2x_mcast_obj *o)
{
	int i, cnt = 0;
	u64 elem;

	for (i = 0; i < BNX2X_MCAST_VEC_SZ; i++) {
		elem = o->registry.aprox_match.vec[i];
		for (; elem; cnt++)
			elem &= elem - 1;
	}

	o->set_registry_size(o, cnt);

	return 0;
}

static int bnx2x_mcast_setup_e2(struct bnx2x *bp,
				struct bnx2x_mcast_ramrod_params *p,
				int cmd)
{
	struct bnx2x_raw_obj *raw = &p->mcast_obj->raw;
	struct bnx2x_mcast_obj *o = p->mcast_obj;
	struct eth_multicast_rules_ramrod_data *data =
		(struct eth_multicast_rules_ramrod_data *)(raw->rdata);
	int cnt = 0, rc;

	/* Reset the ramrod data buffer */
	memset(data, 0, sizeof(*data));

	cnt = bnx2x_mcast_handle_pending_cmds_e2(bp, p);

	/* If there are no more pending commands - clear SCHEDULED state */
	if (list_empty(&o->pending_cmds_head))
		o->clear_sched(o);

	/* The below may be true iff there was enough room in ramrod
	 * data for all pending commands and for the current
	 * command. Otherwise the current command would have been added
	 * to the pending commands and p->mcast_list_len would have been
	 * zeroed.
	 */
	if (p->mcast_list_len > 0)
		cnt = bnx2x_mcast_handle_current_cmd(bp, p, cmd, cnt);

	/* We've pulled out some MACs - update the total number of
	 * outstanding.
	 */
	o->total_pending_num -= cnt;

	/* send a ramrod */
	WARN_ON(o->total_pending_num < 0);
	WARN_ON(cnt > o->max_cmd_len);

	bnx2x_mcast_set_rdata_hdr_e2(bp, p, (u8)cnt);

	/* Update a registry size if there are no more pending operations.
	 *
	 * We don't want to change the value of the registry size if there are
	 * pending operations because we want it to always be equal to the
	 * exact or the approximate number (see bnx2x_mcast_validate_e2()) of
	 * set bins after the last requested operation in order to properly
	 * evaluate the size of the next DEL/RESTORE operation.
	 *
	 * Note that we update the registry itself during command(s) handling
	 * - see bnx2x_mcast_set_one_rule_e2(). That's because for 57712 we
	 * aggregate multiple commands (ADD/DEL/RESTORE) into one ramrod but
	 * with a limited amount of update commands (per MAC/bin) and we don't
	 * know in this scope what the actual state of bins configuration is
	 * going to be after this ramrod.
	 */
	if (!o->total_pending_num)
		bnx2x_mcast_refresh_registry_e2(bp, o);

	/*
	 * If CLEAR_ONLY was requested - don't send a ramrod and clear
	 * RAMROD_PENDING status immediately.
	 */
	if (test_bit(RAMROD_DRV_CLR_ONLY, &p->ramrod_flags)) {
		raw->clear_pending(raw);
		return 0;
	} else {
		/*
		 *  No need for an explicit memory barrier here as long we would
		 *  need to ensure the ordering of writing to the SPQ element
		 *  and updating of the SPQ producer which involves a memory
		 *  read and we will have to put a full memory barrier there
		 *  (inside bnx2x_sp_post()).
		 */

		/* Send a ramrod */
		rc = bnx2x_sp_post(bp, RAMROD_CMD_ID_ETH_MULTICAST_RULES,
				   raw->cid, U64_HI(raw->rdata_mapping),
				   U64_LO(raw->rdata_mapping),
				   ETH_CONNECTION_TYPE);
		if (rc)
			return rc;

		/* Ramrod completion is pending */
		return 1;
	}
}

static int bnx2x_mcast_validate_e1h(struct bnx2x *bp,
				    struct bnx2x_mcast_ramrod_params *p,
				    int cmd)
{
	/* Mark, that there is a work to do */
	if ((cmd == BNX2X_MCAST_CMD_DEL) || (cmd == BNX2X_MCAST_CMD_RESTORE))
		p->mcast_list_len = 1;

	return 0;
}

static void bnx2x_mcast_revert_e1h(struct bnx2x *bp,
				       struct bnx2x_mcast_ramrod_params *p,
				       int old_num_bins)
{
	/* Do nothing */
}

#define BNX2X_57711_SET_MC_FILTER(filter, bit) \
do { \
	(filter)[(bit) >> 5] |= (1 << ((bit) & 0x1f)); \
} while (0)

static inline void bnx2x_mcast_hdl_add_e1h(struct bnx2x *bp,
					   struct bnx2x_mcast_obj *o,
					   struct bnx2x_mcast_ramrod_params *p,
					   u32 *mc_filter)
{
	struct bnx2x_mcast_list_elem *mlist_pos;
	int bit;

	list_for_each_entry(mlist_pos, &p->mcast_list, link) {
		bit = bnx2x_mcast_bin_from_mac(mlist_pos->mac);
		BNX2X_57711_SET_MC_FILTER(mc_filter, bit);

		DP(BNX2X_MSG_SP, "About to configure %pM mcast MAC, bin %d\n",
				 mlist_pos->mac, bit);

		/* bookkeeping... */
		BIT_VEC64_SET_BIT(o->registry.aprox_match.vec,
				  bit);
	}
}

static inline void bnx2x_mcast_hdl_restore_e1h(struct bnx2x *bp,
	struct bnx2x_mcast_obj *o, struct bnx2x_mcast_ramrod_params *p,
	u32 *mc_filter)
{
	int bit;

	for (bit = bnx2x_mcast_get_next_bin(o, 0);
	     bit >= 0;
	     bit = bnx2x_mcast_get_next_bin(o, bit + 1)) {
		BNX2X_57711_SET_MC_FILTER(mc_filter, bit);
		DP(BNX2X_MSG_SP, "About to set bin %d\n", bit);
	}
}

/* On 57711 we write the multicast MACs' aproximate match
 * table by directly into the TSTORM's internal RAM. So we don't
 * really need to handle any tricks to make it work.
 */
static int bnx2x_mcast_setup_e1h(struct bnx2x *bp,
				 struct bnx2x_mcast_ramrod_params *p,
				 int cmd)
{
	int i;
	struct bnx2x_mcast_obj *o = p->mcast_obj;
	struct bnx2x_raw_obj *r = &o->raw;

	/* If CLEAR_ONLY has been requested - clear the registry
	 * and clear a pending bit.
	 */
	if (!test_bit(RAMROD_DRV_CLR_ONLY, &p->ramrod_flags)) {
		u32 mc_filter[MC_HASH_SIZE] = {0};

		/* Set the multicast filter bits before writing it into
		 * the internal memory.
		 */
		switch (cmd) {
		case BNX2X_MCAST_CMD_ADD:
			bnx2x_mcast_hdl_add_e1h(bp, o, p, mc_filter);
			break;

		case BNX2X_MCAST_CMD_DEL:
			DP(BNX2X_MSG_SP,
			   "Invalidating multicast MACs configuration\n");

			/* clear the registry */
			memset(o->registry.aprox_match.vec, 0,
			       sizeof(o->registry.aprox_match.vec));
			break;

		case BNX2X_MCAST_CMD_RESTORE:
			bnx2x_mcast_hdl_restore_e1h(bp, o, p, mc_filter);
			break;

		default:
			BNX2X_ERR("Unknown command: %d\n", cmd);
			return -EINVAL;
		}

		/* Set the mcast filter in the internal memory */
		for (i = 0; i < MC_HASH_SIZE; i++)
			REG_WR(bp, MC_HASH_OFFSET(bp, i), mc_filter[i]);
	} else
		/* clear the registry */
		memset(o->registry.aprox_match.vec, 0,
		       sizeof(o->registry.aprox_match.vec));

	/* We are done */
	r->clear_pending(r);

	return 0;
}

static int bnx2x_mcast_validate_e1(struct bnx2x *bp,
				   struct bnx2x_mcast_ramrod_params *p,
				   int cmd)
{
	struct bnx2x_mcast_obj *o = p->mcast_obj;
	int reg_sz = o->get_registry_size(o);

	switch (cmd) {
	/* DEL command deletes all currently configured MACs */
	case BNX2X_MCAST_CMD_DEL:
		o->set_registry_size(o, 0);
		/* Don't break */

	/* RESTORE command will restore the entire multicast configuration */
	case BNX2X_MCAST_CMD_RESTORE:
		p->mcast_list_len = reg_sz;
		  DP(BNX2X_MSG_SP, "Command %d, p->mcast_list_len=%d\n",
				   cmd, p->mcast_list_len);
		break;

	case BNX2X_MCAST_CMD_ADD:
	case BNX2X_MCAST_CMD_CONT:
		/* Multicast MACs on 57710 are configured as unicast MACs and
		 * there is only a limited number of CAM entries for that
		 * matter.
		 */
		if (p->mcast_list_len > o->max_cmd_len) {
			BNX2X_ERR("Can't configure more than %d multicast MACs on 57710\n",
				  o->max_cmd_len);
			return -EINVAL;
		}
		/* Every configured MAC should be cleared if DEL command is
		 * called. Only the last ADD command is relevant as long as
		 * every ADD commands overrides the previous configuration.
		 */
		DP(BNX2X_MSG_SP, "p->mcast_list_len=%d\n", p->mcast_list_len);
		if (p->mcast_list_len > 0)
			o->set_registry_size(o, p->mcast_list_len);

		break;

	default:
		BNX2X_ERR("Unknown command: %d\n", cmd);
		return -EINVAL;

	}

	/* We want to ensure that commands are executed one by one for 57710.
	 * Therefore each none-empty command will consume o->max_cmd_len.
	 */
	if (p->mcast_list_len)
		o->total_pending_num += o->max_cmd_len;

	return 0;
}

static void bnx2x_mcast_revert_e1(struct bnx2x *bp,
				      struct bnx2x_mcast_ramrod_params *p,
				      int old_num_macs)
{
	struct bnx2x_mcast_obj *o = p->mcast_obj;

	o->set_registry_size(o, old_num_macs);

	/* If current command hasn't been handled yet and we are
	 * here means that it's meant to be dropped and we have to
	 * update the number of outstandling MACs accordingly.
	 */
	if (p->mcast_list_len)
		o->total_pending_num -= o->max_cmd_len;
}

static void bnx2x_mcast_set_one_rule_e1(struct bnx2x *bp,
					struct bnx2x_mcast_obj *o, int idx,
					union bnx2x_mcast_config_data *cfg_data,
					int cmd)
{
	struct bnx2x_raw_obj *r = &o->raw;
	struct mac_configuration_cmd *data =
		(struct mac_configuration_cmd *)(r->rdata);

	/* copy mac */
	if ((cmd == BNX2X_MCAST_CMD_ADD) || (cmd == BNX2X_MCAST_CMD_RESTORE)) {
		bnx2x_set_fw_mac_addr(&data->config_table[idx].msb_mac_addr,
				      &data->config_table[idx].middle_mac_addr,
				      &data->config_table[idx].lsb_mac_addr,
				      cfg_data->mac);

		data->config_table[idx].vlan_id = 0;
		data->config_table[idx].pf_id = r->func_id;
		data->config_table[idx].clients_bit_vector =
			cpu_to_le32(1 << r->cl_id);

		SET_FLAG(data->config_table[idx].flags,
			 MAC_CONFIGURATION_ENTRY_ACTION_TYPE,
			 T_ETH_MAC_COMMAND_SET);
	}
}

/**
 * bnx2x_mcast_set_rdata_hdr_e1  - set header values in mac_configuration_cmd
 *
 * @bp:		device handle
 * @p:
 * @len:	number of rules to handle
 */
static inline void bnx2x_mcast_set_rdata_hdr_e1(struct bnx2x *bp,
					struct bnx2x_mcast_ramrod_params *p,
					u8 len)
{
	struct bnx2x_raw_obj *r = &p->mcast_obj->raw;
	struct mac_configuration_cmd *data =
		(struct mac_configuration_cmd *)(r->rdata);

	u8 offset = (CHIP_REV_IS_SLOW(bp) ?
		     BNX2X_MAX_EMUL_MULTI*(1 + r->func_id) :
		     BNX2X_MAX_MULTICAST*(1 + r->func_id));

	data->hdr.offset = offset;
	data->hdr.client_id = 0xff;
	data->hdr.echo = ((r->cid & BNX2X_SWCID_MASK) |
			  (BNX2X_FILTER_MCAST_PENDING << BNX2X_SWCID_SHIFT));
	data->hdr.length = len;
}

/**
 * bnx2x_mcast_handle_restore_cmd_e1 - restore command for 57710
 *
 * @bp:		device handle
 * @o:
 * @start_idx:	index in the registry to start from
 * @rdata_idx:	index in the ramrod data to start from
 *
 * restore command for 57710 is like all other commands - always a stand alone
 * command - start_idx and rdata_idx will always be 0. This function will always
 * succeed.
 * returns -1 to comply with 57712 variant.
 */
static inline int bnx2x_mcast_handle_restore_cmd_e1(
	struct bnx2x *bp, struct bnx2x_mcast_obj *o , int start_idx,
	int *rdata_idx)
{
	struct bnx2x_mcast_mac_elem *elem;
	int i = 0;
	union bnx2x_mcast_config_data cfg_data = {0};

	/* go through the registry and configure the MACs from it. */
	list_for_each_entry(elem, &o->registry.exact_match.macs, link) {
		cfg_data.mac = &elem->mac[0];
		o->set_one_rule(bp, o, i, &cfg_data, BNX2X_MCAST_CMD_RESTORE);

		i++;

		  DP(BNX2X_MSG_SP, "About to configure %pM mcast MAC\n",
				   cfg_data.mac);
	}

	*rdata_idx = i;

	return -1;
}


static inline int bnx2x_mcast_handle_pending_cmds_e1(
	struct bnx2x *bp, struct bnx2x_mcast_ramrod_params *p)
{
	struct bnx2x_pending_mcast_cmd *cmd_pos;
	struct bnx2x_mcast_mac_elem *pmac_pos;
	struct bnx2x_mcast_obj *o = p->mcast_obj;
	union bnx2x_mcast_config_data cfg_data = {0};
	int cnt = 0;


	/* If nothing to be done - return */
	if (list_empty(&o->pending_cmds_head))
		return 0;

	/* Handle the first command */
	cmd_pos = list_first_entry(&o->pending_cmds_head,
				   struct bnx2x_pending_mcast_cmd, link);

	switch (cmd_pos->type) {
	case BNX2X_MCAST_CMD_ADD:
		list_for_each_entry(pmac_pos, &cmd_pos->data.macs_head, link) {
			cfg_data.mac = &pmac_pos->mac[0];
			o->set_one_rule(bp, o, cnt, &cfg_data, cmd_pos->type);

			cnt++;

			DP(BNX2X_MSG_SP, "About to configure %pM mcast MAC\n",
					 pmac_pos->mac);
		}
		break;

	case BNX2X_MCAST_CMD_DEL:
		cnt = cmd_pos->data.macs_num;
		DP(BNX2X_MSG_SP, "About to delete %d multicast MACs\n", cnt);
		break;

	case BNX2X_MCAST_CMD_RESTORE:
		o->hdl_restore(bp, o, 0, &cnt);
		break;

	default:
		BNX2X_ERR("Unknown command: %d\n", cmd_pos->type);
		return -EINVAL;
	}

	list_del(&cmd_pos->link);
	kfree(cmd_pos);

	return cnt;
}

/**
 * bnx2x_get_fw_mac_addr - revert the bnx2x_set_fw_mac_addr().
 *
 * @fw_hi:
 * @fw_mid:
 * @fw_lo:
 * @mac:
 */
static inline void bnx2x_get_fw_mac_addr(__le16 *fw_hi, __le16 *fw_mid,
					 __le16 *fw_lo, u8 *mac)
{
	mac[1] = ((u8 *)fw_hi)[0];
	mac[0] = ((u8 *)fw_hi)[1];
	mac[3] = ((u8 *)fw_mid)[0];
	mac[2] = ((u8 *)fw_mid)[1];
	mac[5] = ((u8 *)fw_lo)[0];
	mac[4] = ((u8 *)fw_lo)[1];
}

/**
 * bnx2x_mcast_refresh_registry_e1 -
 *
 * @bp:		device handle
 * @cnt:
 *
 * Check the ramrod data first entry flag to see if it's a DELETE or ADD command
 * and update the registry correspondingly: if ADD - allocate a memory and add
 * the entries to the registry (list), if DELETE - clear the registry and free
 * the memory.
 */
static inline int bnx2x_mcast_refresh_registry_e1(struct bnx2x *bp,
						  struct bnx2x_mcast_obj *o)
{
	struct bnx2x_raw_obj *raw = &o->raw;
	struct bnx2x_mcast_mac_elem *elem;
	struct mac_configuration_cmd *data =
			(struct mac_configuration_cmd *)(raw->rdata);

	/* If first entry contains a SET bit - the command was ADD,
	 * otherwise - DEL_ALL
	 */
	if (GET_FLAG(data->config_table[0].flags,
			MAC_CONFIGURATION_ENTRY_ACTION_TYPE)) {
		int i, len = data->hdr.length;

		/* Break if it was a RESTORE command */
		if (!list_empty(&o->registry.exact_match.macs))
			return 0;

		elem = kcalloc(len, sizeof(*elem), GFP_ATOMIC);
		if (!elem) {
			BNX2X_ERR("Failed to allocate registry memory\n");
			return -ENOMEM;
		}

		for (i = 0; i < len; i++, elem++) {
			bnx2x_get_fw_mac_addr(
				&data->config_table[i].msb_mac_addr,
				&data->config_table[i].middle_mac_addr,
				&data->config_table[i].lsb_mac_addr,
				elem->mac);
			DP(BNX2X_MSG_SP, "Adding registry entry for [%pM]\n",
			   elem->mac);
			list_add_tail(&elem->link,
				      &o->registry.exact_match.macs);
		}
	} else {
		elem = list_first_entry(&o->registry.exact_match.macs,
					struct bnx2x_mcast_mac_elem, link);
		DP(BNX2X_MSG_SP, "Deleting a registry\n");
		kfree(elem);
		INIT_LIST_HEAD(&o->registry.exact_match.macs);
	}

	return 0;
}

static int bnx2x_mcast_setup_e1(struct bnx2x *bp,
				struct bnx2x_mcast_ramrod_params *p,
				int cmd)
{
	struct bnx2x_mcast_obj *o = p->mcast_obj;
	struct bnx2x_raw_obj *raw = &o->raw;
	struct mac_configuration_cmd *data =
		(struct mac_configuration_cmd *)(raw->rdata);
	int cnt = 0, i, rc;

	/* Reset the ramrod data buffer */
	memset(data, 0, sizeof(*data));

	/* First set all entries as invalid */
	for (i = 0; i < o->max_cmd_len ; i++)
		SET_FLAG(data->config_table[i].flags,
			 MAC_CONFIGURATION_ENTRY_ACTION_TYPE,
			 T_ETH_MAC_COMMAND_INVALIDATE);

	/* Handle pending commands first */
	cnt = bnx2x_mcast_handle_pending_cmds_e1(bp, p);

	/* If there are no more pending commands - clear SCHEDULED state */
	if (list_empty(&o->pending_cmds_head))
		o->clear_sched(o);

	/* The below may be true iff there were no pending commands */
	if (!cnt)
		cnt = bnx2x_mcast_handle_current_cmd(bp, p, cmd, 0);

	/* For 57710 every command has o->max_cmd_len length to ensure that
	 * commands are done one at a time.
	 */
	o->total_pending_num -= o->max_cmd_len;

	/* send a ramrod */

	WARN_ON(cnt > o->max_cmd_len);

	/* Set ramrod header (in particular, a number of entries to update) */
	bnx2x_mcast_set_rdata_hdr_e1(bp, p, (u8)cnt);

	/* update a registry: we need the registry contents to be always up
	 * to date in order to be able to execute a RESTORE opcode. Here
	 * we use the fact that for 57710 we sent one command at a time
	 * hence we may take the registry update out of the command handling
	 * and do it in a simpler way here.
	 */
	rc = bnx2x_mcast_refresh_registry_e1(bp, o);
	if (rc)
		return rc;

	/*
	 * If CLEAR_ONLY was requested - don't send a ramrod and clear
	 * RAMROD_PENDING status immediately.
	 */
	if (test_bit(RAMROD_DRV_CLR_ONLY, &p->ramrod_flags)) {
		raw->clear_pending(raw);
		return 0;
	} else {
		/*
		 *  No need for an explicit memory barrier here as long we would
		 *  need to ensure the ordering of writing to the SPQ element
		 *  and updating of the SPQ producer which involves a memory
		 *  read and we will have to put a full memory barrier there
		 *  (inside bnx2x_sp_post()).
		 */

		/* Send a ramrod */
		rc = bnx2x_sp_post(bp, RAMROD_CMD_ID_ETH_SET_MAC, raw->cid,
				   U64_HI(raw->rdata_mapping),
				   U64_LO(raw->rdata_mapping),
				   ETH_CONNECTION_TYPE);
		if (rc)
			return rc;

		/* Ramrod completion is pending */
		return 1;
	}

}

static int bnx2x_mcast_get_registry_size_exact(struct bnx2x_mcast_obj *o)
{
	return o->registry.exact_match.num_macs_set;
}

static int bnx2x_mcast_get_registry_size_aprox(struct bnx2x_mcast_obj *o)
{
	return o->registry.aprox_match.num_bins_set;
}

static void bnx2x_mcast_set_registry_size_exact(struct bnx2x_mcast_obj *o,
						int n)
{
	o->registry.exact_match.num_macs_set = n;
}

static void bnx2x_mcast_set_registry_size_aprox(struct bnx2x_mcast_obj *o,
						int n)
{
	o->registry.aprox_match.num_bins_set = n;
}

int bnx2x_config_mcast(struct bnx2x *bp,
		       struct bnx2x_mcast_ramrod_params *p,
		       int cmd)
{
	struct bnx2x_mcast_obj *o = p->mcast_obj;
	struct bnx2x_raw_obj *r = &o->raw;
	int rc = 0, old_reg_size;

	/* This is needed to recover number of currently configured mcast macs
	 * in case of failure.
	 */
	old_reg_size = o->get_registry_size(o);

	/* Do some calculations and checks */
	rc = o->validate(bp, p, cmd);
	if (rc)
		return rc;

	/* Return if there is no work to do */
	if ((!p->mcast_list_len) && (!o->check_sched(o)))
		return 0;

	DP(BNX2X_MSG_SP, "o->total_pending_num=%d p->mcast_list_len=%d o->max_cmd_len=%d\n",
	   o->total_pending_num, p->mcast_list_len, o->max_cmd_len);

	/* Enqueue the current command to the pending list if we can't complete
	 * it in the current iteration
	 */
	if (r->check_pending(r) ||
	    ((o->max_cmd_len > 0) && (o->total_pending_num > o->max_cmd_len))) {
		rc = o->enqueue_cmd(bp, p->mcast_obj, p, cmd);
		if (rc < 0)
			goto error_exit1;

		/* As long as the current command is in a command list we
		 * don't need to handle it separately.
		 */
		p->mcast_list_len = 0;
	}

	if (!r->check_pending(r)) {

		/* Set 'pending' state */
		r->set_pending(r);

		/* Configure the new classification in the chip */
		rc = o->config_mcast(bp, p, cmd);
		if (rc < 0)
			goto error_exit2;

		/* Wait for a ramrod completion if was requested */
		if (test_bit(RAMROD_COMP_WAIT, &p->ramrod_flags))
			rc = o->wait_comp(bp, o);
	}

	return rc;

error_exit2:
	r->clear_pending(r);

error_exit1:
	o->revert(bp, p, old_reg_size);

	return rc;
}

static void bnx2x_mcast_clear_sched(struct bnx2x_mcast_obj *o)
{
	smp_mb__before_clear_bit();
	clear_bit(o->sched_state, o->raw.pstate);
	smp_mb__after_clear_bit();
}

static void bnx2x_mcast_set_sched(struct bnx2x_mcast_obj *o)
{
	smp_mb__before_clear_bit();
	set_bit(o->sched_state, o->raw.pstate);
	smp_mb__after_clear_bit();
}

static bool bnx2x_mcast_check_sched(struct bnx2x_mcast_obj *o)
{
	return !!test_bit(o->sched_state, o->raw.pstate);
}

static bool bnx2x_mcast_check_pending(struct bnx2x_mcast_obj *o)
{
	return o->raw.check_pending(&o->raw) || o->check_sched(o);
}

void bnx2x_init_mcast_obj(struct bnx2x *bp,
			  struct bnx2x_mcast_obj *mcast_obj,
			  u8 mcast_cl_id, u32 mcast_cid, u8 func_id,
			  u8 engine_id, void *rdata, dma_addr_t rdata_mapping,
			  int state, unsigned long *pstate, bnx2x_obj_type type)
{
	memset(mcast_obj, 0, sizeof(*mcast_obj));

	bnx2x_init_raw_obj(&mcast_obj->raw, mcast_cl_id, mcast_cid, func_id,
			   rdata, rdata_mapping, state, pstate, type);

	mcast_obj->engine_id = engine_id;

	INIT_LIST_HEAD(&mcast_obj->pending_cmds_head);

	mcast_obj->sched_state = BNX2X_FILTER_MCAST_SCHED;
	mcast_obj->check_sched = bnx2x_mcast_check_sched;
	mcast_obj->set_sched = bnx2x_mcast_set_sched;
	mcast_obj->clear_sched = bnx2x_mcast_clear_sched;

	if (CHIP_IS_E1(bp)) {
		mcast_obj->config_mcast      = bnx2x_mcast_setup_e1;
		mcast_obj->enqueue_cmd       = bnx2x_mcast_enqueue_cmd;
		mcast_obj->hdl_restore       =
			bnx2x_mcast_handle_restore_cmd_e1;
		mcast_obj->check_pending     = bnx2x_mcast_check_pending;

		if (CHIP_REV_IS_SLOW(bp))
			mcast_obj->max_cmd_len = BNX2X_MAX_EMUL_MULTI;
		else
			mcast_obj->max_cmd_len = BNX2X_MAX_MULTICAST;

		mcast_obj->wait_comp         = bnx2x_mcast_wait;
		mcast_obj->set_one_rule      = bnx2x_mcast_set_one_rule_e1;
		mcast_obj->validate          = bnx2x_mcast_validate_e1;
		mcast_obj->revert            = bnx2x_mcast_revert_e1;
		mcast_obj->get_registry_size =
			bnx2x_mcast_get_registry_size_exact;
		mcast_obj->set_registry_size =
			bnx2x_mcast_set_registry_size_exact;

		/* 57710 is the only chip that uses the exact match for mcast
		 * at the moment.
		 */
		INIT_LIST_HEAD(&mcast_obj->registry.exact_match.macs);

	} else if (CHIP_IS_E1H(bp)) {
		mcast_obj->config_mcast  = bnx2x_mcast_setup_e1h;
		mcast_obj->enqueue_cmd   = NULL;
		mcast_obj->hdl_restore   = NULL;
		mcast_obj->check_pending = bnx2x_mcast_check_pending;

		/* 57711 doesn't send a ramrod, so it has unlimited credit
		 * for one command.
		 */
		mcast_obj->max_cmd_len       = -1;
		mcast_obj->wait_comp         = bnx2x_mcast_wait;
		mcast_obj->set_one_rule      = NULL;
		mcast_obj->validate          = bnx2x_mcast_validate_e1h;
		mcast_obj->revert            = bnx2x_mcast_revert_e1h;
		mcast_obj->get_registry_size =
			bnx2x_mcast_get_registry_size_aprox;
		mcast_obj->set_registry_size =
			bnx2x_mcast_set_registry_size_aprox;
	} else {
		mcast_obj->config_mcast      = bnx2x_mcast_setup_e2;
		mcast_obj->enqueue_cmd       = bnx2x_mcast_enqueue_cmd;
		mcast_obj->hdl_restore       =
			bnx2x_mcast_handle_restore_cmd_e2;
		mcast_obj->check_pending     = bnx2x_mcast_check_pending;
		/* TODO: There should be a proper HSI define for this number!!!
		 */
		mcast_obj->max_cmd_len       = 16;
		mcast_obj->wait_comp         = bnx2x_mcast_wait;
		mcast_obj->set_one_rule      = bnx2x_mcast_set_one_rule_e2;
		mcast_obj->validate          = bnx2x_mcast_validate_e2;
		mcast_obj->revert            = bnx2x_mcast_revert_e2;
		mcast_obj->get_registry_size =
			bnx2x_mcast_get_registry_size_aprox;
		mcast_obj->set_registry_size =
			bnx2x_mcast_set_registry_size_aprox;
	}
}

/*************************** Credit handling **********************************/

/**
 * atomic_add_ifless - add if the result is less than a given value.
 *
 * @v:	pointer of type atomic_t
 * @a:	the amount to add to v...
 * @u:	...if (v + a) is less than u.
 *
 * returns true if (v + a) was less than u, and false otherwise.
 *
 */
static inline bool __atomic_add_ifless(atomic_t *v, int a, int u)
{
	int c, old;

	c = atomic_read(v);
	for (;;) {
		if (unlikely(c + a >= u))
			return false;

		old = atomic_cmpxchg((v), c, c + a);
		if (likely(old == c))
			break;
		c = old;
	}

	return true;
}

/**
 * atomic_dec_ifmoe - dec if the result is more or equal than a given value.
 *
 * @v:	pointer of type atomic_t
 * @a:	the amount to dec from v...
 * @u:	...if (v - a) is more or equal than u.
 *
 * returns true if (v - a) was more or equal than u, and false
 * otherwise.
 */
static inline bool __atomic_dec_ifmoe(atomic_t *v, int a, int u)
{
	int c, old;

	c = atomic_read(v);
	for (;;) {
		if (unlikely(c - a < u))
			return false;

		old = atomic_cmpxchg((v), c, c - a);
		if (likely(old == c))
			break;
		c = old;
	}

	return true;
}

static bool bnx2x_credit_pool_get(struct bnx2x_credit_pool_obj *o, int cnt)
{
	bool rc;

	smp_mb();
	rc = __atomic_dec_ifmoe(&o->credit, cnt, 0);
	smp_mb();

	return rc;
}

static bool bnx2x_credit_pool_put(struct bnx2x_credit_pool_obj *o, int cnt)
{
	bool rc;

	smp_mb();

	/* Don't let to refill if credit + cnt > pool_sz */
	rc = __atomic_add_ifless(&o->credit, cnt, o->pool_sz + 1);

	smp_mb();

	return rc;
}

static int bnx2x_credit_pool_check(struct bnx2x_credit_pool_obj *o)
{
	int cur_credit;

	smp_mb();
	cur_credit = atomic_read(&o->credit);

	return cur_credit;
}

static bool bnx2x_credit_pool_always_true(struct bnx2x_credit_pool_obj *o,
					  int cnt)
{
	return true;
}


static bool bnx2x_credit_pool_get_entry(
	struct bnx2x_credit_pool_obj *o,
	int *offset)
{
	int idx, vec, i;

	*offset = -1;

	/* Find "internal cam-offset" then add to base for this object... */
	for (vec = 0; vec < BNX2X_POOL_VEC_SIZE; vec++) {

		/* Skip the current vector if there are no free entries in it */
		if (!o->pool_mirror[vec])
			continue;

		/* If we've got here we are going to find a free entry */
		for (idx = vec * BIT_VEC64_ELEM_SZ, i = 0;
		      i < BIT_VEC64_ELEM_SZ; idx++, i++)

			if (BIT_VEC64_TEST_BIT(o->pool_mirror, idx)) {
				/* Got one!! */
				BIT_VEC64_CLEAR_BIT(o->pool_mirror, idx);
				*offset = o->base_pool_offset + idx;
				return true;
			}
	}

	return false;
}

static bool bnx2x_credit_pool_put_entry(
	struct bnx2x_credit_pool_obj *o,
	int offset)
{
	if (offset < o->base_pool_offset)
		return false;

	offset -= o->base_pool_offset;

	if (offset >= o->pool_sz)
		return false;

	/* Return the entry to the pool */
	BIT_VEC64_SET_BIT(o->pool_mirror, offset);

	return true;
}

static bool bnx2x_credit_pool_put_entry_always_true(
	struct bnx2x_credit_pool_obj *o,
	int offset)
{
	return true;
}

static bool bnx2x_credit_pool_get_entry_always_true(
	struct bnx2x_credit_pool_obj *o,
	int *offset)
{
	*offset = -1;
	return true;
}
/**
 * bnx2x_init_credit_pool - initialize credit pool internals.
 *
 * @p:
 * @base:	Base entry in the CAM to use.
 * @credit:	pool size.
 *
 * If base is negative no CAM entries handling will be performed.
 * If credit is negative pool operations will always succeed (unlimited pool).
 *
 */
static inline void bnx2x_init_credit_pool(struct bnx2x_credit_pool_obj *p,
					  int base, int credit)
{
	/* Zero the object first */
	memset(p, 0, sizeof(*p));

	/* Set the table to all 1s */
	memset(&p->pool_mirror, 0xff, sizeof(p->pool_mirror));

	/* Init a pool as full */
	atomic_set(&p->credit, credit);

	/* The total poll size */
	p->pool_sz = credit;

	p->base_pool_offset = base;

	/* Commit the change */
	smp_mb();

	p->check = bnx2x_credit_pool_check;

	/* if pool credit is negative - disable the checks */
	if (credit >= 0) {
		p->put      = bnx2x_credit_pool_put;
		p->get      = bnx2x_credit_pool_get;
		p->put_entry = bnx2x_credit_pool_put_entry;
		p->get_entry = bnx2x_credit_pool_get_entry;
	} else {
		p->put      = bnx2x_credit_pool_always_true;
		p->get      = bnx2x_credit_pool_always_true;
		p->put_entry = bnx2x_credit_pool_put_entry_always_true;
		p->get_entry = bnx2x_credit_pool_get_entry_always_true;
	}

	/* If base is negative - disable entries handling */
	if (base < 0) {
		p->put_entry = bnx2x_credit_pool_put_entry_always_true;
		p->get_entry = bnx2x_credit_pool_get_entry_always_true;
	}
}

void bnx2x_init_mac_credit_pool(struct bnx2x *bp,
				struct bnx2x_credit_pool_obj *p, u8 func_id,
				u8 func_num)
{
/* TODO: this will be defined in consts as well... */
#define BNX2X_CAM_SIZE_EMUL 5

	int cam_sz;

	if (CHIP_IS_E1(bp)) {
		/* In E1, Multicast is saved in cam... */
		if (!CHIP_REV_IS_SLOW(bp))
			cam_sz = (MAX_MAC_CREDIT_E1 / 2) - BNX2X_MAX_MULTICAST;
		else
			cam_sz = BNX2X_CAM_SIZE_EMUL - BNX2X_MAX_EMUL_MULTI;

		bnx2x_init_credit_pool(p, func_id * cam_sz, cam_sz);

	} else if (CHIP_IS_E1H(bp)) {
		/* CAM credit is equaly divided between all active functions
		 * on the PORT!.
		 */
		if ((func_num > 0)) {
			if (!CHIP_REV_IS_SLOW(bp))
				cam_sz = (MAX_MAC_CREDIT_E1H / (2*func_num));
			else
				cam_sz = BNX2X_CAM_SIZE_EMUL;
			bnx2x_init_credit_pool(p, func_id * cam_sz, cam_sz);
		} else {
			/* this should never happen! Block MAC operations. */
			bnx2x_init_credit_pool(p, 0, 0);
		}

	} else {

		/*
		 * CAM credit is equaly divided between all active functions
		 * on the PATH.
		 */
		if ((func_num > 0)) {
			if (!CHIP_REV_IS_SLOW(bp))
				cam_sz = (MAX_MAC_CREDIT_E2 / func_num);
			else
				cam_sz = BNX2X_CAM_SIZE_EMUL;

			/*
			 * No need for CAM entries handling for 57712 and
			 * newer.
			 */
			bnx2x_init_credit_pool(p, -1, cam_sz);
		} else {
			/* this should never happen! Block MAC operations. */
			bnx2x_init_credit_pool(p, 0, 0);
		}

	}
}

void bnx2x_init_vlan_credit_pool(struct bnx2x *bp,
				 struct bnx2x_credit_pool_obj *p,
				 u8 func_id,
				 u8 func_num)
{
	if (CHIP_IS_E1x(bp)) {
		/*
		 * There is no VLAN credit in HW on 57710 and 57711 only
		 * MAC / MAC-VLAN can be set
		 */
		bnx2x_init_credit_pool(p, 0, -1);
	} else {
		/*
		 * CAM credit is equaly divided between all active functions
		 * on the PATH.
		 */
		if (func_num > 0) {
			int credit = MAX_VLAN_CREDIT_E2 / func_num;
			bnx2x_init_credit_pool(p, func_id * credit, credit);
		} else
			/* this should never happen! Block VLAN operations. */
			bnx2x_init_credit_pool(p, 0, 0);
	}
}

/****************** RSS Configuration ******************/
/**
 * bnx2x_debug_print_ind_table - prints the indirection table configuration.
 *
 * @bp:		driver hanlde
 * @p:		pointer to rss configuration
 *
 * Prints it when NETIF_MSG_IFUP debug level is configured.
 */
static inline void bnx2x_debug_print_ind_table(struct bnx2x *bp,
					struct bnx2x_config_rss_params *p)
{
	int i;

	DP(BNX2X_MSG_SP, "Setting indirection table to:\n");
	DP(BNX2X_MSG_SP, "0x0000: ");
	for (i = 0; i < T_ETH_INDIRECTION_TABLE_SIZE; i++) {
		DP_CONT(BNX2X_MSG_SP, "0x%02x ", p->ind_table[i]);

		/* Print 4 bytes in a line */
		if ((i + 1 < T_ETH_INDIRECTION_TABLE_SIZE) &&
		    (((i + 1) & 0x3) == 0)) {
			DP_CONT(BNX2X_MSG_SP, "\n");
			DP(BNX2X_MSG_SP, "0x%04x: ", i + 1);
		}
	}

	DP_CONT(BNX2X_MSG_SP, "\n");
}

/**
 * bnx2x_setup_rss - configure RSS
 *
 * @bp:		device handle
 * @p:		rss configuration
 *
 * sends on UPDATE ramrod for that matter.
 */
static int bnx2x_setup_rss(struct bnx2x *bp,
			   struct bnx2x_config_rss_params *p)
{
	struct bnx2x_rss_config_obj *o = p->rss_obj;
	struct bnx2x_raw_obj *r = &o->raw;
	struct eth_rss_update_ramrod_data *data =
		(struct eth_rss_update_ramrod_data *)(r->rdata);
	u8 rss_mode = 0;
	int rc;

	memset(data, 0, sizeof(*data));

	DP(BNX2X_MSG_SP, "Configuring RSS\n");

	/* Set an echo field */
	data->echo = (r->cid & BNX2X_SWCID_MASK) |
		     (r->state << BNX2X_SWCID_SHIFT);

	/* RSS mode */
	if (test_bit(BNX2X_RSS_MODE_DISABLED, &p->rss_flags))
		rss_mode = ETH_RSS_MODE_DISABLED;
	else if (test_bit(BNX2X_RSS_MODE_REGULAR, &p->rss_flags))
		rss_mode = ETH_RSS_MODE_REGULAR;
	else if (test_bit(BNX2X_RSS_MODE_VLAN_PRI, &p->rss_flags))
		rss_mode = ETH_RSS_MODE_VLAN_PRI;
	else if (test_bit(BNX2X_RSS_MODE_E1HOV_PRI, &p->rss_flags))
		rss_mode = ETH_RSS_MODE_E1HOV_PRI;
	else if (test_bit(BNX2X_RSS_MODE_IP_DSCP, &p->rss_flags))
		rss_mode = ETH_RSS_MODE_IP_DSCP;

	data->rss_mode = rss_mode;

	DP(BNX2X_MSG_SP, "rss_mode=%d\n", rss_mode);

	/* RSS capabilities */
	if (test_bit(BNX2X_RSS_IPV4, &p->rss_flags))
		data->capabilities |=
			ETH_RSS_UPDATE_RAMROD_DATA_IPV4_CAPABILITY;

	if (test_bit(BNX2X_RSS_IPV4_TCP, &p->rss_flags))
		data->capabilities |=
			ETH_RSS_UPDATE_RAMROD_DATA_IPV4_TCP_CAPABILITY;

	if (test_bit(BNX2X_RSS_IPV6, &p->rss_flags))
		data->capabilities |=
			ETH_RSS_UPDATE_RAMROD_DATA_IPV6_CAPABILITY;

	if (test_bit(BNX2X_RSS_IPV6_TCP, &p->rss_flags))
		data->capabilities |=
			ETH_RSS_UPDATE_RAMROD_DATA_IPV6_TCP_CAPABILITY;

	/* Hashing mask */
	data->rss_result_mask = p->rss_result_mask;

	/* RSS engine ID */
	data->rss_engine_id = o->engine_id;

	DP(BNX2X_MSG_SP, "rss_engine_id=%d\n", data->rss_engine_id);

	/* Indirection table */
	memcpy(data->indirection_table, p->ind_table,
		  T_ETH_INDIRECTION_TABLE_SIZE);

	/* Remember the last configuration */
	memcpy(o->ind_table, p->ind_table, T_ETH_INDIRECTION_TABLE_SIZE);

	/* Print the indirection table */
	if (netif_msg_ifup(bp))
		bnx2x_debug_print_ind_table(bp, p);

	/* RSS keys */
	if (test_bit(BNX2X_RSS_SET_SRCH, &p->rss_flags)) {
		memcpy(&data->rss_key[0], &p->rss_key[0],
		       sizeof(data->rss_key));
		data->capabilities |= ETH_RSS_UPDATE_RAMROD_DATA_UPDATE_RSS_KEY;
	}

	/*
	 *  No need for an explicit memory barrier here as long we would
	 *  need to ensure the ordering of writing to the SPQ element
	 *  and updating of the SPQ producer which involves a memory
	 *  read and we will have to put a full memory barrier there
	 *  (inside bnx2x_sp_post()).
	 */

	/* Send a ramrod */
	rc = bnx2x_sp_post(bp, RAMROD_CMD_ID_ETH_RSS_UPDATE, r->cid,
			   U64_HI(r->rdata_mapping),
			   U64_LO(r->rdata_mapping),
			   ETH_CONNECTION_TYPE);

	if (rc < 0)
		return rc;

	return 1;
}

void bnx2x_get_rss_ind_table(struct bnx2x_rss_config_obj *rss_obj,
			     u8 *ind_table)
{
	memcpy(ind_table, rss_obj->ind_table, sizeof(rss_obj->ind_table));
}

int bnx2x_config_rss(struct bnx2x *bp,
		     struct bnx2x_config_rss_params *p)
{
	int rc;
	struct bnx2x_rss_config_obj *o = p->rss_obj;
	struct bnx2x_raw_obj *r = &o->raw;

	/* Do nothing if only driver cleanup was requested */
	if (test_bit(RAMROD_DRV_CLR_ONLY, &p->ramrod_flags))
		return 0;

	r->set_pending(r);

	rc = o->config_rss(bp, p);
	if (rc < 0) {
		r->clear_pending(r);
		return rc;
	}

	if (test_bit(RAMROD_COMP_WAIT, &p->ramrod_flags))
		rc = r->wait_comp(bp, r);

	return rc;
}


void bnx2x_init_rss_config_obj(struct bnx2x *bp,
			       struct bnx2x_rss_config_obj *rss_obj,
			       u8 cl_id, u32 cid, u8 func_id, u8 engine_id,
			       void *rdata, dma_addr_t rdata_mapping,
			       int state, unsigned long *pstate,
			       bnx2x_obj_type type)
{
	bnx2x_init_raw_obj(&rss_obj->raw, cl_id, cid, func_id, rdata,
			   rdata_mapping, state, pstate, type);

	rss_obj->engine_id  = engine_id;
	rss_obj->config_rss = bnx2x_setup_rss;
}

/********************** Queue state object ***********************************/

/**
 * bnx2x_queue_state_change - perform Queue state change transition
 *
 * @bp:		device handle
 * @params:	parameters to perform the transition
 *
 * returns 0 in case of successfully completed transition, negative error
 * code in case of failure, positive (EBUSY) value if there is a completion
 * to that is still pending (possible only if RAMROD_COMP_WAIT is
 * not set in params->ramrod_flags for asynchronous commands).
 *
 */
int bnx2x_queue_state_change(struct bnx2x *bp,
			     struct bnx2x_queue_state_params *params)
{
	struct bnx2x_queue_sp_obj *o = params->q_obj;
	int rc, pending_bit;
	unsigned long *pending = &o->pending;

	/* Check that the requested transition is legal */
	if (o->check_transition(bp, o, params))
		return -EINVAL;

	/* Set "pending" bit */
	pending_bit = o->set_pending(o, params);

	/* Don't send a command if only driver cleanup was requested */
	if (test_bit(RAMROD_DRV_CLR_ONLY, &params->ramrod_flags))
		o->complete_cmd(bp, o, pending_bit);
	else {
		/* Send a ramrod */
		rc = o->send_cmd(bp, params);
		if (rc) {
			o->next_state = BNX2X_Q_STATE_MAX;
			clear_bit(pending_bit, pending);
			smp_mb__after_clear_bit();
			return rc;
		}

		if (test_bit(RAMROD_COMP_WAIT, &params->ramrod_flags)) {
			rc = o->wait_comp(bp, o, pending_bit);
			if (rc)
				return rc;

			return 0;
		}
	}

	return !!test_bit(pending_bit, pending);
}


static int bnx2x_queue_set_pending(struct bnx2x_queue_sp_obj *obj,
				   struct bnx2x_queue_state_params *params)
{
	enum bnx2x_queue_cmd cmd = params->cmd, bit;

	/* ACTIVATE and DEACTIVATE commands are implemented on top of
	 * UPDATE command.
	 */
	if ((cmd == BNX2X_Q_CMD_ACTIVATE) ||
	    (cmd == BNX2X_Q_CMD_DEACTIVATE))
		bit = BNX2X_Q_CMD_UPDATE;
	else
		bit = cmd;

	set_bit(bit, &obj->pending);
	return bit;
}

static int bnx2x_queue_wait_comp(struct bnx2x *bp,
				 struct bnx2x_queue_sp_obj *o,
				 enum bnx2x_queue_cmd cmd)
{
	return bnx2x_state_wait(bp, cmd, &o->pending);
}

/**
 * bnx2x_queue_comp_cmd - complete the state change command.
 *
 * @bp:		device handle
 * @o:
 * @cmd:
 *
 * Checks that the arrived completion is expected.
 */
static int bnx2x_queue_comp_cmd(struct bnx2x *bp,
				struct bnx2x_queue_sp_obj *o,
				enum bnx2x_queue_cmd cmd)
{
	unsigned long cur_pending = o->pending;

	if (!test_and_clear_bit(cmd, &cur_pending)) {
		BNX2X_ERR("Bad MC reply %d for queue %d in state %d pending 0x%lx, next_state %d\n",
			  cmd, o->cids[BNX2X_PRIMARY_CID_INDEX],
			  o->state, cur_pending, o->next_state);
		return -EINVAL;
	}

	if (o->next_tx_only >= o->max_cos)
		/* >= becuase tx only must always be smaller than cos since the
		 * primary connection suports COS 0
		 */
		BNX2X_ERR("illegal value for next tx_only: %d. max cos was %d",
			   o->next_tx_only, o->max_cos);

	DP(BNX2X_MSG_SP,
	   "Completing command %d for queue %d, setting state to %d\n",
	   cmd, o->cids[BNX2X_PRIMARY_CID_INDEX], o->next_state);

	if (o->next_tx_only)  /* print num tx-only if any exist */
		DP(BNX2X_MSG_SP, "primary cid %d: num tx-only cons %d\n",
		   o->cids[BNX2X_PRIMARY_CID_INDEX], o->next_tx_only);

	o->state = o->next_state;
	o->num_tx_only = o->next_tx_only;
	o->next_state = BNX2X_Q_STATE_MAX;

	/* It's important that o->state and o->next_state are
	 * updated before o->pending.
	 */
	wmb();

	clear_bit(cmd, &o->pending);
	smp_mb__after_clear_bit();

	return 0;
}

static void bnx2x_q_fill_setup_data_e2(struct bnx2x *bp,
				struct bnx2x_queue_state_params *cmd_params,
				struct client_init_ramrod_data *data)
{
	struct bnx2x_queue_setup_params *params = &cmd_params->params.setup;

	/* Rx data */

	/* IPv6 TPA supported for E2 and above only */
	data->rx.tpa_en |= test_bit(BNX2X_Q_FLG_TPA_IPV6, &params->flags) *
				CLIENT_INIT_RX_DATA_TPA_EN_IPV6;
}

static void bnx2x_q_fill_init_general_data(struct bnx2x *bp,
				struct bnx2x_queue_sp_obj *o,
				struct bnx2x_general_setup_params *params,
				struct client_init_general_data *gen_data,
				unsigned long *flags)
{
	gen_data->client_id = o->cl_id;

	if (test_bit(BNX2X_Q_FLG_STATS, flags)) {
		gen_data->statistics_counter_id =
					params->stat_id;
		gen_data->statistics_en_flg = 1;
		gen_data->statistics_zero_flg =
			test_bit(BNX2X_Q_FLG_ZERO_STATS, flags);
	} else
		gen_data->statistics_counter_id =
					DISABLE_STATISTIC_COUNTER_ID_VALUE;

	gen_data->is_fcoe_flg = test_bit(BNX2X_Q_FLG_FCOE, flags);
	gen_data->activate_flg = test_bit(BNX2X_Q_FLG_ACTIVE, flags);
	gen_data->sp_client_id = params->spcl_id;
	gen_data->mtu = cpu_to_le16(params->mtu);
	gen_data->func_id = o->func_id;


	gen_data->cos = params->cos;

	gen_data->traffic_type =
		test_bit(BNX2X_Q_FLG_FCOE, flags) ?
		LLFC_TRAFFIC_TYPE_FCOE : LLFC_TRAFFIC_TYPE_NW;

	DP(BNX2X_MSG_SP, "flags: active %d, cos %d, stats en %d\n",
	   gen_data->activate_flg, gen_data->cos, gen_data->statistics_en_flg);
}

static void bnx2x_q_fill_init_tx_data(struct bnx2x_queue_sp_obj *o,
				struct bnx2x_txq_setup_params *params,
				struct client_init_tx_data *tx_data,
				unsigned long *flags)
{
	tx_data->enforce_security_flg =
		test_bit(BNX2X_Q_FLG_TX_SEC, flags);
	tx_data->default_vlan =
		cpu_to_le16(params->default_vlan);
	tx_data->default_vlan_flg =
		test_bit(BNX2X_Q_FLG_DEF_VLAN, flags);
	tx_data->tx_switching_flg =
		test_bit(BNX2X_Q_FLG_TX_SWITCH, flags);
	tx_data->anti_spoofing_flg =
		test_bit(BNX2X_Q_FLG_ANTI_SPOOF, flags);
	tx_data->tx_status_block_id = params->fw_sb_id;
	tx_data->tx_sb_index_number = params->sb_cq_index;
	tx_data->tss_leading_client_id = params->tss_leading_cl_id;

	tx_data->tx_bd_page_base.lo =
		cpu_to_le32(U64_LO(params->dscr_map));
	tx_data->tx_bd_page_base.hi =
		cpu_to_le32(U64_HI(params->dscr_map));

	/* Don't configure any Tx switching mode during queue SETUP */
	tx_data->state = 0;
}

static void bnx2x_q_fill_init_pause_data(struct bnx2x_queue_sp_obj *o,
				struct rxq_pause_params *params,
				struct client_init_rx_data *rx_data)
{
	/* flow control data */
	rx_data->cqe_pause_thr_low = cpu_to_le16(params->rcq_th_lo);
	rx_data->cqe_pause_thr_high = cpu_to_le16(params->rcq_th_hi);
	rx_data->bd_pause_thr_low = cpu_to_le16(params->bd_th_lo);
	rx_data->bd_pause_thr_high = cpu_to_le16(params->bd_th_hi);
	rx_data->sge_pause_thr_low = cpu_to_le16(params->sge_th_lo);
	rx_data->sge_pause_thr_high = cpu_to_le16(params->sge_th_hi);
	rx_data->rx_cos_mask = cpu_to_le16(params->pri_map);
}

static void bnx2x_q_fill_init_rx_data(struct bnx2x_queue_sp_obj *o,
				struct bnx2x_rxq_setup_params *params,
				struct client_init_rx_data *rx_data,
				unsigned long *flags)
{
	rx_data->tpa_en = test_bit(BNX2X_Q_FLG_TPA, flags) *
				CLIENT_INIT_RX_DATA_TPA_EN_IPV4;
	rx_data->tpa_en |= test_bit(BNX2X_Q_FLG_TPA_GRO, flags) *
				CLIENT_INIT_RX_DATA_TPA_MODE;
	rx_data->vmqueue_mode_en_flg = 0;

	rx_data->cache_line_alignment_log_size =
		params->cache_line_log;
	rx_data->enable_dynamic_hc =
		test_bit(BNX2X_Q_FLG_DHC, flags);
	rx_data->max_sges_for_packet = params->max_sges_pkt;
	rx_data->client_qzone_id = params->cl_qzone_id;
	rx_data->max_agg_size = cpu_to_le16(params->tpa_agg_sz);

	/* Always start in DROP_ALL mode */
	rx_data->state = cpu_to_le16(CLIENT_INIT_RX_DATA_UCAST_DROP_ALL |
				     CLIENT_INIT_RX_DATA_MCAST_DROP_ALL);

	/* We don't set drop flags */
	rx_data->drop_ip_cs_err_flg = 0;
	rx_data->drop_tcp_cs_err_flg = 0;
	rx_data->drop_ttl0_flg = 0;
	rx_data->drop_udp_cs_err_flg = 0;
	rx_data->inner_vlan_removal_enable_flg =
		test_bit(BNX2X_Q_FLG_VLAN, flags);
	rx_data->outer_vlan_removal_enable_flg =
		test_bit(BNX2X_Q_FLG_OV, flags);
	rx_data->status_block_id = params->fw_sb_id;
	rx_data->rx_sb_index_number = params->sb_cq_index;
	rx_data->max_tpa_queues = params->max_tpa_queues;
	rx_data->max_bytes_on_bd = cpu_to_le16(params->buf_sz);
	rx_data->sge_buff_size = cpu_to_le16(params->sge_buf_sz);
	rx_data->bd_page_base.lo =
		cpu_to_le32(U64_LO(params->dscr_map));
	rx_data->bd_page_base.hi =
		cpu_to_le32(U64_HI(params->dscr_map));
	rx_data->sge_page_base.lo =
		cpu_to_le32(U64_LO(params->sge_map));
	rx_data->sge_page_base.hi =
		cpu_to_le32(U64_HI(params->sge_map));
	rx_data->cqe_page_base.lo =
		cpu_to_le32(U64_LO(params->rcq_map));
	rx_data->cqe_page_base.hi =
		cpu_to_le32(U64_HI(params->rcq_map));
	rx_data->is_leading_rss = test_bit(BNX2X_Q_FLG_LEADING_RSS, flags);

	if (test_bit(BNX2X_Q_FLG_MCAST, flags)) {
		rx_data->approx_mcast_engine_id = params->mcast_engine_id;
		rx_data->is_approx_mcast = 1;
	}

	rx_data->rss_engine_id = params->rss_engine_id;

	/* silent vlan removal */
	rx_data->silent_vlan_removal_flg =
		test_bit(BNX2X_Q_FLG_SILENT_VLAN_REM, flags);
	rx_data->silent_vlan_value =
		cpu_to_le16(params->silent_removal_value);
	rx_data->silent_vlan_mask =
		cpu_to_le16(params->silent_removal_mask);

}

/* initialize the general, tx and rx parts of a queue object */
static void bnx2x_q_fill_setup_data_cmn(struct bnx2x *bp,
				struct bnx2x_queue_state_params *cmd_params,
				struct client_init_ramrod_data *data)
{
	bnx2x_q_fill_init_general_data(bp, cmd_params->q_obj,
				       &cmd_params->params.setup.gen_params,
				       &data->general,
				       &cmd_params->params.setup.flags);

	bnx2x_q_fill_init_tx_data(cmd_params->q_obj,
				  &cmd_params->params.setup.txq_params,
				  &data->tx,
				  &cmd_params->params.setup.flags);

	bnx2x_q_fill_init_rx_data(cmd_params->q_obj,
				  &cmd_params->params.setup.rxq_params,
				  &data->rx,
				  &cmd_params->params.setup.flags);

	bnx2x_q_fill_init_pause_data(cmd_params->q_obj,
				     &cmd_params->params.setup.pause_params,
				     &data->rx);
}

/* initialize the general and tx parts of a tx-only queue object */
static void bnx2x_q_fill_setup_tx_only(struct bnx2x *bp,
				struct bnx2x_queue_state_params *cmd_params,
				struct tx_queue_init_ramrod_data *data)
{
	bnx2x_q_fill_init_general_data(bp, cmd_params->q_obj,
				       &cmd_params->params.tx_only.gen_params,
				       &data->general,
				       &cmd_params->params.tx_only.flags);

	bnx2x_q_fill_init_tx_data(cmd_params->q_obj,
				  &cmd_params->params.tx_only.txq_params,
				  &data->tx,
				  &cmd_params->params.tx_only.flags);

	DP(BNX2X_MSG_SP, "cid %d, tx bd page lo %x hi %x",
			 cmd_params->q_obj->cids[0],
			 data->tx.tx_bd_page_base.lo,
			 data->tx.tx_bd_page_base.hi);
}

/**
 * bnx2x_q_init - init HW/FW queue
 *
 * @bp:		device handle
 * @params:
 *
 * HW/FW initial Queue configuration:
 *      - HC: Rx and Tx
 *      - CDU context validation
 *
 */
static inline int bnx2x_q_init(struct bnx2x *bp,
			       struct bnx2x_queue_state_params *params)
{
	struct bnx2x_queue_sp_obj *o = params->q_obj;
	struct bnx2x_queue_init_params *init = &params->params.init;
	u16 hc_usec;
	u8 cos;

	/* Tx HC configuration */
	if (test_bit(BNX2X_Q_TYPE_HAS_TX, &o->type) &&
	    test_bit(BNX2X_Q_FLG_HC, &init->tx.flags)) {
		hc_usec = init->tx.hc_rate ? 1000000 / init->tx.hc_rate : 0;

		bnx2x_update_coalesce_sb_index(bp, init->tx.fw_sb_id,
			init->tx.sb_cq_index,
			!test_bit(BNX2X_Q_FLG_HC_EN, &init->tx.flags),
			hc_usec);
	}

	/* Rx HC configuration */
	if (test_bit(BNX2X_Q_TYPE_HAS_RX, &o->type) &&
	    test_bit(BNX2X_Q_FLG_HC, &init->rx.flags)) {
		hc_usec = init->rx.hc_rate ? 1000000 / init->rx.hc_rate : 0;

		bnx2x_update_coalesce_sb_index(bp, init->rx.fw_sb_id,
			init->rx.sb_cq_index,
			!test_bit(BNX2X_Q_FLG_HC_EN, &init->rx.flags),
			hc_usec);
	}

	/* Set CDU context validation values */
	for (cos = 0; cos < o->max_cos; cos++) {
		DP(BNX2X_MSG_SP, "setting context validation. cid %d, cos %d\n",
				 o->cids[cos], cos);
		DP(BNX2X_MSG_SP, "context pointer %p\n", init->cxts[cos]);
		bnx2x_set_ctx_validation(bp, init->cxts[cos], o->cids[cos]);
	}

	/* As no ramrod is sent, complete the command immediately  */
	o->complete_cmd(bp, o, BNX2X_Q_CMD_INIT);

	mmiowb();
	smp_mb();

	return 0;
}

static inline int bnx2x_q_send_setup_e1x(struct bnx2x *bp,
					struct bnx2x_queue_state_params *params)
{
	struct bnx2x_queue_sp_obj *o = params->q_obj;
	struct client_init_ramrod_data *rdata =
		(struct client_init_ramrod_data *)o->rdata;
	dma_addr_t data_mapping = o->rdata_mapping;
	int ramrod = RAMROD_CMD_ID_ETH_CLIENT_SETUP;

	/* Clear the ramrod data */
	memset(rdata, 0, sizeof(*rdata));

	/* Fill the ramrod data */
	bnx2x_q_fill_setup_data_cmn(bp, params, rdata);

	/*
	 *  No need for an explicit memory barrier here as long we would
	 *  need to ensure the ordering of writing to the SPQ element
	 *  and updating of the SPQ producer which involves a memory
	 *  read and we will have to put a full memory barrier there
	 *  (inside bnx2x_sp_post()).
	 */

	return bnx2x_sp_post(bp, ramrod, o->cids[BNX2X_PRIMARY_CID_INDEX],
			     U64_HI(data_mapping),
			     U64_LO(data_mapping), ETH_CONNECTION_TYPE);
}

static inline int bnx2x_q_send_setup_e2(struct bnx2x *bp,
					struct bnx2x_queue_state_params *params)
{
	struct bnx2x_queue_sp_obj *o = params->q_obj;
	struct client_init_ramrod_data *rdata =
		(struct client_init_ramrod_data *)o->rdata;
	dma_addr_t data_mapping = o->rdata_mapping;
	int ramrod = RAMROD_CMD_ID_ETH_CLIENT_SETUP;

	/* Clear the ramrod data */
	memset(rdata, 0, sizeof(*rdata));

	/* Fill the ramrod data */
	bnx2x_q_fill_setup_data_cmn(bp, params, rdata);
	bnx2x_q_fill_setup_data_e2(bp, params, rdata);

	/*
	 *  No need for an explicit memory barrier here as long we would
	 *  need to ensure the ordering of writing to the SPQ element
	 *  and updating of the SPQ producer which involves a memory
	 *  read and we will have to put a full memory barrier there
	 *  (inside bnx2x_sp_post()).
	 */

	return bnx2x_sp_post(bp, ramrod, o->cids[BNX2X_PRIMARY_CID_INDEX],
			     U64_HI(data_mapping),
			     U64_LO(data_mapping), ETH_CONNECTION_TYPE);
}

static inline int bnx2x_q_send_setup_tx_only(struct bnx2x *bp,
				  struct bnx2x_queue_state_params *params)
{
	struct bnx2x_queue_sp_obj *o = params->q_obj;
	struct tx_queue_init_ramrod_data *rdata =
		(struct tx_queue_init_ramrod_data *)o->rdata;
	dma_addr_t data_mapping = o->rdata_mapping;
	int ramrod = RAMROD_CMD_ID_ETH_TX_QUEUE_SETUP;
	struct bnx2x_queue_setup_tx_only_params *tx_only_params =
		&params->params.tx_only;
	u8 cid_index = tx_only_params->cid_index;


	if (cid_index >= o->max_cos) {
		BNX2X_ERR("queue[%d]: cid_index (%d) is out of range\n",
			  o->cl_id, cid_index);
		return -EINVAL;
	}

	DP(BNX2X_MSG_SP, "parameters received: cos: %d sp-id: %d\n",
			 tx_only_params->gen_params.cos,
			 tx_only_params->gen_params.spcl_id);

	/* Clear the ramrod data */
	memset(rdata, 0, sizeof(*rdata));

	/* Fill the ramrod data */
	bnx2x_q_fill_setup_tx_only(bp, params, rdata);

	DP(BNX2X_MSG_SP, "sending tx-only ramrod: cid %d, client-id %d, sp-client id %d, cos %d\n",
			 o->cids[cid_index], rdata->general.client_id,
			 rdata->general.sp_client_id, rdata->general.cos);

	/*
	 *  No need for an explicit memory barrier here as long we would
	 *  need to ensure the ordering of writing to the SPQ element
	 *  and updating of the SPQ producer which involves a memory
	 *  read and we will have to put a full memory barrier there
	 *  (inside bnx2x_sp_post()).
	 */

	return bnx2x_sp_post(bp, ramrod, o->cids[cid_index],
			     U64_HI(data_mapping),
			     U64_LO(data_mapping), ETH_CONNECTION_TYPE);
}

static void bnx2x_q_fill_update_data(struct bnx2x *bp,
				     struct bnx2x_queue_sp_obj *obj,
				     struct bnx2x_queue_update_params *params,
				     struct client_update_ramrod_data *data)
{
	/* Client ID of the client to update */
	data->client_id = obj->cl_id;

	/* Function ID of the client to update */
	data->func_id = obj->func_id;

	/* Default VLAN value */
	data->default_vlan = cpu_to_le16(params->def_vlan);

	/* Inner VLAN stripping */
	data->inner_vlan_removal_enable_flg =
		test_bit(BNX2X_Q_UPDATE_IN_VLAN_REM, &params->update_flags);
	data->inner_vlan_removal_change_flg =
		test_bit(BNX2X_Q_UPDATE_IN_VLAN_REM_CHNG,
			 &params->update_flags);

	/* Outer VLAN sripping */
	data->outer_vlan_removal_enable_flg =
		test_bit(BNX2X_Q_UPDATE_OUT_VLAN_REM, &params->update_flags);
	data->outer_vlan_removal_change_flg =
		test_bit(BNX2X_Q_UPDATE_OUT_VLAN_REM_CHNG,
			 &params->update_flags);

	/* Drop packets that have source MAC that doesn't belong to this
	 * Queue.
	 */
	data->anti_spoofing_enable_flg =
		test_bit(BNX2X_Q_UPDATE_ANTI_SPOOF, &params->update_flags);
	data->anti_spoofing_change_flg =
		test_bit(BNX2X_Q_UPDATE_ANTI_SPOOF_CHNG, &params->update_flags);

	/* Activate/Deactivate */
	data->activate_flg =
		test_bit(BNX2X_Q_UPDATE_ACTIVATE, &params->update_flags);
	data->activate_change_flg =
		test_bit(BNX2X_Q_UPDATE_ACTIVATE_CHNG, &params->update_flags);

	/* Enable default VLAN */
	data->default_vlan_enable_flg =
		test_bit(BNX2X_Q_UPDATE_DEF_VLAN_EN, &params->update_flags);
	data->default_vlan_change_flg =
		test_bit(BNX2X_Q_UPDATE_DEF_VLAN_EN_CHNG,
			 &params->update_flags);

	/* silent vlan removal */
	data->silent_vlan_change_flg =
		test_bit(BNX2X_Q_UPDATE_SILENT_VLAN_REM_CHNG,
			 &params->update_flags);
	data->silent_vlan_removal_flg =
		test_bit(BNX2X_Q_UPDATE_SILENT_VLAN_REM, &params->update_flags);
	data->silent_vlan_value = cpu_to_le16(params->silent_removal_value);
	data->silent_vlan_mask = cpu_to_le16(params->silent_removal_mask);
}

static inline int bnx2x_q_send_update(struct bnx2x *bp,
				      struct bnx2x_queue_state_params *params)
{
	struct bnx2x_queue_sp_obj *o = params->q_obj;
	struct client_update_ramrod_data *rdata =
		(struct client_update_ramrod_data *)o->rdata;
	dma_addr_t data_mapping = o->rdata_mapping;
	struct bnx2x_queue_update_params *update_params =
		&params->params.update;
	u8 cid_index = update_params->cid_index;

	if (cid_index >= o->max_cos) {
		BNX2X_ERR("queue[%d]: cid_index (%d) is out of range\n",
			  o->cl_id, cid_index);
		return -EINVAL;
	}


	/* Clear the ramrod data */
	memset(rdata, 0, sizeof(*rdata));

	/* Fill the ramrod data */
	bnx2x_q_fill_update_data(bp, o, update_params, rdata);

	/*
	 *  No need for an explicit memory barrier here as long we would
	 *  need to ensure the ordering of writing to the SPQ element
	 *  and updating of the SPQ producer which involves a memory
	 *  read and we will have to put a full memory barrier there
	 *  (inside bnx2x_sp_post()).
	 */

	return bnx2x_sp_post(bp, RAMROD_CMD_ID_ETH_CLIENT_UPDATE,
			     o->cids[cid_index], U64_HI(data_mapping),
			     U64_LO(data_mapping), ETH_CONNECTION_TYPE);
}

/**
 * bnx2x_q_send_deactivate - send DEACTIVATE command
 *
 * @bp:		device handle
 * @params:
 *
 * implemented using the UPDATE command.
 */
static inline int bnx2x_q_send_deactivate(struct bnx2x *bp,
					struct bnx2x_queue_state_params *params)
{
	struct bnx2x_queue_update_params *update = &params->params.update;

	memset(update, 0, sizeof(*update));

	__set_bit(BNX2X_Q_UPDATE_ACTIVATE_CHNG, &update->update_flags);

	return bnx2x_q_send_update(bp, params);
}

/**
 * bnx2x_q_send_activate - send ACTIVATE command
 *
 * @bp:		device handle
 * @params:
 *
 * implemented using the UPDATE command.
 */
static inline int bnx2x_q_send_activate(struct bnx2x *bp,
					struct bnx2x_queue_state_params *params)
{
	struct bnx2x_queue_update_params *update = &params->params.update;

	memset(update, 0, sizeof(*update));

	__set_bit(BNX2X_Q_UPDATE_ACTIVATE, &update->update_flags);
	__set_bit(BNX2X_Q_UPDATE_ACTIVATE_CHNG, &update->update_flags);

	return bnx2x_q_send_update(bp, params);
}

static inline int bnx2x_q_send_update_tpa(struct bnx2x *bp,
					struct bnx2x_queue_state_params *params)
{
	/* TODO: Not implemented yet. */
	return -1;
}

static inline int bnx2x_q_send_halt(struct bnx2x *bp,
				    struct bnx2x_queue_state_params *params)
{
	struct bnx2x_queue_sp_obj *o = params->q_obj;

	return bnx2x_sp_post(bp, RAMROD_CMD_ID_ETH_HALT,
			     o->cids[BNX2X_PRIMARY_CID_INDEX], 0, o->cl_id,
			     ETH_CONNECTION_TYPE);
}

static inline int bnx2x_q_send_cfc_del(struct bnx2x *bp,
				       struct bnx2x_queue_state_params *params)
{
	struct bnx2x_queue_sp_obj *o = params->q_obj;
	u8 cid_idx = params->params.cfc_del.cid_index;

	if (cid_idx >= o->max_cos) {
		BNX2X_ERR("queue[%d]: cid_index (%d) is out of range\n",
			  o->cl_id, cid_idx);
		return -EINVAL;
	}

	return bnx2x_sp_post(bp, RAMROD_CMD_ID_COMMON_CFC_DEL,
			     o->cids[cid_idx], 0, 0, NONE_CONNECTION_TYPE);
}

static inline int bnx2x_q_send_terminate(struct bnx2x *bp,
					struct bnx2x_queue_state_params *params)
{
	struct bnx2x_queue_sp_obj *o = params->q_obj;
	u8 cid_index = params->params.terminate.cid_index;

	if (cid_index >= o->max_cos) {
		BNX2X_ERR("queue[%d]: cid_index (%d) is out of range\n",
			  o->cl_id, cid_index);
		return -EINVAL;
	}

	return bnx2x_sp_post(bp, RAMROD_CMD_ID_ETH_TERMINATE,
			     o->cids[cid_index], 0, 0, ETH_CONNECTION_TYPE);
}

static inline int bnx2x_q_send_empty(struct bnx2x *bp,
				     struct bnx2x_queue_state_params *params)
{
	struct bnx2x_queue_sp_obj *o = params->q_obj;

	return bnx2x_sp_post(bp, RAMROD_CMD_ID_ETH_EMPTY,
			     o->cids[BNX2X_PRIMARY_CID_INDEX], 0, 0,
			     ETH_CONNECTION_TYPE);
}

static inline int bnx2x_queue_send_cmd_cmn(struct bnx2x *bp,
					struct bnx2x_queue_state_params *params)
{
	switch (params->cmd) {
	case BNX2X_Q_CMD_INIT:
		return bnx2x_q_init(bp, params);
	case BNX2X_Q_CMD_SETUP_TX_ONLY:
		return bnx2x_q_send_setup_tx_only(bp, params);
	case BNX2X_Q_CMD_DEACTIVATE:
		return bnx2x_q_send_deactivate(bp, params);
	case BNX2X_Q_CMD_ACTIVATE:
		return bnx2x_q_send_activate(bp, params);
	case BNX2X_Q_CMD_UPDATE:
		return bnx2x_q_send_update(bp, params);
	case BNX2X_Q_CMD_UPDATE_TPA:
		return bnx2x_q_send_update_tpa(bp, params);
	case BNX2X_Q_CMD_HALT:
		return bnx2x_q_send_halt(bp, params);
	case BNX2X_Q_CMD_CFC_DEL:
		return bnx2x_q_send_cfc_del(bp, params);
	case BNX2X_Q_CMD_TERMINATE:
		return bnx2x_q_send_terminate(bp, params);
	case BNX2X_Q_CMD_EMPTY:
		return bnx2x_q_send_empty(bp, params);
	default:
		BNX2X_ERR("Unknown command: %d\n", params->cmd);
		return -EINVAL;
	}
}

static int bnx2x_queue_send_cmd_e1x(struct bnx2x *bp,
				    struct bnx2x_queue_state_params *params)
{
	switch (params->cmd) {
	case BNX2X_Q_CMD_SETUP:
		return bnx2x_q_send_setup_e1x(bp, params);
	case BNX2X_Q_CMD_INIT:
	case BNX2X_Q_CMD_SETUP_TX_ONLY:
	case BNX2X_Q_CMD_DEACTIVATE:
	case BNX2X_Q_CMD_ACTIVATE:
	case BNX2X_Q_CMD_UPDATE:
	case BNX2X_Q_CMD_UPDATE_TPA:
	case BNX2X_Q_CMD_HALT:
	case BNX2X_Q_CMD_CFC_DEL:
	case BNX2X_Q_CMD_TERMINATE:
	case BNX2X_Q_CMD_EMPTY:
		return bnx2x_queue_send_cmd_cmn(bp, params);
	default:
		BNX2X_ERR("Unknown command: %d\n", params->cmd);
		return -EINVAL;
	}
}

static int bnx2x_queue_send_cmd_e2(struct bnx2x *bp,
				   struct bnx2x_queue_state_params *params)
{
	switch (params->cmd) {
	case BNX2X_Q_CMD_SETUP:
		return bnx2x_q_send_setup_e2(bp, params);
	case BNX2X_Q_CMD_INIT:
	case BNX2X_Q_CMD_SETUP_TX_ONLY:
	case BNX2X_Q_CMD_DEACTIVATE:
	case BNX2X_Q_CMD_ACTIVATE:
	case BNX2X_Q_CMD_UPDATE:
	case BNX2X_Q_CMD_UPDATE_TPA:
	case BNX2X_Q_CMD_HALT:
	case BNX2X_Q_CMD_CFC_DEL:
	case BNX2X_Q_CMD_TERMINATE:
	case BNX2X_Q_CMD_EMPTY:
		return bnx2x_queue_send_cmd_cmn(bp, params);
	default:
		BNX2X_ERR("Unknown command: %d\n", params->cmd);
		return -EINVAL;
	}
}

/**
 * bnx2x_queue_chk_transition - check state machine of a regular Queue
 *
 * @bp:		device handle
 * @o:
 * @params:
 *
 * (not Forwarding)
 * It both checks if the requested command is legal in a current
 * state and, if it's legal, sets a `next_state' in the object
 * that will be used in the completion flow to set the `state'
 * of the object.
 *
 * returns 0 if a requested command is a legal transition,
 *         -EINVAL otherwise.
 */
static int bnx2x_queue_chk_transition(struct bnx2x *bp,
				      struct bnx2x_queue_sp_obj *o,
				      struct bnx2x_queue_state_params *params)
{
	enum bnx2x_q_state state = o->state, next_state = BNX2X_Q_STATE_MAX;
	enum bnx2x_queue_cmd cmd = params->cmd;
	struct bnx2x_queue_update_params *update_params =
		 &params->params.update;
	u8 next_tx_only = o->num_tx_only;

	/*
	 * Forget all pending for completion commands if a driver only state
	 * transition has been requested.
	 */
	if (test_bit(RAMROD_DRV_CLR_ONLY, &params->ramrod_flags)) {
		o->pending = 0;
		o->next_state = BNX2X_Q_STATE_MAX;
	}

	/*
	 * Don't allow a next state transition if we are in the middle of
	 * the previous one.
	 */
	if (o->pending)
		return -EBUSY;

	switch (state) {
	case BNX2X_Q_STATE_RESET:
		if (cmd == BNX2X_Q_CMD_INIT)
			next_state = BNX2X_Q_STATE_INITIALIZED;

		break;
	case BNX2X_Q_STATE_INITIALIZED:
		if (cmd == BNX2X_Q_CMD_SETUP) {
			if (test_bit(BNX2X_Q_FLG_ACTIVE,
				     &params->params.setup.flags))
				next_state = BNX2X_Q_STATE_ACTIVE;
			else
				next_state = BNX2X_Q_STATE_INACTIVE;
		}

		break;
	case BNX2X_Q_STATE_ACTIVE:
		if (cmd == BNX2X_Q_CMD_DEACTIVATE)
			next_state = BNX2X_Q_STATE_INACTIVE;

		else if ((cmd == BNX2X_Q_CMD_EMPTY) ||
			 (cmd == BNX2X_Q_CMD_UPDATE_TPA))
			next_state = BNX2X_Q_STATE_ACTIVE;

		else if (cmd == BNX2X_Q_CMD_SETUP_TX_ONLY) {
			next_state = BNX2X_Q_STATE_MULTI_COS;
			next_tx_only = 1;
		}

		else if (cmd == BNX2X_Q_CMD_HALT)
			next_state = BNX2X_Q_STATE_STOPPED;

		else if (cmd == BNX2X_Q_CMD_UPDATE) {
			/* If "active" state change is requested, update the
			 *  state accordingly.
			 */
			if (test_bit(BNX2X_Q_UPDATE_ACTIVATE_CHNG,
				     &update_params->update_flags) &&
			    !test_bit(BNX2X_Q_UPDATE_ACTIVATE,
				      &update_params->update_flags))
				next_state = BNX2X_Q_STATE_INACTIVE;
			else
				next_state = BNX2X_Q_STATE_ACTIVE;
		}

		break;
	case BNX2X_Q_STATE_MULTI_COS:
		if (cmd == BNX2X_Q_CMD_TERMINATE)
			next_state = BNX2X_Q_STATE_MCOS_TERMINATED;

		else if (cmd == BNX2X_Q_CMD_SETUP_TX_ONLY) {
			next_state = BNX2X_Q_STATE_MULTI_COS;
			next_tx_only = o->num_tx_only + 1;
		}

		else if ((cmd == BNX2X_Q_CMD_EMPTY) ||
			 (cmd == BNX2X_Q_CMD_UPDATE_TPA))
			next_state = BNX2X_Q_STATE_MULTI_COS;

		else if (cmd == BNX2X_Q_CMD_UPDATE) {
			/* If "active" state change is requested, update the
			 *  state accordingly.
			 */
			if (test_bit(BNX2X_Q_UPDATE_ACTIVATE_CHNG,
				     &update_params->update_flags) &&
			    !test_bit(BNX2X_Q_UPDATE_ACTIVATE,
				      &update_params->update_flags))
				next_state = BNX2X_Q_STATE_INACTIVE;
			else
				next_state = BNX2X_Q_STATE_MULTI_COS;
		}

		break;
	case BNX2X_Q_STATE_MCOS_TERMINATED:
		if (cmd == BNX2X_Q_CMD_CFC_DEL) {
			next_tx_only = o->num_tx_only - 1;
			if (next_tx_only == 0)
				next_state = BNX2X_Q_STATE_ACTIVE;
			else
				next_state = BNX2X_Q_STATE_MULTI_COS;
		}

		break;
	case BNX2X_Q_STATE_INACTIVE:
		if (cmd == BNX2X_Q_CMD_ACTIVATE)
			next_state = BNX2X_Q_STATE_ACTIVE;

		else if ((cmd == BNX2X_Q_CMD_EMPTY) ||
			 (cmd == BNX2X_Q_CMD_UPDATE_TPA))
			next_state = BNX2X_Q_STATE_INACTIVE;

		else if (cmd == BNX2X_Q_CMD_HALT)
			next_state = BNX2X_Q_STATE_STOPPED;

		else if (cmd == BNX2X_Q_CMD_UPDATE) {
			/* If "active" state change is requested, update the
			 * state accordingly.
			 */
			if (test_bit(BNX2X_Q_UPDATE_ACTIVATE_CHNG,
				     &update_params->update_flags) &&
			    test_bit(BNX2X_Q_UPDATE_ACTIVATE,
				     &update_params->update_flags)){
				if (o->num_tx_only == 0)
					next_state = BNX2X_Q_STATE_ACTIVE;
				else /* tx only queues exist for this queue */
					next_state = BNX2X_Q_STATE_MULTI_COS;
			} else
				next_state = BNX2X_Q_STATE_INACTIVE;
		}

		break;
	case BNX2X_Q_STATE_STOPPED:
		if (cmd == BNX2X_Q_CMD_TERMINATE)
			next_state = BNX2X_Q_STATE_TERMINATED;

		break;
	case BNX2X_Q_STATE_TERMINATED:
		if (cmd == BNX2X_Q_CMD_CFC_DEL)
			next_state = BNX2X_Q_STATE_RESET;

		break;
	default:
		BNX2X_ERR("Illegal state: %d\n", state);
	}

	/* Transition is assured */
	if (next_state != BNX2X_Q_STATE_MAX) {
		DP(BNX2X_MSG_SP, "Good state transition: %d(%d)->%d\n",
				 state, cmd, next_state);
		o->next_state = next_state;
		o->next_tx_only = next_tx_only;
		return 0;
	}

	DP(BNX2X_MSG_SP, "Bad state transition request: %d %d\n", state, cmd);

	return -EINVAL;
}

void bnx2x_init_queue_obj(struct bnx2x *bp,
			  struct bnx2x_queue_sp_obj *obj,
			  u8 cl_id, u32 *cids, u8 cid_cnt, u8 func_id,
			  void *rdata,
			  dma_addr_t rdata_mapping, unsigned long type)
{
	memset(obj, 0, sizeof(*obj));

	/* We support only BNX2X_MULTI_TX_COS Tx CoS at the moment */
	BUG_ON(BNX2X_MULTI_TX_COS < cid_cnt);

	memcpy(obj->cids, cids, sizeof(obj->cids[0]) * cid_cnt);
	obj->max_cos = cid_cnt;
	obj->cl_id = cl_id;
	obj->func_id = func_id;
	obj->rdata = rdata;
	obj->rdata_mapping = rdata_mapping;
	obj->type = type;
	obj->next_state = BNX2X_Q_STATE_MAX;

	if (CHIP_IS_E1x(bp))
		obj->send_cmd = bnx2x_queue_send_cmd_e1x;
	else
		obj->send_cmd = bnx2x_queue_send_cmd_e2;

	obj->check_transition = bnx2x_queue_chk_transition;

	obj->complete_cmd = bnx2x_queue_comp_cmd;
	obj->wait_comp = bnx2x_queue_wait_comp;
	obj->set_pending = bnx2x_queue_set_pending;
}

/********************** Function state object *********************************/
enum bnx2x_func_state bnx2x_func_get_state(struct bnx2x *bp,
					   struct bnx2x_func_sp_obj *o)
{
	/* in the middle of transaction - return INVALID state */
	if (o->pending)
		return BNX2X_F_STATE_MAX;

	/*
	 * unsure the order of reading of o->pending and o->state
	 * o->pending should be read first
	 */
	rmb();

	return o->state;
}

static int bnx2x_func_wait_comp(struct bnx2x *bp,
				struct bnx2x_func_sp_obj *o,
				enum bnx2x_func_cmd cmd)
{
	return bnx2x_state_wait(bp, cmd, &o->pending);
}

/**
 * bnx2x_func_state_change_comp - complete the state machine transition
 *
 * @bp:		device handle
 * @o:
 * @cmd:
 *
 * Called on state change transition. Completes the state
 * machine transition only - no HW interaction.
 */
static inline int bnx2x_func_state_change_comp(struct bnx2x *bp,
					       struct bnx2x_func_sp_obj *o,
					       enum bnx2x_func_cmd cmd)
{
	unsigned long cur_pending = o->pending;

	if (!test_and_clear_bit(cmd, &cur_pending)) {
		BNX2X_ERR("Bad MC reply %d for func %d in state %d pending 0x%lx, next_state %d\n",
			  cmd, BP_FUNC(bp), o->state,
			  cur_pending, o->next_state);
		return -EINVAL;
	}

	DP(BNX2X_MSG_SP,
	   "Completing command %d for func %d, setting state to %d\n",
	   cmd, BP_FUNC(bp), o->next_state);

	o->state = o->next_state;
	o->next_state = BNX2X_F_STATE_MAX;

	/* It's important that o->state and o->next_state are
	 * updated before o->pending.
	 */
	wmb();

	clear_bit(cmd, &o->pending);
	smp_mb__after_clear_bit();

	return 0;
}

/**
 * bnx2x_func_comp_cmd - complete the state change command
 *
 * @bp:		device handle
 * @o:
 * @cmd:
 *
 * Checks that the arrived completion is expected.
 */
static int bnx2x_func_comp_cmd(struct bnx2x *bp,
			       struct bnx2x_func_sp_obj *o,
			       enum bnx2x_func_cmd cmd)
{
	/* Complete the state machine part first, check if it's a
	 * legal completion.
	 */
	int rc = bnx2x_func_state_change_comp(bp, o, cmd);
	return rc;
}

/**
 * bnx2x_func_chk_transition - perform function state machine transition
 *
 * @bp:		device handle
 * @o:
 * @params:
 *
 * It both checks if the requested command is legal in a current
 * state and, if it's legal, sets a `next_state' in the object
 * that will be used in the completion flow to set the `state'
 * of the object.
 *
 * returns 0 if a requested command is a legal transition,
 *         -EINVAL otherwise.
 */
static int bnx2x_func_chk_transition(struct bnx2x *bp,
				     struct bnx2x_func_sp_obj *o,
				     struct bnx2x_func_state_params *params)
{
	enum bnx2x_func_state state = o->state, next_state = BNX2X_F_STATE_MAX;
	enum bnx2x_func_cmd cmd = params->cmd;

	/*
	 * Forget all pending for completion commands if a driver only state
	 * transition has been requested.
	 */
	if (test_bit(RAMROD_DRV_CLR_ONLY, &params->ramrod_flags)) {
		o->pending = 0;
		o->next_state = BNX2X_F_STATE_MAX;
	}

	/*
	 * Don't allow a next state transition if we are in the middle of
	 * the previous one.
	 */
	if (o->pending)
		return -EBUSY;

	switch (state) {
	case BNX2X_F_STATE_RESET:
		if (cmd == BNX2X_F_CMD_HW_INIT)
			next_state = BNX2X_F_STATE_INITIALIZED;

		break;
	case BNX2X_F_STATE_INITIALIZED:
		if (cmd == BNX2X_F_CMD_START)
			next_state = BNX2X_F_STATE_STARTED;

		else if (cmd == BNX2X_F_CMD_HW_RESET)
			next_state = BNX2X_F_STATE_RESET;

		break;
	case BNX2X_F_STATE_STARTED:
		if (cmd == BNX2X_F_CMD_STOP)
			next_state = BNX2X_F_STATE_INITIALIZED;
		else if (cmd == BNX2X_F_CMD_TX_STOP)
			next_state = BNX2X_F_STATE_TX_STOPPED;

		break;
	case BNX2X_F_STATE_TX_STOPPED:
		if (cmd == BNX2X_F_CMD_TX_START)
			next_state = BNX2X_F_STATE_STARTED;

		break;
	default:
		BNX2X_ERR("Unknown state: %d\n", state);
	}

	/* Transition is assured */
	if (next_state != BNX2X_F_STATE_MAX) {
		DP(BNX2X_MSG_SP, "Good function state transition: %d(%d)->%d\n",
				 state, cmd, next_state);
		o->next_state = next_state;
		return 0;
	}

	DP(BNX2X_MSG_SP, "Bad function state transition request: %d %d\n",
			 state, cmd);

	return -EINVAL;
}

/**
 * bnx2x_func_init_func - performs HW init at function stage
 *
 * @bp:		device handle
 * @drv:
 *
 * Init HW when the current phase is
 * FW_MSG_CODE_DRV_LOAD_FUNCTION: initialize only FUNCTION-only
 * HW blocks.
 */
static inline int bnx2x_func_init_func(struct bnx2x *bp,
				       const struct bnx2x_func_sp_drv_ops *drv)
{
	return drv->init_hw_func(bp);
}

/**
 * bnx2x_func_init_port - performs HW init at port stage
 *
 * @bp:		device handle
 * @drv:
 *
 * Init HW when the current phase is
 * FW_MSG_CODE_DRV_LOAD_PORT: initialize PORT-only and
 * FUNCTION-only HW blocks.
 *
 */
static inline int bnx2x_func_init_port(struct bnx2x *bp,
				       const struct bnx2x_func_sp_drv_ops *drv)
{
	int rc = drv->init_hw_port(bp);
	if (rc)
		return rc;

	return bnx2x_func_init_func(bp, drv);
}

/**
 * bnx2x_func_init_cmn_chip - performs HW init at chip-common stage
 *
 * @bp:		device handle
 * @drv:
 *
 * Init HW when the current phase is
 * FW_MSG_CODE_DRV_LOAD_COMMON_CHIP: initialize COMMON_CHIP,
 * PORT-only and FUNCTION-only HW blocks.
 */
static inline int bnx2x_func_init_cmn_chip(struct bnx2x *bp,
					const struct bnx2x_func_sp_drv_ops *drv)
{
	int rc = drv->init_hw_cmn_chip(bp);
	if (rc)
		return rc;

	return bnx2x_func_init_port(bp, drv);
}

/**
 * bnx2x_func_init_cmn - performs HW init at common stage
 *
 * @bp:		device handle
 * @drv:
 *
 * Init HW when the current phase is
 * FW_MSG_CODE_DRV_LOAD_COMMON_CHIP: initialize COMMON,
 * PORT-only and FUNCTION-only HW blocks.
 */
static inline int bnx2x_func_init_cmn(struct bnx2x *bp,
				      const struct bnx2x_func_sp_drv_ops *drv)
{
	int rc = drv->init_hw_cmn(bp);
	if (rc)
		return rc;

	return bnx2x_func_init_port(bp, drv);
}

static int bnx2x_func_hw_init(struct bnx2x *bp,
			      struct bnx2x_func_state_params *params)
{
	u32 load_code = params->params.hw_init.load_phase;
	struct bnx2x_func_sp_obj *o = params->f_obj;
	const struct bnx2x_func_sp_drv_ops *drv = o->drv;
	int rc = 0;

	DP(BNX2X_MSG_SP, "function %d  load_code %x\n",
			 BP_ABS_FUNC(bp), load_code);

	/* Prepare buffers for unzipping the FW */
	rc = drv->gunzip_init(bp);
	if (rc)
		return rc;

	/* Prepare FW */
	rc = drv->init_fw(bp);
	if (rc) {
		BNX2X_ERR("Error loading firmware\n");
		goto init_err;
	}

	/* Handle the beginning of COMMON_XXX pases separatelly... */
	switch (load_code) {
	case FW_MSG_CODE_DRV_LOAD_COMMON_CHIP:
		rc = bnx2x_func_init_cmn_chip(bp, drv);
		if (rc)
			goto init_err;

		break;
	case FW_MSG_CODE_DRV_LOAD_COMMON:
		rc = bnx2x_func_init_cmn(bp, drv);
		if (rc)
			goto init_err;

		break;
	case FW_MSG_CODE_DRV_LOAD_PORT:
		rc = bnx2x_func_init_port(bp, drv);
		if (rc)
			goto init_err;

		break;
	case FW_MSG_CODE_DRV_LOAD_FUNCTION:
		rc = bnx2x_func_init_func(bp, drv);
		if (rc)
			goto init_err;

		break;
	default:
		BNX2X_ERR("Unknown load_code (0x%x) from MCP\n", load_code);
		rc = -EINVAL;
	}

init_err:
	drv->gunzip_end(bp);

	/* In case of success, complete the comand immediatelly: no ramrods
	 * have been sent.
	 */
	if (!rc)
		o->complete_cmd(bp, o, BNX2X_F_CMD_HW_INIT);

	return rc;
}

/**
 * bnx2x_func_reset_func - reset HW at function stage
 *
 * @bp:		device handle
 * @drv:
 *
 * Reset HW at FW_MSG_CODE_DRV_UNLOAD_FUNCTION stage: reset only
 * FUNCTION-only HW blocks.
 */
static inline void bnx2x_func_reset_func(struct bnx2x *bp,
					const struct bnx2x_func_sp_drv_ops *drv)
{
	drv->reset_hw_func(bp);
}

/**
 * bnx2x_func_reset_port - reser HW at port stage
 *
 * @bp:		device handle
 * @drv:
 *
 * Reset HW at FW_MSG_CODE_DRV_UNLOAD_PORT stage: reset
 * FUNCTION-only and PORT-only HW blocks.
 *
 *                 !!!IMPORTANT!!!
 *
 * It's important to call reset_port before reset_func() as the last thing
 * reset_func does is pf_disable() thus disabling PGLUE_B, which
 * makes impossible any DMAE transactions.
 */
static inline void bnx2x_func_reset_port(struct bnx2x *bp,
					const struct bnx2x_func_sp_drv_ops *drv)
{
	drv->reset_hw_port(bp);
	bnx2x_func_reset_func(bp, drv);
}

/**
 * bnx2x_func_reset_cmn - reser HW at common stage
 *
 * @bp:		device handle
 * @drv:
 *
 * Reset HW at FW_MSG_CODE_DRV_UNLOAD_COMMON and
 * FW_MSG_CODE_DRV_UNLOAD_COMMON_CHIP stages: reset COMMON,
 * COMMON_CHIP, FUNCTION-only and PORT-only HW blocks.
 */
static inline void bnx2x_func_reset_cmn(struct bnx2x *bp,
					const struct bnx2x_func_sp_drv_ops *drv)
{
	bnx2x_func_reset_port(bp, drv);
	drv->reset_hw_cmn(bp);
}


static inline int bnx2x_func_hw_reset(struct bnx2x *bp,
				      struct bnx2x_func_state_params *params)
{
	u32 reset_phase = params->params.hw_reset.reset_phase;
	struct bnx2x_func_sp_obj *o = params->f_obj;
	const struct bnx2x_func_sp_drv_ops *drv = o->drv;

	DP(BNX2X_MSG_SP, "function %d  reset_phase %x\n", BP_ABS_FUNC(bp),
			 reset_phase);

	switch (reset_phase) {
	case FW_MSG_CODE_DRV_UNLOAD_COMMON:
		bnx2x_func_reset_cmn(bp, drv);
		break;
	case FW_MSG_CODE_DRV_UNLOAD_PORT:
		bnx2x_func_reset_port(bp, drv);
		break;
	case FW_MSG_CODE_DRV_UNLOAD_FUNCTION:
		bnx2x_func_reset_func(bp, drv);
		break;
	default:
		BNX2X_ERR("Unknown reset_phase (0x%x) from MCP\n",
			   reset_phase);
		break;
	}

	/* Complete the comand immediatelly: no ramrods have been sent. */
	o->complete_cmd(bp, o, BNX2X_F_CMD_HW_RESET);

	return 0;
}

static inline int bnx2x_func_send_start(struct bnx2x *bp,
					struct bnx2x_func_state_params *params)
{
	struct bnx2x_func_sp_obj *o = params->f_obj;
	struct function_start_data *rdata =
		(struct function_start_data *)o->rdata;
	dma_addr_t data_mapping = o->rdata_mapping;
	struct bnx2x_func_start_params *start_params = &params->params.start;

	memset(rdata, 0, sizeof(*rdata));

	/* Fill the ramrod data with provided parameters */
	rdata->function_mode = cpu_to_le16(start_params->mf_mode);
	rdata->sd_vlan_tag   = cpu_to_le16(start_params->sd_vlan_tag);
	rdata->path_id       = BP_PATH(bp);
	rdata->network_cos_mode = start_params->network_cos_mode;

	/*
	 *  No need for an explicit memory barrier here as long we would
	 *  need to ensure the ordering of writing to the SPQ element
	 *  and updating of the SPQ producer which involves a memory
	 *  read and we will have to put a full memory barrier there
	 *  (inside bnx2x_sp_post()).
	 */

	return bnx2x_sp_post(bp, RAMROD_CMD_ID_COMMON_FUNCTION_START, 0,
			     U64_HI(data_mapping),
			     U64_LO(data_mapping), NONE_CONNECTION_TYPE);
}

static inline int bnx2x_func_send_stop(struct bnx2x *bp,
				       struct bnx2x_func_state_params *params)
{
	return bnx2x_sp_post(bp, RAMROD_CMD_ID_COMMON_FUNCTION_STOP, 0, 0, 0,
			     NONE_CONNECTION_TYPE);
}

static inline int bnx2x_func_send_tx_stop(struct bnx2x *bp,
				       struct bnx2x_func_state_params *params)
{
	return bnx2x_sp_post(bp, RAMROD_CMD_ID_COMMON_STOP_TRAFFIC, 0, 0, 0,
			     NONE_CONNECTION_TYPE);
}
static inline int bnx2x_func_send_tx_start(struct bnx2x *bp,
				       struct bnx2x_func_state_params *params)
{
	struct bnx2x_func_sp_obj *o = params->f_obj;
	struct flow_control_configuration *rdata =
		(struct flow_control_configuration *)o->rdata;
	dma_addr_t data_mapping = o->rdata_mapping;
	struct bnx2x_func_tx_start_params *tx_start_params =
		&params->params.tx_start;
	int i;

	memset(rdata, 0, sizeof(*rdata));

	rdata->dcb_enabled = tx_start_params->dcb_enabled;
	rdata->dcb_version = tx_start_params->dcb_version;
	rdata->dont_add_pri_0_en = tx_start_params->dont_add_pri_0_en;

	for (i = 0; i < ARRAY_SIZE(rdata->traffic_type_to_priority_cos); i++)
		rdata->traffic_type_to_priority_cos[i] =
			tx_start_params->traffic_type_to_priority_cos[i];

	return bnx2x_sp_post(bp, RAMROD_CMD_ID_COMMON_START_TRAFFIC, 0,
			     U64_HI(data_mapping),
			     U64_LO(data_mapping), NONE_CONNECTION_TYPE);
}

static int bnx2x_func_send_cmd(struct bnx2x *bp,
			       struct bnx2x_func_state_params *params)
{
	switch (params->cmd) {
	case BNX2X_F_CMD_HW_INIT:
		return bnx2x_func_hw_init(bp, params);
	case BNX2X_F_CMD_START:
		return bnx2x_func_send_start(bp, params);
	case BNX2X_F_CMD_STOP:
		return bnx2x_func_send_stop(bp, params);
	case BNX2X_F_CMD_HW_RESET:
		return bnx2x_func_hw_reset(bp, params);
	case BNX2X_F_CMD_TX_STOP:
		return bnx2x_func_send_tx_stop(bp, params);
	case BNX2X_F_CMD_TX_START:
		return bnx2x_func_send_tx_start(bp, params);
	default:
		BNX2X_ERR("Unknown command: %d\n", params->cmd);
		return -EINVAL;
	}
}

void bnx2x_init_func_obj(struct bnx2x *bp,
			 struct bnx2x_func_sp_obj *obj,
			 void *rdata, dma_addr_t rdata_mapping,
			 struct bnx2x_func_sp_drv_ops *drv_iface)
{
	memset(obj, 0, sizeof(*obj));

	mutex_init(&obj->one_pending_mutex);

	obj->rdata = rdata;
	obj->rdata_mapping = rdata_mapping;

	obj->send_cmd = bnx2x_func_send_cmd;
	obj->check_transition = bnx2x_func_chk_transition;
	obj->complete_cmd = bnx2x_func_comp_cmd;
	obj->wait_comp = bnx2x_func_wait_comp;

	obj->drv = drv_iface;
}

/**
 * bnx2x_func_state_change - perform Function state change transition
 *
 * @bp:		device handle
 * @params:	parameters to perform the transaction
 *
 * returns 0 in case of successfully completed transition,
 *         negative error code in case of failure, positive
 *         (EBUSY) value if there is a completion to that is
 *         still pending (possible only if RAMROD_COMP_WAIT is
 *         not set in params->ramrod_flags for asynchronous
 *         commands).
 */
int bnx2x_func_state_change(struct bnx2x *bp,
			    struct bnx2x_func_state_params *params)
{
	struct bnx2x_func_sp_obj *o = params->f_obj;
	int rc;
	enum bnx2x_func_cmd cmd = params->cmd;
	unsigned long *pending = &o->pending;

	mutex_lock(&o->one_pending_mutex);

	/* Check that the requested transition is legal */
	if (o->check_transition(bp, o, params)) {
		mutex_unlock(&o->one_pending_mutex);
		return -EINVAL;
	}

	/* Set "pending" bit */
	set_bit(cmd, pending);

	/* Don't send a command if only driver cleanup was requested */
	if (test_bit(RAMROD_DRV_CLR_ONLY, &params->ramrod_flags)) {
		bnx2x_func_state_change_comp(bp, o, cmd);
		mutex_unlock(&o->one_pending_mutex);
	} else {
		/* Send a ramrod */
		rc = o->send_cmd(bp, params);

		mutex_unlock(&o->one_pending_mutex);

		if (rc) {
			o->next_state = BNX2X_F_STATE_MAX;
			clear_bit(cmd, pending);
			smp_mb__after_clear_bit();
			return rc;
		}

		if (test_bit(RAMROD_COMP_WAIT, &params->ramrod_flags)) {
			rc = o->wait_comp(bp, o, cmd);
			if (rc)
				return rc;

			return 0;
		}
	}

	return !!test_bit(cmd, pending);
}<|MERGE_RESOLUTION|>--- conflicted
+++ resolved
@@ -1846,10 +1846,7 @@
 			rc = exeq->remove(bp, exeq->owner, exeq_pos);
 			if (rc) {
 				BNX2X_ERR("Failed to remove command\n");
-<<<<<<< HEAD
-=======
 				spin_unlock_bh(&exeq->lock);
->>>>>>> e816b57a
 				return rc;
 			}
 			list_del(&exeq_pos->link);
