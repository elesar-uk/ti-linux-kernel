/* Broadcom NetXtreme-C/E network driver.
 *
 * Copyright (c) 2014-2016 Broadcom Corporation
 *
 * This program is free software; you can redistribute it and/or modify
 * it under the terms of the GNU General Public License as published by
 * the Free Software Foundation.
 */

#include <linux/module.h>

#include <linux/stringify.h>
#include <linux/kernel.h>
#include <linux/timer.h>
#include <linux/errno.h>
#include <linux/ioport.h>
#include <linux/slab.h>
#include <linux/vmalloc.h>
#include <linux/interrupt.h>
#include <linux/pci.h>
#include <linux/netdevice.h>
#include <linux/etherdevice.h>
#include <linux/skbuff.h>
#include <linux/dma-mapping.h>
#include <linux/bitops.h>
#include <linux/io.h>
#include <linux/irq.h>
#include <linux/delay.h>
#include <asm/byteorder.h>
#include <asm/page.h>
#include <linux/time.h>
#include <linux/mii.h>
#include <linux/if.h>
#include <linux/if_vlan.h>
#include <net/ip.h>
#include <net/tcp.h>
#include <net/udp.h>
#include <net/checksum.h>
#include <net/ip6_checksum.h>
#if defined(CONFIG_VXLAN) || defined(CONFIG_VXLAN_MODULE)
#include <net/vxlan.h>
#endif
#ifdef CONFIG_NET_RX_BUSY_POLL
#include <net/busy_poll.h>
#endif
#include <linux/workqueue.h>
#include <linux/prefetch.h>
#include <linux/cache.h>
#include <linux/log2.h>
#include <linux/aer.h>
#include <linux/bitmap.h>
#include <linux/cpu_rmap.h>

#include "bnxt_hsi.h"
#include "bnxt.h"
#include "bnxt_sriov.h"
#include "bnxt_ethtool.h"

#define BNXT_TX_TIMEOUT		(5 * HZ)

static const char version[] =
	"Broadcom NetXtreme-C/E driver " DRV_MODULE_NAME " v" DRV_MODULE_VERSION "\n";

MODULE_LICENSE("GPL");
MODULE_DESCRIPTION("Broadcom BCM573xx network driver");
MODULE_VERSION(DRV_MODULE_VERSION);

#define BNXT_RX_OFFSET (NET_SKB_PAD + NET_IP_ALIGN)
#define BNXT_RX_DMA_OFFSET NET_SKB_PAD
#define BNXT_RX_COPY_THRESH 256

#define BNXT_TX_PUSH_THRESH 164

enum board_idx {
	BCM57301,
	BCM57302,
	BCM57304,
	BCM57402,
	BCM57404,
	BCM57406,
	BCM57314,
	BCM57304_VF,
	BCM57404_VF,
};

/* indexed by enum above */
static const struct {
	char *name;
} board_info[] = {
	{ "Broadcom BCM57301 NetXtreme-C Single-port 10Gb Ethernet" },
	{ "Broadcom BCM57302 NetXtreme-C Dual-port 10Gb/25Gb Ethernet" },
	{ "Broadcom BCM57304 NetXtreme-C Dual-port 10Gb/25Gb/40Gb/50Gb Ethernet" },
	{ "Broadcom BCM57402 NetXtreme-E Dual-port 10Gb Ethernet" },
	{ "Broadcom BCM57404 NetXtreme-E Dual-port 10Gb/25Gb Ethernet" },
	{ "Broadcom BCM57406 NetXtreme-E Dual-port 10GBase-T Ethernet" },
	{ "Broadcom BCM57314 NetXtreme-C Dual-port 10Gb/25Gb/40Gb/50Gb Ethernet" },
	{ "Broadcom BCM57304 NetXtreme-C Ethernet Virtual Function" },
	{ "Broadcom BCM57404 NetXtreme-E Ethernet Virtual Function" },
};

static const struct pci_device_id bnxt_pci_tbl[] = {
	{ PCI_VDEVICE(BROADCOM, 0x16c8), .driver_data = BCM57301 },
	{ PCI_VDEVICE(BROADCOM, 0x16c9), .driver_data = BCM57302 },
	{ PCI_VDEVICE(BROADCOM, 0x16ca), .driver_data = BCM57304 },
	{ PCI_VDEVICE(BROADCOM, 0x16d0), .driver_data = BCM57402 },
	{ PCI_VDEVICE(BROADCOM, 0x16d1), .driver_data = BCM57404 },
	{ PCI_VDEVICE(BROADCOM, 0x16d2), .driver_data = BCM57406 },
	{ PCI_VDEVICE(BROADCOM, 0x16df), .driver_data = BCM57314 },
#ifdef CONFIG_BNXT_SRIOV
	{ PCI_VDEVICE(BROADCOM, 0x16cb), .driver_data = BCM57304_VF },
	{ PCI_VDEVICE(BROADCOM, 0x16d3), .driver_data = BCM57404_VF },
#endif
	{ 0 }
};

MODULE_DEVICE_TABLE(pci, bnxt_pci_tbl);

static const u16 bnxt_vf_req_snif[] = {
	HWRM_FUNC_CFG,
	HWRM_PORT_PHY_QCFG,
	HWRM_CFA_L2_FILTER_ALLOC,
};

static const u16 bnxt_async_events_arr[] = {
	HWRM_ASYNC_EVENT_CMPL_EVENT_ID_LINK_STATUS_CHANGE,
	HWRM_ASYNC_EVENT_CMPL_EVENT_ID_PF_DRVR_UNLOAD,
	HWRM_ASYNC_EVENT_CMPL_EVENT_ID_PORT_CONN_NOT_ALLOWED,
	HWRM_ASYNC_EVENT_CMPL_EVENT_ID_LINK_SPEED_CFG_CHANGE,
};

static bool bnxt_vf_pciid(enum board_idx idx)
{
	return (idx == BCM57304_VF || idx == BCM57404_VF);
}

#define DB_CP_REARM_FLAGS	(DB_KEY_CP | DB_IDX_VALID)
#define DB_CP_FLAGS		(DB_KEY_CP | DB_IDX_VALID | DB_IRQ_DIS)
#define DB_CP_IRQ_DIS_FLAGS	(DB_KEY_CP | DB_IRQ_DIS)

#define BNXT_CP_DB_REARM(db, raw_cons)					\
		writel(DB_CP_REARM_FLAGS | RING_CMP(raw_cons), db)

#define BNXT_CP_DB(db, raw_cons)					\
		writel(DB_CP_FLAGS | RING_CMP(raw_cons), db)

#define BNXT_CP_DB_IRQ_DIS(db)						\
		writel(DB_CP_IRQ_DIS_FLAGS, db)

static inline u32 bnxt_tx_avail(struct bnxt *bp, struct bnxt_tx_ring_info *txr)
{
	/* Tell compiler to fetch tx indices from memory. */
	barrier();

	return bp->tx_ring_size -
		((txr->tx_prod - txr->tx_cons) & bp->tx_ring_mask);
}

static const u16 bnxt_lhint_arr[] = {
	TX_BD_FLAGS_LHINT_512_AND_SMALLER,
	TX_BD_FLAGS_LHINT_512_TO_1023,
	TX_BD_FLAGS_LHINT_1024_TO_2047,
	TX_BD_FLAGS_LHINT_1024_TO_2047,
	TX_BD_FLAGS_LHINT_2048_AND_LARGER,
	TX_BD_FLAGS_LHINT_2048_AND_LARGER,
	TX_BD_FLAGS_LHINT_2048_AND_LARGER,
	TX_BD_FLAGS_LHINT_2048_AND_LARGER,
	TX_BD_FLAGS_LHINT_2048_AND_LARGER,
	TX_BD_FLAGS_LHINT_2048_AND_LARGER,
	TX_BD_FLAGS_LHINT_2048_AND_LARGER,
	TX_BD_FLAGS_LHINT_2048_AND_LARGER,
	TX_BD_FLAGS_LHINT_2048_AND_LARGER,
	TX_BD_FLAGS_LHINT_2048_AND_LARGER,
	TX_BD_FLAGS_LHINT_2048_AND_LARGER,
	TX_BD_FLAGS_LHINT_2048_AND_LARGER,
	TX_BD_FLAGS_LHINT_2048_AND_LARGER,
	TX_BD_FLAGS_LHINT_2048_AND_LARGER,
	TX_BD_FLAGS_LHINT_2048_AND_LARGER,
};

static netdev_tx_t bnxt_start_xmit(struct sk_buff *skb, struct net_device *dev)
{
	struct bnxt *bp = netdev_priv(dev);
	struct tx_bd *txbd;
	struct tx_bd_ext *txbd1;
	struct netdev_queue *txq;
	int i;
	dma_addr_t mapping;
	unsigned int length, pad = 0;
	u32 len, free_size, vlan_tag_flags, cfa_action, flags;
	u16 prod, last_frag;
	struct pci_dev *pdev = bp->pdev;
	struct bnxt_tx_ring_info *txr;
	struct bnxt_sw_tx_bd *tx_buf;

	i = skb_get_queue_mapping(skb);
	if (unlikely(i >= bp->tx_nr_rings)) {
		dev_kfree_skb_any(skb);
		return NETDEV_TX_OK;
	}

	txr = &bp->tx_ring[i];
	txq = netdev_get_tx_queue(dev, i);
	prod = txr->tx_prod;

	free_size = bnxt_tx_avail(bp, txr);
	if (unlikely(free_size < skb_shinfo(skb)->nr_frags + 2)) {
		netif_tx_stop_queue(txq);
		return NETDEV_TX_BUSY;
	}

	length = skb->len;
	len = skb_headlen(skb);
	last_frag = skb_shinfo(skb)->nr_frags;

	txbd = &txr->tx_desc_ring[TX_RING(prod)][TX_IDX(prod)];

	txbd->tx_bd_opaque = prod;

	tx_buf = &txr->tx_buf_ring[prod];
	tx_buf->skb = skb;
	tx_buf->nr_frags = last_frag;

	vlan_tag_flags = 0;
	cfa_action = 0;
	if (skb_vlan_tag_present(skb)) {
		vlan_tag_flags = TX_BD_CFA_META_KEY_VLAN |
				 skb_vlan_tag_get(skb);
		/* Currently supports 8021Q, 8021AD vlan offloads
		 * QINQ1, QINQ2, QINQ3 vlan headers are deprecated
		 */
		if (skb->vlan_proto == htons(ETH_P_8021Q))
			vlan_tag_flags |= 1 << TX_BD_CFA_META_TPID_SHIFT;
	}

	if (free_size == bp->tx_ring_size && length <= bp->tx_push_thresh) {
		struct tx_push_buffer *tx_push_buf = txr->tx_push;
		struct tx_push_bd *tx_push = &tx_push_buf->push_bd;
		struct tx_bd_ext *tx_push1 = &tx_push->txbd2;
		void *pdata = tx_push_buf->data;
		u64 *end;
		int j, push_len;

		/* Set COAL_NOW to be ready quickly for the next push */
		tx_push->tx_bd_len_flags_type =
			cpu_to_le32((length << TX_BD_LEN_SHIFT) |
					TX_BD_TYPE_LONG_TX_BD |
					TX_BD_FLAGS_LHINT_512_AND_SMALLER |
					TX_BD_FLAGS_COAL_NOW |
					TX_BD_FLAGS_PACKET_END |
					(2 << TX_BD_FLAGS_BD_CNT_SHIFT));

		if (skb->ip_summed == CHECKSUM_PARTIAL)
			tx_push1->tx_bd_hsize_lflags =
					cpu_to_le32(TX_BD_FLAGS_TCP_UDP_CHKSUM);
		else
			tx_push1->tx_bd_hsize_lflags = 0;

		tx_push1->tx_bd_cfa_meta = cpu_to_le32(vlan_tag_flags);
		tx_push1->tx_bd_cfa_action = cpu_to_le32(cfa_action);

		end = pdata + length;
		end = PTR_ALIGN(end, 8) - 1;
		*end = 0;

		skb_copy_from_linear_data(skb, pdata, len);
		pdata += len;
		for (j = 0; j < last_frag; j++) {
			skb_frag_t *frag = &skb_shinfo(skb)->frags[j];
			void *fptr;

			fptr = skb_frag_address_safe(frag);
			if (!fptr)
				goto normal_tx;

			memcpy(pdata, fptr, skb_frag_size(frag));
			pdata += skb_frag_size(frag);
		}

		txbd->tx_bd_len_flags_type = tx_push->tx_bd_len_flags_type;
		txbd->tx_bd_haddr = txr->data_mapping;
		prod = NEXT_TX(prod);
		txbd = &txr->tx_desc_ring[TX_RING(prod)][TX_IDX(prod)];
		memcpy(txbd, tx_push1, sizeof(*txbd));
		prod = NEXT_TX(prod);
		tx_push->doorbell =
			cpu_to_le32(DB_KEY_TX_PUSH | DB_LONG_TX_PUSH | prod);
		txr->tx_prod = prod;

		netdev_tx_sent_queue(txq, skb->len);

		push_len = (length + sizeof(*tx_push) + 7) / 8;
		if (push_len > 16) {
			__iowrite64_copy(txr->tx_doorbell, tx_push_buf, 16);
			__iowrite64_copy(txr->tx_doorbell + 4, tx_push_buf + 1,
					 push_len - 16);
		} else {
			__iowrite64_copy(txr->tx_doorbell, tx_push_buf,
					 push_len);
		}

		tx_buf->is_push = 1;
		goto tx_done;
	}

normal_tx:
	if (length < BNXT_MIN_PKT_SIZE) {
		pad = BNXT_MIN_PKT_SIZE - length;
		if (skb_pad(skb, pad)) {
			/* SKB already freed. */
			tx_buf->skb = NULL;
			return NETDEV_TX_OK;
		}
		length = BNXT_MIN_PKT_SIZE;
	}

	mapping = dma_map_single(&pdev->dev, skb->data, len, DMA_TO_DEVICE);

	if (unlikely(dma_mapping_error(&pdev->dev, mapping))) {
		dev_kfree_skb_any(skb);
		tx_buf->skb = NULL;
		return NETDEV_TX_OK;
	}

	dma_unmap_addr_set(tx_buf, mapping, mapping);
	flags = (len << TX_BD_LEN_SHIFT) | TX_BD_TYPE_LONG_TX_BD |
		((last_frag + 2) << TX_BD_FLAGS_BD_CNT_SHIFT);

	txbd->tx_bd_haddr = cpu_to_le64(mapping);

	prod = NEXT_TX(prod);
	txbd1 = (struct tx_bd_ext *)
		&txr->tx_desc_ring[TX_RING(prod)][TX_IDX(prod)];

	txbd1->tx_bd_hsize_lflags = 0;
	if (skb_is_gso(skb)) {
		u32 hdr_len;

		if (skb->encapsulation)
			hdr_len = skb_inner_network_offset(skb) +
				skb_inner_network_header_len(skb) +
				inner_tcp_hdrlen(skb);
		else
			hdr_len = skb_transport_offset(skb) +
				tcp_hdrlen(skb);

		txbd1->tx_bd_hsize_lflags = cpu_to_le32(TX_BD_FLAGS_LSO |
					TX_BD_FLAGS_T_IPID |
					(hdr_len << (TX_BD_HSIZE_SHIFT - 1)));
		length = skb_shinfo(skb)->gso_size;
		txbd1->tx_bd_mss = cpu_to_le32(length);
		length += hdr_len;
	} else if (skb->ip_summed == CHECKSUM_PARTIAL) {
		txbd1->tx_bd_hsize_lflags =
			cpu_to_le32(TX_BD_FLAGS_TCP_UDP_CHKSUM);
		txbd1->tx_bd_mss = 0;
	}

	length >>= 9;
	flags |= bnxt_lhint_arr[length];
	txbd->tx_bd_len_flags_type = cpu_to_le32(flags);

	txbd1->tx_bd_cfa_meta = cpu_to_le32(vlan_tag_flags);
	txbd1->tx_bd_cfa_action = cpu_to_le32(cfa_action);
	for (i = 0; i < last_frag; i++) {
		skb_frag_t *frag = &skb_shinfo(skb)->frags[i];

		prod = NEXT_TX(prod);
		txbd = &txr->tx_desc_ring[TX_RING(prod)][TX_IDX(prod)];

		len = skb_frag_size(frag);
		mapping = skb_frag_dma_map(&pdev->dev, frag, 0, len,
					   DMA_TO_DEVICE);

		if (unlikely(dma_mapping_error(&pdev->dev, mapping)))
			goto tx_dma_error;

		tx_buf = &txr->tx_buf_ring[prod];
		dma_unmap_addr_set(tx_buf, mapping, mapping);

		txbd->tx_bd_haddr = cpu_to_le64(mapping);

		flags = len << TX_BD_LEN_SHIFT;
		txbd->tx_bd_len_flags_type = cpu_to_le32(flags);
	}

	flags &= ~TX_BD_LEN;
	txbd->tx_bd_len_flags_type =
		cpu_to_le32(((len + pad) << TX_BD_LEN_SHIFT) | flags |
			    TX_BD_FLAGS_PACKET_END);

	netdev_tx_sent_queue(txq, skb->len);

	/* Sync BD data before updating doorbell */
	wmb();

	prod = NEXT_TX(prod);
	txr->tx_prod = prod;

	writel(DB_KEY_TX | prod, txr->tx_doorbell);
	writel(DB_KEY_TX | prod, txr->tx_doorbell);

tx_done:

	mmiowb();

	if (unlikely(bnxt_tx_avail(bp, txr) <= MAX_SKB_FRAGS + 1)) {
		netif_tx_stop_queue(txq);

		/* netif_tx_stop_queue() must be done before checking
		 * tx index in bnxt_tx_avail() below, because in
		 * bnxt_tx_int(), we update tx index before checking for
		 * netif_tx_queue_stopped().
		 */
		smp_mb();
		if (bnxt_tx_avail(bp, txr) > bp->tx_wake_thresh)
			netif_tx_wake_queue(txq);
	}
	return NETDEV_TX_OK;

tx_dma_error:
	last_frag = i;

	/* start back at beginning and unmap skb */
	prod = txr->tx_prod;
	tx_buf = &txr->tx_buf_ring[prod];
	tx_buf->skb = NULL;
	dma_unmap_single(&pdev->dev, dma_unmap_addr(tx_buf, mapping),
			 skb_headlen(skb), PCI_DMA_TODEVICE);
	prod = NEXT_TX(prod);

	/* unmap remaining mapped pages */
	for (i = 0; i < last_frag; i++) {
		prod = NEXT_TX(prod);
		tx_buf = &txr->tx_buf_ring[prod];
		dma_unmap_page(&pdev->dev, dma_unmap_addr(tx_buf, mapping),
			       skb_frag_size(&skb_shinfo(skb)->frags[i]),
			       PCI_DMA_TODEVICE);
	}

	dev_kfree_skb_any(skb);
	return NETDEV_TX_OK;
}

static void bnxt_tx_int(struct bnxt *bp, struct bnxt_napi *bnapi, int nr_pkts)
{
	struct bnxt_tx_ring_info *txr = bnapi->tx_ring;
	int index = txr - &bp->tx_ring[0];
	struct netdev_queue *txq = netdev_get_tx_queue(bp->dev, index);
	u16 cons = txr->tx_cons;
	struct pci_dev *pdev = bp->pdev;
	int i;
	unsigned int tx_bytes = 0;

	for (i = 0; i < nr_pkts; i++) {
		struct bnxt_sw_tx_bd *tx_buf;
		struct sk_buff *skb;
		int j, last;

		tx_buf = &txr->tx_buf_ring[cons];
		cons = NEXT_TX(cons);
		skb = tx_buf->skb;
		tx_buf->skb = NULL;

		if (tx_buf->is_push) {
			tx_buf->is_push = 0;
			goto next_tx_int;
		}

		dma_unmap_single(&pdev->dev, dma_unmap_addr(tx_buf, mapping),
				 skb_headlen(skb), PCI_DMA_TODEVICE);
		last = tx_buf->nr_frags;

		for (j = 0; j < last; j++) {
			cons = NEXT_TX(cons);
			tx_buf = &txr->tx_buf_ring[cons];
			dma_unmap_page(
				&pdev->dev,
				dma_unmap_addr(tx_buf, mapping),
				skb_frag_size(&skb_shinfo(skb)->frags[j]),
				PCI_DMA_TODEVICE);
		}

next_tx_int:
		cons = NEXT_TX(cons);

		tx_bytes += skb->len;
		dev_kfree_skb_any(skb);
	}

	netdev_tx_completed_queue(txq, nr_pkts, tx_bytes);
	txr->tx_cons = cons;

	/* Need to make the tx_cons update visible to bnxt_start_xmit()
	 * before checking for netif_tx_queue_stopped().  Without the
	 * memory barrier, there is a small possibility that bnxt_start_xmit()
	 * will miss it and cause the queue to be stopped forever.
	 */
	smp_mb();

	if (unlikely(netif_tx_queue_stopped(txq)) &&
	    (bnxt_tx_avail(bp, txr) > bp->tx_wake_thresh)) {
		__netif_tx_lock(txq, smp_processor_id());
		if (netif_tx_queue_stopped(txq) &&
		    bnxt_tx_avail(bp, txr) > bp->tx_wake_thresh &&
		    txr->dev_state != BNXT_DEV_STATE_CLOSING)
			netif_tx_wake_queue(txq);
		__netif_tx_unlock(txq);
	}
}

static inline u8 *__bnxt_alloc_rx_data(struct bnxt *bp, dma_addr_t *mapping,
				       gfp_t gfp)
{
	u8 *data;
	struct pci_dev *pdev = bp->pdev;

	data = kmalloc(bp->rx_buf_size, gfp);
	if (!data)
		return NULL;

	*mapping = dma_map_single(&pdev->dev, data + BNXT_RX_DMA_OFFSET,
				  bp->rx_buf_use_size, PCI_DMA_FROMDEVICE);

	if (dma_mapping_error(&pdev->dev, *mapping)) {
		kfree(data);
		data = NULL;
	}
	return data;
}

static inline int bnxt_alloc_rx_data(struct bnxt *bp,
				     struct bnxt_rx_ring_info *rxr,
				     u16 prod, gfp_t gfp)
{
	struct rx_bd *rxbd = &rxr->rx_desc_ring[RX_RING(prod)][RX_IDX(prod)];
	struct bnxt_sw_rx_bd *rx_buf = &rxr->rx_buf_ring[prod];
	u8 *data;
	dma_addr_t mapping;

	data = __bnxt_alloc_rx_data(bp, &mapping, gfp);
	if (!data)
		return -ENOMEM;

	rx_buf->data = data;
	dma_unmap_addr_set(rx_buf, mapping, mapping);

	rxbd->rx_bd_haddr = cpu_to_le64(mapping);

	return 0;
}

static void bnxt_reuse_rx_data(struct bnxt_rx_ring_info *rxr, u16 cons,
			       u8 *data)
{
	u16 prod = rxr->rx_prod;
	struct bnxt_sw_rx_bd *cons_rx_buf, *prod_rx_buf;
	struct rx_bd *cons_bd, *prod_bd;

	prod_rx_buf = &rxr->rx_buf_ring[prod];
	cons_rx_buf = &rxr->rx_buf_ring[cons];

	prod_rx_buf->data = data;

	dma_unmap_addr_set(prod_rx_buf, mapping,
			   dma_unmap_addr(cons_rx_buf, mapping));

	prod_bd = &rxr->rx_desc_ring[RX_RING(prod)][RX_IDX(prod)];
	cons_bd = &rxr->rx_desc_ring[RX_RING(cons)][RX_IDX(cons)];

	prod_bd->rx_bd_haddr = cons_bd->rx_bd_haddr;
}

static inline u16 bnxt_find_next_agg_idx(struct bnxt_rx_ring_info *rxr, u16 idx)
{
	u16 next, max = rxr->rx_agg_bmap_size;

	next = find_next_zero_bit(rxr->rx_agg_bmap, max, idx);
	if (next >= max)
		next = find_first_zero_bit(rxr->rx_agg_bmap, max);
	return next;
}

static inline int bnxt_alloc_rx_page(struct bnxt *bp,
				     struct bnxt_rx_ring_info *rxr,
				     u16 prod, gfp_t gfp)
{
	struct rx_bd *rxbd =
		&rxr->rx_agg_desc_ring[RX_RING(prod)][RX_IDX(prod)];
	struct bnxt_sw_rx_agg_bd *rx_agg_buf;
	struct pci_dev *pdev = bp->pdev;
	struct page *page;
	dma_addr_t mapping;
	u16 sw_prod = rxr->rx_sw_agg_prod;
	unsigned int offset = 0;

	if (PAGE_SIZE > BNXT_RX_PAGE_SIZE) {
		page = rxr->rx_page;
		if (!page) {
			page = alloc_page(gfp);
			if (!page)
				return -ENOMEM;
			rxr->rx_page = page;
			rxr->rx_page_offset = 0;
		}
		offset = rxr->rx_page_offset;
		rxr->rx_page_offset += BNXT_RX_PAGE_SIZE;
		if (rxr->rx_page_offset == PAGE_SIZE)
			rxr->rx_page = NULL;
		else
			get_page(page);
	} else {
		page = alloc_page(gfp);
		if (!page)
			return -ENOMEM;
	}

	mapping = dma_map_page(&pdev->dev, page, offset, BNXT_RX_PAGE_SIZE,
			       PCI_DMA_FROMDEVICE);
	if (dma_mapping_error(&pdev->dev, mapping)) {
		__free_page(page);
		return -EIO;
	}

	if (unlikely(test_bit(sw_prod, rxr->rx_agg_bmap)))
		sw_prod = bnxt_find_next_agg_idx(rxr, sw_prod);

	__set_bit(sw_prod, rxr->rx_agg_bmap);
	rx_agg_buf = &rxr->rx_agg_ring[sw_prod];
	rxr->rx_sw_agg_prod = NEXT_RX_AGG(sw_prod);

	rx_agg_buf->page = page;
	rx_agg_buf->offset = offset;
	rx_agg_buf->mapping = mapping;
	rxbd->rx_bd_haddr = cpu_to_le64(mapping);
	rxbd->rx_bd_opaque = sw_prod;
	return 0;
}

static void bnxt_reuse_rx_agg_bufs(struct bnxt_napi *bnapi, u16 cp_cons,
				   u32 agg_bufs)
{
	struct bnxt *bp = bnapi->bp;
	struct bnxt_cp_ring_info *cpr = &bnapi->cp_ring;
	struct bnxt_rx_ring_info *rxr = bnapi->rx_ring;
	u16 prod = rxr->rx_agg_prod;
	u16 sw_prod = rxr->rx_sw_agg_prod;
	u32 i;

	for (i = 0; i < agg_bufs; i++) {
		u16 cons;
		struct rx_agg_cmp *agg;
		struct bnxt_sw_rx_agg_bd *cons_rx_buf, *prod_rx_buf;
		struct rx_bd *prod_bd;
		struct page *page;

		agg = (struct rx_agg_cmp *)
			&cpr->cp_desc_ring[CP_RING(cp_cons)][CP_IDX(cp_cons)];
		cons = agg->rx_agg_cmp_opaque;
		__clear_bit(cons, rxr->rx_agg_bmap);

		if (unlikely(test_bit(sw_prod, rxr->rx_agg_bmap)))
			sw_prod = bnxt_find_next_agg_idx(rxr, sw_prod);

		__set_bit(sw_prod, rxr->rx_agg_bmap);
		prod_rx_buf = &rxr->rx_agg_ring[sw_prod];
		cons_rx_buf = &rxr->rx_agg_ring[cons];

		/* It is possible for sw_prod to be equal to cons, so
		 * set cons_rx_buf->page to NULL first.
		 */
		page = cons_rx_buf->page;
		cons_rx_buf->page = NULL;
		prod_rx_buf->page = page;
		prod_rx_buf->offset = cons_rx_buf->offset;

		prod_rx_buf->mapping = cons_rx_buf->mapping;

		prod_bd = &rxr->rx_agg_desc_ring[RX_RING(prod)][RX_IDX(prod)];

		prod_bd->rx_bd_haddr = cpu_to_le64(cons_rx_buf->mapping);
		prod_bd->rx_bd_opaque = sw_prod;

		prod = NEXT_RX_AGG(prod);
		sw_prod = NEXT_RX_AGG(sw_prod);
		cp_cons = NEXT_CMP(cp_cons);
	}
	rxr->rx_agg_prod = prod;
	rxr->rx_sw_agg_prod = sw_prod;
}

static struct sk_buff *bnxt_rx_skb(struct bnxt *bp,
				   struct bnxt_rx_ring_info *rxr, u16 cons,
				   u16 prod, u8 *data, dma_addr_t dma_addr,
				   unsigned int len)
{
	int err;
	struct sk_buff *skb;

	err = bnxt_alloc_rx_data(bp, rxr, prod, GFP_ATOMIC);
	if (unlikely(err)) {
		bnxt_reuse_rx_data(rxr, cons, data);
		return NULL;
	}

	skb = build_skb(data, 0);
	dma_unmap_single(&bp->pdev->dev, dma_addr, bp->rx_buf_use_size,
			 PCI_DMA_FROMDEVICE);
	if (!skb) {
		kfree(data);
		return NULL;
	}

	skb_reserve(skb, BNXT_RX_OFFSET);
	skb_put(skb, len);
	return skb;
}

static struct sk_buff *bnxt_rx_pages(struct bnxt *bp, struct bnxt_napi *bnapi,
				     struct sk_buff *skb, u16 cp_cons,
				     u32 agg_bufs)
{
	struct pci_dev *pdev = bp->pdev;
	struct bnxt_cp_ring_info *cpr = &bnapi->cp_ring;
	struct bnxt_rx_ring_info *rxr = bnapi->rx_ring;
	u16 prod = rxr->rx_agg_prod;
	u32 i;

	for (i = 0; i < agg_bufs; i++) {
		u16 cons, frag_len;
		struct rx_agg_cmp *agg;
		struct bnxt_sw_rx_agg_bd *cons_rx_buf;
		struct page *page;
		dma_addr_t mapping;

		agg = (struct rx_agg_cmp *)
			&cpr->cp_desc_ring[CP_RING(cp_cons)][CP_IDX(cp_cons)];
		cons = agg->rx_agg_cmp_opaque;
		frag_len = (le32_to_cpu(agg->rx_agg_cmp_len_flags_type) &
			    RX_AGG_CMP_LEN) >> RX_AGG_CMP_LEN_SHIFT;

		cons_rx_buf = &rxr->rx_agg_ring[cons];
		skb_fill_page_desc(skb, i, cons_rx_buf->page,
				   cons_rx_buf->offset, frag_len);
		__clear_bit(cons, rxr->rx_agg_bmap);

		/* It is possible for bnxt_alloc_rx_page() to allocate
		 * a sw_prod index that equals the cons index, so we
		 * need to clear the cons entry now.
		 */
		mapping = dma_unmap_addr(cons_rx_buf, mapping);
		page = cons_rx_buf->page;
		cons_rx_buf->page = NULL;

		if (bnxt_alloc_rx_page(bp, rxr, prod, GFP_ATOMIC) != 0) {
			struct skb_shared_info *shinfo;
			unsigned int nr_frags;

			shinfo = skb_shinfo(skb);
			nr_frags = --shinfo->nr_frags;
			__skb_frag_set_page(&shinfo->frags[nr_frags], NULL);

			dev_kfree_skb(skb);

			cons_rx_buf->page = page;

			/* Update prod since possibly some pages have been
			 * allocated already.
			 */
			rxr->rx_agg_prod = prod;
			bnxt_reuse_rx_agg_bufs(bnapi, cp_cons, agg_bufs - i);
			return NULL;
		}

		dma_unmap_page(&pdev->dev, mapping, BNXT_RX_PAGE_SIZE,
			       PCI_DMA_FROMDEVICE);

		skb->data_len += frag_len;
		skb->len += frag_len;
		skb->truesize += PAGE_SIZE;

		prod = NEXT_RX_AGG(prod);
		cp_cons = NEXT_CMP(cp_cons);
	}
	rxr->rx_agg_prod = prod;
	return skb;
}

static int bnxt_agg_bufs_valid(struct bnxt *bp, struct bnxt_cp_ring_info *cpr,
			       u8 agg_bufs, u32 *raw_cons)
{
	u16 last;
	struct rx_agg_cmp *agg;

	*raw_cons = ADV_RAW_CMP(*raw_cons, agg_bufs);
	last = RING_CMP(*raw_cons);
	agg = (struct rx_agg_cmp *)
		&cpr->cp_desc_ring[CP_RING(last)][CP_IDX(last)];
	return RX_AGG_CMP_VALID(agg, *raw_cons);
}

static inline struct sk_buff *bnxt_copy_skb(struct bnxt_napi *bnapi, u8 *data,
					    unsigned int len,
					    dma_addr_t mapping)
{
	struct bnxt *bp = bnapi->bp;
	struct pci_dev *pdev = bp->pdev;
	struct sk_buff *skb;

	skb = napi_alloc_skb(&bnapi->napi, len);
	if (!skb)
		return NULL;

	dma_sync_single_for_cpu(&pdev->dev, mapping,
				bp->rx_copy_thresh, PCI_DMA_FROMDEVICE);

	memcpy(skb->data - BNXT_RX_OFFSET, data, len + BNXT_RX_OFFSET);

	dma_sync_single_for_device(&pdev->dev, mapping,
				   bp->rx_copy_thresh,
				   PCI_DMA_FROMDEVICE);

	skb_put(skb, len);
	return skb;
}

static int bnxt_discard_rx(struct bnxt *bp, struct bnxt_napi *bnapi,
			   u32 *raw_cons, void *cmp)
{
	struct bnxt_cp_ring_info *cpr = &bnapi->cp_ring;
	struct rx_cmp *rxcmp = cmp;
	u32 tmp_raw_cons = *raw_cons;
	u8 cmp_type, agg_bufs = 0;

	cmp_type = RX_CMP_TYPE(rxcmp);

	if (cmp_type == CMP_TYPE_RX_L2_CMP) {
		agg_bufs = (le32_to_cpu(rxcmp->rx_cmp_misc_v1) &
			    RX_CMP_AGG_BUFS) >>
			   RX_CMP_AGG_BUFS_SHIFT;
	} else if (cmp_type == CMP_TYPE_RX_L2_TPA_END_CMP) {
		struct rx_tpa_end_cmp *tpa_end = cmp;

		agg_bufs = (le32_to_cpu(tpa_end->rx_tpa_end_cmp_misc_v1) &
			    RX_TPA_END_CMP_AGG_BUFS) >>
			   RX_TPA_END_CMP_AGG_BUFS_SHIFT;
	}

	if (agg_bufs) {
		if (!bnxt_agg_bufs_valid(bp, cpr, agg_bufs, &tmp_raw_cons))
			return -EBUSY;
	}
	*raw_cons = tmp_raw_cons;
	return 0;
}

static void bnxt_sched_reset(struct bnxt *bp, struct bnxt_rx_ring_info *rxr)
{
	if (!rxr->bnapi->in_reset) {
		rxr->bnapi->in_reset = true;
		set_bit(BNXT_RESET_TASK_SP_EVENT, &bp->sp_event);
		schedule_work(&bp->sp_task);
	}
	rxr->rx_next_cons = 0xffff;
}

static void bnxt_tpa_start(struct bnxt *bp, struct bnxt_rx_ring_info *rxr,
			   struct rx_tpa_start_cmp *tpa_start,
			   struct rx_tpa_start_cmp_ext *tpa_start1)
{
	u8 agg_id = TPA_START_AGG_ID(tpa_start);
	u16 cons, prod;
	struct bnxt_tpa_info *tpa_info;
	struct bnxt_sw_rx_bd *cons_rx_buf, *prod_rx_buf;
	struct rx_bd *prod_bd;
	dma_addr_t mapping;

	cons = tpa_start->rx_tpa_start_cmp_opaque;
	prod = rxr->rx_prod;
	cons_rx_buf = &rxr->rx_buf_ring[cons];
	prod_rx_buf = &rxr->rx_buf_ring[prod];
	tpa_info = &rxr->rx_tpa[agg_id];

	if (unlikely(cons != rxr->rx_next_cons)) {
		bnxt_sched_reset(bp, rxr);
		return;
	}

	prod_rx_buf->data = tpa_info->data;

	mapping = tpa_info->mapping;
	dma_unmap_addr_set(prod_rx_buf, mapping, mapping);

	prod_bd = &rxr->rx_desc_ring[RX_RING(prod)][RX_IDX(prod)];

	prod_bd->rx_bd_haddr = cpu_to_le64(mapping);

	tpa_info->data = cons_rx_buf->data;
	cons_rx_buf->data = NULL;
	tpa_info->mapping = dma_unmap_addr(cons_rx_buf, mapping);

	tpa_info->len =
		le32_to_cpu(tpa_start->rx_tpa_start_cmp_len_flags_type) >>
				RX_TPA_START_CMP_LEN_SHIFT;
	if (likely(TPA_START_HASH_VALID(tpa_start))) {
		u32 hash_type = TPA_START_HASH_TYPE(tpa_start);

		tpa_info->hash_type = PKT_HASH_TYPE_L4;
		tpa_info->gso_type = SKB_GSO_TCPV4;
		/* RSS profiles 1 and 3 with extract code 0 for inner 4-tuple */
		if (hash_type == 3)
			tpa_info->gso_type = SKB_GSO_TCPV6;
		tpa_info->rss_hash =
			le32_to_cpu(tpa_start->rx_tpa_start_cmp_rss_hash);
	} else {
		tpa_info->hash_type = PKT_HASH_TYPE_NONE;
		tpa_info->gso_type = 0;
		if (netif_msg_rx_err(bp))
			netdev_warn(bp->dev, "TPA packet without valid hash\n");
	}
	tpa_info->flags2 = le32_to_cpu(tpa_start1->rx_tpa_start_cmp_flags2);
	tpa_info->metadata = le32_to_cpu(tpa_start1->rx_tpa_start_cmp_metadata);

	rxr->rx_prod = NEXT_RX(prod);
	cons = NEXT_RX(cons);
	rxr->rx_next_cons = NEXT_RX(cons);
	cons_rx_buf = &rxr->rx_buf_ring[cons];

	bnxt_reuse_rx_data(rxr, cons, cons_rx_buf->data);
	rxr->rx_prod = NEXT_RX(rxr->rx_prod);
	cons_rx_buf->data = NULL;
}

static void bnxt_abort_tpa(struct bnxt *bp, struct bnxt_napi *bnapi,
			   u16 cp_cons, u32 agg_bufs)
{
	if (agg_bufs)
		bnxt_reuse_rx_agg_bufs(bnapi, cp_cons, agg_bufs);
}

#define BNXT_IPV4_HDR_SIZE	(sizeof(struct iphdr) + sizeof(struct tcphdr))
#define BNXT_IPV6_HDR_SIZE	(sizeof(struct ipv6hdr) + sizeof(struct tcphdr))

static inline struct sk_buff *bnxt_gro_skb(struct bnxt_tpa_info *tpa_info,
					   struct rx_tpa_end_cmp *tpa_end,
					   struct rx_tpa_end_cmp_ext *tpa_end1,
					   struct sk_buff *skb)
{
#ifdef CONFIG_INET
	struct tcphdr *th;
	int payload_off, tcp_opt_len = 0;
	int len, nw_off;
	u16 segs;

	segs = TPA_END_TPA_SEGS(tpa_end);
	if (segs == 1)
		return skb;

	NAPI_GRO_CB(skb)->count = segs;
	skb_shinfo(skb)->gso_size =
		le32_to_cpu(tpa_end1->rx_tpa_end_cmp_seg_len);
	skb_shinfo(skb)->gso_type = tpa_info->gso_type;
	payload_off = (le32_to_cpu(tpa_end->rx_tpa_end_cmp_misc_v1) &
		       RX_TPA_END_CMP_PAYLOAD_OFFSET) >>
		      RX_TPA_END_CMP_PAYLOAD_OFFSET_SHIFT;
	if (TPA_END_GRO_TS(tpa_end))
		tcp_opt_len = 12;

	if (tpa_info->gso_type == SKB_GSO_TCPV4) {
		struct iphdr *iph;

		nw_off = payload_off - BNXT_IPV4_HDR_SIZE - tcp_opt_len -
			 ETH_HLEN;
		skb_set_network_header(skb, nw_off);
		iph = ip_hdr(skb);
		skb_set_transport_header(skb, nw_off + sizeof(struct iphdr));
		len = skb->len - skb_transport_offset(skb);
		th = tcp_hdr(skb);
		th->check = ~tcp_v4_check(len, iph->saddr, iph->daddr, 0);
	} else if (tpa_info->gso_type == SKB_GSO_TCPV6) {
		struct ipv6hdr *iph;

		nw_off = payload_off - BNXT_IPV6_HDR_SIZE - tcp_opt_len -
			 ETH_HLEN;
		skb_set_network_header(skb, nw_off);
		iph = ipv6_hdr(skb);
		skb_set_transport_header(skb, nw_off + sizeof(struct ipv6hdr));
		len = skb->len - skb_transport_offset(skb);
		th = tcp_hdr(skb);
		th->check = ~tcp_v6_check(len, &iph->saddr, &iph->daddr, 0);
	} else {
		dev_kfree_skb_any(skb);
		return NULL;
	}
	tcp_gro_complete(skb);

	if (nw_off) { /* tunnel */
		struct udphdr *uh = NULL;

		if (skb->protocol == htons(ETH_P_IP)) {
			struct iphdr *iph = (struct iphdr *)skb->data;

			if (iph->protocol == IPPROTO_UDP)
				uh = (struct udphdr *)(iph + 1);
		} else {
			struct ipv6hdr *iph = (struct ipv6hdr *)skb->data;

			if (iph->nexthdr == IPPROTO_UDP)
				uh = (struct udphdr *)(iph + 1);
		}
		if (uh) {
			if (uh->check)
				skb_shinfo(skb)->gso_type |=
					SKB_GSO_UDP_TUNNEL_CSUM;
			else
				skb_shinfo(skb)->gso_type |= SKB_GSO_UDP_TUNNEL;
		}
	}
#endif
	return skb;
}

static inline struct sk_buff *bnxt_tpa_end(struct bnxt *bp,
					   struct bnxt_napi *bnapi,
					   u32 *raw_cons,
					   struct rx_tpa_end_cmp *tpa_end,
					   struct rx_tpa_end_cmp_ext *tpa_end1,
					   bool *agg_event)
{
	struct bnxt_cp_ring_info *cpr = &bnapi->cp_ring;
	struct bnxt_rx_ring_info *rxr = bnapi->rx_ring;
	u8 agg_id = TPA_END_AGG_ID(tpa_end);
	u8 *data, agg_bufs;
	u16 cp_cons = RING_CMP(*raw_cons);
	unsigned int len;
	struct bnxt_tpa_info *tpa_info;
	dma_addr_t mapping;
	struct sk_buff *skb;

	if (unlikely(bnapi->in_reset)) {
		int rc = bnxt_discard_rx(bp, bnapi, raw_cons, tpa_end);

		if (rc < 0)
			return ERR_PTR(-EBUSY);
		return NULL;
	}

	tpa_info = &rxr->rx_tpa[agg_id];
	data = tpa_info->data;
	prefetch(data);
	len = tpa_info->len;
	mapping = tpa_info->mapping;

	agg_bufs = (le32_to_cpu(tpa_end->rx_tpa_end_cmp_misc_v1) &
		    RX_TPA_END_CMP_AGG_BUFS) >> RX_TPA_END_CMP_AGG_BUFS_SHIFT;

	if (agg_bufs) {
		if (!bnxt_agg_bufs_valid(bp, cpr, agg_bufs, raw_cons))
			return ERR_PTR(-EBUSY);

		*agg_event = true;
		cp_cons = NEXT_CMP(cp_cons);
	}

	if (unlikely(agg_bufs > MAX_SKB_FRAGS)) {
		bnxt_abort_tpa(bp, bnapi, cp_cons, agg_bufs);
		netdev_warn(bp->dev, "TPA frags %d exceeded MAX_SKB_FRAGS %d\n",
			    agg_bufs, (int)MAX_SKB_FRAGS);
		return NULL;
	}

	if (len <= bp->rx_copy_thresh) {
		skb = bnxt_copy_skb(bnapi, data, len, mapping);
		if (!skb) {
			bnxt_abort_tpa(bp, bnapi, cp_cons, agg_bufs);
			return NULL;
		}
	} else {
		u8 *new_data;
		dma_addr_t new_mapping;

		new_data = __bnxt_alloc_rx_data(bp, &new_mapping, GFP_ATOMIC);
		if (!new_data) {
			bnxt_abort_tpa(bp, bnapi, cp_cons, agg_bufs);
			return NULL;
		}

		tpa_info->data = new_data;
		tpa_info->mapping = new_mapping;

		skb = build_skb(data, 0);
		dma_unmap_single(&bp->pdev->dev, mapping, bp->rx_buf_use_size,
				 PCI_DMA_FROMDEVICE);

		if (!skb) {
			kfree(data);
			bnxt_abort_tpa(bp, bnapi, cp_cons, agg_bufs);
			return NULL;
		}
		skb_reserve(skb, BNXT_RX_OFFSET);
		skb_put(skb, len);
	}

	if (agg_bufs) {
		skb = bnxt_rx_pages(bp, bnapi, skb, cp_cons, agg_bufs);
		if (!skb) {
			/* Page reuse already handled by bnxt_rx_pages(). */
			return NULL;
		}
	}
	skb->protocol = eth_type_trans(skb, bp->dev);

	if (tpa_info->hash_type != PKT_HASH_TYPE_NONE)
		skb_set_hash(skb, tpa_info->rss_hash, tpa_info->hash_type);

	if (tpa_info->flags2 & RX_CMP_FLAGS2_META_FORMAT_VLAN) {
		netdev_features_t features = skb->dev->features;
		u16 vlan_proto = tpa_info->metadata >>
			RX_CMP_FLAGS2_METADATA_TPID_SFT;

		if (((features & NETIF_F_HW_VLAN_CTAG_RX) &&
		     vlan_proto == ETH_P_8021Q) ||
		    ((features & NETIF_F_HW_VLAN_STAG_RX) &&
		     vlan_proto == ETH_P_8021AD)) {
			__vlan_hwaccel_put_tag(skb, htons(vlan_proto),
					       tpa_info->metadata &
					       RX_CMP_FLAGS2_METADATA_VID_MASK);
		}
	}

	skb_checksum_none_assert(skb);
	if (likely(tpa_info->flags2 & RX_TPA_START_CMP_FLAGS2_L4_CS_CALC)) {
		skb->ip_summed = CHECKSUM_UNNECESSARY;
		skb->csum_level =
			(tpa_info->flags2 & RX_CMP_FLAGS2_T_L4_CS_CALC) >> 3;
	}

	if (TPA_END_GRO(tpa_end))
		skb = bnxt_gro_skb(tpa_info, tpa_end, tpa_end1, skb);

	return skb;
}

/* returns the following:
 * 1       - 1 packet successfully received
 * 0       - successful TPA_START, packet not completed yet
 * -EBUSY  - completion ring does not have all the agg buffers yet
 * -ENOMEM - packet aborted due to out of memory
 * -EIO    - packet aborted due to hw error indicated in BD
 */
static int bnxt_rx_pkt(struct bnxt *bp, struct bnxt_napi *bnapi, u32 *raw_cons,
		       bool *agg_event)
{
	struct bnxt_cp_ring_info *cpr = &bnapi->cp_ring;
	struct bnxt_rx_ring_info *rxr = bnapi->rx_ring;
	struct net_device *dev = bp->dev;
	struct rx_cmp *rxcmp;
	struct rx_cmp_ext *rxcmp1;
	u32 tmp_raw_cons = *raw_cons;
	u16 cons, prod, cp_cons = RING_CMP(tmp_raw_cons);
	struct bnxt_sw_rx_bd *rx_buf;
	unsigned int len;
	u8 *data, agg_bufs, cmp_type;
	dma_addr_t dma_addr;
	struct sk_buff *skb;
	int rc = 0;

	rxcmp = (struct rx_cmp *)
			&cpr->cp_desc_ring[CP_RING(cp_cons)][CP_IDX(cp_cons)];

	tmp_raw_cons = NEXT_RAW_CMP(tmp_raw_cons);
	cp_cons = RING_CMP(tmp_raw_cons);
	rxcmp1 = (struct rx_cmp_ext *)
			&cpr->cp_desc_ring[CP_RING(cp_cons)][CP_IDX(cp_cons)];

	if (!RX_CMP_VALID(rxcmp1, tmp_raw_cons))
		return -EBUSY;

	cmp_type = RX_CMP_TYPE(rxcmp);

	prod = rxr->rx_prod;

	if (cmp_type == CMP_TYPE_RX_L2_TPA_START_CMP) {
		bnxt_tpa_start(bp, rxr, (struct rx_tpa_start_cmp *)rxcmp,
			       (struct rx_tpa_start_cmp_ext *)rxcmp1);

		goto next_rx_no_prod;

	} else if (cmp_type == CMP_TYPE_RX_L2_TPA_END_CMP) {
		skb = bnxt_tpa_end(bp, bnapi, &tmp_raw_cons,
				   (struct rx_tpa_end_cmp *)rxcmp,
				   (struct rx_tpa_end_cmp_ext *)rxcmp1,
				   agg_event);

		if (unlikely(IS_ERR(skb)))
			return -EBUSY;

		rc = -ENOMEM;
		if (likely(skb)) {
			skb_record_rx_queue(skb, bnapi->index);
			skb_mark_napi_id(skb, &bnapi->napi);
			if (bnxt_busy_polling(bnapi))
				netif_receive_skb(skb);
			else
				napi_gro_receive(&bnapi->napi, skb);
			rc = 1;
		}
		goto next_rx_no_prod;
	}

	cons = rxcmp->rx_cmp_opaque;
	rx_buf = &rxr->rx_buf_ring[cons];
	data = rx_buf->data;
	if (unlikely(cons != rxr->rx_next_cons)) {
		int rc1 = bnxt_discard_rx(bp, bnapi, raw_cons, rxcmp);

		bnxt_sched_reset(bp, rxr);
		return rc1;
	}
	prefetch(data);

	agg_bufs = (le32_to_cpu(rxcmp->rx_cmp_misc_v1) & RX_CMP_AGG_BUFS) >>
				RX_CMP_AGG_BUFS_SHIFT;

	if (agg_bufs) {
		if (!bnxt_agg_bufs_valid(bp, cpr, agg_bufs, &tmp_raw_cons))
			return -EBUSY;

		cp_cons = NEXT_CMP(cp_cons);
		*agg_event = true;
	}

	rx_buf->data = NULL;
	if (rxcmp1->rx_cmp_cfa_code_errors_v2 & RX_CMP_L2_ERRORS) {
		bnxt_reuse_rx_data(rxr, cons, data);
		if (agg_bufs)
			bnxt_reuse_rx_agg_bufs(bnapi, cp_cons, agg_bufs);

		rc = -EIO;
		goto next_rx;
	}

	len = le32_to_cpu(rxcmp->rx_cmp_len_flags_type) >> RX_CMP_LEN_SHIFT;
	dma_addr = dma_unmap_addr(rx_buf, mapping);

	if (len <= bp->rx_copy_thresh) {
		skb = bnxt_copy_skb(bnapi, data, len, dma_addr);
		bnxt_reuse_rx_data(rxr, cons, data);
		if (!skb) {
			rc = -ENOMEM;
			goto next_rx;
		}
	} else {
		skb = bnxt_rx_skb(bp, rxr, cons, prod, data, dma_addr, len);
		if (!skb) {
			rc = -ENOMEM;
			goto next_rx;
		}
	}

	if (agg_bufs) {
		skb = bnxt_rx_pages(bp, bnapi, skb, cp_cons, agg_bufs);
		if (!skb) {
			rc = -ENOMEM;
			goto next_rx;
		}
	}

	if (RX_CMP_HASH_VALID(rxcmp)) {
		u32 hash_type = RX_CMP_HASH_TYPE(rxcmp);
		enum pkt_hash_types type = PKT_HASH_TYPE_L4;

		/* RSS profiles 1 and 3 with extract code 0 for inner 4-tuple */
		if (hash_type != 1 && hash_type != 3)
			type = PKT_HASH_TYPE_L3;
		skb_set_hash(skb, le32_to_cpu(rxcmp->rx_cmp_rss_hash), type);
	}

	skb->protocol = eth_type_trans(skb, dev);

	if (rxcmp1->rx_cmp_flags2 &
	    cpu_to_le32(RX_CMP_FLAGS2_META_FORMAT_VLAN)) {
		netdev_features_t features = skb->dev->features;
		u32 meta_data = le32_to_cpu(rxcmp1->rx_cmp_meta_data);
		u16 vlan_proto = meta_data >> RX_CMP_FLAGS2_METADATA_TPID_SFT;

		if (((features & NETIF_F_HW_VLAN_CTAG_RX) &&
		     vlan_proto == ETH_P_8021Q) ||
		    ((features & NETIF_F_HW_VLAN_STAG_RX) &&
		     vlan_proto == ETH_P_8021AD))
			__vlan_hwaccel_put_tag(skb, htons(vlan_proto),
					       meta_data &
					       RX_CMP_FLAGS2_METADATA_VID_MASK);
	}

	skb_checksum_none_assert(skb);
	if (RX_CMP_L4_CS_OK(rxcmp1)) {
		if (dev->features & NETIF_F_RXCSUM) {
			skb->ip_summed = CHECKSUM_UNNECESSARY;
			skb->csum_level = RX_CMP_ENCAP(rxcmp1);
		}
	} else {
		if (rxcmp1->rx_cmp_cfa_code_errors_v2 & RX_CMP_L4_CS_ERR_BITS) {
			if (dev->features & NETIF_F_RXCSUM)
				cpr->rx_l4_csum_errors++;
		}
	}

	skb_record_rx_queue(skb, bnapi->index);
	skb_mark_napi_id(skb, &bnapi->napi);
	if (bnxt_busy_polling(bnapi))
		netif_receive_skb(skb);
	else
		napi_gro_receive(&bnapi->napi, skb);
	rc = 1;

next_rx:
	rxr->rx_prod = NEXT_RX(prod);
	rxr->rx_next_cons = NEXT_RX(cons);

next_rx_no_prod:
	*raw_cons = tmp_raw_cons;

	return rc;
}

#define BNXT_GET_EVENT_PORT(data)	\
	((data) &				\
	 HWRM_ASYNC_EVENT_CMPL_PORT_CONN_NOT_ALLOWED_EVENT_DATA1_PORT_ID_MASK)

static int bnxt_async_event_process(struct bnxt *bp,
				    struct hwrm_async_event_cmpl *cmpl)
{
	u16 event_id = le16_to_cpu(cmpl->event_id);

	/* TODO CHIMP_FW: Define event id's for link change, error etc */
	switch (event_id) {
	case HWRM_ASYNC_EVENT_CMPL_EVENT_ID_LINK_SPEED_CFG_CHANGE: {
		u32 data1 = le32_to_cpu(cmpl->event_data1);
		struct bnxt_link_info *link_info = &bp->link_info;

		if (BNXT_VF(bp))
			goto async_event_process_exit;
		if (data1 & 0x20000) {
			u16 fw_speed = link_info->force_link_speed;
			u32 speed = bnxt_fw_to_ethtool_speed(fw_speed);

			netdev_warn(bp->dev, "Link speed %d no longer supported\n",
				    speed);
		}
		/* fall thru */
	}
	case HWRM_ASYNC_EVENT_CMPL_EVENT_ID_LINK_STATUS_CHANGE:
		set_bit(BNXT_LINK_CHNG_SP_EVENT, &bp->sp_event);
<<<<<<< HEAD
		break;
	case HWRM_ASYNC_EVENT_CMPL_EVENT_ID_PF_DRVR_UNLOAD:
		set_bit(BNXT_HWRM_PF_UNLOAD_SP_EVENT, &bp->sp_event);
=======
>>>>>>> ed596a4a
		break;
	case HWRM_ASYNC_EVENT_CMPL_EVENT_ID_PF_DRVR_UNLOAD:
		set_bit(BNXT_HWRM_PF_UNLOAD_SP_EVENT, &bp->sp_event);
		break;
	case HWRM_ASYNC_EVENT_CMPL_EVENT_ID_PORT_CONN_NOT_ALLOWED: {
		u32 data1 = le32_to_cpu(cmpl->event_data1);
		u16 port_id = BNXT_GET_EVENT_PORT(data1);

		if (BNXT_VF(bp))
			break;

		if (bp->pf.port_id != port_id)
			break;

		set_bit(BNXT_HWRM_PORT_MODULE_SP_EVENT, &bp->sp_event);
		break;
	}
	default:
		netdev_err(bp->dev, "unhandled ASYNC event (id 0x%x)\n",
			   event_id);
		goto async_event_process_exit;
	}
	schedule_work(&bp->sp_task);
async_event_process_exit:
	return 0;
}

static int bnxt_hwrm_handler(struct bnxt *bp, struct tx_cmp *txcmp)
{
	u16 cmpl_type = TX_CMP_TYPE(txcmp), vf_id, seq_id;
	struct hwrm_cmpl *h_cmpl = (struct hwrm_cmpl *)txcmp;
	struct hwrm_fwd_req_cmpl *fwd_req_cmpl =
				(struct hwrm_fwd_req_cmpl *)txcmp;

	switch (cmpl_type) {
	case CMPL_BASE_TYPE_HWRM_DONE:
		seq_id = le16_to_cpu(h_cmpl->sequence_id);
		if (seq_id == bp->hwrm_intr_seq_id)
			bp->hwrm_intr_seq_id = HWRM_SEQ_ID_INVALID;
		else
			netdev_err(bp->dev, "Invalid hwrm seq id %d\n", seq_id);
		break;

	case CMPL_BASE_TYPE_HWRM_FWD_REQ:
		vf_id = le16_to_cpu(fwd_req_cmpl->source_id);

		if ((vf_id < bp->pf.first_vf_id) ||
		    (vf_id >= bp->pf.first_vf_id + bp->pf.active_vfs)) {
			netdev_err(bp->dev, "Msg contains invalid VF id %x\n",
				   vf_id);
			return -EINVAL;
		}

		set_bit(vf_id - bp->pf.first_vf_id, bp->pf.vf_event_bmap);
		set_bit(BNXT_HWRM_EXEC_FWD_REQ_SP_EVENT, &bp->sp_event);
		schedule_work(&bp->sp_task);
		break;

	case CMPL_BASE_TYPE_HWRM_ASYNC_EVENT:
		bnxt_async_event_process(bp,
					 (struct hwrm_async_event_cmpl *)txcmp);

	default:
		break;
	}

	return 0;
}

static irqreturn_t bnxt_msix(int irq, void *dev_instance)
{
	struct bnxt_napi *bnapi = dev_instance;
	struct bnxt *bp = bnapi->bp;
	struct bnxt_cp_ring_info *cpr = &bnapi->cp_ring;
	u32 cons = RING_CMP(cpr->cp_raw_cons);

	prefetch(&cpr->cp_desc_ring[CP_RING(cons)][CP_IDX(cons)]);
	napi_schedule(&bnapi->napi);
	return IRQ_HANDLED;
}

static inline int bnxt_has_work(struct bnxt *bp, struct bnxt_cp_ring_info *cpr)
{
	u32 raw_cons = cpr->cp_raw_cons;
	u16 cons = RING_CMP(raw_cons);
	struct tx_cmp *txcmp;

	txcmp = &cpr->cp_desc_ring[CP_RING(cons)][CP_IDX(cons)];

	return TX_CMP_VALID(txcmp, raw_cons);
}

static irqreturn_t bnxt_inta(int irq, void *dev_instance)
{
	struct bnxt_napi *bnapi = dev_instance;
	struct bnxt *bp = bnapi->bp;
	struct bnxt_cp_ring_info *cpr = &bnapi->cp_ring;
	u32 cons = RING_CMP(cpr->cp_raw_cons);
	u32 int_status;

	prefetch(&cpr->cp_desc_ring[CP_RING(cons)][CP_IDX(cons)]);

	if (!bnxt_has_work(bp, cpr)) {
		int_status = readl(bp->bar0 + BNXT_CAG_REG_LEGACY_INT_STATUS);
		/* return if erroneous interrupt */
		if (!(int_status & (0x10000 << cpr->cp_ring_struct.fw_ring_id)))
			return IRQ_NONE;
	}

	/* disable ring IRQ */
	BNXT_CP_DB_IRQ_DIS(cpr->cp_doorbell);

	/* Return here if interrupt is shared and is disabled. */
	if (unlikely(atomic_read(&bp->intr_sem) != 0))
		return IRQ_HANDLED;

	napi_schedule(&bnapi->napi);
	return IRQ_HANDLED;
}

static int bnxt_poll_work(struct bnxt *bp, struct bnxt_napi *bnapi, int budget)
{
	struct bnxt_cp_ring_info *cpr = &bnapi->cp_ring;
	u32 raw_cons = cpr->cp_raw_cons;
	u32 cons;
	int tx_pkts = 0;
	int rx_pkts = 0;
	bool rx_event = false;
	bool agg_event = false;
	struct tx_cmp *txcmp;

	while (1) {
		int rc;

		cons = RING_CMP(raw_cons);
		txcmp = &cpr->cp_desc_ring[CP_RING(cons)][CP_IDX(cons)];

		if (!TX_CMP_VALID(txcmp, raw_cons))
			break;

		/* The valid test of the entry must be done first before
		 * reading any further.
		 */
		dma_rmb();
		if (TX_CMP_TYPE(txcmp) == CMP_TYPE_TX_L2_CMP) {
			tx_pkts++;
			/* return full budget so NAPI will complete. */
			if (unlikely(tx_pkts > bp->tx_wake_thresh))
				rx_pkts = budget;
		} else if ((TX_CMP_TYPE(txcmp) & 0x30) == 0x10) {
			rc = bnxt_rx_pkt(bp, bnapi, &raw_cons, &agg_event);
			if (likely(rc >= 0))
				rx_pkts += rc;
			else if (rc == -EBUSY)	/* partial completion */
				break;
			rx_event = true;
		} else if (unlikely((TX_CMP_TYPE(txcmp) ==
				     CMPL_BASE_TYPE_HWRM_DONE) ||
				    (TX_CMP_TYPE(txcmp) ==
				     CMPL_BASE_TYPE_HWRM_FWD_REQ) ||
				    (TX_CMP_TYPE(txcmp) ==
				     CMPL_BASE_TYPE_HWRM_ASYNC_EVENT))) {
			bnxt_hwrm_handler(bp, txcmp);
		}
		raw_cons = NEXT_RAW_CMP(raw_cons);

		if (rx_pkts == budget)
			break;
	}

	cpr->cp_raw_cons = raw_cons;
	/* ACK completion ring before freeing tx ring and producing new
	 * buffers in rx/agg rings to prevent overflowing the completion
	 * ring.
	 */
	BNXT_CP_DB(cpr->cp_doorbell, cpr->cp_raw_cons);

	if (tx_pkts)
		bnxt_tx_int(bp, bnapi, tx_pkts);

	if (rx_event) {
		struct bnxt_rx_ring_info *rxr = bnapi->rx_ring;

		writel(DB_KEY_RX | rxr->rx_prod, rxr->rx_doorbell);
		writel(DB_KEY_RX | rxr->rx_prod, rxr->rx_doorbell);
		if (agg_event) {
			writel(DB_KEY_RX | rxr->rx_agg_prod,
			       rxr->rx_agg_doorbell);
			writel(DB_KEY_RX | rxr->rx_agg_prod,
			       rxr->rx_agg_doorbell);
		}
	}
	return rx_pkts;
}

static int bnxt_poll(struct napi_struct *napi, int budget)
{
	struct bnxt_napi *bnapi = container_of(napi, struct bnxt_napi, napi);
	struct bnxt *bp = bnapi->bp;
	struct bnxt_cp_ring_info *cpr = &bnapi->cp_ring;
	int work_done = 0;

	if (!bnxt_lock_napi(bnapi))
		return budget;

	while (1) {
		work_done += bnxt_poll_work(bp, bnapi, budget - work_done);

		if (work_done >= budget)
			break;

		if (!bnxt_has_work(bp, cpr)) {
			napi_complete(napi);
			BNXT_CP_DB_REARM(cpr->cp_doorbell, cpr->cp_raw_cons);
			break;
		}
	}
	mmiowb();
	bnxt_unlock_napi(bnapi);
	return work_done;
}

#ifdef CONFIG_NET_RX_BUSY_POLL
static int bnxt_busy_poll(struct napi_struct *napi)
{
	struct bnxt_napi *bnapi = container_of(napi, struct bnxt_napi, napi);
	struct bnxt *bp = bnapi->bp;
	struct bnxt_cp_ring_info *cpr = &bnapi->cp_ring;
	int rx_work, budget = 4;

	if (atomic_read(&bp->intr_sem) != 0)
		return LL_FLUSH_FAILED;

	if (!bnxt_lock_poll(bnapi))
		return LL_FLUSH_BUSY;

	rx_work = bnxt_poll_work(bp, bnapi, budget);

	BNXT_CP_DB_REARM(cpr->cp_doorbell, cpr->cp_raw_cons);

	bnxt_unlock_poll(bnapi);
	return rx_work;
}
#endif

static void bnxt_free_tx_skbs(struct bnxt *bp)
{
	int i, max_idx;
	struct pci_dev *pdev = bp->pdev;

	if (!bp->tx_ring)
		return;

	max_idx = bp->tx_nr_pages * TX_DESC_CNT;
	for (i = 0; i < bp->tx_nr_rings; i++) {
		struct bnxt_tx_ring_info *txr = &bp->tx_ring[i];
		int j;

		for (j = 0; j < max_idx;) {
			struct bnxt_sw_tx_bd *tx_buf = &txr->tx_buf_ring[j];
			struct sk_buff *skb = tx_buf->skb;
			int k, last;

			if (!skb) {
				j++;
				continue;
			}

			tx_buf->skb = NULL;

			if (tx_buf->is_push) {
				dev_kfree_skb(skb);
				j += 2;
				continue;
			}

			dma_unmap_single(&pdev->dev,
					 dma_unmap_addr(tx_buf, mapping),
					 skb_headlen(skb),
					 PCI_DMA_TODEVICE);

			last = tx_buf->nr_frags;
			j += 2;
			for (k = 0; k < last; k++, j++) {
				int ring_idx = j & bp->tx_ring_mask;
				skb_frag_t *frag = &skb_shinfo(skb)->frags[k];

				tx_buf = &txr->tx_buf_ring[ring_idx];
				dma_unmap_page(
					&pdev->dev,
					dma_unmap_addr(tx_buf, mapping),
					skb_frag_size(frag), PCI_DMA_TODEVICE);
			}
			dev_kfree_skb(skb);
		}
		netdev_tx_reset_queue(netdev_get_tx_queue(bp->dev, i));
	}
}

static void bnxt_free_rx_skbs(struct bnxt *bp)
{
	int i, max_idx, max_agg_idx;
	struct pci_dev *pdev = bp->pdev;

	if (!bp->rx_ring)
		return;

	max_idx = bp->rx_nr_pages * RX_DESC_CNT;
	max_agg_idx = bp->rx_agg_nr_pages * RX_DESC_CNT;
	for (i = 0; i < bp->rx_nr_rings; i++) {
		struct bnxt_rx_ring_info *rxr = &bp->rx_ring[i];
		int j;

		if (rxr->rx_tpa) {
			for (j = 0; j < MAX_TPA; j++) {
				struct bnxt_tpa_info *tpa_info =
							&rxr->rx_tpa[j];
				u8 *data = tpa_info->data;

				if (!data)
					continue;

				dma_unmap_single(
					&pdev->dev,
					dma_unmap_addr(tpa_info, mapping),
					bp->rx_buf_use_size,
					PCI_DMA_FROMDEVICE);

				tpa_info->data = NULL;

				kfree(data);
			}
		}

		for (j = 0; j < max_idx; j++) {
			struct bnxt_sw_rx_bd *rx_buf = &rxr->rx_buf_ring[j];
			u8 *data = rx_buf->data;

			if (!data)
				continue;

			dma_unmap_single(&pdev->dev,
					 dma_unmap_addr(rx_buf, mapping),
					 bp->rx_buf_use_size,
					 PCI_DMA_FROMDEVICE);

			rx_buf->data = NULL;

			kfree(data);
		}

		for (j = 0; j < max_agg_idx; j++) {
			struct bnxt_sw_rx_agg_bd *rx_agg_buf =
				&rxr->rx_agg_ring[j];
			struct page *page = rx_agg_buf->page;

			if (!page)
				continue;

			dma_unmap_page(&pdev->dev,
				       dma_unmap_addr(rx_agg_buf, mapping),
				       BNXT_RX_PAGE_SIZE, PCI_DMA_FROMDEVICE);

			rx_agg_buf->page = NULL;
			__clear_bit(j, rxr->rx_agg_bmap);

			__free_page(page);
		}
		if (rxr->rx_page) {
			__free_page(rxr->rx_page);
			rxr->rx_page = NULL;
		}
	}
}

static void bnxt_free_skbs(struct bnxt *bp)
{
	bnxt_free_tx_skbs(bp);
	bnxt_free_rx_skbs(bp);
}

static void bnxt_free_ring(struct bnxt *bp, struct bnxt_ring_struct *ring)
{
	struct pci_dev *pdev = bp->pdev;
	int i;

	for (i = 0; i < ring->nr_pages; i++) {
		if (!ring->pg_arr[i])
			continue;

		dma_free_coherent(&pdev->dev, ring->page_size,
				  ring->pg_arr[i], ring->dma_arr[i]);

		ring->pg_arr[i] = NULL;
	}
	if (ring->pg_tbl) {
		dma_free_coherent(&pdev->dev, ring->nr_pages * 8,
				  ring->pg_tbl, ring->pg_tbl_map);
		ring->pg_tbl = NULL;
	}
	if (ring->vmem_size && *ring->vmem) {
		vfree(*ring->vmem);
		*ring->vmem = NULL;
	}
}

static int bnxt_alloc_ring(struct bnxt *bp, struct bnxt_ring_struct *ring)
{
	int i;
	struct pci_dev *pdev = bp->pdev;

	if (ring->nr_pages > 1) {
		ring->pg_tbl = dma_alloc_coherent(&pdev->dev,
						  ring->nr_pages * 8,
						  &ring->pg_tbl_map,
						  GFP_KERNEL);
		if (!ring->pg_tbl)
			return -ENOMEM;
	}

	for (i = 0; i < ring->nr_pages; i++) {
		ring->pg_arr[i] = dma_alloc_coherent(&pdev->dev,
						     ring->page_size,
						     &ring->dma_arr[i],
						     GFP_KERNEL);
		if (!ring->pg_arr[i])
			return -ENOMEM;

		if (ring->nr_pages > 1)
			ring->pg_tbl[i] = cpu_to_le64(ring->dma_arr[i]);
	}

	if (ring->vmem_size) {
		*ring->vmem = vzalloc(ring->vmem_size);
		if (!(*ring->vmem))
			return -ENOMEM;
	}
	return 0;
}

static void bnxt_free_rx_rings(struct bnxt *bp)
{
	int i;

	if (!bp->rx_ring)
		return;

	for (i = 0; i < bp->rx_nr_rings; i++) {
		struct bnxt_rx_ring_info *rxr = &bp->rx_ring[i];
		struct bnxt_ring_struct *ring;

		kfree(rxr->rx_tpa);
		rxr->rx_tpa = NULL;

		kfree(rxr->rx_agg_bmap);
		rxr->rx_agg_bmap = NULL;

		ring = &rxr->rx_ring_struct;
		bnxt_free_ring(bp, ring);

		ring = &rxr->rx_agg_ring_struct;
		bnxt_free_ring(bp, ring);
	}
}

static int bnxt_alloc_rx_rings(struct bnxt *bp)
{
	int i, rc, agg_rings = 0, tpa_rings = 0;

	if (!bp->rx_ring)
		return -ENOMEM;

	if (bp->flags & BNXT_FLAG_AGG_RINGS)
		agg_rings = 1;

	if (bp->flags & BNXT_FLAG_TPA)
		tpa_rings = 1;

	for (i = 0; i < bp->rx_nr_rings; i++) {
		struct bnxt_rx_ring_info *rxr = &bp->rx_ring[i];
		struct bnxt_ring_struct *ring;

		ring = &rxr->rx_ring_struct;

		rc = bnxt_alloc_ring(bp, ring);
		if (rc)
			return rc;

		if (agg_rings) {
			u16 mem_size;

			ring = &rxr->rx_agg_ring_struct;
			rc = bnxt_alloc_ring(bp, ring);
			if (rc)
				return rc;

			rxr->rx_agg_bmap_size = bp->rx_agg_ring_mask + 1;
			mem_size = rxr->rx_agg_bmap_size / 8;
			rxr->rx_agg_bmap = kzalloc(mem_size, GFP_KERNEL);
			if (!rxr->rx_agg_bmap)
				return -ENOMEM;

			if (tpa_rings) {
				rxr->rx_tpa = kcalloc(MAX_TPA,
						sizeof(struct bnxt_tpa_info),
						GFP_KERNEL);
				if (!rxr->rx_tpa)
					return -ENOMEM;
			}
		}
	}
	return 0;
}

static void bnxt_free_tx_rings(struct bnxt *bp)
{
	int i;
	struct pci_dev *pdev = bp->pdev;

	if (!bp->tx_ring)
		return;

	for (i = 0; i < bp->tx_nr_rings; i++) {
		struct bnxt_tx_ring_info *txr = &bp->tx_ring[i];
		struct bnxt_ring_struct *ring;

		if (txr->tx_push) {
			dma_free_coherent(&pdev->dev, bp->tx_push_size,
					  txr->tx_push, txr->tx_push_mapping);
			txr->tx_push = NULL;
		}

		ring = &txr->tx_ring_struct;

		bnxt_free_ring(bp, ring);
	}
}

static int bnxt_alloc_tx_rings(struct bnxt *bp)
{
	int i, j, rc;
	struct pci_dev *pdev = bp->pdev;

	bp->tx_push_size = 0;
	if (bp->tx_push_thresh) {
		int push_size;

		push_size  = L1_CACHE_ALIGN(sizeof(struct tx_push_bd) +
					bp->tx_push_thresh);

		if (push_size > 256) {
			push_size = 0;
			bp->tx_push_thresh = 0;
		}

		bp->tx_push_size = push_size;
	}

	for (i = 0, j = 0; i < bp->tx_nr_rings; i++) {
		struct bnxt_tx_ring_info *txr = &bp->tx_ring[i];
		struct bnxt_ring_struct *ring;

		ring = &txr->tx_ring_struct;

		rc = bnxt_alloc_ring(bp, ring);
		if (rc)
			return rc;

		if (bp->tx_push_size) {
			dma_addr_t mapping;

			/* One pre-allocated DMA buffer to backup
			 * TX push operation
			 */
			txr->tx_push = dma_alloc_coherent(&pdev->dev,
						bp->tx_push_size,
						&txr->tx_push_mapping,
						GFP_KERNEL);

			if (!txr->tx_push)
				return -ENOMEM;

			mapping = txr->tx_push_mapping +
				sizeof(struct tx_push_bd);
			txr->data_mapping = cpu_to_le64(mapping);

			memset(txr->tx_push, 0, sizeof(struct tx_push_bd));
		}
		ring->queue_id = bp->q_info[j].queue_id;
		if (i % bp->tx_nr_rings_per_tc == (bp->tx_nr_rings_per_tc - 1))
			j++;
	}
	return 0;
}

static void bnxt_free_cp_rings(struct bnxt *bp)
{
	int i;

	if (!bp->bnapi)
		return;

	for (i = 0; i < bp->cp_nr_rings; i++) {
		struct bnxt_napi *bnapi = bp->bnapi[i];
		struct bnxt_cp_ring_info *cpr;
		struct bnxt_ring_struct *ring;

		if (!bnapi)
			continue;

		cpr = &bnapi->cp_ring;
		ring = &cpr->cp_ring_struct;

		bnxt_free_ring(bp, ring);
	}
}

static int bnxt_alloc_cp_rings(struct bnxt *bp)
{
	int i, rc;

	for (i = 0; i < bp->cp_nr_rings; i++) {
		struct bnxt_napi *bnapi = bp->bnapi[i];
		struct bnxt_cp_ring_info *cpr;
		struct bnxt_ring_struct *ring;

		if (!bnapi)
			continue;

		cpr = &bnapi->cp_ring;
		ring = &cpr->cp_ring_struct;

		rc = bnxt_alloc_ring(bp, ring);
		if (rc)
			return rc;
	}
	return 0;
}

static void bnxt_init_ring_struct(struct bnxt *bp)
{
	int i;

	for (i = 0; i < bp->cp_nr_rings; i++) {
		struct bnxt_napi *bnapi = bp->bnapi[i];
		struct bnxt_cp_ring_info *cpr;
		struct bnxt_rx_ring_info *rxr;
		struct bnxt_tx_ring_info *txr;
		struct bnxt_ring_struct *ring;

		if (!bnapi)
			continue;

		cpr = &bnapi->cp_ring;
		ring = &cpr->cp_ring_struct;
		ring->nr_pages = bp->cp_nr_pages;
		ring->page_size = HW_CMPD_RING_SIZE;
		ring->pg_arr = (void **)cpr->cp_desc_ring;
		ring->dma_arr = cpr->cp_desc_mapping;
		ring->vmem_size = 0;

		rxr = bnapi->rx_ring;
		if (!rxr)
			goto skip_rx;

		ring = &rxr->rx_ring_struct;
		ring->nr_pages = bp->rx_nr_pages;
		ring->page_size = HW_RXBD_RING_SIZE;
		ring->pg_arr = (void **)rxr->rx_desc_ring;
		ring->dma_arr = rxr->rx_desc_mapping;
		ring->vmem_size = SW_RXBD_RING_SIZE * bp->rx_nr_pages;
		ring->vmem = (void **)&rxr->rx_buf_ring;

		ring = &rxr->rx_agg_ring_struct;
		ring->nr_pages = bp->rx_agg_nr_pages;
		ring->page_size = HW_RXBD_RING_SIZE;
		ring->pg_arr = (void **)rxr->rx_agg_desc_ring;
		ring->dma_arr = rxr->rx_agg_desc_mapping;
		ring->vmem_size = SW_RXBD_AGG_RING_SIZE * bp->rx_agg_nr_pages;
		ring->vmem = (void **)&rxr->rx_agg_ring;

skip_rx:
		txr = bnapi->tx_ring;
		if (!txr)
			continue;

		ring = &txr->tx_ring_struct;
		ring->nr_pages = bp->tx_nr_pages;
		ring->page_size = HW_RXBD_RING_SIZE;
		ring->pg_arr = (void **)txr->tx_desc_ring;
		ring->dma_arr = txr->tx_desc_mapping;
		ring->vmem_size = SW_TXBD_RING_SIZE * bp->tx_nr_pages;
		ring->vmem = (void **)&txr->tx_buf_ring;
	}
}

static void bnxt_init_rxbd_pages(struct bnxt_ring_struct *ring, u32 type)
{
	int i;
	u32 prod;
	struct rx_bd **rx_buf_ring;

	rx_buf_ring = (struct rx_bd **)ring->pg_arr;
	for (i = 0, prod = 0; i < ring->nr_pages; i++) {
		int j;
		struct rx_bd *rxbd;

		rxbd = rx_buf_ring[i];
		if (!rxbd)
			continue;

		for (j = 0; j < RX_DESC_CNT; j++, rxbd++, prod++) {
			rxbd->rx_bd_len_flags_type = cpu_to_le32(type);
			rxbd->rx_bd_opaque = prod;
		}
	}
}

static int bnxt_init_one_rx_ring(struct bnxt *bp, int ring_nr)
{
	struct net_device *dev = bp->dev;
	struct bnxt_rx_ring_info *rxr;
	struct bnxt_ring_struct *ring;
	u32 prod, type;
	int i;

	type = (bp->rx_buf_use_size << RX_BD_LEN_SHIFT) |
		RX_BD_TYPE_RX_PACKET_BD | RX_BD_FLAGS_EOP;

	if (NET_IP_ALIGN == 2)
		type |= RX_BD_FLAGS_SOP;

	rxr = &bp->rx_ring[ring_nr];
	ring = &rxr->rx_ring_struct;
	bnxt_init_rxbd_pages(ring, type);

	prod = rxr->rx_prod;
	for (i = 0; i < bp->rx_ring_size; i++) {
		if (bnxt_alloc_rx_data(bp, rxr, prod, GFP_KERNEL) != 0) {
			netdev_warn(dev, "init'ed rx ring %d with %d/%d skbs only\n",
				    ring_nr, i, bp->rx_ring_size);
			break;
		}
		prod = NEXT_RX(prod);
	}
	rxr->rx_prod = prod;
	ring->fw_ring_id = INVALID_HW_RING_ID;

	ring = &rxr->rx_agg_ring_struct;
	ring->fw_ring_id = INVALID_HW_RING_ID;

	if (!(bp->flags & BNXT_FLAG_AGG_RINGS))
		return 0;

	type = ((u32)BNXT_RX_PAGE_SIZE << RX_BD_LEN_SHIFT) |
		RX_BD_TYPE_RX_AGG_BD | RX_BD_FLAGS_SOP;

	bnxt_init_rxbd_pages(ring, type);

	prod = rxr->rx_agg_prod;
	for (i = 0; i < bp->rx_agg_ring_size; i++) {
		if (bnxt_alloc_rx_page(bp, rxr, prod, GFP_KERNEL) != 0) {
			netdev_warn(dev, "init'ed rx ring %d with %d/%d pages only\n",
				    ring_nr, i, bp->rx_ring_size);
			break;
		}
		prod = NEXT_RX_AGG(prod);
	}
	rxr->rx_agg_prod = prod;

	if (bp->flags & BNXT_FLAG_TPA) {
		if (rxr->rx_tpa) {
			u8 *data;
			dma_addr_t mapping;

			for (i = 0; i < MAX_TPA; i++) {
				data = __bnxt_alloc_rx_data(bp, &mapping,
							    GFP_KERNEL);
				if (!data)
					return -ENOMEM;

				rxr->rx_tpa[i].data = data;
				rxr->rx_tpa[i].mapping = mapping;
			}
		} else {
			netdev_err(bp->dev, "No resource allocated for LRO/GRO\n");
			return -ENOMEM;
		}
	}

	return 0;
}

static int bnxt_init_rx_rings(struct bnxt *bp)
{
	int i, rc = 0;

	for (i = 0; i < bp->rx_nr_rings; i++) {
		rc = bnxt_init_one_rx_ring(bp, i);
		if (rc)
			break;
	}

	return rc;
}

static int bnxt_init_tx_rings(struct bnxt *bp)
{
	u16 i;

	bp->tx_wake_thresh = max_t(int, bp->tx_ring_size / 2,
				   MAX_SKB_FRAGS + 1);

	for (i = 0; i < bp->tx_nr_rings; i++) {
		struct bnxt_tx_ring_info *txr = &bp->tx_ring[i];
		struct bnxt_ring_struct *ring = &txr->tx_ring_struct;

		ring->fw_ring_id = INVALID_HW_RING_ID;
	}

	return 0;
}

static void bnxt_free_ring_grps(struct bnxt *bp)
{
	kfree(bp->grp_info);
	bp->grp_info = NULL;
}

static int bnxt_init_ring_grps(struct bnxt *bp, bool irq_re_init)
{
	int i;

	if (irq_re_init) {
		bp->grp_info = kcalloc(bp->cp_nr_rings,
				       sizeof(struct bnxt_ring_grp_info),
				       GFP_KERNEL);
		if (!bp->grp_info)
			return -ENOMEM;
	}
	for (i = 0; i < bp->cp_nr_rings; i++) {
		if (irq_re_init)
			bp->grp_info[i].fw_stats_ctx = INVALID_HW_RING_ID;
		bp->grp_info[i].fw_grp_id = INVALID_HW_RING_ID;
		bp->grp_info[i].rx_fw_ring_id = INVALID_HW_RING_ID;
		bp->grp_info[i].agg_fw_ring_id = INVALID_HW_RING_ID;
		bp->grp_info[i].cp_fw_ring_id = INVALID_HW_RING_ID;
	}
	return 0;
}

static void bnxt_free_vnics(struct bnxt *bp)
{
	kfree(bp->vnic_info);
	bp->vnic_info = NULL;
	bp->nr_vnics = 0;
}

static int bnxt_alloc_vnics(struct bnxt *bp)
{
	int num_vnics = 1;

#ifdef CONFIG_RFS_ACCEL
	if (bp->flags & BNXT_FLAG_RFS)
		num_vnics += bp->rx_nr_rings;
#endif

	bp->vnic_info = kcalloc(num_vnics, sizeof(struct bnxt_vnic_info),
				GFP_KERNEL);
	if (!bp->vnic_info)
		return -ENOMEM;

	bp->nr_vnics = num_vnics;
	return 0;
}

static void bnxt_init_vnics(struct bnxt *bp)
{
	int i;

	for (i = 0; i < bp->nr_vnics; i++) {
		struct bnxt_vnic_info *vnic = &bp->vnic_info[i];

		vnic->fw_vnic_id = INVALID_HW_RING_ID;
		vnic->fw_rss_cos_lb_ctx = INVALID_HW_RING_ID;
		vnic->fw_l2_ctx_id = INVALID_HW_RING_ID;

		if (bp->vnic_info[i].rss_hash_key) {
			if (i == 0)
				prandom_bytes(vnic->rss_hash_key,
					      HW_HASH_KEY_SIZE);
			else
				memcpy(vnic->rss_hash_key,
				       bp->vnic_info[0].rss_hash_key,
				       HW_HASH_KEY_SIZE);
		}
	}
}

static int bnxt_calc_nr_ring_pages(u32 ring_size, int desc_per_pg)
{
	int pages;

	pages = ring_size / desc_per_pg;

	if (!pages)
		return 1;

	pages++;

	while (pages & (pages - 1))
		pages++;

	return pages;
}

static void bnxt_set_tpa_flags(struct bnxt *bp)
{
	bp->flags &= ~BNXT_FLAG_TPA;
	if (bp->dev->features & NETIF_F_LRO)
		bp->flags |= BNXT_FLAG_LRO;
	if ((bp->dev->features & NETIF_F_GRO) && (bp->pdev->revision > 0))
		bp->flags |= BNXT_FLAG_GRO;
}

/* bp->rx_ring_size, bp->tx_ring_size, dev->mtu, BNXT_FLAG_{G|L}RO flags must
 * be set on entry.
 */
void bnxt_set_ring_params(struct bnxt *bp)
{
	u32 ring_size, rx_size, rx_space;
	u32 agg_factor = 0, agg_ring_size = 0;

	/* 8 for CRC and VLAN */
	rx_size = SKB_DATA_ALIGN(bp->dev->mtu + ETH_HLEN + NET_IP_ALIGN + 8);

	rx_space = rx_size + NET_SKB_PAD +
		SKB_DATA_ALIGN(sizeof(struct skb_shared_info));

	bp->rx_copy_thresh = BNXT_RX_COPY_THRESH;
	ring_size = bp->rx_ring_size;
	bp->rx_agg_ring_size = 0;
	bp->rx_agg_nr_pages = 0;

	if (bp->flags & BNXT_FLAG_TPA)
		agg_factor = min_t(u32, 4, 65536 / BNXT_RX_PAGE_SIZE);

	bp->flags &= ~BNXT_FLAG_JUMBO;
	if (rx_space > PAGE_SIZE) {
		u32 jumbo_factor;

		bp->flags |= BNXT_FLAG_JUMBO;
		jumbo_factor = PAGE_ALIGN(bp->dev->mtu - 40) >> PAGE_SHIFT;
		if (jumbo_factor > agg_factor)
			agg_factor = jumbo_factor;
	}
	agg_ring_size = ring_size * agg_factor;

	if (agg_ring_size) {
		bp->rx_agg_nr_pages = bnxt_calc_nr_ring_pages(agg_ring_size,
							RX_DESC_CNT);
		if (bp->rx_agg_nr_pages > MAX_RX_AGG_PAGES) {
			u32 tmp = agg_ring_size;

			bp->rx_agg_nr_pages = MAX_RX_AGG_PAGES;
			agg_ring_size = MAX_RX_AGG_PAGES * RX_DESC_CNT - 1;
			netdev_warn(bp->dev, "rx agg ring size %d reduced to %d.\n",
				    tmp, agg_ring_size);
		}
		bp->rx_agg_ring_size = agg_ring_size;
		bp->rx_agg_ring_mask = (bp->rx_agg_nr_pages * RX_DESC_CNT) - 1;
		rx_size = SKB_DATA_ALIGN(BNXT_RX_COPY_THRESH + NET_IP_ALIGN);
		rx_space = rx_size + NET_SKB_PAD +
			SKB_DATA_ALIGN(sizeof(struct skb_shared_info));
	}

	bp->rx_buf_use_size = rx_size;
	bp->rx_buf_size = rx_space;

	bp->rx_nr_pages = bnxt_calc_nr_ring_pages(ring_size, RX_DESC_CNT);
	bp->rx_ring_mask = (bp->rx_nr_pages * RX_DESC_CNT) - 1;

	ring_size = bp->tx_ring_size;
	bp->tx_nr_pages = bnxt_calc_nr_ring_pages(ring_size, TX_DESC_CNT);
	bp->tx_ring_mask = (bp->tx_nr_pages * TX_DESC_CNT) - 1;

	ring_size = bp->rx_ring_size * (2 + agg_factor) + bp->tx_ring_size;
	bp->cp_ring_size = ring_size;

	bp->cp_nr_pages = bnxt_calc_nr_ring_pages(ring_size, CP_DESC_CNT);
	if (bp->cp_nr_pages > MAX_CP_PAGES) {
		bp->cp_nr_pages = MAX_CP_PAGES;
		bp->cp_ring_size = MAX_CP_PAGES * CP_DESC_CNT - 1;
		netdev_warn(bp->dev, "completion ring size %d reduced to %d.\n",
			    ring_size, bp->cp_ring_size);
	}
	bp->cp_bit = bp->cp_nr_pages * CP_DESC_CNT;
	bp->cp_ring_mask = bp->cp_bit - 1;
}

static void bnxt_free_vnic_attributes(struct bnxt *bp)
{
	int i;
	struct bnxt_vnic_info *vnic;
	struct pci_dev *pdev = bp->pdev;

	if (!bp->vnic_info)
		return;

	for (i = 0; i < bp->nr_vnics; i++) {
		vnic = &bp->vnic_info[i];

		kfree(vnic->fw_grp_ids);
		vnic->fw_grp_ids = NULL;

		kfree(vnic->uc_list);
		vnic->uc_list = NULL;

		if (vnic->mc_list) {
			dma_free_coherent(&pdev->dev, vnic->mc_list_size,
					  vnic->mc_list, vnic->mc_list_mapping);
			vnic->mc_list = NULL;
		}

		if (vnic->rss_table) {
			dma_free_coherent(&pdev->dev, PAGE_SIZE,
					  vnic->rss_table,
					  vnic->rss_table_dma_addr);
			vnic->rss_table = NULL;
		}

		vnic->rss_hash_key = NULL;
		vnic->flags = 0;
	}
}

static int bnxt_alloc_vnic_attributes(struct bnxt *bp)
{
	int i, rc = 0, size;
	struct bnxt_vnic_info *vnic;
	struct pci_dev *pdev = bp->pdev;
	int max_rings;

	for (i = 0; i < bp->nr_vnics; i++) {
		vnic = &bp->vnic_info[i];

		if (vnic->flags & BNXT_VNIC_UCAST_FLAG) {
			int mem_size = (BNXT_MAX_UC_ADDRS - 1) * ETH_ALEN;

			if (mem_size > 0) {
				vnic->uc_list = kmalloc(mem_size, GFP_KERNEL);
				if (!vnic->uc_list) {
					rc = -ENOMEM;
					goto out;
				}
			}
		}

		if (vnic->flags & BNXT_VNIC_MCAST_FLAG) {
			vnic->mc_list_size = BNXT_MAX_MC_ADDRS * ETH_ALEN;
			vnic->mc_list =
				dma_alloc_coherent(&pdev->dev,
						   vnic->mc_list_size,
						   &vnic->mc_list_mapping,
						   GFP_KERNEL);
			if (!vnic->mc_list) {
				rc = -ENOMEM;
				goto out;
			}
		}

		if (vnic->flags & BNXT_VNIC_RSS_FLAG)
			max_rings = bp->rx_nr_rings;
		else
			max_rings = 1;

		vnic->fw_grp_ids = kcalloc(max_rings, sizeof(u16), GFP_KERNEL);
		if (!vnic->fw_grp_ids) {
			rc = -ENOMEM;
			goto out;
		}

		/* Allocate rss table and hash key */
		vnic->rss_table = dma_alloc_coherent(&pdev->dev, PAGE_SIZE,
						     &vnic->rss_table_dma_addr,
						     GFP_KERNEL);
		if (!vnic->rss_table) {
			rc = -ENOMEM;
			goto out;
		}

		size = L1_CACHE_ALIGN(HW_HASH_INDEX_SIZE * sizeof(u16));

		vnic->rss_hash_key = ((void *)vnic->rss_table) + size;
		vnic->rss_hash_key_dma_addr = vnic->rss_table_dma_addr + size;
	}
	return 0;

out:
	return rc;
}

static void bnxt_free_hwrm_resources(struct bnxt *bp)
{
	struct pci_dev *pdev = bp->pdev;

	dma_free_coherent(&pdev->dev, PAGE_SIZE, bp->hwrm_cmd_resp_addr,
			  bp->hwrm_cmd_resp_dma_addr);

	bp->hwrm_cmd_resp_addr = NULL;
	if (bp->hwrm_dbg_resp_addr) {
		dma_free_coherent(&pdev->dev, HWRM_DBG_REG_BUF_SIZE,
				  bp->hwrm_dbg_resp_addr,
				  bp->hwrm_dbg_resp_dma_addr);

		bp->hwrm_dbg_resp_addr = NULL;
	}
}

static int bnxt_alloc_hwrm_resources(struct bnxt *bp)
{
	struct pci_dev *pdev = bp->pdev;

	bp->hwrm_cmd_resp_addr = dma_alloc_coherent(&pdev->dev, PAGE_SIZE,
						   &bp->hwrm_cmd_resp_dma_addr,
						   GFP_KERNEL);
	if (!bp->hwrm_cmd_resp_addr)
		return -ENOMEM;
	bp->hwrm_dbg_resp_addr = dma_alloc_coherent(&pdev->dev,
						    HWRM_DBG_REG_BUF_SIZE,
						    &bp->hwrm_dbg_resp_dma_addr,
						    GFP_KERNEL);
	if (!bp->hwrm_dbg_resp_addr)
		netdev_warn(bp->dev, "fail to alloc debug register dma mem\n");

	return 0;
}

static void bnxt_free_stats(struct bnxt *bp)
{
	u32 size, i;
	struct pci_dev *pdev = bp->pdev;

	if (bp->hw_rx_port_stats) {
		dma_free_coherent(&pdev->dev, bp->hw_port_stats_size,
				  bp->hw_rx_port_stats,
				  bp->hw_rx_port_stats_map);
		bp->hw_rx_port_stats = NULL;
		bp->flags &= ~BNXT_FLAG_PORT_STATS;
	}

	if (!bp->bnapi)
		return;

	size = sizeof(struct ctx_hw_stats);

	for (i = 0; i < bp->cp_nr_rings; i++) {
		struct bnxt_napi *bnapi = bp->bnapi[i];
		struct bnxt_cp_ring_info *cpr = &bnapi->cp_ring;

		if (cpr->hw_stats) {
			dma_free_coherent(&pdev->dev, size, cpr->hw_stats,
					  cpr->hw_stats_map);
			cpr->hw_stats = NULL;
		}
	}
}

static int bnxt_alloc_stats(struct bnxt *bp)
{
	u32 size, i;
	struct pci_dev *pdev = bp->pdev;

	size = sizeof(struct ctx_hw_stats);

	for (i = 0; i < bp->cp_nr_rings; i++) {
		struct bnxt_napi *bnapi = bp->bnapi[i];
		struct bnxt_cp_ring_info *cpr = &bnapi->cp_ring;

		cpr->hw_stats = dma_alloc_coherent(&pdev->dev, size,
						   &cpr->hw_stats_map,
						   GFP_KERNEL);
		if (!cpr->hw_stats)
			return -ENOMEM;

		cpr->hw_stats_ctx_id = INVALID_STATS_CTX_ID;
	}

	if (BNXT_PF(bp)) {
		bp->hw_port_stats_size = sizeof(struct rx_port_stats) +
					 sizeof(struct tx_port_stats) + 1024;

		bp->hw_rx_port_stats =
			dma_alloc_coherent(&pdev->dev, bp->hw_port_stats_size,
					   &bp->hw_rx_port_stats_map,
					   GFP_KERNEL);
		if (!bp->hw_rx_port_stats)
			return -ENOMEM;

		bp->hw_tx_port_stats = (void *)(bp->hw_rx_port_stats + 1) +
				       512;
		bp->hw_tx_port_stats_map = bp->hw_rx_port_stats_map +
					   sizeof(struct rx_port_stats) + 512;
		bp->flags |= BNXT_FLAG_PORT_STATS;
	}
	return 0;
}

static void bnxt_clear_ring_indices(struct bnxt *bp)
{
	int i;

	if (!bp->bnapi)
		return;

	for (i = 0; i < bp->cp_nr_rings; i++) {
		struct bnxt_napi *bnapi = bp->bnapi[i];
		struct bnxt_cp_ring_info *cpr;
		struct bnxt_rx_ring_info *rxr;
		struct bnxt_tx_ring_info *txr;

		if (!bnapi)
			continue;

		cpr = &bnapi->cp_ring;
		cpr->cp_raw_cons = 0;

		txr = bnapi->tx_ring;
		if (txr) {
			txr->tx_prod = 0;
			txr->tx_cons = 0;
		}

		rxr = bnapi->rx_ring;
		if (rxr) {
			rxr->rx_prod = 0;
			rxr->rx_agg_prod = 0;
			rxr->rx_sw_agg_prod = 0;
			rxr->rx_next_cons = 0;
		}
	}
}

static void bnxt_free_ntp_fltrs(struct bnxt *bp, bool irq_reinit)
{
#ifdef CONFIG_RFS_ACCEL
	int i;

	/* Under rtnl_lock and all our NAPIs have been disabled.  It's
	 * safe to delete the hash table.
	 */
	for (i = 0; i < BNXT_NTP_FLTR_HASH_SIZE; i++) {
		struct hlist_head *head;
		struct hlist_node *tmp;
		struct bnxt_ntuple_filter *fltr;

		head = &bp->ntp_fltr_hash_tbl[i];
		hlist_for_each_entry_safe(fltr, tmp, head, hash) {
			hlist_del(&fltr->hash);
			kfree(fltr);
		}
	}
	if (irq_reinit) {
		kfree(bp->ntp_fltr_bmap);
		bp->ntp_fltr_bmap = NULL;
	}
	bp->ntp_fltr_count = 0;
#endif
}

static int bnxt_alloc_ntp_fltrs(struct bnxt *bp)
{
#ifdef CONFIG_RFS_ACCEL
	int i, rc = 0;

	if (!(bp->flags & BNXT_FLAG_RFS))
		return 0;

	for (i = 0; i < BNXT_NTP_FLTR_HASH_SIZE; i++)
		INIT_HLIST_HEAD(&bp->ntp_fltr_hash_tbl[i]);

	bp->ntp_fltr_count = 0;
	bp->ntp_fltr_bmap = kzalloc(BITS_TO_LONGS(BNXT_NTP_FLTR_MAX_FLTR),
				    GFP_KERNEL);

	if (!bp->ntp_fltr_bmap)
		rc = -ENOMEM;

	return rc;
#else
	return 0;
#endif
}

static void bnxt_free_mem(struct bnxt *bp, bool irq_re_init)
{
	bnxt_free_vnic_attributes(bp);
	bnxt_free_tx_rings(bp);
	bnxt_free_rx_rings(bp);
	bnxt_free_cp_rings(bp);
	bnxt_free_ntp_fltrs(bp, irq_re_init);
	if (irq_re_init) {
		bnxt_free_stats(bp);
		bnxt_free_ring_grps(bp);
		bnxt_free_vnics(bp);
		kfree(bp->tx_ring);
		bp->tx_ring = NULL;
		kfree(bp->rx_ring);
		bp->rx_ring = NULL;
		kfree(bp->bnapi);
		bp->bnapi = NULL;
	} else {
		bnxt_clear_ring_indices(bp);
	}
}

static int bnxt_alloc_mem(struct bnxt *bp, bool irq_re_init)
{
	int i, j, rc, size, arr_size;
	void *bnapi;

	if (irq_re_init) {
		/* Allocate bnapi mem pointer array and mem block for
		 * all queues
		 */
		arr_size = L1_CACHE_ALIGN(sizeof(struct bnxt_napi *) *
				bp->cp_nr_rings);
		size = L1_CACHE_ALIGN(sizeof(struct bnxt_napi));
		bnapi = kzalloc(arr_size + size * bp->cp_nr_rings, GFP_KERNEL);
		if (!bnapi)
			return -ENOMEM;

		bp->bnapi = bnapi;
		bnapi += arr_size;
		for (i = 0; i < bp->cp_nr_rings; i++, bnapi += size) {
			bp->bnapi[i] = bnapi;
			bp->bnapi[i]->index = i;
			bp->bnapi[i]->bp = bp;
		}

		bp->rx_ring = kcalloc(bp->rx_nr_rings,
				      sizeof(struct bnxt_rx_ring_info),
				      GFP_KERNEL);
		if (!bp->rx_ring)
			return -ENOMEM;

		for (i = 0; i < bp->rx_nr_rings; i++) {
			bp->rx_ring[i].bnapi = bp->bnapi[i];
			bp->bnapi[i]->rx_ring = &bp->rx_ring[i];
		}

		bp->tx_ring = kcalloc(bp->tx_nr_rings,
				      sizeof(struct bnxt_tx_ring_info),
				      GFP_KERNEL);
		if (!bp->tx_ring)
			return -ENOMEM;

		if (bp->flags & BNXT_FLAG_SHARED_RINGS)
			j = 0;
		else
			j = bp->rx_nr_rings;

		for (i = 0; i < bp->tx_nr_rings; i++, j++) {
			bp->tx_ring[i].bnapi = bp->bnapi[j];
			bp->bnapi[j]->tx_ring = &bp->tx_ring[i];
		}

		rc = bnxt_alloc_stats(bp);
		if (rc)
			goto alloc_mem_err;

		rc = bnxt_alloc_ntp_fltrs(bp);
		if (rc)
			goto alloc_mem_err;

		rc = bnxt_alloc_vnics(bp);
		if (rc)
			goto alloc_mem_err;
	}

	bnxt_init_ring_struct(bp);

	rc = bnxt_alloc_rx_rings(bp);
	if (rc)
		goto alloc_mem_err;

	rc = bnxt_alloc_tx_rings(bp);
	if (rc)
		goto alloc_mem_err;

	rc = bnxt_alloc_cp_rings(bp);
	if (rc)
		goto alloc_mem_err;

	bp->vnic_info[0].flags |= BNXT_VNIC_RSS_FLAG | BNXT_VNIC_MCAST_FLAG |
				  BNXT_VNIC_UCAST_FLAG;
	rc = bnxt_alloc_vnic_attributes(bp);
	if (rc)
		goto alloc_mem_err;
	return 0;

alloc_mem_err:
	bnxt_free_mem(bp, true);
	return rc;
}

void bnxt_hwrm_cmd_hdr_init(struct bnxt *bp, void *request, u16 req_type,
			    u16 cmpl_ring, u16 target_id)
{
	struct input *req = request;

	req->req_type = cpu_to_le16(req_type);
	req->cmpl_ring = cpu_to_le16(cmpl_ring);
	req->target_id = cpu_to_le16(target_id);
	req->resp_addr = cpu_to_le64(bp->hwrm_cmd_resp_dma_addr);
}

static int bnxt_hwrm_do_send_msg(struct bnxt *bp, void *msg, u32 msg_len,
				 int timeout, bool silent)
{
<<<<<<< HEAD
	int i, intr_process, rc;
=======
	int i, intr_process, rc, tmo_count;
>>>>>>> ed596a4a
	struct input *req = msg;
	u32 *data = msg;
	__le32 *resp_len, *valid;
	u16 cp_ring_id, len = 0;
	struct hwrm_err_output *resp = bp->hwrm_cmd_resp_addr;

	req->seq_id = cpu_to_le16(bp->hwrm_cmd_seq++);
	memset(resp, 0, PAGE_SIZE);
	cp_ring_id = le16_to_cpu(req->cmpl_ring);
	intr_process = (cp_ring_id == INVALID_HW_RING_ID) ? 0 : 1;

	/* Write request msg to hwrm channel */
	__iowrite32_copy(bp->bar0, data, msg_len / 4);

	for (i = msg_len; i < BNXT_HWRM_MAX_REQ_LEN; i += 4)
		writel(0, bp->bar0 + i);

	/* currently supports only one outstanding message */
	if (intr_process)
		bp->hwrm_intr_seq_id = le16_to_cpu(req->seq_id);

	/* Ring channel doorbell */
	writel(1, bp->bar0 + 0x100);

	if (!timeout)
		timeout = DFLT_HWRM_CMD_TIMEOUT;

	i = 0;
	tmo_count = timeout * 40;
	if (intr_process) {
		/* Wait until hwrm response cmpl interrupt is processed */
		while (bp->hwrm_intr_seq_id != HWRM_SEQ_ID_INVALID &&
		       i++ < tmo_count) {
			usleep_range(25, 40);
		}

		if (bp->hwrm_intr_seq_id != HWRM_SEQ_ID_INVALID) {
			netdev_err(bp->dev, "Resp cmpl intr err msg: 0x%x\n",
				   le16_to_cpu(req->req_type));
			return -1;
		}
	} else {
		/* Check if response len is updated */
		resp_len = bp->hwrm_cmd_resp_addr + HWRM_RESP_LEN_OFFSET;
		for (i = 0; i < tmo_count; i++) {
			len = (le32_to_cpu(*resp_len) & HWRM_RESP_LEN_MASK) >>
			      HWRM_RESP_LEN_SFT;
			if (len)
				break;
			usleep_range(25, 40);
		}

		if (i >= tmo_count) {
			netdev_err(bp->dev, "Error (timeout: %d) msg {0x%x 0x%x} len:%d\n",
				   timeout, le16_to_cpu(req->req_type),
<<<<<<< HEAD
				   le16_to_cpu(req->seq_id), *resp_len);
=======
				   le16_to_cpu(req->seq_id), len);
>>>>>>> ed596a4a
			return -1;
		}

		/* Last word of resp contains valid bit */
		valid = bp->hwrm_cmd_resp_addr + len - 4;
		for (i = 0; i < 5; i++) {
			if (le32_to_cpu(*valid) & HWRM_RESP_VALID_MASK)
				break;
			udelay(1);
		}

		if (i >= 5) {
			netdev_err(bp->dev, "Error (timeout: %d) msg {0x%x 0x%x} len:%d v:%d\n",
				   timeout, le16_to_cpu(req->req_type),
				   le16_to_cpu(req->seq_id), len, *valid);
			return -1;
		}
	}

	rc = le16_to_cpu(resp->error_code);
	if (rc && !silent)
		netdev_err(bp->dev, "hwrm req_type 0x%x seq id 0x%x error 0x%x\n",
			   le16_to_cpu(resp->req_type),
			   le16_to_cpu(resp->seq_id), rc);
	return rc;
}

int _hwrm_send_message(struct bnxt *bp, void *msg, u32 msg_len, int timeout)
{
	return bnxt_hwrm_do_send_msg(bp, msg, msg_len, timeout, false);
}

int hwrm_send_message(struct bnxt *bp, void *msg, u32 msg_len, int timeout)
{
	int rc;

	mutex_lock(&bp->hwrm_cmd_lock);
	rc = _hwrm_send_message(bp, msg, msg_len, timeout);
	mutex_unlock(&bp->hwrm_cmd_lock);
	return rc;
}

int hwrm_send_message_silent(struct bnxt *bp, void *msg, u32 msg_len,
			     int timeout)
{
	int rc;

	mutex_lock(&bp->hwrm_cmd_lock);
	rc = bnxt_hwrm_do_send_msg(bp, msg, msg_len, timeout, true);
	mutex_unlock(&bp->hwrm_cmd_lock);
	return rc;
}

static int bnxt_hwrm_func_drv_rgtr(struct bnxt *bp)
{
	struct hwrm_func_drv_rgtr_input req = {0};
	int i;
	DECLARE_BITMAP(async_events_bmap, 256);
	u32 *events = (u32 *)async_events_bmap;

	bnxt_hwrm_cmd_hdr_init(bp, &req, HWRM_FUNC_DRV_RGTR, -1, -1);

	req.enables =
		cpu_to_le32(FUNC_DRV_RGTR_REQ_ENABLES_OS_TYPE |
			    FUNC_DRV_RGTR_REQ_ENABLES_VER |
			    FUNC_DRV_RGTR_REQ_ENABLES_ASYNC_EVENT_FWD);

	memset(async_events_bmap, 0, sizeof(async_events_bmap));
	for (i = 0; i < ARRAY_SIZE(bnxt_async_events_arr); i++)
		__set_bit(bnxt_async_events_arr[i], async_events_bmap);

	for (i = 0; i < 8; i++)
		req.async_event_fwd[i] |= cpu_to_le32(events[i]);

	req.os_type = cpu_to_le16(FUNC_DRV_RGTR_REQ_OS_TYPE_LINUX);
	req.ver_maj = DRV_VER_MAJ;
	req.ver_min = DRV_VER_MIN;
	req.ver_upd = DRV_VER_UPD;

	if (BNXT_PF(bp)) {
		DECLARE_BITMAP(vf_req_snif_bmap, 256);
		u32 *data = (u32 *)vf_req_snif_bmap;

		memset(vf_req_snif_bmap, 0, sizeof(vf_req_snif_bmap));
		for (i = 0; i < ARRAY_SIZE(bnxt_vf_req_snif); i++)
			__set_bit(bnxt_vf_req_snif[i], vf_req_snif_bmap);

		for (i = 0; i < 8; i++)
			req.vf_req_fwd[i] = cpu_to_le32(data[i]);

		req.enables |=
			cpu_to_le32(FUNC_DRV_RGTR_REQ_ENABLES_VF_REQ_FWD);
	}

	return hwrm_send_message(bp, &req, sizeof(req), HWRM_CMD_TIMEOUT);
}

static int bnxt_hwrm_func_drv_unrgtr(struct bnxt *bp)
{
	struct hwrm_func_drv_unrgtr_input req = {0};

	bnxt_hwrm_cmd_hdr_init(bp, &req, HWRM_FUNC_DRV_UNRGTR, -1, -1);
	return hwrm_send_message(bp, &req, sizeof(req), HWRM_CMD_TIMEOUT);
}

static int bnxt_hwrm_tunnel_dst_port_free(struct bnxt *bp, u8 tunnel_type)
{
	u32 rc = 0;
	struct hwrm_tunnel_dst_port_free_input req = {0};

	bnxt_hwrm_cmd_hdr_init(bp, &req, HWRM_TUNNEL_DST_PORT_FREE, -1, -1);
	req.tunnel_type = tunnel_type;

	switch (tunnel_type) {
	case TUNNEL_DST_PORT_FREE_REQ_TUNNEL_TYPE_VXLAN:
		req.tunnel_dst_port_id = bp->vxlan_fw_dst_port_id;
		break;
	case TUNNEL_DST_PORT_FREE_REQ_TUNNEL_TYPE_GENEVE:
		req.tunnel_dst_port_id = bp->nge_fw_dst_port_id;
		break;
	default:
		break;
	}

	rc = hwrm_send_message(bp, &req, sizeof(req), HWRM_CMD_TIMEOUT);
	if (rc)
		netdev_err(bp->dev, "hwrm_tunnel_dst_port_free failed. rc:%d\n",
			   rc);
	return rc;
}

static int bnxt_hwrm_tunnel_dst_port_alloc(struct bnxt *bp, __be16 port,
					   u8 tunnel_type)
{
	u32 rc = 0;
	struct hwrm_tunnel_dst_port_alloc_input req = {0};
	struct hwrm_tunnel_dst_port_alloc_output *resp = bp->hwrm_cmd_resp_addr;

	bnxt_hwrm_cmd_hdr_init(bp, &req, HWRM_TUNNEL_DST_PORT_ALLOC, -1, -1);

	req.tunnel_type = tunnel_type;
	req.tunnel_dst_port_val = port;

	mutex_lock(&bp->hwrm_cmd_lock);
	rc = _hwrm_send_message(bp, &req, sizeof(req), HWRM_CMD_TIMEOUT);
	if (rc) {
		netdev_err(bp->dev, "hwrm_tunnel_dst_port_alloc failed. rc:%d\n",
			   rc);
		goto err_out;
	}

	if (tunnel_type & TUNNEL_DST_PORT_ALLOC_REQ_TUNNEL_TYPE_VXLAN)
		bp->vxlan_fw_dst_port_id = resp->tunnel_dst_port_id;

	else if (tunnel_type & TUNNEL_DST_PORT_ALLOC_REQ_TUNNEL_TYPE_GENEVE)
		bp->nge_fw_dst_port_id = resp->tunnel_dst_port_id;
err_out:
	mutex_unlock(&bp->hwrm_cmd_lock);
	return rc;
}

static int bnxt_hwrm_cfa_l2_set_rx_mask(struct bnxt *bp, u16 vnic_id)
{
	struct hwrm_cfa_l2_set_rx_mask_input req = {0};
	struct bnxt_vnic_info *vnic = &bp->vnic_info[vnic_id];

	bnxt_hwrm_cmd_hdr_init(bp, &req, HWRM_CFA_L2_SET_RX_MASK, -1, -1);
	req.vnic_id = cpu_to_le32(vnic->fw_vnic_id);

	req.num_mc_entries = cpu_to_le32(vnic->mc_list_count);
	req.mc_tbl_addr = cpu_to_le64(vnic->mc_list_mapping);
	req.mask = cpu_to_le32(vnic->rx_mask);
	return hwrm_send_message(bp, &req, sizeof(req), HWRM_CMD_TIMEOUT);
}

#ifdef CONFIG_RFS_ACCEL
static int bnxt_hwrm_cfa_ntuple_filter_free(struct bnxt *bp,
					    struct bnxt_ntuple_filter *fltr)
{
	struct hwrm_cfa_ntuple_filter_free_input req = {0};

	bnxt_hwrm_cmd_hdr_init(bp, &req, HWRM_CFA_NTUPLE_FILTER_FREE, -1, -1);
	req.ntuple_filter_id = fltr->filter_id;
	return hwrm_send_message(bp, &req, sizeof(req), HWRM_CMD_TIMEOUT);
}

#define BNXT_NTP_FLTR_FLAGS					\
	(CFA_NTUPLE_FILTER_ALLOC_REQ_ENABLES_L2_FILTER_ID |	\
	 CFA_NTUPLE_FILTER_ALLOC_REQ_ENABLES_ETHERTYPE |	\
	 CFA_NTUPLE_FILTER_ALLOC_REQ_ENABLES_SRC_MACADDR |	\
	 CFA_NTUPLE_FILTER_ALLOC_REQ_ENABLES_IPADDR_TYPE |	\
	 CFA_NTUPLE_FILTER_ALLOC_REQ_ENABLES_SRC_IPADDR |	\
	 CFA_NTUPLE_FILTER_ALLOC_REQ_ENABLES_SRC_IPADDR_MASK |	\
	 CFA_NTUPLE_FILTER_ALLOC_REQ_ENABLES_DST_IPADDR |	\
	 CFA_NTUPLE_FILTER_ALLOC_REQ_ENABLES_DST_IPADDR_MASK |	\
	 CFA_NTUPLE_FILTER_ALLOC_REQ_ENABLES_IP_PROTOCOL |	\
	 CFA_NTUPLE_FILTER_ALLOC_REQ_ENABLES_SRC_PORT |		\
	 CFA_NTUPLE_FILTER_ALLOC_REQ_ENABLES_SRC_PORT_MASK |	\
	 CFA_NTUPLE_FILTER_ALLOC_REQ_ENABLES_DST_PORT |		\
	 CFA_NTUPLE_FILTER_ALLOC_REQ_ENABLES_DST_PORT_MASK |	\
	 CFA_NTUPLE_FILTER_ALLOC_REQ_ENABLES_DST_ID)

static int bnxt_hwrm_cfa_ntuple_filter_alloc(struct bnxt *bp,
					     struct bnxt_ntuple_filter *fltr)
{
	int rc = 0;
	struct hwrm_cfa_ntuple_filter_alloc_input req = {0};
	struct hwrm_cfa_ntuple_filter_alloc_output *resp =
		bp->hwrm_cmd_resp_addr;
	struct flow_keys *keys = &fltr->fkeys;
	struct bnxt_vnic_info *vnic = &bp->vnic_info[fltr->rxq + 1];

	bnxt_hwrm_cmd_hdr_init(bp, &req, HWRM_CFA_NTUPLE_FILTER_ALLOC, -1, -1);
	req.l2_filter_id = bp->vnic_info[0].fw_l2_filter_id[0];

	req.enables = cpu_to_le32(BNXT_NTP_FLTR_FLAGS);

	req.ethertype = htons(ETH_P_IP);
	memcpy(req.src_macaddr, fltr->src_mac_addr, ETH_ALEN);
	req.ip_addr_type = CFA_NTUPLE_FILTER_ALLOC_REQ_IP_ADDR_TYPE_IPV4;
	req.ip_protocol = keys->basic.ip_proto;

	req.src_ipaddr[0] = keys->addrs.v4addrs.src;
	req.src_ipaddr_mask[0] = cpu_to_be32(0xffffffff);
	req.dst_ipaddr[0] = keys->addrs.v4addrs.dst;
	req.dst_ipaddr_mask[0] = cpu_to_be32(0xffffffff);

	req.src_port = keys->ports.src;
	req.src_port_mask = cpu_to_be16(0xffff);
	req.dst_port = keys->ports.dst;
	req.dst_port_mask = cpu_to_be16(0xffff);

	req.dst_id = cpu_to_le16(vnic->fw_vnic_id);
	mutex_lock(&bp->hwrm_cmd_lock);
	rc = _hwrm_send_message(bp, &req, sizeof(req), HWRM_CMD_TIMEOUT);
	if (!rc)
		fltr->filter_id = resp->ntuple_filter_id;
	mutex_unlock(&bp->hwrm_cmd_lock);
	return rc;
}
#endif

static int bnxt_hwrm_set_vnic_filter(struct bnxt *bp, u16 vnic_id, u16 idx,
				     u8 *mac_addr)
{
	u32 rc = 0;
	struct hwrm_cfa_l2_filter_alloc_input req = {0};
	struct hwrm_cfa_l2_filter_alloc_output *resp = bp->hwrm_cmd_resp_addr;

	bnxt_hwrm_cmd_hdr_init(bp, &req, HWRM_CFA_L2_FILTER_ALLOC, -1, -1);
	req.flags = cpu_to_le32(CFA_L2_FILTER_ALLOC_REQ_FLAGS_PATH_RX |
				CFA_L2_FILTER_ALLOC_REQ_FLAGS_OUTERMOST);
	req.dst_id = cpu_to_le16(bp->vnic_info[vnic_id].fw_vnic_id);
	req.enables =
		cpu_to_le32(CFA_L2_FILTER_ALLOC_REQ_ENABLES_L2_ADDR |
			    CFA_L2_FILTER_ALLOC_REQ_ENABLES_DST_ID |
			    CFA_L2_FILTER_ALLOC_REQ_ENABLES_L2_ADDR_MASK);
	memcpy(req.l2_addr, mac_addr, ETH_ALEN);
	req.l2_addr_mask[0] = 0xff;
	req.l2_addr_mask[1] = 0xff;
	req.l2_addr_mask[2] = 0xff;
	req.l2_addr_mask[3] = 0xff;
	req.l2_addr_mask[4] = 0xff;
	req.l2_addr_mask[5] = 0xff;

	mutex_lock(&bp->hwrm_cmd_lock);
	rc = _hwrm_send_message(bp, &req, sizeof(req), HWRM_CMD_TIMEOUT);
	if (!rc)
		bp->vnic_info[vnic_id].fw_l2_filter_id[idx] =
							resp->l2_filter_id;
	mutex_unlock(&bp->hwrm_cmd_lock);
	return rc;
}

static int bnxt_hwrm_clear_vnic_filter(struct bnxt *bp)
{
	u16 i, j, num_of_vnics = 1; /* only vnic 0 supported */
	int rc = 0;

	/* Any associated ntuple filters will also be cleared by firmware. */
	mutex_lock(&bp->hwrm_cmd_lock);
	for (i = 0; i < num_of_vnics; i++) {
		struct bnxt_vnic_info *vnic = &bp->vnic_info[i];

		for (j = 0; j < vnic->uc_filter_count; j++) {
			struct hwrm_cfa_l2_filter_free_input req = {0};

			bnxt_hwrm_cmd_hdr_init(bp, &req,
					       HWRM_CFA_L2_FILTER_FREE, -1, -1);

			req.l2_filter_id = vnic->fw_l2_filter_id[j];

			rc = _hwrm_send_message(bp, &req, sizeof(req),
						HWRM_CMD_TIMEOUT);
		}
		vnic->uc_filter_count = 0;
	}
	mutex_unlock(&bp->hwrm_cmd_lock);

	return rc;
}

static int bnxt_hwrm_vnic_set_tpa(struct bnxt *bp, u16 vnic_id, u32 tpa_flags)
{
	struct bnxt_vnic_info *vnic = &bp->vnic_info[vnic_id];
	struct hwrm_vnic_tpa_cfg_input req = {0};

	bnxt_hwrm_cmd_hdr_init(bp, &req, HWRM_VNIC_TPA_CFG, -1, -1);

	if (tpa_flags) {
		u16 mss = bp->dev->mtu - 40;
		u32 nsegs, n, segs = 0, flags;

		flags = VNIC_TPA_CFG_REQ_FLAGS_TPA |
			VNIC_TPA_CFG_REQ_FLAGS_ENCAP_TPA |
			VNIC_TPA_CFG_REQ_FLAGS_RSC_WND_UPDATE |
			VNIC_TPA_CFG_REQ_FLAGS_AGG_WITH_ECN |
			VNIC_TPA_CFG_REQ_FLAGS_AGG_WITH_SAME_GRE_SEQ;
		if (tpa_flags & BNXT_FLAG_GRO)
			flags |= VNIC_TPA_CFG_REQ_FLAGS_GRO;

		req.flags = cpu_to_le32(flags);

		req.enables =
			cpu_to_le32(VNIC_TPA_CFG_REQ_ENABLES_MAX_AGG_SEGS |
				    VNIC_TPA_CFG_REQ_ENABLES_MAX_AGGS |
				    VNIC_TPA_CFG_REQ_ENABLES_MIN_AGG_LEN);

		/* Number of segs are log2 units, and first packet is not
		 * included as part of this units.
		 */
		if (mss <= BNXT_RX_PAGE_SIZE) {
			n = BNXT_RX_PAGE_SIZE / mss;
			nsegs = (MAX_SKB_FRAGS - 1) * n;
		} else {
			n = mss / BNXT_RX_PAGE_SIZE;
			if (mss & (BNXT_RX_PAGE_SIZE - 1))
				n++;
			nsegs = (MAX_SKB_FRAGS - n) / n;
		}

		segs = ilog2(nsegs);
		req.max_agg_segs = cpu_to_le16(segs);
		req.max_aggs = cpu_to_le16(VNIC_TPA_CFG_REQ_MAX_AGGS_MAX);

		req.min_agg_len = cpu_to_le32(512);
	}
	req.vnic_id = cpu_to_le16(vnic->fw_vnic_id);

	return hwrm_send_message(bp, &req, sizeof(req), HWRM_CMD_TIMEOUT);
}

static int bnxt_hwrm_vnic_set_rss(struct bnxt *bp, u16 vnic_id, bool set_rss)
{
	u32 i, j, max_rings;
	struct bnxt_vnic_info *vnic = &bp->vnic_info[vnic_id];
	struct hwrm_vnic_rss_cfg_input req = {0};

	if (vnic->fw_rss_cos_lb_ctx == INVALID_HW_RING_ID)
		return 0;

	bnxt_hwrm_cmd_hdr_init(bp, &req, HWRM_VNIC_RSS_CFG, -1, -1);
	if (set_rss) {
		vnic->hash_type = BNXT_RSS_HASH_TYPE_FLAG_IPV4 |
				 BNXT_RSS_HASH_TYPE_FLAG_TCP_IPV4 |
				 BNXT_RSS_HASH_TYPE_FLAG_IPV6 |
				 BNXT_RSS_HASH_TYPE_FLAG_TCP_IPV6;

		req.hash_type = cpu_to_le32(vnic->hash_type);

		if (vnic->flags & BNXT_VNIC_RSS_FLAG)
			max_rings = bp->rx_nr_rings;
		else
			max_rings = 1;

		/* Fill the RSS indirection table with ring group ids */
		for (i = 0, j = 0; i < HW_HASH_INDEX_SIZE; i++, j++) {
			if (j == max_rings)
				j = 0;
			vnic->rss_table[i] = cpu_to_le16(vnic->fw_grp_ids[j]);
		}

		req.ring_grp_tbl_addr = cpu_to_le64(vnic->rss_table_dma_addr);
		req.hash_key_tbl_addr =
			cpu_to_le64(vnic->rss_hash_key_dma_addr);
	}
	req.rss_ctx_idx = cpu_to_le16(vnic->fw_rss_cos_lb_ctx);
	return hwrm_send_message(bp, &req, sizeof(req), HWRM_CMD_TIMEOUT);
}

static int bnxt_hwrm_vnic_set_hds(struct bnxt *bp, u16 vnic_id)
{
	struct bnxt_vnic_info *vnic = &bp->vnic_info[vnic_id];
	struct hwrm_vnic_plcmodes_cfg_input req = {0};

	bnxt_hwrm_cmd_hdr_init(bp, &req, HWRM_VNIC_PLCMODES_CFG, -1, -1);
	req.flags = cpu_to_le32(VNIC_PLCMODES_CFG_REQ_FLAGS_JUMBO_PLACEMENT |
				VNIC_PLCMODES_CFG_REQ_FLAGS_HDS_IPV4 |
				VNIC_PLCMODES_CFG_REQ_FLAGS_HDS_IPV6);
	req.enables =
		cpu_to_le32(VNIC_PLCMODES_CFG_REQ_ENABLES_JUMBO_THRESH_VALID |
			    VNIC_PLCMODES_CFG_REQ_ENABLES_HDS_THRESHOLD_VALID);
	/* thresholds not implemented in firmware yet */
	req.jumbo_thresh = cpu_to_le16(bp->rx_copy_thresh);
	req.hds_threshold = cpu_to_le16(bp->rx_copy_thresh);
	req.vnic_id = cpu_to_le32(vnic->fw_vnic_id);
	return hwrm_send_message(bp, &req, sizeof(req), HWRM_CMD_TIMEOUT);
}

static void bnxt_hwrm_vnic_ctx_free_one(struct bnxt *bp, u16 vnic_id)
{
	struct hwrm_vnic_rss_cos_lb_ctx_free_input req = {0};

	bnxt_hwrm_cmd_hdr_init(bp, &req, HWRM_VNIC_RSS_COS_LB_CTX_FREE, -1, -1);
	req.rss_cos_lb_ctx_id =
		cpu_to_le16(bp->vnic_info[vnic_id].fw_rss_cos_lb_ctx);

	hwrm_send_message(bp, &req, sizeof(req), HWRM_CMD_TIMEOUT);
	bp->vnic_info[vnic_id].fw_rss_cos_lb_ctx = INVALID_HW_RING_ID;
}

static void bnxt_hwrm_vnic_ctx_free(struct bnxt *bp)
{
	int i;

	for (i = 0; i < bp->nr_vnics; i++) {
		struct bnxt_vnic_info *vnic = &bp->vnic_info[i];

		if (vnic->fw_rss_cos_lb_ctx != INVALID_HW_RING_ID)
			bnxt_hwrm_vnic_ctx_free_one(bp, i);
	}
	bp->rsscos_nr_ctxs = 0;
}

static int bnxt_hwrm_vnic_ctx_alloc(struct bnxt *bp, u16 vnic_id)
{
	int rc;
	struct hwrm_vnic_rss_cos_lb_ctx_alloc_input req = {0};
	struct hwrm_vnic_rss_cos_lb_ctx_alloc_output *resp =
						bp->hwrm_cmd_resp_addr;

	bnxt_hwrm_cmd_hdr_init(bp, &req, HWRM_VNIC_RSS_COS_LB_CTX_ALLOC, -1,
			       -1);

	mutex_lock(&bp->hwrm_cmd_lock);
	rc = _hwrm_send_message(bp, &req, sizeof(req), HWRM_CMD_TIMEOUT);
	if (!rc)
		bp->vnic_info[vnic_id].fw_rss_cos_lb_ctx =
			le16_to_cpu(resp->rss_cos_lb_ctx_id);
	mutex_unlock(&bp->hwrm_cmd_lock);

	return rc;
}

static int bnxt_hwrm_vnic_cfg(struct bnxt *bp, u16 vnic_id)
{
	unsigned int ring = 0, grp_idx;
	struct bnxt_vnic_info *vnic = &bp->vnic_info[vnic_id];
	struct hwrm_vnic_cfg_input req = {0};

	bnxt_hwrm_cmd_hdr_init(bp, &req, HWRM_VNIC_CFG, -1, -1);
	/* Only RSS support for now TBD: COS & LB */
	req.enables = cpu_to_le32(VNIC_CFG_REQ_ENABLES_DFLT_RING_GRP |
				  VNIC_CFG_REQ_ENABLES_RSS_RULE);
	req.rss_rule = cpu_to_le16(vnic->fw_rss_cos_lb_ctx);
	req.cos_rule = cpu_to_le16(0xffff);
	if (vnic->flags & BNXT_VNIC_RSS_FLAG)
		ring = 0;
	else if (vnic->flags & BNXT_VNIC_RFS_FLAG)
		ring = vnic_id - 1;

	grp_idx = bp->rx_ring[ring].bnapi->index;
	req.vnic_id = cpu_to_le16(vnic->fw_vnic_id);
	req.dflt_ring_grp = cpu_to_le16(bp->grp_info[grp_idx].fw_grp_id);

	req.lb_rule = cpu_to_le16(0xffff);
	req.mru = cpu_to_le16(bp->dev->mtu + ETH_HLEN + ETH_FCS_LEN +
			      VLAN_HLEN);

	if (bp->flags & BNXT_FLAG_STRIP_VLAN)
		req.flags |= cpu_to_le32(VNIC_CFG_REQ_FLAGS_VLAN_STRIP_MODE);

	return hwrm_send_message(bp, &req, sizeof(req), HWRM_CMD_TIMEOUT);
}

static int bnxt_hwrm_vnic_free_one(struct bnxt *bp, u16 vnic_id)
{
	u32 rc = 0;

	if (bp->vnic_info[vnic_id].fw_vnic_id != INVALID_HW_RING_ID) {
		struct hwrm_vnic_free_input req = {0};

		bnxt_hwrm_cmd_hdr_init(bp, &req, HWRM_VNIC_FREE, -1, -1);
		req.vnic_id =
			cpu_to_le32(bp->vnic_info[vnic_id].fw_vnic_id);

		rc = hwrm_send_message(bp, &req, sizeof(req), HWRM_CMD_TIMEOUT);
		if (rc)
			return rc;
		bp->vnic_info[vnic_id].fw_vnic_id = INVALID_HW_RING_ID;
	}
	return rc;
}

static void bnxt_hwrm_vnic_free(struct bnxt *bp)
{
	u16 i;

	for (i = 0; i < bp->nr_vnics; i++)
		bnxt_hwrm_vnic_free_one(bp, i);
}

static int bnxt_hwrm_vnic_alloc(struct bnxt *bp, u16 vnic_id,
				unsigned int start_rx_ring_idx,
				unsigned int nr_rings)
{
	int rc = 0;
	unsigned int i, j, grp_idx, end_idx = start_rx_ring_idx + nr_rings;
	struct hwrm_vnic_alloc_input req = {0};
	struct hwrm_vnic_alloc_output *resp = bp->hwrm_cmd_resp_addr;

	/* map ring groups to this vnic */
	for (i = start_rx_ring_idx, j = 0; i < end_idx; i++, j++) {
		grp_idx = bp->rx_ring[i].bnapi->index;
		if (bp->grp_info[grp_idx].fw_grp_id == INVALID_HW_RING_ID) {
			netdev_err(bp->dev, "Not enough ring groups avail:%x req:%x\n",
				   j, nr_rings);
			break;
		}
		bp->vnic_info[vnic_id].fw_grp_ids[j] =
					bp->grp_info[grp_idx].fw_grp_id;
	}

	bp->vnic_info[vnic_id].fw_rss_cos_lb_ctx = INVALID_HW_RING_ID;
	if (vnic_id == 0)
		req.flags = cpu_to_le32(VNIC_ALLOC_REQ_FLAGS_DEFAULT);

	bnxt_hwrm_cmd_hdr_init(bp, &req, HWRM_VNIC_ALLOC, -1, -1);

	mutex_lock(&bp->hwrm_cmd_lock);
	rc = _hwrm_send_message(bp, &req, sizeof(req), HWRM_CMD_TIMEOUT);
	if (!rc)
		bp->vnic_info[vnic_id].fw_vnic_id = le32_to_cpu(resp->vnic_id);
	mutex_unlock(&bp->hwrm_cmd_lock);
	return rc;
}

static int bnxt_hwrm_ring_grp_alloc(struct bnxt *bp)
{
	u16 i;
	u32 rc = 0;

	mutex_lock(&bp->hwrm_cmd_lock);
	for (i = 0; i < bp->rx_nr_rings; i++) {
		struct hwrm_ring_grp_alloc_input req = {0};
		struct hwrm_ring_grp_alloc_output *resp =
					bp->hwrm_cmd_resp_addr;
		unsigned int grp_idx = bp->rx_ring[i].bnapi->index;

		bnxt_hwrm_cmd_hdr_init(bp, &req, HWRM_RING_GRP_ALLOC, -1, -1);

		req.cr = cpu_to_le16(bp->grp_info[grp_idx].cp_fw_ring_id);
		req.rr = cpu_to_le16(bp->grp_info[grp_idx].rx_fw_ring_id);
		req.ar = cpu_to_le16(bp->grp_info[grp_idx].agg_fw_ring_id);
		req.sc = cpu_to_le16(bp->grp_info[grp_idx].fw_stats_ctx);

		rc = _hwrm_send_message(bp, &req, sizeof(req),
					HWRM_CMD_TIMEOUT);
		if (rc)
			break;

		bp->grp_info[grp_idx].fw_grp_id =
			le32_to_cpu(resp->ring_group_id);
	}
	mutex_unlock(&bp->hwrm_cmd_lock);
	return rc;
}

static int bnxt_hwrm_ring_grp_free(struct bnxt *bp)
{
	u16 i;
	u32 rc = 0;
	struct hwrm_ring_grp_free_input req = {0};

	if (!bp->grp_info)
		return 0;

	bnxt_hwrm_cmd_hdr_init(bp, &req, HWRM_RING_GRP_FREE, -1, -1);

	mutex_lock(&bp->hwrm_cmd_lock);
	for (i = 0; i < bp->cp_nr_rings; i++) {
		if (bp->grp_info[i].fw_grp_id == INVALID_HW_RING_ID)
			continue;
		req.ring_group_id =
			cpu_to_le32(bp->grp_info[i].fw_grp_id);

		rc = _hwrm_send_message(bp, &req, sizeof(req),
					HWRM_CMD_TIMEOUT);
		if (rc)
			break;
		bp->grp_info[i].fw_grp_id = INVALID_HW_RING_ID;
	}
	mutex_unlock(&bp->hwrm_cmd_lock);
	return rc;
}

static int hwrm_ring_alloc_send_msg(struct bnxt *bp,
				    struct bnxt_ring_struct *ring,
				    u32 ring_type, u32 map_index,
				    u32 stats_ctx_id)
{
	int rc = 0, err = 0;
	struct hwrm_ring_alloc_input req = {0};
	struct hwrm_ring_alloc_output *resp = bp->hwrm_cmd_resp_addr;
	u16 ring_id;

	bnxt_hwrm_cmd_hdr_init(bp, &req, HWRM_RING_ALLOC, -1, -1);

	req.enables = 0;
	if (ring->nr_pages > 1) {
		req.page_tbl_addr = cpu_to_le64(ring->pg_tbl_map);
		/* Page size is in log2 units */
		req.page_size = BNXT_PAGE_SHIFT;
		req.page_tbl_depth = 1;
	} else {
		req.page_tbl_addr =  cpu_to_le64(ring->dma_arr[0]);
	}
	req.fbo = 0;
	/* Association of ring index with doorbell index and MSIX number */
	req.logical_id = cpu_to_le16(map_index);

	switch (ring_type) {
	case HWRM_RING_ALLOC_TX:
		req.ring_type = RING_ALLOC_REQ_RING_TYPE_TX;
		/* Association of transmit ring with completion ring */
		req.cmpl_ring_id =
			cpu_to_le16(bp->grp_info[map_index].cp_fw_ring_id);
		req.length = cpu_to_le32(bp->tx_ring_mask + 1);
		req.stat_ctx_id = cpu_to_le32(stats_ctx_id);
		req.queue_id = cpu_to_le16(ring->queue_id);
		break;
	case HWRM_RING_ALLOC_RX:
		req.ring_type = RING_ALLOC_REQ_RING_TYPE_RX;
		req.length = cpu_to_le32(bp->rx_ring_mask + 1);
		break;
	case HWRM_RING_ALLOC_AGG:
		req.ring_type = RING_ALLOC_REQ_RING_TYPE_RX;
		req.length = cpu_to_le32(bp->rx_agg_ring_mask + 1);
		break;
	case HWRM_RING_ALLOC_CMPL:
		req.ring_type = RING_ALLOC_REQ_RING_TYPE_CMPL;
		req.length = cpu_to_le32(bp->cp_ring_mask + 1);
		if (bp->flags & BNXT_FLAG_USING_MSIX)
			req.int_mode = RING_ALLOC_REQ_INT_MODE_MSIX;
		break;
	default:
		netdev_err(bp->dev, "hwrm alloc invalid ring type %d\n",
			   ring_type);
		return -1;
	}

	mutex_lock(&bp->hwrm_cmd_lock);
	rc = _hwrm_send_message(bp, &req, sizeof(req), HWRM_CMD_TIMEOUT);
	err = le16_to_cpu(resp->error_code);
	ring_id = le16_to_cpu(resp->ring_id);
	mutex_unlock(&bp->hwrm_cmd_lock);

	if (rc || err) {
		switch (ring_type) {
		case RING_FREE_REQ_RING_TYPE_CMPL:
			netdev_err(bp->dev, "hwrm_ring_alloc cp failed. rc:%x err:%x\n",
				   rc, err);
			return -1;

		case RING_FREE_REQ_RING_TYPE_RX:
			netdev_err(bp->dev, "hwrm_ring_alloc rx failed. rc:%x err:%x\n",
				   rc, err);
			return -1;

		case RING_FREE_REQ_RING_TYPE_TX:
			netdev_err(bp->dev, "hwrm_ring_alloc tx failed. rc:%x err:%x\n",
				   rc, err);
			return -1;

		default:
			netdev_err(bp->dev, "Invalid ring\n");
			return -1;
		}
	}
	ring->fw_ring_id = ring_id;
	return rc;
}

static int bnxt_hwrm_ring_alloc(struct bnxt *bp)
{
	int i, rc = 0;

	for (i = 0; i < bp->cp_nr_rings; i++) {
		struct bnxt_napi *bnapi = bp->bnapi[i];
		struct bnxt_cp_ring_info *cpr = &bnapi->cp_ring;
		struct bnxt_ring_struct *ring = &cpr->cp_ring_struct;

		cpr->cp_doorbell = bp->bar1 + i * 0x80;
		rc = hwrm_ring_alloc_send_msg(bp, ring, HWRM_RING_ALLOC_CMPL, i,
					      INVALID_STATS_CTX_ID);
		if (rc)
			goto err_out;
		BNXT_CP_DB(cpr->cp_doorbell, cpr->cp_raw_cons);
		bp->grp_info[i].cp_fw_ring_id = ring->fw_ring_id;
	}

	for (i = 0; i < bp->tx_nr_rings; i++) {
		struct bnxt_tx_ring_info *txr = &bp->tx_ring[i];
		struct bnxt_ring_struct *ring = &txr->tx_ring_struct;
		u32 map_idx = txr->bnapi->index;
		u16 fw_stats_ctx = bp->grp_info[map_idx].fw_stats_ctx;

		rc = hwrm_ring_alloc_send_msg(bp, ring, HWRM_RING_ALLOC_TX,
					      map_idx, fw_stats_ctx);
		if (rc)
			goto err_out;
		txr->tx_doorbell = bp->bar1 + map_idx * 0x80;
	}

	for (i = 0; i < bp->rx_nr_rings; i++) {
		struct bnxt_rx_ring_info *rxr = &bp->rx_ring[i];
		struct bnxt_ring_struct *ring = &rxr->rx_ring_struct;
		u32 map_idx = rxr->bnapi->index;

		rc = hwrm_ring_alloc_send_msg(bp, ring, HWRM_RING_ALLOC_RX,
					      map_idx, INVALID_STATS_CTX_ID);
		if (rc)
			goto err_out;
		rxr->rx_doorbell = bp->bar1 + map_idx * 0x80;
		writel(DB_KEY_RX | rxr->rx_prod, rxr->rx_doorbell);
		bp->grp_info[map_idx].rx_fw_ring_id = ring->fw_ring_id;
	}

	if (bp->flags & BNXT_FLAG_AGG_RINGS) {
		for (i = 0; i < bp->rx_nr_rings; i++) {
			struct bnxt_rx_ring_info *rxr = &bp->rx_ring[i];
			struct bnxt_ring_struct *ring =
						&rxr->rx_agg_ring_struct;
			u32 grp_idx = rxr->bnapi->index;
			u32 map_idx = grp_idx + bp->rx_nr_rings;

			rc = hwrm_ring_alloc_send_msg(bp, ring,
						      HWRM_RING_ALLOC_AGG,
						      map_idx,
						      INVALID_STATS_CTX_ID);
			if (rc)
				goto err_out;

			rxr->rx_agg_doorbell = bp->bar1 + map_idx * 0x80;
			writel(DB_KEY_RX | rxr->rx_agg_prod,
			       rxr->rx_agg_doorbell);
			bp->grp_info[grp_idx].agg_fw_ring_id = ring->fw_ring_id;
		}
	}
err_out:
	return rc;
}

static int hwrm_ring_free_send_msg(struct bnxt *bp,
				   struct bnxt_ring_struct *ring,
				   u32 ring_type, int cmpl_ring_id)
{
	int rc;
	struct hwrm_ring_free_input req = {0};
	struct hwrm_ring_free_output *resp = bp->hwrm_cmd_resp_addr;
	u16 error_code;

	bnxt_hwrm_cmd_hdr_init(bp, &req, HWRM_RING_FREE, cmpl_ring_id, -1);
	req.ring_type = ring_type;
	req.ring_id = cpu_to_le16(ring->fw_ring_id);

	mutex_lock(&bp->hwrm_cmd_lock);
	rc = _hwrm_send_message(bp, &req, sizeof(req), HWRM_CMD_TIMEOUT);
	error_code = le16_to_cpu(resp->error_code);
	mutex_unlock(&bp->hwrm_cmd_lock);

	if (rc || error_code) {
		switch (ring_type) {
		case RING_FREE_REQ_RING_TYPE_CMPL:
			netdev_err(bp->dev, "hwrm_ring_free cp failed. rc:%d\n",
				   rc);
			return rc;
		case RING_FREE_REQ_RING_TYPE_RX:
			netdev_err(bp->dev, "hwrm_ring_free rx failed. rc:%d\n",
				   rc);
			return rc;
		case RING_FREE_REQ_RING_TYPE_TX:
			netdev_err(bp->dev, "hwrm_ring_free tx failed. rc:%d\n",
				   rc);
			return rc;
		default:
			netdev_err(bp->dev, "Invalid ring\n");
			return -1;
		}
	}
	return 0;
}

static void bnxt_hwrm_ring_free(struct bnxt *bp, bool close_path)
{
	int i;

	if (!bp->bnapi)
		return;

	for (i = 0; i < bp->tx_nr_rings; i++) {
		struct bnxt_tx_ring_info *txr = &bp->tx_ring[i];
		struct bnxt_ring_struct *ring = &txr->tx_ring_struct;
		u32 grp_idx = txr->bnapi->index;
		u32 cmpl_ring_id = bp->grp_info[grp_idx].cp_fw_ring_id;

		if (ring->fw_ring_id != INVALID_HW_RING_ID) {
			hwrm_ring_free_send_msg(bp, ring,
						RING_FREE_REQ_RING_TYPE_TX,
						close_path ? cmpl_ring_id :
						INVALID_HW_RING_ID);
			ring->fw_ring_id = INVALID_HW_RING_ID;
		}
	}

	for (i = 0; i < bp->rx_nr_rings; i++) {
		struct bnxt_rx_ring_info *rxr = &bp->rx_ring[i];
		struct bnxt_ring_struct *ring = &rxr->rx_ring_struct;
		u32 grp_idx = rxr->bnapi->index;
		u32 cmpl_ring_id = bp->grp_info[grp_idx].cp_fw_ring_id;

		if (ring->fw_ring_id != INVALID_HW_RING_ID) {
			hwrm_ring_free_send_msg(bp, ring,
						RING_FREE_REQ_RING_TYPE_RX,
						close_path ? cmpl_ring_id :
						INVALID_HW_RING_ID);
			ring->fw_ring_id = INVALID_HW_RING_ID;
			bp->grp_info[grp_idx].rx_fw_ring_id =
				INVALID_HW_RING_ID;
		}
	}

	for (i = 0; i < bp->rx_nr_rings; i++) {
		struct bnxt_rx_ring_info *rxr = &bp->rx_ring[i];
		struct bnxt_ring_struct *ring = &rxr->rx_agg_ring_struct;
		u32 grp_idx = rxr->bnapi->index;
		u32 cmpl_ring_id = bp->grp_info[grp_idx].cp_fw_ring_id;

		if (ring->fw_ring_id != INVALID_HW_RING_ID) {
			hwrm_ring_free_send_msg(bp, ring,
						RING_FREE_REQ_RING_TYPE_RX,
						close_path ? cmpl_ring_id :
						INVALID_HW_RING_ID);
			ring->fw_ring_id = INVALID_HW_RING_ID;
			bp->grp_info[grp_idx].agg_fw_ring_id =
				INVALID_HW_RING_ID;
		}
	}

	for (i = 0; i < bp->cp_nr_rings; i++) {
		struct bnxt_napi *bnapi = bp->bnapi[i];
		struct bnxt_cp_ring_info *cpr = &bnapi->cp_ring;
		struct bnxt_ring_struct *ring = &cpr->cp_ring_struct;

		if (ring->fw_ring_id != INVALID_HW_RING_ID) {
			hwrm_ring_free_send_msg(bp, ring,
						RING_FREE_REQ_RING_TYPE_CMPL,
						INVALID_HW_RING_ID);
			ring->fw_ring_id = INVALID_HW_RING_ID;
			bp->grp_info[i].cp_fw_ring_id = INVALID_HW_RING_ID;
		}
	}
}

static void bnxt_hwrm_set_coal_params(struct bnxt *bp, u32 max_bufs,
	u32 buf_tmrs, u16 flags,
	struct hwrm_ring_cmpl_ring_cfg_aggint_params_input *req)
{
	req->flags = cpu_to_le16(flags);
	req->num_cmpl_dma_aggr = cpu_to_le16((u16)max_bufs);
	req->num_cmpl_dma_aggr_during_int = cpu_to_le16(max_bufs >> 16);
	req->cmpl_aggr_dma_tmr = cpu_to_le16((u16)buf_tmrs);
	req->cmpl_aggr_dma_tmr_during_int = cpu_to_le16(buf_tmrs >> 16);
	/* Minimum time between 2 interrupts set to buf_tmr x 2 */
	req->int_lat_tmr_min = cpu_to_le16((u16)buf_tmrs * 2);
	req->int_lat_tmr_max = cpu_to_le16((u16)buf_tmrs * 4);
	req->num_cmpl_aggr_int = cpu_to_le16((u16)max_bufs * 4);
}

int bnxt_hwrm_set_coal(struct bnxt *bp)
{
	int i, rc = 0;
	struct hwrm_ring_cmpl_ring_cfg_aggint_params_input req_rx = {0},
							   req_tx = {0}, *req;
	u16 max_buf, max_buf_irq;
	u16 buf_tmr, buf_tmr_irq;
	u32 flags;

	bnxt_hwrm_cmd_hdr_init(bp, &req_rx,
			       HWRM_RING_CMPL_RING_CFG_AGGINT_PARAMS, -1, -1);
	bnxt_hwrm_cmd_hdr_init(bp, &req_tx,
			       HWRM_RING_CMPL_RING_CFG_AGGINT_PARAMS, -1, -1);

	/* Each rx completion (2 records) should be DMAed immediately.
	 * DMA 1/4 of the completion buffers at a time.
	 */
	max_buf = min_t(u16, bp->rx_coal_bufs / 4, 2);
	/* max_buf must not be zero */
	max_buf = clamp_t(u16, max_buf, 1, 63);
	max_buf_irq = clamp_t(u16, bp->rx_coal_bufs_irq, 1, 63);
	buf_tmr = BNXT_USEC_TO_COAL_TIMER(bp->rx_coal_ticks);
	/* buf timer set to 1/4 of interrupt timer */
	buf_tmr = max_t(u16, buf_tmr / 4, 1);
	buf_tmr_irq = BNXT_USEC_TO_COAL_TIMER(bp->rx_coal_ticks_irq);
	buf_tmr_irq = max_t(u16, buf_tmr_irq, 1);

	flags = RING_CMPL_RING_CFG_AGGINT_PARAMS_REQ_FLAGS_TIMER_RESET;

	/* RING_IDLE generates more IRQs for lower latency.  Enable it only
	 * if coal_ticks is less than 25 us.
	 */
	if (bp->rx_coal_ticks < 25)
		flags |= RING_CMPL_RING_CFG_AGGINT_PARAMS_REQ_FLAGS_RING_IDLE;

	bnxt_hwrm_set_coal_params(bp, max_buf_irq << 16 | max_buf,
				  buf_tmr_irq << 16 | buf_tmr, flags, &req_rx);

	/* max_buf must not be zero */
	max_buf = clamp_t(u16, bp->tx_coal_bufs, 1, 63);
	max_buf_irq = clamp_t(u16, bp->tx_coal_bufs_irq, 1, 63);
	buf_tmr = BNXT_USEC_TO_COAL_TIMER(bp->tx_coal_ticks);
	/* buf timer set to 1/4 of interrupt timer */
	buf_tmr = max_t(u16, buf_tmr / 4, 1);
	buf_tmr_irq = BNXT_USEC_TO_COAL_TIMER(bp->tx_coal_ticks_irq);
	buf_tmr_irq = max_t(u16, buf_tmr_irq, 1);

	flags = RING_CMPL_RING_CFG_AGGINT_PARAMS_REQ_FLAGS_TIMER_RESET;
	bnxt_hwrm_set_coal_params(bp, max_buf_irq << 16 | max_buf,
				  buf_tmr_irq << 16 | buf_tmr, flags, &req_tx);

	mutex_lock(&bp->hwrm_cmd_lock);
	for (i = 0; i < bp->cp_nr_rings; i++) {
		struct bnxt_napi *bnapi = bp->bnapi[i];

		req = &req_rx;
		if (!bnapi->rx_ring)
			req = &req_tx;
		req->ring_id = cpu_to_le16(bp->grp_info[i].cp_fw_ring_id);

		rc = _hwrm_send_message(bp, req, sizeof(*req),
					HWRM_CMD_TIMEOUT);
		if (rc)
			break;
	}
	mutex_unlock(&bp->hwrm_cmd_lock);
	return rc;
}

static int bnxt_hwrm_stat_ctx_free(struct bnxt *bp)
{
	int rc = 0, i;
	struct hwrm_stat_ctx_free_input req = {0};

	if (!bp->bnapi)
		return 0;

	bnxt_hwrm_cmd_hdr_init(bp, &req, HWRM_STAT_CTX_FREE, -1, -1);

	mutex_lock(&bp->hwrm_cmd_lock);
	for (i = 0; i < bp->cp_nr_rings; i++) {
		struct bnxt_napi *bnapi = bp->bnapi[i];
		struct bnxt_cp_ring_info *cpr = &bnapi->cp_ring;

		if (cpr->hw_stats_ctx_id != INVALID_STATS_CTX_ID) {
			req.stat_ctx_id = cpu_to_le32(cpr->hw_stats_ctx_id);

			rc = _hwrm_send_message(bp, &req, sizeof(req),
						HWRM_CMD_TIMEOUT);
			if (rc)
				break;

			cpr->hw_stats_ctx_id = INVALID_STATS_CTX_ID;
		}
	}
	mutex_unlock(&bp->hwrm_cmd_lock);
	return rc;
}

static int bnxt_hwrm_stat_ctx_alloc(struct bnxt *bp)
{
	int rc = 0, i;
	struct hwrm_stat_ctx_alloc_input req = {0};
	struct hwrm_stat_ctx_alloc_output *resp = bp->hwrm_cmd_resp_addr;

	bnxt_hwrm_cmd_hdr_init(bp, &req, HWRM_STAT_CTX_ALLOC, -1, -1);

	req.update_period_ms = cpu_to_le32(1000);

	mutex_lock(&bp->hwrm_cmd_lock);
	for (i = 0; i < bp->cp_nr_rings; i++) {
		struct bnxt_napi *bnapi = bp->bnapi[i];
		struct bnxt_cp_ring_info *cpr = &bnapi->cp_ring;

		req.stats_dma_addr = cpu_to_le64(cpr->hw_stats_map);

		rc = _hwrm_send_message(bp, &req, sizeof(req),
					HWRM_CMD_TIMEOUT);
		if (rc)
			break;

		cpr->hw_stats_ctx_id = le32_to_cpu(resp->stat_ctx_id);

		bp->grp_info[i].fw_stats_ctx = cpr->hw_stats_ctx_id;
	}
	mutex_unlock(&bp->hwrm_cmd_lock);
	return 0;
}

int bnxt_hwrm_func_qcaps(struct bnxt *bp)
{
	int rc = 0;
	struct hwrm_func_qcaps_input req = {0};
	struct hwrm_func_qcaps_output *resp = bp->hwrm_cmd_resp_addr;

	bnxt_hwrm_cmd_hdr_init(bp, &req, HWRM_FUNC_QCAPS, -1, -1);
	req.fid = cpu_to_le16(0xffff);

	mutex_lock(&bp->hwrm_cmd_lock);
	rc = _hwrm_send_message(bp, &req, sizeof(req), HWRM_CMD_TIMEOUT);
	if (rc)
		goto hwrm_func_qcaps_exit;

	if (BNXT_PF(bp)) {
		struct bnxt_pf_info *pf = &bp->pf;

		pf->fw_fid = le16_to_cpu(resp->fid);
		pf->port_id = le16_to_cpu(resp->port_id);
		memcpy(pf->mac_addr, resp->mac_address, ETH_ALEN);
		memcpy(bp->dev->dev_addr, pf->mac_addr, ETH_ALEN);
		pf->max_rsscos_ctxs = le16_to_cpu(resp->max_rsscos_ctx);
		pf->max_cp_rings = le16_to_cpu(resp->max_cmpl_rings);
		pf->max_tx_rings = le16_to_cpu(resp->max_tx_rings);
		pf->max_rx_rings = le16_to_cpu(resp->max_rx_rings);
		pf->max_hw_ring_grps = le32_to_cpu(resp->max_hw_ring_grps);
		if (!pf->max_hw_ring_grps)
			pf->max_hw_ring_grps = pf->max_tx_rings;
		pf->max_l2_ctxs = le16_to_cpu(resp->max_l2_ctxs);
		pf->max_vnics = le16_to_cpu(resp->max_vnics);
		pf->max_stat_ctxs = le16_to_cpu(resp->max_stat_ctx);
		pf->first_vf_id = le16_to_cpu(resp->first_vf_id);
		pf->max_vfs = le16_to_cpu(resp->max_vfs);
		pf->max_encap_records = le32_to_cpu(resp->max_encap_records);
		pf->max_decap_records = le32_to_cpu(resp->max_decap_records);
		pf->max_tx_em_flows = le32_to_cpu(resp->max_tx_em_flows);
		pf->max_tx_wm_flows = le32_to_cpu(resp->max_tx_wm_flows);
		pf->max_rx_em_flows = le32_to_cpu(resp->max_rx_em_flows);
		pf->max_rx_wm_flows = le32_to_cpu(resp->max_rx_wm_flows);
	} else {
#ifdef CONFIG_BNXT_SRIOV
		struct bnxt_vf_info *vf = &bp->vf;

		vf->fw_fid = le16_to_cpu(resp->fid);
		memcpy(vf->mac_addr, resp->mac_address, ETH_ALEN);
		if (is_valid_ether_addr(vf->mac_addr))
			/* overwrite netdev dev_adr with admin VF MAC */
			memcpy(bp->dev->dev_addr, vf->mac_addr, ETH_ALEN);
		else
			random_ether_addr(bp->dev->dev_addr);

		vf->max_rsscos_ctxs = le16_to_cpu(resp->max_rsscos_ctx);
		vf->max_cp_rings = le16_to_cpu(resp->max_cmpl_rings);
		vf->max_tx_rings = le16_to_cpu(resp->max_tx_rings);
		vf->max_rx_rings = le16_to_cpu(resp->max_rx_rings);
		vf->max_hw_ring_grps = le32_to_cpu(resp->max_hw_ring_grps);
		if (!vf->max_hw_ring_grps)
			vf->max_hw_ring_grps = vf->max_tx_rings;
		vf->max_l2_ctxs = le16_to_cpu(resp->max_l2_ctxs);
		vf->max_vnics = le16_to_cpu(resp->max_vnics);
		vf->max_stat_ctxs = le16_to_cpu(resp->max_stat_ctx);
#endif
	}

	bp->tx_push_thresh = 0;
	if (resp->flags &
	    cpu_to_le32(FUNC_QCAPS_RESP_FLAGS_PUSH_MODE_SUPPORTED))
		bp->tx_push_thresh = BNXT_TX_PUSH_THRESH;

hwrm_func_qcaps_exit:
	mutex_unlock(&bp->hwrm_cmd_lock);
	return rc;
}

static int bnxt_hwrm_func_reset(struct bnxt *bp)
{
	struct hwrm_func_reset_input req = {0};

	bnxt_hwrm_cmd_hdr_init(bp, &req, HWRM_FUNC_RESET, -1, -1);
	req.enables = 0;

	return hwrm_send_message(bp, &req, sizeof(req), HWRM_RESET_TIMEOUT);
}

static int bnxt_hwrm_queue_qportcfg(struct bnxt *bp)
{
	int rc = 0;
	struct hwrm_queue_qportcfg_input req = {0};
	struct hwrm_queue_qportcfg_output *resp = bp->hwrm_cmd_resp_addr;
	u8 i, *qptr;

	bnxt_hwrm_cmd_hdr_init(bp, &req, HWRM_QUEUE_QPORTCFG, -1, -1);

	mutex_lock(&bp->hwrm_cmd_lock);
	rc = _hwrm_send_message(bp, &req, sizeof(req), HWRM_CMD_TIMEOUT);
	if (rc)
		goto qportcfg_exit;

	if (!resp->max_configurable_queues) {
		rc = -EINVAL;
		goto qportcfg_exit;
	}
	bp->max_tc = resp->max_configurable_queues;
	if (bp->max_tc > BNXT_MAX_QUEUE)
		bp->max_tc = BNXT_MAX_QUEUE;

	qptr = &resp->queue_id0;
	for (i = 0; i < bp->max_tc; i++) {
		bp->q_info[i].queue_id = *qptr++;
		bp->q_info[i].queue_profile = *qptr++;
	}

qportcfg_exit:
	mutex_unlock(&bp->hwrm_cmd_lock);
	return rc;
}

static int bnxt_hwrm_ver_get(struct bnxt *bp)
{
	int rc;
	struct hwrm_ver_get_input req = {0};
	struct hwrm_ver_get_output *resp = bp->hwrm_cmd_resp_addr;

	bp->hwrm_max_req_len = HWRM_MAX_REQ_LEN;
	bnxt_hwrm_cmd_hdr_init(bp, &req, HWRM_VER_GET, -1, -1);
	req.hwrm_intf_maj = HWRM_VERSION_MAJOR;
	req.hwrm_intf_min = HWRM_VERSION_MINOR;
	req.hwrm_intf_upd = HWRM_VERSION_UPDATE;
	mutex_lock(&bp->hwrm_cmd_lock);
	rc = _hwrm_send_message(bp, &req, sizeof(req), HWRM_CMD_TIMEOUT);
	if (rc)
		goto hwrm_ver_get_exit;

	memcpy(&bp->ver_resp, resp, sizeof(struct hwrm_ver_get_output));

	bp->hwrm_spec_code = resp->hwrm_intf_maj << 16 |
			     resp->hwrm_intf_min << 8 | resp->hwrm_intf_upd;
	if (resp->hwrm_intf_maj < 1) {
		netdev_warn(bp->dev, "HWRM interface %d.%d.%d is older than 1.0.0.\n",
			    resp->hwrm_intf_maj, resp->hwrm_intf_min,
			    resp->hwrm_intf_upd);
		netdev_warn(bp->dev, "Please update firmware with HWRM interface 1.0.0 or newer.\n");
	}
	snprintf(bp->fw_ver_str, BC_HWRM_STR_LEN, "%d.%d.%d/%d.%d.%d",
		 resp->hwrm_fw_maj, resp->hwrm_fw_min, resp->hwrm_fw_bld,
		 resp->hwrm_intf_maj, resp->hwrm_intf_min, resp->hwrm_intf_upd);

	bp->hwrm_cmd_timeout = le16_to_cpu(resp->def_req_timeout);
	if (!bp->hwrm_cmd_timeout)
		bp->hwrm_cmd_timeout = DFLT_HWRM_CMD_TIMEOUT;

	if (resp->hwrm_intf_maj >= 1)
		bp->hwrm_max_req_len = le16_to_cpu(resp->max_req_win_len);

hwrm_ver_get_exit:
	mutex_unlock(&bp->hwrm_cmd_lock);
	return rc;
}

static int bnxt_hwrm_port_qstats(struct bnxt *bp)
{
	int rc;
	struct bnxt_pf_info *pf = &bp->pf;
	struct hwrm_port_qstats_input req = {0};

	if (!(bp->flags & BNXT_FLAG_PORT_STATS))
		return 0;

	bnxt_hwrm_cmd_hdr_init(bp, &req, HWRM_PORT_QSTATS, -1, -1);
	req.port_id = cpu_to_le16(pf->port_id);
	req.tx_stat_host_addr = cpu_to_le64(bp->hw_tx_port_stats_map);
	req.rx_stat_host_addr = cpu_to_le64(bp->hw_rx_port_stats_map);
	rc = hwrm_send_message(bp, &req, sizeof(req), HWRM_CMD_TIMEOUT);
	return rc;
}

static void bnxt_hwrm_free_tunnel_ports(struct bnxt *bp)
{
	if (bp->vxlan_port_cnt) {
		bnxt_hwrm_tunnel_dst_port_free(
			bp, TUNNEL_DST_PORT_FREE_REQ_TUNNEL_TYPE_VXLAN);
	}
	bp->vxlan_port_cnt = 0;
	if (bp->nge_port_cnt) {
		bnxt_hwrm_tunnel_dst_port_free(
			bp, TUNNEL_DST_PORT_FREE_REQ_TUNNEL_TYPE_GENEVE);
	}
	bp->nge_port_cnt = 0;
}

static int bnxt_set_tpa(struct bnxt *bp, bool set_tpa)
{
	int rc, i;
	u32 tpa_flags = 0;

	if (set_tpa)
		tpa_flags = bp->flags & BNXT_FLAG_TPA;
	for (i = 0; i < bp->nr_vnics; i++) {
		rc = bnxt_hwrm_vnic_set_tpa(bp, i, tpa_flags);
		if (rc) {
			netdev_err(bp->dev, "hwrm vnic set tpa failure rc for vnic %d: %x\n",
				   rc, i);
			return rc;
		}
	}
	return 0;
}

static void bnxt_hwrm_clear_vnic_rss(struct bnxt *bp)
{
	int i;

	for (i = 0; i < bp->nr_vnics; i++)
		bnxt_hwrm_vnic_set_rss(bp, i, false);
}

static void bnxt_hwrm_resource_free(struct bnxt *bp, bool close_path,
				    bool irq_re_init)
{
	if (bp->vnic_info) {
		bnxt_hwrm_clear_vnic_filter(bp);
		/* clear all RSS setting before free vnic ctx */
		bnxt_hwrm_clear_vnic_rss(bp);
		bnxt_hwrm_vnic_ctx_free(bp);
		/* before free the vnic, undo the vnic tpa settings */
		if (bp->flags & BNXT_FLAG_TPA)
			bnxt_set_tpa(bp, false);
		bnxt_hwrm_vnic_free(bp);
	}
	bnxt_hwrm_ring_free(bp, close_path);
	bnxt_hwrm_ring_grp_free(bp);
	if (irq_re_init) {
		bnxt_hwrm_stat_ctx_free(bp);
		bnxt_hwrm_free_tunnel_ports(bp);
	}
}

static int bnxt_setup_vnic(struct bnxt *bp, u16 vnic_id)
{
	int rc;

	/* allocate context for vnic */
	rc = bnxt_hwrm_vnic_ctx_alloc(bp, vnic_id);
	if (rc) {
		netdev_err(bp->dev, "hwrm vnic %d alloc failure rc: %x\n",
			   vnic_id, rc);
		goto vnic_setup_err;
	}
	bp->rsscos_nr_ctxs++;

	/* configure default vnic, ring grp */
	rc = bnxt_hwrm_vnic_cfg(bp, vnic_id);
	if (rc) {
		netdev_err(bp->dev, "hwrm vnic %d cfg failure rc: %x\n",
			   vnic_id, rc);
		goto vnic_setup_err;
	}

	/* Enable RSS hashing on vnic */
	rc = bnxt_hwrm_vnic_set_rss(bp, vnic_id, true);
	if (rc) {
		netdev_err(bp->dev, "hwrm vnic %d set rss failure rc: %x\n",
			   vnic_id, rc);
		goto vnic_setup_err;
	}

	if (bp->flags & BNXT_FLAG_AGG_RINGS) {
		rc = bnxt_hwrm_vnic_set_hds(bp, vnic_id);
		if (rc) {
			netdev_err(bp->dev, "hwrm vnic %d set hds failure rc: %x\n",
				   vnic_id, rc);
		}
	}

vnic_setup_err:
	return rc;
}

static int bnxt_alloc_rfs_vnics(struct bnxt *bp)
{
#ifdef CONFIG_RFS_ACCEL
	int i, rc = 0;

	for (i = 0; i < bp->rx_nr_rings; i++) {
		u16 vnic_id = i + 1;
		u16 ring_id = i;

		if (vnic_id >= bp->nr_vnics)
			break;

		bp->vnic_info[vnic_id].flags |= BNXT_VNIC_RFS_FLAG;
		rc = bnxt_hwrm_vnic_alloc(bp, vnic_id, ring_id, 1);
		if (rc) {
			netdev_err(bp->dev, "hwrm vnic %d alloc failure rc: %x\n",
				   vnic_id, rc);
			break;
		}
		rc = bnxt_setup_vnic(bp, vnic_id);
		if (rc)
			break;
	}
	return rc;
#else
	return 0;
#endif
}

static int bnxt_cfg_rx_mode(struct bnxt *);
static bool bnxt_mc_list_updated(struct bnxt *, u32 *);

static int bnxt_init_chip(struct bnxt *bp, bool irq_re_init)
{
	struct bnxt_vnic_info *vnic = &bp->vnic_info[0];
	int rc = 0;

	if (irq_re_init) {
		rc = bnxt_hwrm_stat_ctx_alloc(bp);
		if (rc) {
			netdev_err(bp->dev, "hwrm stat ctx alloc failure rc: %x\n",
				   rc);
			goto err_out;
		}
	}

	rc = bnxt_hwrm_ring_alloc(bp);
	if (rc) {
		netdev_err(bp->dev, "hwrm ring alloc failure rc: %x\n", rc);
		goto err_out;
	}

	rc = bnxt_hwrm_ring_grp_alloc(bp);
	if (rc) {
		netdev_err(bp->dev, "hwrm_ring_grp alloc failure: %x\n", rc);
		goto err_out;
	}

	/* default vnic 0 */
	rc = bnxt_hwrm_vnic_alloc(bp, 0, 0, bp->rx_nr_rings);
	if (rc) {
		netdev_err(bp->dev, "hwrm vnic alloc failure rc: %x\n", rc);
		goto err_out;
	}

	rc = bnxt_setup_vnic(bp, 0);
	if (rc)
		goto err_out;

	if (bp->flags & BNXT_FLAG_RFS) {
		rc = bnxt_alloc_rfs_vnics(bp);
		if (rc)
			goto err_out;
	}

	if (bp->flags & BNXT_FLAG_TPA) {
		rc = bnxt_set_tpa(bp, true);
		if (rc)
			goto err_out;
	}

	if (BNXT_VF(bp))
		bnxt_update_vf_mac(bp);

	/* Filter for default vnic 0 */
	rc = bnxt_hwrm_set_vnic_filter(bp, 0, 0, bp->dev->dev_addr);
	if (rc) {
		netdev_err(bp->dev, "HWRM vnic filter failure rc: %x\n", rc);
		goto err_out;
	}
	vnic->uc_filter_count = 1;

	vnic->rx_mask = CFA_L2_SET_RX_MASK_REQ_MASK_BCAST;

	if ((bp->dev->flags & IFF_PROMISC) && BNXT_PF(bp))
		vnic->rx_mask |= CFA_L2_SET_RX_MASK_REQ_MASK_PROMISCUOUS;

	if (bp->dev->flags & IFF_ALLMULTI) {
		vnic->rx_mask |= CFA_L2_SET_RX_MASK_REQ_MASK_ALL_MCAST;
		vnic->mc_list_count = 0;
	} else {
		u32 mask = 0;

		bnxt_mc_list_updated(bp, &mask);
		vnic->rx_mask |= mask;
	}

	rc = bnxt_cfg_rx_mode(bp);
	if (rc)
		goto err_out;

	rc = bnxt_hwrm_set_coal(bp);
	if (rc)
		netdev_warn(bp->dev, "HWRM set coalescing failure rc: %x\n",
			    rc);

	return 0;

err_out:
	bnxt_hwrm_resource_free(bp, 0, true);

	return rc;
}

static int bnxt_shutdown_nic(struct bnxt *bp, bool irq_re_init)
{
	bnxt_hwrm_resource_free(bp, 1, irq_re_init);
	return 0;
}

static int bnxt_init_nic(struct bnxt *bp, bool irq_re_init)
{
	bnxt_init_rx_rings(bp);
	bnxt_init_tx_rings(bp);
	bnxt_init_ring_grps(bp, irq_re_init);
	bnxt_init_vnics(bp);

	return bnxt_init_chip(bp, irq_re_init);
}

static void bnxt_disable_int(struct bnxt *bp)
{
	int i;

	if (!bp->bnapi)
		return;

	for (i = 0; i < bp->cp_nr_rings; i++) {
		struct bnxt_napi *bnapi = bp->bnapi[i];
		struct bnxt_cp_ring_info *cpr = &bnapi->cp_ring;

		BNXT_CP_DB(cpr->cp_doorbell, cpr->cp_raw_cons);
	}
}

static void bnxt_enable_int(struct bnxt *bp)
{
	int i;

	atomic_set(&bp->intr_sem, 0);
	for (i = 0; i < bp->cp_nr_rings; i++) {
		struct bnxt_napi *bnapi = bp->bnapi[i];
		struct bnxt_cp_ring_info *cpr = &bnapi->cp_ring;

		BNXT_CP_DB_REARM(cpr->cp_doorbell, cpr->cp_raw_cons);
	}
}

static int bnxt_set_real_num_queues(struct bnxt *bp)
{
	int rc;
	struct net_device *dev = bp->dev;

	rc = netif_set_real_num_tx_queues(dev, bp->tx_nr_rings);
	if (rc)
		return rc;

	rc = netif_set_real_num_rx_queues(dev, bp->rx_nr_rings);
	if (rc)
		return rc;

#ifdef CONFIG_RFS_ACCEL
	if (bp->flags & BNXT_FLAG_RFS)
		dev->rx_cpu_rmap = alloc_irq_cpu_rmap(bp->rx_nr_rings);
#endif

	return rc;
}

static int bnxt_trim_rings(struct bnxt *bp, int *rx, int *tx, int max,
			   bool shared)
{
	int _rx = *rx, _tx = *tx;

	if (shared) {
		*rx = min_t(int, _rx, max);
		*tx = min_t(int, _tx, max);
	} else {
		if (max < 2)
			return -ENOMEM;

		while (_rx + _tx > max) {
			if (_rx > _tx && _rx > 1)
				_rx--;
			else if (_tx > 1)
				_tx--;
		}
		*rx = _rx;
		*tx = _tx;
	}
	return 0;
}

static int bnxt_setup_msix(struct bnxt *bp)
{
	struct msix_entry *msix_ent;
	struct net_device *dev = bp->dev;
	int i, total_vecs, rc = 0, min = 1;
	const int len = sizeof(bp->irq_tbl[0].name);

	bp->flags &= ~BNXT_FLAG_USING_MSIX;
	total_vecs = bp->cp_nr_rings;

	msix_ent = kcalloc(total_vecs, sizeof(struct msix_entry), GFP_KERNEL);
	if (!msix_ent)
		return -ENOMEM;

	for (i = 0; i < total_vecs; i++) {
		msix_ent[i].entry = i;
		msix_ent[i].vector = 0;
	}

	if (!(bp->flags & BNXT_FLAG_SHARED_RINGS))
		min = 2;

	total_vecs = pci_enable_msix_range(bp->pdev, msix_ent, min, total_vecs);
	if (total_vecs < 0) {
		rc = -ENODEV;
		goto msix_setup_exit;
	}

	bp->irq_tbl = kcalloc(total_vecs, sizeof(struct bnxt_irq), GFP_KERNEL);
	if (bp->irq_tbl) {
		int tcs;

		/* Trim rings based upon num of vectors allocated */
		rc = bnxt_trim_rings(bp, &bp->rx_nr_rings, &bp->tx_nr_rings,
				     total_vecs, min == 1);
		if (rc)
			goto msix_setup_exit;

		bp->tx_nr_rings_per_tc = bp->tx_nr_rings;
		tcs = netdev_get_num_tc(dev);
		if (tcs > 1) {
			bp->tx_nr_rings_per_tc = bp->tx_nr_rings / tcs;
			if (bp->tx_nr_rings_per_tc == 0) {
				netdev_reset_tc(dev);
				bp->tx_nr_rings_per_tc = bp->tx_nr_rings;
			} else {
				int i, off, count;

				bp->tx_nr_rings = bp->tx_nr_rings_per_tc * tcs;
				for (i = 0; i < tcs; i++) {
					count = bp->tx_nr_rings_per_tc;
					off = i * count;
					netdev_set_tc_queue(dev, i, count, off);
				}
			}
		}
		bp->cp_nr_rings = total_vecs;

		for (i = 0; i < bp->cp_nr_rings; i++) {
			char *attr;

			bp->irq_tbl[i].vector = msix_ent[i].vector;
			if (bp->flags & BNXT_FLAG_SHARED_RINGS)
				attr = "TxRx";
			else if (i < bp->rx_nr_rings)
				attr = "rx";
			else
				attr = "tx";

			snprintf(bp->irq_tbl[i].name, len,
				 "%s-%s-%d", dev->name, attr, i);
			bp->irq_tbl[i].handler = bnxt_msix;
		}
		rc = bnxt_set_real_num_queues(bp);
		if (rc)
			goto msix_setup_exit;
	} else {
		rc = -ENOMEM;
		goto msix_setup_exit;
	}
	bp->flags |= BNXT_FLAG_USING_MSIX;
	kfree(msix_ent);
	return 0;

msix_setup_exit:
	netdev_err(bp->dev, "bnxt_setup_msix err: %x\n", rc);
	pci_disable_msix(bp->pdev);
	kfree(msix_ent);
	return rc;
}

static int bnxt_setup_inta(struct bnxt *bp)
{
	int rc;
	const int len = sizeof(bp->irq_tbl[0].name);

	if (netdev_get_num_tc(bp->dev))
		netdev_reset_tc(bp->dev);

	bp->irq_tbl = kcalloc(1, sizeof(struct bnxt_irq), GFP_KERNEL);
	if (!bp->irq_tbl) {
		rc = -ENOMEM;
		return rc;
	}
	bp->rx_nr_rings = 1;
	bp->tx_nr_rings = 1;
	bp->cp_nr_rings = 1;
	bp->tx_nr_rings_per_tc = bp->tx_nr_rings;
	bp->flags |= BNXT_FLAG_SHARED_RINGS;
	bp->irq_tbl[0].vector = bp->pdev->irq;
	snprintf(bp->irq_tbl[0].name, len,
		 "%s-%s-%d", bp->dev->name, "TxRx", 0);
	bp->irq_tbl[0].handler = bnxt_inta;
	rc = bnxt_set_real_num_queues(bp);
	return rc;
}

static int bnxt_setup_int_mode(struct bnxt *bp)
{
	int rc = 0;

	if (bp->flags & BNXT_FLAG_MSIX_CAP)
		rc = bnxt_setup_msix(bp);

	if (!(bp->flags & BNXT_FLAG_USING_MSIX) && BNXT_PF(bp)) {
		/* fallback to INTA */
		rc = bnxt_setup_inta(bp);
	}
	return rc;
}

static void bnxt_free_irq(struct bnxt *bp)
{
	struct bnxt_irq *irq;
	int i;

#ifdef CONFIG_RFS_ACCEL
	free_irq_cpu_rmap(bp->dev->rx_cpu_rmap);
	bp->dev->rx_cpu_rmap = NULL;
#endif
	if (!bp->irq_tbl)
		return;

	for (i = 0; i < bp->cp_nr_rings; i++) {
		irq = &bp->irq_tbl[i];
		if (irq->requested)
			free_irq(irq->vector, bp->bnapi[i]);
		irq->requested = 0;
	}
	if (bp->flags & BNXT_FLAG_USING_MSIX)
		pci_disable_msix(bp->pdev);
	kfree(bp->irq_tbl);
	bp->irq_tbl = NULL;
}

static int bnxt_request_irq(struct bnxt *bp)
{
	int i, j, rc = 0;
	unsigned long flags = 0;
#ifdef CONFIG_RFS_ACCEL
	struct cpu_rmap *rmap = bp->dev->rx_cpu_rmap;
#endif

	if (!(bp->flags & BNXT_FLAG_USING_MSIX))
		flags = IRQF_SHARED;

	for (i = 0, j = 0; i < bp->cp_nr_rings; i++) {
		struct bnxt_irq *irq = &bp->irq_tbl[i];
#ifdef CONFIG_RFS_ACCEL
		if (rmap && bp->bnapi[i]->rx_ring) {
			rc = irq_cpu_rmap_add(rmap, irq->vector);
			if (rc)
				netdev_warn(bp->dev, "failed adding irq rmap for ring %d\n",
					    j);
			j++;
		}
#endif
		rc = request_irq(irq->vector, irq->handler, flags, irq->name,
				 bp->bnapi[i]);
		if (rc)
			break;

		irq->requested = 1;
	}
	return rc;
}

static void bnxt_del_napi(struct bnxt *bp)
{
	int i;

	if (!bp->bnapi)
		return;

	for (i = 0; i < bp->cp_nr_rings; i++) {
		struct bnxt_napi *bnapi = bp->bnapi[i];

		napi_hash_del(&bnapi->napi);
		netif_napi_del(&bnapi->napi);
	}
}

static void bnxt_init_napi(struct bnxt *bp)
{
	int i;
	struct bnxt_napi *bnapi;

	if (bp->flags & BNXT_FLAG_USING_MSIX) {
		for (i = 0; i < bp->cp_nr_rings; i++) {
			bnapi = bp->bnapi[i];
			netif_napi_add(bp->dev, &bnapi->napi,
				       bnxt_poll, 64);
		}
	} else {
		bnapi = bp->bnapi[0];
		netif_napi_add(bp->dev, &bnapi->napi, bnxt_poll, 64);
	}
}

static void bnxt_disable_napi(struct bnxt *bp)
{
	int i;

	if (!bp->bnapi)
		return;

	for (i = 0; i < bp->cp_nr_rings; i++) {
		napi_disable(&bp->bnapi[i]->napi);
		bnxt_disable_poll(bp->bnapi[i]);
	}
}

static void bnxt_enable_napi(struct bnxt *bp)
{
	int i;

	for (i = 0; i < bp->cp_nr_rings; i++) {
		bp->bnapi[i]->in_reset = false;
		bnxt_enable_poll(bp->bnapi[i]);
		napi_enable(&bp->bnapi[i]->napi);
	}
}

static void bnxt_tx_disable(struct bnxt *bp)
{
	int i;
	struct bnxt_tx_ring_info *txr;
	struct netdev_queue *txq;

	if (bp->tx_ring) {
		for (i = 0; i < bp->tx_nr_rings; i++) {
			txr = &bp->tx_ring[i];
			txq = netdev_get_tx_queue(bp->dev, i);
			__netif_tx_lock(txq, smp_processor_id());
			txr->dev_state = BNXT_DEV_STATE_CLOSING;
			__netif_tx_unlock(txq);
		}
	}
	/* Stop all TX queues */
	netif_tx_disable(bp->dev);
	netif_carrier_off(bp->dev);
}

static void bnxt_tx_enable(struct bnxt *bp)
{
	int i;
	struct bnxt_tx_ring_info *txr;
	struct netdev_queue *txq;

	for (i = 0; i < bp->tx_nr_rings; i++) {
		txr = &bp->tx_ring[i];
		txq = netdev_get_tx_queue(bp->dev, i);
		txr->dev_state = 0;
	}
	netif_tx_wake_all_queues(bp->dev);
	if (bp->link_info.link_up)
		netif_carrier_on(bp->dev);
}

static void bnxt_report_link(struct bnxt *bp)
{
	if (bp->link_info.link_up) {
		const char *duplex;
		const char *flow_ctrl;
		u16 speed;

		netif_carrier_on(bp->dev);
		if (bp->link_info.duplex == BNXT_LINK_DUPLEX_FULL)
			duplex = "full";
		else
			duplex = "half";
		if (bp->link_info.pause == BNXT_LINK_PAUSE_BOTH)
			flow_ctrl = "ON - receive & transmit";
		else if (bp->link_info.pause == BNXT_LINK_PAUSE_TX)
			flow_ctrl = "ON - transmit";
		else if (bp->link_info.pause == BNXT_LINK_PAUSE_RX)
			flow_ctrl = "ON - receive";
		else
			flow_ctrl = "none";
		speed = bnxt_fw_to_ethtool_speed(bp->link_info.link_speed);
		netdev_info(bp->dev, "NIC Link is Up, %d Mbps %s duplex, Flow control: %s\n",
			    speed, duplex, flow_ctrl);
		if (bp->flags & BNXT_FLAG_EEE_CAP)
			netdev_info(bp->dev, "EEE is %s\n",
				    bp->eee.eee_active ? "active" :
							 "not active");
	} else {
		netif_carrier_off(bp->dev);
		netdev_err(bp->dev, "NIC Link is Down\n");
	}
}

static int bnxt_hwrm_phy_qcaps(struct bnxt *bp)
{
	int rc = 0;
	struct hwrm_port_phy_qcaps_input req = {0};
	struct hwrm_port_phy_qcaps_output *resp = bp->hwrm_cmd_resp_addr;

	if (bp->hwrm_spec_code < 0x10201)
		return 0;

	bnxt_hwrm_cmd_hdr_init(bp, &req, HWRM_PORT_PHY_QCAPS, -1, -1);

	mutex_lock(&bp->hwrm_cmd_lock);
	rc = _hwrm_send_message(bp, &req, sizeof(req), HWRM_CMD_TIMEOUT);
	if (rc)
		goto hwrm_phy_qcaps_exit;

	if (resp->eee_supported & PORT_PHY_QCAPS_RESP_EEE_SUPPORTED) {
		struct ethtool_eee *eee = &bp->eee;
		u16 fw_speeds = le16_to_cpu(resp->supported_speeds_eee_mode);

		bp->flags |= BNXT_FLAG_EEE_CAP;
		eee->supported = _bnxt_fw_to_ethtool_adv_spds(fw_speeds, 0);
		bp->lpi_tmr_lo = le32_to_cpu(resp->tx_lpi_timer_low) &
				 PORT_PHY_QCAPS_RESP_TX_LPI_TIMER_LOW_MASK;
		bp->lpi_tmr_hi = le32_to_cpu(resp->valid_tx_lpi_timer_high) &
				 PORT_PHY_QCAPS_RESP_TX_LPI_TIMER_HIGH_MASK;
	}

hwrm_phy_qcaps_exit:
	mutex_unlock(&bp->hwrm_cmd_lock);
	return rc;
}

static int bnxt_update_link(struct bnxt *bp, bool chng_link_state)
{
	int rc = 0;
	struct bnxt_link_info *link_info = &bp->link_info;
	struct hwrm_port_phy_qcfg_input req = {0};
	struct hwrm_port_phy_qcfg_output *resp = bp->hwrm_cmd_resp_addr;
	u8 link_up = link_info->link_up;

	bnxt_hwrm_cmd_hdr_init(bp, &req, HWRM_PORT_PHY_QCFG, -1, -1);

	mutex_lock(&bp->hwrm_cmd_lock);
	rc = _hwrm_send_message(bp, &req, sizeof(req), HWRM_CMD_TIMEOUT);
	if (rc) {
		mutex_unlock(&bp->hwrm_cmd_lock);
		return rc;
	}

	memcpy(&link_info->phy_qcfg_resp, resp, sizeof(*resp));
	link_info->phy_link_status = resp->link;
	link_info->duplex =  resp->duplex;
	link_info->pause = resp->pause;
	link_info->auto_mode = resp->auto_mode;
	link_info->auto_pause_setting = resp->auto_pause;
	link_info->lp_pause = resp->link_partner_adv_pause;
	link_info->force_pause_setting = resp->force_pause;
	link_info->duplex_setting = resp->duplex;
	if (link_info->phy_link_status == BNXT_LINK_LINK)
		link_info->link_speed = le16_to_cpu(resp->link_speed);
	else
		link_info->link_speed = 0;
	link_info->force_link_speed = le16_to_cpu(resp->force_link_speed);
	link_info->support_speeds = le16_to_cpu(resp->support_speeds);
	link_info->auto_link_speeds = le16_to_cpu(resp->auto_link_speed_mask);
	link_info->lp_auto_link_speeds =
		le16_to_cpu(resp->link_partner_adv_speeds);
	link_info->preemphasis = le32_to_cpu(resp->preemphasis);
	link_info->phy_ver[0] = resp->phy_maj;
	link_info->phy_ver[1] = resp->phy_min;
	link_info->phy_ver[2] = resp->phy_bld;
	link_info->media_type = resp->media_type;
	link_info->phy_type = resp->phy_type;
	link_info->transceiver = resp->xcvr_pkg_type;
	link_info->phy_addr = resp->eee_config_phy_addr &
			      PORT_PHY_QCFG_RESP_PHY_ADDR_MASK;
	link_info->module_status = resp->module_status;

	if (bp->flags & BNXT_FLAG_EEE_CAP) {
		struct ethtool_eee *eee = &bp->eee;
		u16 fw_speeds;

		eee->eee_active = 0;
		if (resp->eee_config_phy_addr &
		    PORT_PHY_QCFG_RESP_EEE_CONFIG_EEE_ACTIVE) {
			eee->eee_active = 1;
			fw_speeds = le16_to_cpu(
				resp->link_partner_adv_eee_link_speed_mask);
			eee->lp_advertised =
				_bnxt_fw_to_ethtool_adv_spds(fw_speeds, 0);
		}

		/* Pull initial EEE config */
		if (!chng_link_state) {
			if (resp->eee_config_phy_addr &
			    PORT_PHY_QCFG_RESP_EEE_CONFIG_EEE_ENABLED)
				eee->eee_enabled = 1;

			fw_speeds = le16_to_cpu(resp->adv_eee_link_speed_mask);
			eee->advertised =
				_bnxt_fw_to_ethtool_adv_spds(fw_speeds, 0);

			if (resp->eee_config_phy_addr &
			    PORT_PHY_QCFG_RESP_EEE_CONFIG_EEE_TX_LPI) {
				__le32 tmr;

				eee->tx_lpi_enabled = 1;
				tmr = resp->xcvr_identifier_type_tx_lpi_timer;
				eee->tx_lpi_timer = le32_to_cpu(tmr) &
					PORT_PHY_QCFG_RESP_TX_LPI_TIMER_MASK;
			}
		}
	}
	/* TODO: need to add more logic to report VF link */
	if (chng_link_state) {
		if (link_info->phy_link_status == BNXT_LINK_LINK)
			link_info->link_up = 1;
		else
			link_info->link_up = 0;
		if (link_up != link_info->link_up)
			bnxt_report_link(bp);
	} else {
		/* alwasy link down if not require to update link state */
		link_info->link_up = 0;
	}
	mutex_unlock(&bp->hwrm_cmd_lock);
	return 0;
}

static void bnxt_get_port_module_status(struct bnxt *bp)
{
	struct bnxt_link_info *link_info = &bp->link_info;
	struct hwrm_port_phy_qcfg_output *resp = &link_info->phy_qcfg_resp;
	u8 module_status;

	if (bnxt_update_link(bp, true))
		return;

	module_status = link_info->module_status;
	switch (module_status) {
	case PORT_PHY_QCFG_RESP_MODULE_STATUS_DISABLETX:
	case PORT_PHY_QCFG_RESP_MODULE_STATUS_PWRDOWN:
	case PORT_PHY_QCFG_RESP_MODULE_STATUS_WARNINGMSG:
		netdev_warn(bp->dev, "Unqualified SFP+ module detected on port %d\n",
			    bp->pf.port_id);
		if (bp->hwrm_spec_code >= 0x10201) {
			netdev_warn(bp->dev, "Module part number %s\n",
				    resp->phy_vendor_partnumber);
		}
		if (module_status == PORT_PHY_QCFG_RESP_MODULE_STATUS_DISABLETX)
			netdev_warn(bp->dev, "TX is disabled\n");
		if (module_status == PORT_PHY_QCFG_RESP_MODULE_STATUS_PWRDOWN)
			netdev_warn(bp->dev, "SFP+ module is shutdown\n");
	}
}

static void
bnxt_hwrm_set_pause_common(struct bnxt *bp, struct hwrm_port_phy_cfg_input *req)
{
	if (bp->link_info.autoneg & BNXT_AUTONEG_FLOW_CTRL) {
		if (bp->hwrm_spec_code >= 0x10201)
			req->auto_pause =
				PORT_PHY_CFG_REQ_AUTO_PAUSE_AUTONEG_PAUSE;
		if (bp->link_info.req_flow_ctrl & BNXT_LINK_PAUSE_RX)
			req->auto_pause |= PORT_PHY_CFG_REQ_AUTO_PAUSE_RX;
		if (bp->link_info.req_flow_ctrl & BNXT_LINK_PAUSE_TX)
			req->auto_pause |= PORT_PHY_CFG_REQ_AUTO_PAUSE_TX;
		req->enables |=
			cpu_to_le32(PORT_PHY_CFG_REQ_ENABLES_AUTO_PAUSE);
	} else {
		if (bp->link_info.req_flow_ctrl & BNXT_LINK_PAUSE_RX)
			req->force_pause |= PORT_PHY_CFG_REQ_FORCE_PAUSE_RX;
		if (bp->link_info.req_flow_ctrl & BNXT_LINK_PAUSE_TX)
			req->force_pause |= PORT_PHY_CFG_REQ_FORCE_PAUSE_TX;
		req->enables |=
			cpu_to_le32(PORT_PHY_CFG_REQ_ENABLES_FORCE_PAUSE);
		if (bp->hwrm_spec_code >= 0x10201) {
			req->auto_pause = req->force_pause;
			req->enables |= cpu_to_le32(
				PORT_PHY_CFG_REQ_ENABLES_AUTO_PAUSE);
		}
	}
}

static void bnxt_hwrm_set_link_common(struct bnxt *bp,
				      struct hwrm_port_phy_cfg_input *req)
{
	u8 autoneg = bp->link_info.autoneg;
	u16 fw_link_speed = bp->link_info.req_link_speed;
	u32 advertising = bp->link_info.advertising;

	if (autoneg & BNXT_AUTONEG_SPEED) {
		req->auto_mode |=
			PORT_PHY_CFG_REQ_AUTO_MODE_SPEED_MASK;

		req->enables |= cpu_to_le32(
			PORT_PHY_CFG_REQ_ENABLES_AUTO_LINK_SPEED_MASK);
		req->auto_link_speed_mask = cpu_to_le16(advertising);

		req->enables |= cpu_to_le32(PORT_PHY_CFG_REQ_ENABLES_AUTO_MODE);
		req->flags |=
			cpu_to_le32(PORT_PHY_CFG_REQ_FLAGS_RESTART_AUTONEG);
	} else {
		req->force_link_speed = cpu_to_le16(fw_link_speed);
		req->flags |= cpu_to_le32(PORT_PHY_CFG_REQ_FLAGS_FORCE);
	}

	/* tell chimp that the setting takes effect immediately */
	req->flags |= cpu_to_le32(PORT_PHY_CFG_REQ_FLAGS_RESET_PHY);
}

int bnxt_hwrm_set_pause(struct bnxt *bp)
{
	struct hwrm_port_phy_cfg_input req = {0};
	int rc;

	bnxt_hwrm_cmd_hdr_init(bp, &req, HWRM_PORT_PHY_CFG, -1, -1);
	bnxt_hwrm_set_pause_common(bp, &req);

	if ((bp->link_info.autoneg & BNXT_AUTONEG_FLOW_CTRL) ||
	    bp->link_info.force_link_chng)
		bnxt_hwrm_set_link_common(bp, &req);

	mutex_lock(&bp->hwrm_cmd_lock);
	rc = _hwrm_send_message(bp, &req, sizeof(req), HWRM_CMD_TIMEOUT);
	if (!rc && !(bp->link_info.autoneg & BNXT_AUTONEG_FLOW_CTRL)) {
		/* since changing of pause setting doesn't trigger any link
		 * change event, the driver needs to update the current pause
		 * result upon successfully return of the phy_cfg command
		 */
		bp->link_info.pause =
		bp->link_info.force_pause_setting = bp->link_info.req_flow_ctrl;
		bp->link_info.auto_pause_setting = 0;
		if (!bp->link_info.force_link_chng)
			bnxt_report_link(bp);
	}
	bp->link_info.force_link_chng = false;
	mutex_unlock(&bp->hwrm_cmd_lock);
	return rc;
}

static void bnxt_hwrm_set_eee(struct bnxt *bp,
			      struct hwrm_port_phy_cfg_input *req)
{
	struct ethtool_eee *eee = &bp->eee;

	if (eee->eee_enabled) {
		u16 eee_speeds;
		u32 flags = PORT_PHY_CFG_REQ_FLAGS_EEE_ENABLE;

		if (eee->tx_lpi_enabled)
			flags |= PORT_PHY_CFG_REQ_FLAGS_EEE_TX_LPI_ENABLE;
		else
			flags |= PORT_PHY_CFG_REQ_FLAGS_EEE_TX_LPI_DISABLE;

		req->flags |= cpu_to_le32(flags);
		eee_speeds = bnxt_get_fw_auto_link_speeds(eee->advertised);
		req->eee_link_speed_mask = cpu_to_le16(eee_speeds);
		req->tx_lpi_timer = cpu_to_le32(eee->tx_lpi_timer);
	} else {
		req->flags |= cpu_to_le32(PORT_PHY_CFG_REQ_FLAGS_EEE_DISABLE);
	}
}

int bnxt_hwrm_set_link_setting(struct bnxt *bp, bool set_pause, bool set_eee)
{
	struct hwrm_port_phy_cfg_input req = {0};

	bnxt_hwrm_cmd_hdr_init(bp, &req, HWRM_PORT_PHY_CFG, -1, -1);
	if (set_pause)
		bnxt_hwrm_set_pause_common(bp, &req);

	bnxt_hwrm_set_link_common(bp, &req);

	if (set_eee)
		bnxt_hwrm_set_eee(bp, &req);
	return hwrm_send_message(bp, &req, sizeof(req), HWRM_CMD_TIMEOUT);
}

static int bnxt_hwrm_shutdown_link(struct bnxt *bp)
{
	struct hwrm_port_phy_cfg_input req = {0};

	if (BNXT_VF(bp))
		return 0;

	if (pci_num_vf(bp->pdev))
		return 0;

	bnxt_hwrm_cmd_hdr_init(bp, &req, HWRM_PORT_PHY_CFG, -1, -1);
	req.flags = cpu_to_le32(PORT_PHY_CFG_REQ_FLAGS_FORCE_LINK_DOWN);
	return hwrm_send_message(bp, &req, sizeof(req), HWRM_CMD_TIMEOUT);
}

static bool bnxt_eee_config_ok(struct bnxt *bp)
{
	struct ethtool_eee *eee = &bp->eee;
	struct bnxt_link_info *link_info = &bp->link_info;

	if (!(bp->flags & BNXT_FLAG_EEE_CAP))
		return true;

	if (eee->eee_enabled) {
		u32 advertising =
			_bnxt_fw_to_ethtool_adv_spds(link_info->advertising, 0);

		if (!(link_info->autoneg & BNXT_AUTONEG_SPEED)) {
			eee->eee_enabled = 0;
			return false;
		}
		if (eee->advertised & ~advertising) {
			eee->advertised = advertising & eee->supported;
			return false;
		}
	}
	return true;
}

static int bnxt_update_phy_setting(struct bnxt *bp)
{
	int rc;
	bool update_link = false;
	bool update_pause = false;
	bool update_eee = false;
	struct bnxt_link_info *link_info = &bp->link_info;

	rc = bnxt_update_link(bp, true);
	if (rc) {
		netdev_err(bp->dev, "failed to update link (rc: %x)\n",
			   rc);
		return rc;
	}
	if ((link_info->autoneg & BNXT_AUTONEG_FLOW_CTRL) &&
	    (link_info->auto_pause_setting & BNXT_LINK_PAUSE_BOTH) !=
	    link_info->req_flow_ctrl)
		update_pause = true;
	if (!(link_info->autoneg & BNXT_AUTONEG_FLOW_CTRL) &&
	    link_info->force_pause_setting != link_info->req_flow_ctrl)
		update_pause = true;
	if (!(link_info->autoneg & BNXT_AUTONEG_SPEED)) {
		if (BNXT_AUTO_MODE(link_info->auto_mode))
			update_link = true;
		if (link_info->req_link_speed != link_info->force_link_speed)
			update_link = true;
		if (link_info->req_duplex != link_info->duplex_setting)
			update_link = true;
	} else {
		if (link_info->auto_mode == BNXT_LINK_AUTO_NONE)
			update_link = true;
		if (link_info->advertising != link_info->auto_link_speeds)
			update_link = true;
	}

	if (!bnxt_eee_config_ok(bp))
		update_eee = true;

	if (update_link)
		rc = bnxt_hwrm_set_link_setting(bp, update_pause, update_eee);
	else if (update_pause)
		rc = bnxt_hwrm_set_pause(bp);
	if (rc) {
		netdev_err(bp->dev, "failed to update phy setting (rc: %x)\n",
			   rc);
		return rc;
	}

	return rc;
}

/* Common routine to pre-map certain register block to different GRC window.
 * A PF has 16 4K windows and a VF has 4 4K windows. However, only 15 windows
 * in PF and 3 windows in VF that can be customized to map in different
 * register blocks.
 */
static void bnxt_preset_reg_win(struct bnxt *bp)
{
	if (BNXT_PF(bp)) {
		/* CAG registers map to GRC window #4 */
		writel(BNXT_CAG_REG_BASE,
		       bp->bar0 + BNXT_GRCPF_REG_WINDOW_BASE_OUT + 12);
	}
}

static int __bnxt_open_nic(struct bnxt *bp, bool irq_re_init, bool link_re_init)
{
	int rc = 0;

	bnxt_preset_reg_win(bp);
	netif_carrier_off(bp->dev);
	if (irq_re_init) {
		rc = bnxt_setup_int_mode(bp);
		if (rc) {
			netdev_err(bp->dev, "bnxt_setup_int_mode err: %x\n",
				   rc);
			return rc;
		}
	}
	if ((bp->flags & BNXT_FLAG_RFS) &&
	    !(bp->flags & BNXT_FLAG_USING_MSIX)) {
		/* disable RFS if falling back to INTA */
		bp->dev->hw_features &= ~NETIF_F_NTUPLE;
		bp->flags &= ~BNXT_FLAG_RFS;
	}

	rc = bnxt_alloc_mem(bp, irq_re_init);
	if (rc) {
		netdev_err(bp->dev, "bnxt_alloc_mem err: %x\n", rc);
		goto open_err_free_mem;
	}

	if (irq_re_init) {
		bnxt_init_napi(bp);
		rc = bnxt_request_irq(bp);
		if (rc) {
			netdev_err(bp->dev, "bnxt_request_irq err: %x\n", rc);
			goto open_err;
		}
	}

	bnxt_enable_napi(bp);

	rc = bnxt_init_nic(bp, irq_re_init);
	if (rc) {
		netdev_err(bp->dev, "bnxt_init_nic err: %x\n", rc);
		goto open_err;
	}

	if (link_re_init) {
		rc = bnxt_update_phy_setting(bp);
		if (rc)
			netdev_warn(bp->dev, "failed to update phy settings\n");
	}

	if (irq_re_init) {
#if defined(CONFIG_VXLAN) || defined(CONFIG_VXLAN_MODULE)
		vxlan_get_rx_port(bp->dev);
#endif
		if (!bnxt_hwrm_tunnel_dst_port_alloc(
				bp, htons(0x17c1),
				TUNNEL_DST_PORT_FREE_REQ_TUNNEL_TYPE_GENEVE))
			bp->nge_port_cnt = 1;
	}

	set_bit(BNXT_STATE_OPEN, &bp->state);
	bnxt_enable_int(bp);
	/* Enable TX queues */
	bnxt_tx_enable(bp);
	mod_timer(&bp->timer, jiffies + bp->current_interval);
	/* Poll link status and check for SFP+ module status */
	bnxt_get_port_module_status(bp);

	return 0;

open_err:
	bnxt_disable_napi(bp);
	bnxt_del_napi(bp);

open_err_free_mem:
	bnxt_free_skbs(bp);
	bnxt_free_irq(bp);
	bnxt_free_mem(bp, true);
	return rc;
}

/* rtnl_lock held */
int bnxt_open_nic(struct bnxt *bp, bool irq_re_init, bool link_re_init)
{
	int rc = 0;

	rc = __bnxt_open_nic(bp, irq_re_init, link_re_init);
	if (rc) {
		netdev_err(bp->dev, "nic open fail (rc: %x)\n", rc);
		dev_close(bp->dev);
	}
	return rc;
}

static int bnxt_open(struct net_device *dev)
{
	struct bnxt *bp = netdev_priv(dev);
	int rc = 0;

	rc = bnxt_hwrm_func_reset(bp);
	if (rc) {
		netdev_err(bp->dev, "hwrm chip reset failure rc: %x\n",
			   rc);
		rc = -1;
		return rc;
	}
	return __bnxt_open_nic(bp, true, true);
}

static void bnxt_disable_int_sync(struct bnxt *bp)
{
	int i;

	atomic_inc(&bp->intr_sem);
	if (!netif_running(bp->dev))
		return;

	bnxt_disable_int(bp);
	for (i = 0; i < bp->cp_nr_rings; i++)
		synchronize_irq(bp->irq_tbl[i].vector);
}

int bnxt_close_nic(struct bnxt *bp, bool irq_re_init, bool link_re_init)
{
	int rc = 0;

#ifdef CONFIG_BNXT_SRIOV
	if (bp->sriov_cfg) {
		rc = wait_event_interruptible_timeout(bp->sriov_cfg_wait,
						      !bp->sriov_cfg,
						      BNXT_SRIOV_CFG_WAIT_TMO);
		if (rc)
			netdev_warn(bp->dev, "timeout waiting for SRIOV config operation to complete!\n");
	}
#endif
	/* Change device state to avoid TX queue wake up's */
	bnxt_tx_disable(bp);

	clear_bit(BNXT_STATE_OPEN, &bp->state);
	smp_mb__after_atomic();
	while (test_bit(BNXT_STATE_IN_SP_TASK, &bp->state))
		msleep(20);

	/* Flush rings before disabling interrupts */
	bnxt_shutdown_nic(bp, irq_re_init);

	/* TODO CHIMP_FW: Link/PHY related cleanup if (link_re_init) */

	bnxt_disable_napi(bp);
	bnxt_disable_int_sync(bp);
	del_timer_sync(&bp->timer);
	bnxt_free_skbs(bp);

	if (irq_re_init) {
		bnxt_free_irq(bp);
		bnxt_del_napi(bp);
	}
	bnxt_free_mem(bp, irq_re_init);
	return rc;
}

static int bnxt_close(struct net_device *dev)
{
	struct bnxt *bp = netdev_priv(dev);

	bnxt_close_nic(bp, true, true);
	bnxt_hwrm_shutdown_link(bp);
	return 0;
}

/* rtnl_lock held */
static int bnxt_ioctl(struct net_device *dev, struct ifreq *ifr, int cmd)
{
	switch (cmd) {
	case SIOCGMIIPHY:
		/* fallthru */
	case SIOCGMIIREG: {
		if (!netif_running(dev))
			return -EAGAIN;

		return 0;
	}

	case SIOCSMIIREG:
		if (!netif_running(dev))
			return -EAGAIN;

		return 0;

	default:
		/* do nothing */
		break;
	}
	return -EOPNOTSUPP;
}

static struct rtnl_link_stats64 *
bnxt_get_stats64(struct net_device *dev, struct rtnl_link_stats64 *stats)
{
	u32 i;
	struct bnxt *bp = netdev_priv(dev);

	memset(stats, 0, sizeof(struct rtnl_link_stats64));

	if (!bp->bnapi)
		return stats;

	/* TODO check if we need to synchronize with bnxt_close path */
	for (i = 0; i < bp->cp_nr_rings; i++) {
		struct bnxt_napi *bnapi = bp->bnapi[i];
		struct bnxt_cp_ring_info *cpr = &bnapi->cp_ring;
		struct ctx_hw_stats *hw_stats = cpr->hw_stats;

		stats->rx_packets += le64_to_cpu(hw_stats->rx_ucast_pkts);
		stats->rx_packets += le64_to_cpu(hw_stats->rx_mcast_pkts);
		stats->rx_packets += le64_to_cpu(hw_stats->rx_bcast_pkts);

		stats->tx_packets += le64_to_cpu(hw_stats->tx_ucast_pkts);
		stats->tx_packets += le64_to_cpu(hw_stats->tx_mcast_pkts);
		stats->tx_packets += le64_to_cpu(hw_stats->tx_bcast_pkts);

		stats->rx_bytes += le64_to_cpu(hw_stats->rx_ucast_bytes);
		stats->rx_bytes += le64_to_cpu(hw_stats->rx_mcast_bytes);
		stats->rx_bytes += le64_to_cpu(hw_stats->rx_bcast_bytes);

		stats->tx_bytes += le64_to_cpu(hw_stats->tx_ucast_bytes);
		stats->tx_bytes += le64_to_cpu(hw_stats->tx_mcast_bytes);
		stats->tx_bytes += le64_to_cpu(hw_stats->tx_bcast_bytes);

		stats->rx_missed_errors +=
			le64_to_cpu(hw_stats->rx_discard_pkts);

		stats->multicast += le64_to_cpu(hw_stats->rx_mcast_pkts);

		stats->tx_dropped += le64_to_cpu(hw_stats->tx_drop_pkts);
	}

	if (bp->flags & BNXT_FLAG_PORT_STATS) {
		struct rx_port_stats *rx = bp->hw_rx_port_stats;
		struct tx_port_stats *tx = bp->hw_tx_port_stats;

		stats->rx_crc_errors = le64_to_cpu(rx->rx_fcs_err_frames);
		stats->rx_frame_errors = le64_to_cpu(rx->rx_align_err_frames);
		stats->rx_length_errors = le64_to_cpu(rx->rx_undrsz_frames) +
					  le64_to_cpu(rx->rx_ovrsz_frames) +
					  le64_to_cpu(rx->rx_runt_frames);
		stats->rx_errors = le64_to_cpu(rx->rx_false_carrier_frames) +
				   le64_to_cpu(rx->rx_jbr_frames);
		stats->collisions = le64_to_cpu(tx->tx_total_collisions);
		stats->tx_fifo_errors = le64_to_cpu(tx->tx_fifo_underruns);
		stats->tx_errors = le64_to_cpu(tx->tx_err);
	}

	return stats;
}

static bool bnxt_mc_list_updated(struct bnxt *bp, u32 *rx_mask)
{
	struct net_device *dev = bp->dev;
	struct bnxt_vnic_info *vnic = &bp->vnic_info[0];
	struct netdev_hw_addr *ha;
	u8 *haddr;
	int mc_count = 0;
	bool update = false;
	int off = 0;

	netdev_for_each_mc_addr(ha, dev) {
		if (mc_count >= BNXT_MAX_MC_ADDRS) {
			*rx_mask |= CFA_L2_SET_RX_MASK_REQ_MASK_ALL_MCAST;
			vnic->mc_list_count = 0;
			return false;
		}
		haddr = ha->addr;
		if (!ether_addr_equal(haddr, vnic->mc_list + off)) {
			memcpy(vnic->mc_list + off, haddr, ETH_ALEN);
			update = true;
		}
		off += ETH_ALEN;
		mc_count++;
	}
	if (mc_count)
		*rx_mask |= CFA_L2_SET_RX_MASK_REQ_MASK_MCAST;

	if (mc_count != vnic->mc_list_count) {
		vnic->mc_list_count = mc_count;
		update = true;
	}
	return update;
}

static bool bnxt_uc_list_updated(struct bnxt *bp)
{
	struct net_device *dev = bp->dev;
	struct bnxt_vnic_info *vnic = &bp->vnic_info[0];
	struct netdev_hw_addr *ha;
	int off = 0;

	if (netdev_uc_count(dev) != (vnic->uc_filter_count - 1))
		return true;

	netdev_for_each_uc_addr(ha, dev) {
		if (!ether_addr_equal(ha->addr, vnic->uc_list + off))
			return true;

		off += ETH_ALEN;
	}
	return false;
}

static void bnxt_set_rx_mode(struct net_device *dev)
{
	struct bnxt *bp = netdev_priv(dev);
	struct bnxt_vnic_info *vnic = &bp->vnic_info[0];
	u32 mask = vnic->rx_mask;
	bool mc_update = false;
	bool uc_update;

	if (!netif_running(dev))
		return;

	mask &= ~(CFA_L2_SET_RX_MASK_REQ_MASK_PROMISCUOUS |
		  CFA_L2_SET_RX_MASK_REQ_MASK_MCAST |
		  CFA_L2_SET_RX_MASK_REQ_MASK_ALL_MCAST);

	/* Only allow PF to be in promiscuous mode */
	if ((dev->flags & IFF_PROMISC) && BNXT_PF(bp))
		mask |= CFA_L2_SET_RX_MASK_REQ_MASK_PROMISCUOUS;

	uc_update = bnxt_uc_list_updated(bp);

	if (dev->flags & IFF_ALLMULTI) {
		mask |= CFA_L2_SET_RX_MASK_REQ_MASK_ALL_MCAST;
		vnic->mc_list_count = 0;
	} else {
		mc_update = bnxt_mc_list_updated(bp, &mask);
	}

	if (mask != vnic->rx_mask || uc_update || mc_update) {
		vnic->rx_mask = mask;

		set_bit(BNXT_RX_MASK_SP_EVENT, &bp->sp_event);
		schedule_work(&bp->sp_task);
	}
}

static int bnxt_cfg_rx_mode(struct bnxt *bp)
{
	struct net_device *dev = bp->dev;
	struct bnxt_vnic_info *vnic = &bp->vnic_info[0];
	struct netdev_hw_addr *ha;
	int i, off = 0, rc;
	bool uc_update;

	netif_addr_lock_bh(dev);
	uc_update = bnxt_uc_list_updated(bp);
	netif_addr_unlock_bh(dev);

	if (!uc_update)
		goto skip_uc;

	mutex_lock(&bp->hwrm_cmd_lock);
	for (i = 1; i < vnic->uc_filter_count; i++) {
		struct hwrm_cfa_l2_filter_free_input req = {0};

		bnxt_hwrm_cmd_hdr_init(bp, &req, HWRM_CFA_L2_FILTER_FREE, -1,
				       -1);

		req.l2_filter_id = vnic->fw_l2_filter_id[i];

		rc = _hwrm_send_message(bp, &req, sizeof(req),
					HWRM_CMD_TIMEOUT);
	}
	mutex_unlock(&bp->hwrm_cmd_lock);

	vnic->uc_filter_count = 1;

	netif_addr_lock_bh(dev);
	if (netdev_uc_count(dev) > (BNXT_MAX_UC_ADDRS - 1)) {
		vnic->rx_mask |= CFA_L2_SET_RX_MASK_REQ_MASK_PROMISCUOUS;
	} else {
		netdev_for_each_uc_addr(ha, dev) {
			memcpy(vnic->uc_list + off, ha->addr, ETH_ALEN);
			off += ETH_ALEN;
			vnic->uc_filter_count++;
		}
	}
	netif_addr_unlock_bh(dev);

	for (i = 1, off = 0; i < vnic->uc_filter_count; i++, off += ETH_ALEN) {
		rc = bnxt_hwrm_set_vnic_filter(bp, 0, i, vnic->uc_list + off);
		if (rc) {
			netdev_err(bp->dev, "HWRM vnic filter failure rc: %x\n",
				   rc);
			vnic->uc_filter_count = i;
			return rc;
		}
	}

skip_uc:
	rc = bnxt_hwrm_cfa_l2_set_rx_mask(bp, 0);
	if (rc)
		netdev_err(bp->dev, "HWRM cfa l2 rx mask failure rc: %x\n",
			   rc);

	return rc;
}

static bool bnxt_rfs_capable(struct bnxt *bp)
{
#ifdef CONFIG_RFS_ACCEL
	struct bnxt_pf_info *pf = &bp->pf;
	int vnics;

	if (BNXT_VF(bp) || !(bp->flags & BNXT_FLAG_MSIX_CAP))
		return false;

	vnics = 1 + bp->rx_nr_rings;
	if (vnics > pf->max_rsscos_ctxs || vnics > pf->max_vnics)
		return false;

	return true;
#else
	return false;
#endif
}

static netdev_features_t bnxt_fix_features(struct net_device *dev,
					   netdev_features_t features)
{
	struct bnxt *bp = netdev_priv(dev);

	if (!bnxt_rfs_capable(bp))
		features &= ~NETIF_F_NTUPLE;
	return features;
}

static int bnxt_set_features(struct net_device *dev, netdev_features_t features)
{
	struct bnxt *bp = netdev_priv(dev);
	u32 flags = bp->flags;
	u32 changes;
	int rc = 0;
	bool re_init = false;
	bool update_tpa = false;

	flags &= ~BNXT_FLAG_ALL_CONFIG_FEATS;
	if ((features & NETIF_F_GRO) && (bp->pdev->revision > 0))
		flags |= BNXT_FLAG_GRO;
	if (features & NETIF_F_LRO)
		flags |= BNXT_FLAG_LRO;

	if (features & NETIF_F_HW_VLAN_CTAG_RX)
		flags |= BNXT_FLAG_STRIP_VLAN;

	if (features & NETIF_F_NTUPLE)
		flags |= BNXT_FLAG_RFS;

	changes = flags ^ bp->flags;
	if (changes & BNXT_FLAG_TPA) {
		update_tpa = true;
		if ((bp->flags & BNXT_FLAG_TPA) == 0 ||
		    (flags & BNXT_FLAG_TPA) == 0)
			re_init = true;
	}

	if (changes & ~BNXT_FLAG_TPA)
		re_init = true;

	if (flags != bp->flags) {
		u32 old_flags = bp->flags;

		bp->flags = flags;

		if (!test_bit(BNXT_STATE_OPEN, &bp->state)) {
			if (update_tpa)
				bnxt_set_ring_params(bp);
			return rc;
		}

		if (re_init) {
			bnxt_close_nic(bp, false, false);
			if (update_tpa)
				bnxt_set_ring_params(bp);

			return bnxt_open_nic(bp, false, false);
		}
		if (update_tpa) {
			rc = bnxt_set_tpa(bp,
					  (flags & BNXT_FLAG_TPA) ?
					  true : false);
			if (rc)
				bp->flags = old_flags;
		}
	}
	return rc;
}

static void bnxt_dump_tx_sw_state(struct bnxt_napi *bnapi)
{
	struct bnxt_tx_ring_info *txr = bnapi->tx_ring;
	int i = bnapi->index;

	if (!txr)
		return;

	netdev_info(bnapi->bp->dev, "[%d]: tx{fw_ring: %d prod: %x cons: %x}\n",
		    i, txr->tx_ring_struct.fw_ring_id, txr->tx_prod,
		    txr->tx_cons);
}

static void bnxt_dump_rx_sw_state(struct bnxt_napi *bnapi)
{
	struct bnxt_rx_ring_info *rxr = bnapi->rx_ring;
	int i = bnapi->index;

	if (!rxr)
		return;

	netdev_info(bnapi->bp->dev, "[%d]: rx{fw_ring: %d prod: %x} rx_agg{fw_ring: %d agg_prod: %x sw_agg_prod: %x}\n",
		    i, rxr->rx_ring_struct.fw_ring_id, rxr->rx_prod,
		    rxr->rx_agg_ring_struct.fw_ring_id, rxr->rx_agg_prod,
		    rxr->rx_sw_agg_prod);
}

static void bnxt_dump_cp_sw_state(struct bnxt_napi *bnapi)
{
	struct bnxt_cp_ring_info *cpr = &bnapi->cp_ring;
	int i = bnapi->index;

	netdev_info(bnapi->bp->dev, "[%d]: cp{fw_ring: %d raw_cons: %x}\n",
		    i, cpr->cp_ring_struct.fw_ring_id, cpr->cp_raw_cons);
}

static void bnxt_dbg_dump_states(struct bnxt *bp)
{
	int i;
	struct bnxt_napi *bnapi;

	for (i = 0; i < bp->cp_nr_rings; i++) {
		bnapi = bp->bnapi[i];
		if (netif_msg_drv(bp)) {
			bnxt_dump_tx_sw_state(bnapi);
			bnxt_dump_rx_sw_state(bnapi);
			bnxt_dump_cp_sw_state(bnapi);
		}
	}
}

static void bnxt_reset_task(struct bnxt *bp)
{
	bnxt_dbg_dump_states(bp);
	if (netif_running(bp->dev)) {
		bnxt_close_nic(bp, false, false);
		bnxt_open_nic(bp, false, false);
	}
}

static void bnxt_tx_timeout(struct net_device *dev)
{
	struct bnxt *bp = netdev_priv(dev);

	netdev_err(bp->dev,  "TX timeout detected, starting reset task!\n");
	set_bit(BNXT_RESET_TASK_SP_EVENT, &bp->sp_event);
	schedule_work(&bp->sp_task);
}

#ifdef CONFIG_NET_POLL_CONTROLLER
static void bnxt_poll_controller(struct net_device *dev)
{
	struct bnxt *bp = netdev_priv(dev);
	int i;

	for (i = 0; i < bp->cp_nr_rings; i++) {
		struct bnxt_irq *irq = &bp->irq_tbl[i];

		disable_irq(irq->vector);
		irq->handler(irq->vector, bp->bnapi[i]);
		enable_irq(irq->vector);
	}
}
#endif

static void bnxt_timer(unsigned long data)
{
	struct bnxt *bp = (struct bnxt *)data;
	struct net_device *dev = bp->dev;

	if (!netif_running(dev))
		return;

	if (atomic_read(&bp->intr_sem) != 0)
		goto bnxt_restart_timer;

	if (bp->link_info.link_up && (bp->flags & BNXT_FLAG_PORT_STATS)) {
		set_bit(BNXT_PERIODIC_STATS_SP_EVENT, &bp->sp_event);
		schedule_work(&bp->sp_task);
	}
bnxt_restart_timer:
	mod_timer(&bp->timer, jiffies + bp->current_interval);
}

static void bnxt_cfg_ntp_filters(struct bnxt *);

static void bnxt_sp_task(struct work_struct *work)
{
	struct bnxt *bp = container_of(work, struct bnxt, sp_task);
	int rc;

	set_bit(BNXT_STATE_IN_SP_TASK, &bp->state);
	smp_mb__after_atomic();
	if (!test_bit(BNXT_STATE_OPEN, &bp->state)) {
		clear_bit(BNXT_STATE_IN_SP_TASK, &bp->state);
		return;
	}

	if (test_and_clear_bit(BNXT_RX_MASK_SP_EVENT, &bp->sp_event))
		bnxt_cfg_rx_mode(bp);

	if (test_and_clear_bit(BNXT_RX_NTP_FLTR_SP_EVENT, &bp->sp_event))
		bnxt_cfg_ntp_filters(bp);
	if (test_and_clear_bit(BNXT_LINK_CHNG_SP_EVENT, &bp->sp_event)) {
		rc = bnxt_update_link(bp, true);
		if (rc)
			netdev_err(bp->dev, "SP task can't update link (rc: %x)\n",
				   rc);
	}
	if (test_and_clear_bit(BNXT_HWRM_EXEC_FWD_REQ_SP_EVENT, &bp->sp_event))
		bnxt_hwrm_exec_fwd_req(bp);
	if (test_and_clear_bit(BNXT_VXLAN_ADD_PORT_SP_EVENT, &bp->sp_event)) {
		bnxt_hwrm_tunnel_dst_port_alloc(
			bp, bp->vxlan_port,
			TUNNEL_DST_PORT_FREE_REQ_TUNNEL_TYPE_VXLAN);
	}
	if (test_and_clear_bit(BNXT_VXLAN_DEL_PORT_SP_EVENT, &bp->sp_event)) {
		bnxt_hwrm_tunnel_dst_port_free(
			bp, TUNNEL_DST_PORT_FREE_REQ_TUNNEL_TYPE_VXLAN);
	}
	if (test_and_clear_bit(BNXT_RESET_TASK_SP_EVENT, &bp->sp_event)) {
		/* bnxt_reset_task() calls bnxt_close_nic() which waits
		 * for BNXT_STATE_IN_SP_TASK to clear.
		 */
		clear_bit(BNXT_STATE_IN_SP_TASK, &bp->state);
		rtnl_lock();
		bnxt_reset_task(bp);
		set_bit(BNXT_STATE_IN_SP_TASK, &bp->state);
		rtnl_unlock();
	}

<<<<<<< HEAD
=======
	if (test_and_clear_bit(BNXT_HWRM_PORT_MODULE_SP_EVENT, &bp->sp_event))
		bnxt_get_port_module_status(bp);

>>>>>>> ed596a4a
	if (test_and_clear_bit(BNXT_PERIODIC_STATS_SP_EVENT, &bp->sp_event))
		bnxt_hwrm_port_qstats(bp);

	smp_mb__before_atomic();
	clear_bit(BNXT_STATE_IN_SP_TASK, &bp->state);
}

static int bnxt_init_board(struct pci_dev *pdev, struct net_device *dev)
{
	int rc;
	struct bnxt *bp = netdev_priv(dev);

	SET_NETDEV_DEV(dev, &pdev->dev);

	/* enable device (incl. PCI PM wakeup), and bus-mastering */
	rc = pci_enable_device(pdev);
	if (rc) {
		dev_err(&pdev->dev, "Cannot enable PCI device, aborting\n");
		goto init_err;
	}

	if (!(pci_resource_flags(pdev, 0) & IORESOURCE_MEM)) {
		dev_err(&pdev->dev,
			"Cannot find PCI device base address, aborting\n");
		rc = -ENODEV;
		goto init_err_disable;
	}

	rc = pci_request_regions(pdev, DRV_MODULE_NAME);
	if (rc) {
		dev_err(&pdev->dev, "Cannot obtain PCI resources, aborting\n");
		goto init_err_disable;
	}

	if (dma_set_mask_and_coherent(&pdev->dev, DMA_BIT_MASK(64)) != 0 &&
	    dma_set_mask_and_coherent(&pdev->dev, DMA_BIT_MASK(32)) != 0) {
		dev_err(&pdev->dev, "System does not support DMA, aborting\n");
		goto init_err_disable;
	}

	pci_set_master(pdev);

	bp->dev = dev;
	bp->pdev = pdev;

	bp->bar0 = pci_ioremap_bar(pdev, 0);
	if (!bp->bar0) {
		dev_err(&pdev->dev, "Cannot map device registers, aborting\n");
		rc = -ENOMEM;
		goto init_err_release;
	}

	bp->bar1 = pci_ioremap_bar(pdev, 2);
	if (!bp->bar1) {
		dev_err(&pdev->dev, "Cannot map doorbell registers, aborting\n");
		rc = -ENOMEM;
		goto init_err_release;
	}

	bp->bar2 = pci_ioremap_bar(pdev, 4);
	if (!bp->bar2) {
		dev_err(&pdev->dev, "Cannot map bar4 registers, aborting\n");
		rc = -ENOMEM;
		goto init_err_release;
	}

	pci_enable_pcie_error_reporting(pdev);

	INIT_WORK(&bp->sp_task, bnxt_sp_task);

	spin_lock_init(&bp->ntp_fltr_lock);

	bp->rx_ring_size = BNXT_DEFAULT_RX_RING_SIZE;
	bp->tx_ring_size = BNXT_DEFAULT_TX_RING_SIZE;

	/* tick values in micro seconds */
	bp->rx_coal_ticks = 12;
	bp->rx_coal_bufs = 30;
	bp->rx_coal_ticks_irq = 1;
	bp->rx_coal_bufs_irq = 2;

	bp->tx_coal_ticks = 25;
	bp->tx_coal_bufs = 30;
	bp->tx_coal_ticks_irq = 2;
	bp->tx_coal_bufs_irq = 2;

	init_timer(&bp->timer);
	bp->timer.data = (unsigned long)bp;
	bp->timer.function = bnxt_timer;
	bp->current_interval = BNXT_TIMER_INTERVAL;

	clear_bit(BNXT_STATE_OPEN, &bp->state);

	return 0;

init_err_release:
	if (bp->bar2) {
		pci_iounmap(pdev, bp->bar2);
		bp->bar2 = NULL;
	}

	if (bp->bar1) {
		pci_iounmap(pdev, bp->bar1);
		bp->bar1 = NULL;
	}

	if (bp->bar0) {
		pci_iounmap(pdev, bp->bar0);
		bp->bar0 = NULL;
	}

	pci_release_regions(pdev);

init_err_disable:
	pci_disable_device(pdev);

init_err:
	return rc;
}

/* rtnl_lock held */
static int bnxt_change_mac_addr(struct net_device *dev, void *p)
{
	struct sockaddr *addr = p;
	struct bnxt *bp = netdev_priv(dev);
	int rc = 0;

	if (!is_valid_ether_addr(addr->sa_data))
		return -EADDRNOTAVAIL;

	rc = bnxt_approve_mac(bp, addr->sa_data);
	if (rc)
		return rc;

	if (ether_addr_equal(addr->sa_data, dev->dev_addr))
		return 0;

	memcpy(dev->dev_addr, addr->sa_data, dev->addr_len);
	if (netif_running(dev)) {
		bnxt_close_nic(bp, false, false);
		rc = bnxt_open_nic(bp, false, false);
	}

	return rc;
}

/* rtnl_lock held */
static int bnxt_change_mtu(struct net_device *dev, int new_mtu)
{
	struct bnxt *bp = netdev_priv(dev);

	if (new_mtu < 60 || new_mtu > 9000)
		return -EINVAL;

	if (netif_running(dev))
		bnxt_close_nic(bp, false, false);

	dev->mtu = new_mtu;
	bnxt_set_ring_params(bp);

	if (netif_running(dev))
		return bnxt_open_nic(bp, false, false);

	return 0;
}

static int bnxt_setup_tc(struct net_device *dev, u32 handle, __be16 proto,
			 struct tc_to_netdev *ntc)
{
	struct bnxt *bp = netdev_priv(dev);
	u8 tc;

	if (ntc->type != TC_SETUP_MQPRIO)
		return -EINVAL;

	tc = ntc->tc;

	if (tc > bp->max_tc) {
		netdev_err(dev, "too many traffic classes requested: %d Max supported is %d\n",
			   tc, bp->max_tc);
		return -EINVAL;
	}

	if (netdev_get_num_tc(dev) == tc)
		return 0;

	if (tc) {
		int max_rx_rings, max_tx_rings, rc;
		bool sh = false;

		if (bp->flags & BNXT_FLAG_SHARED_RINGS)
			sh = true;

		rc = bnxt_get_max_rings(bp, &max_rx_rings, &max_tx_rings, sh);
		if (rc || bp->tx_nr_rings_per_tc * tc > max_tx_rings)
			return -ENOMEM;
	}

	/* Needs to close the device and do hw resource re-allocations */
	if (netif_running(bp->dev))
		bnxt_close_nic(bp, true, false);

	if (tc) {
		bp->tx_nr_rings = bp->tx_nr_rings_per_tc * tc;
		netdev_set_num_tc(dev, tc);
	} else {
		bp->tx_nr_rings = bp->tx_nr_rings_per_tc;
		netdev_reset_tc(dev);
	}
	bp->cp_nr_rings = max_t(int, bp->tx_nr_rings, bp->rx_nr_rings);
	bp->num_stat_ctxs = bp->cp_nr_rings;

	if (netif_running(bp->dev))
		return bnxt_open_nic(bp, true, false);

	return 0;
}

#ifdef CONFIG_RFS_ACCEL
static bool bnxt_fltr_match(struct bnxt_ntuple_filter *f1,
			    struct bnxt_ntuple_filter *f2)
{
	struct flow_keys *keys1 = &f1->fkeys;
	struct flow_keys *keys2 = &f2->fkeys;

	if (keys1->addrs.v4addrs.src == keys2->addrs.v4addrs.src &&
	    keys1->addrs.v4addrs.dst == keys2->addrs.v4addrs.dst &&
	    keys1->ports.ports == keys2->ports.ports &&
	    keys1->basic.ip_proto == keys2->basic.ip_proto &&
	    keys1->basic.n_proto == keys2->basic.n_proto &&
	    ether_addr_equal(f1->src_mac_addr, f2->src_mac_addr))
		return true;

	return false;
}

static int bnxt_rx_flow_steer(struct net_device *dev, const struct sk_buff *skb,
			      u16 rxq_index, u32 flow_id)
{
	struct bnxt *bp = netdev_priv(dev);
	struct bnxt_ntuple_filter *fltr, *new_fltr;
	struct flow_keys *fkeys;
	struct ethhdr *eth = (struct ethhdr *)skb_mac_header(skb);
	int rc = 0, idx, bit_id;
	struct hlist_head *head;

	if (skb->encapsulation)
		return -EPROTONOSUPPORT;

	new_fltr = kzalloc(sizeof(*new_fltr), GFP_ATOMIC);
	if (!new_fltr)
		return -ENOMEM;

	fkeys = &new_fltr->fkeys;
	if (!skb_flow_dissect_flow_keys(skb, fkeys, 0)) {
		rc = -EPROTONOSUPPORT;
		goto err_free;
	}

	if ((fkeys->basic.n_proto != htons(ETH_P_IP)) ||
	    ((fkeys->basic.ip_proto != IPPROTO_TCP) &&
	     (fkeys->basic.ip_proto != IPPROTO_UDP))) {
		rc = -EPROTONOSUPPORT;
		goto err_free;
	}

	memcpy(new_fltr->src_mac_addr, eth->h_source, ETH_ALEN);

	idx = skb_get_hash_raw(skb) & BNXT_NTP_FLTR_HASH_MASK;
	head = &bp->ntp_fltr_hash_tbl[idx];
	rcu_read_lock();
	hlist_for_each_entry_rcu(fltr, head, hash) {
		if (bnxt_fltr_match(fltr, new_fltr)) {
			rcu_read_unlock();
			rc = 0;
			goto err_free;
		}
	}
	rcu_read_unlock();

	spin_lock_bh(&bp->ntp_fltr_lock);
	bit_id = bitmap_find_free_region(bp->ntp_fltr_bmap,
					 BNXT_NTP_FLTR_MAX_FLTR, 0);
	if (bit_id < 0) {
		spin_unlock_bh(&bp->ntp_fltr_lock);
		rc = -ENOMEM;
		goto err_free;
	}

	new_fltr->sw_id = (u16)bit_id;
	new_fltr->flow_id = flow_id;
	new_fltr->rxq = rxq_index;
	hlist_add_head_rcu(&new_fltr->hash, head);
	bp->ntp_fltr_count++;
	spin_unlock_bh(&bp->ntp_fltr_lock);

	set_bit(BNXT_RX_NTP_FLTR_SP_EVENT, &bp->sp_event);
	schedule_work(&bp->sp_task);

	return new_fltr->sw_id;

err_free:
	kfree(new_fltr);
	return rc;
}

static void bnxt_cfg_ntp_filters(struct bnxt *bp)
{
	int i;

	for (i = 0; i < BNXT_NTP_FLTR_HASH_SIZE; i++) {
		struct hlist_head *head;
		struct hlist_node *tmp;
		struct bnxt_ntuple_filter *fltr;
		int rc;

		head = &bp->ntp_fltr_hash_tbl[i];
		hlist_for_each_entry_safe(fltr, tmp, head, hash) {
			bool del = false;

			if (test_bit(BNXT_FLTR_VALID, &fltr->state)) {
				if (rps_may_expire_flow(bp->dev, fltr->rxq,
							fltr->flow_id,
							fltr->sw_id)) {
					bnxt_hwrm_cfa_ntuple_filter_free(bp,
									 fltr);
					del = true;
				}
			} else {
				rc = bnxt_hwrm_cfa_ntuple_filter_alloc(bp,
								       fltr);
				if (rc)
					del = true;
				else
					set_bit(BNXT_FLTR_VALID, &fltr->state);
			}

			if (del) {
				spin_lock_bh(&bp->ntp_fltr_lock);
				hlist_del_rcu(&fltr->hash);
				bp->ntp_fltr_count--;
				spin_unlock_bh(&bp->ntp_fltr_lock);
				synchronize_rcu();
				clear_bit(fltr->sw_id, bp->ntp_fltr_bmap);
				kfree(fltr);
			}
		}
	}
	if (test_and_clear_bit(BNXT_HWRM_PF_UNLOAD_SP_EVENT, &bp->sp_event))
		netdev_info(bp->dev, "Receive PF driver unload event!");
}

#else

static void bnxt_cfg_ntp_filters(struct bnxt *bp)
{
}

#endif /* CONFIG_RFS_ACCEL */

static void bnxt_add_vxlan_port(struct net_device *dev, sa_family_t sa_family,
				__be16 port)
{
	struct bnxt *bp = netdev_priv(dev);

	if (!netif_running(dev))
		return;

	if (sa_family != AF_INET6 && sa_family != AF_INET)
		return;

	if (bp->vxlan_port_cnt && bp->vxlan_port != port)
		return;

	bp->vxlan_port_cnt++;
	if (bp->vxlan_port_cnt == 1) {
		bp->vxlan_port = port;
		set_bit(BNXT_VXLAN_ADD_PORT_SP_EVENT, &bp->sp_event);
		schedule_work(&bp->sp_task);
	}
}

static void bnxt_del_vxlan_port(struct net_device *dev, sa_family_t sa_family,
				__be16 port)
{
	struct bnxt *bp = netdev_priv(dev);

	if (!netif_running(dev))
		return;

	if (sa_family != AF_INET6 && sa_family != AF_INET)
		return;

	if (bp->vxlan_port_cnt && bp->vxlan_port == port) {
		bp->vxlan_port_cnt--;

		if (bp->vxlan_port_cnt == 0) {
			set_bit(BNXT_VXLAN_DEL_PORT_SP_EVENT, &bp->sp_event);
			schedule_work(&bp->sp_task);
		}
	}
}

static const struct net_device_ops bnxt_netdev_ops = {
	.ndo_open		= bnxt_open,
	.ndo_start_xmit		= bnxt_start_xmit,
	.ndo_stop		= bnxt_close,
	.ndo_get_stats64	= bnxt_get_stats64,
	.ndo_set_rx_mode	= bnxt_set_rx_mode,
	.ndo_do_ioctl		= bnxt_ioctl,
	.ndo_validate_addr	= eth_validate_addr,
	.ndo_set_mac_address	= bnxt_change_mac_addr,
	.ndo_change_mtu		= bnxt_change_mtu,
	.ndo_fix_features	= bnxt_fix_features,
	.ndo_set_features	= bnxt_set_features,
	.ndo_tx_timeout		= bnxt_tx_timeout,
#ifdef CONFIG_BNXT_SRIOV
	.ndo_get_vf_config	= bnxt_get_vf_config,
	.ndo_set_vf_mac		= bnxt_set_vf_mac,
	.ndo_set_vf_vlan	= bnxt_set_vf_vlan,
	.ndo_set_vf_rate	= bnxt_set_vf_bw,
	.ndo_set_vf_link_state	= bnxt_set_vf_link_state,
	.ndo_set_vf_spoofchk	= bnxt_set_vf_spoofchk,
#endif
#ifdef CONFIG_NET_POLL_CONTROLLER
	.ndo_poll_controller	= bnxt_poll_controller,
#endif
	.ndo_setup_tc           = bnxt_setup_tc,
#ifdef CONFIG_RFS_ACCEL
	.ndo_rx_flow_steer	= bnxt_rx_flow_steer,
#endif
	.ndo_add_vxlan_port	= bnxt_add_vxlan_port,
	.ndo_del_vxlan_port	= bnxt_del_vxlan_port,
#ifdef CONFIG_NET_RX_BUSY_POLL
	.ndo_busy_poll		= bnxt_busy_poll,
#endif
};

static void bnxt_remove_one(struct pci_dev *pdev)
{
	struct net_device *dev = pci_get_drvdata(pdev);
	struct bnxt *bp = netdev_priv(dev);

	if (BNXT_PF(bp))
		bnxt_sriov_disable(bp);

	pci_disable_pcie_error_reporting(pdev);
	unregister_netdev(dev);
	cancel_work_sync(&bp->sp_task);
	bp->sp_event = 0;

	bnxt_hwrm_func_drv_unrgtr(bp);
	bnxt_free_hwrm_resources(bp);
	pci_iounmap(pdev, bp->bar2);
	pci_iounmap(pdev, bp->bar1);
	pci_iounmap(pdev, bp->bar0);
	free_netdev(dev);

	pci_release_regions(pdev);
	pci_disable_device(pdev);
}

static int bnxt_probe_phy(struct bnxt *bp)
{
	int rc = 0;
	struct bnxt_link_info *link_info = &bp->link_info;
<<<<<<< HEAD
=======

	rc = bnxt_hwrm_phy_qcaps(bp);
	if (rc) {
		netdev_err(bp->dev, "Probe phy can't get phy capabilities (rc: %x)\n",
			   rc);
		return rc;
	}
>>>>>>> ed596a4a

	rc = bnxt_update_link(bp, false);
	if (rc) {
		netdev_err(bp->dev, "Probe phy can't update link (rc: %x)\n",
			   rc);
		return rc;
	}

	/*initialize the ethool setting copy with NVM settings */
	if (BNXT_AUTO_MODE(link_info->auto_mode)) {
		link_info->autoneg = BNXT_AUTONEG_SPEED;
		if (bp->hwrm_spec_code >= 0x10201) {
			if (link_info->auto_pause_setting &
			    PORT_PHY_CFG_REQ_AUTO_PAUSE_AUTONEG_PAUSE)
				link_info->autoneg |= BNXT_AUTONEG_FLOW_CTRL;
		} else {
			link_info->autoneg |= BNXT_AUTONEG_FLOW_CTRL;
		}
		link_info->advertising = link_info->auto_link_speeds;
	} else {
		link_info->req_link_speed = link_info->force_link_speed;
		link_info->req_duplex = link_info->duplex_setting;
	}
<<<<<<< HEAD
=======
	if (link_info->autoneg & BNXT_AUTONEG_FLOW_CTRL)
		link_info->req_flow_ctrl =
			link_info->auto_pause_setting & BNXT_LINK_PAUSE_BOTH;
	else
		link_info->req_flow_ctrl = link_info->force_pause_setting;
>>>>>>> ed596a4a
	return rc;
}

static int bnxt_get_max_irq(struct pci_dev *pdev)
{
	u16 ctrl;

	if (!pdev->msix_cap)
		return 1;

	pci_read_config_word(pdev, pdev->msix_cap + PCI_MSIX_FLAGS, &ctrl);
	return (ctrl & PCI_MSIX_FLAGS_QSIZE) + 1;
}

static void _bnxt_get_max_rings(struct bnxt *bp, int *max_rx, int *max_tx,
				int *max_cp)
{
	int max_ring_grps = 0;

#ifdef CONFIG_BNXT_SRIOV
	if (!BNXT_PF(bp)) {
		*max_tx = bp->vf.max_tx_rings;
		*max_rx = bp->vf.max_rx_rings;
		*max_cp = min_t(int, bp->vf.max_irqs, bp->vf.max_cp_rings);
		*max_cp = min_t(int, *max_cp, bp->vf.max_stat_ctxs);
		max_ring_grps = bp->vf.max_hw_ring_grps;
	} else
#endif
	{
		*max_tx = bp->pf.max_tx_rings;
		*max_rx = bp->pf.max_rx_rings;
		*max_cp = min_t(int, bp->pf.max_irqs, bp->pf.max_cp_rings);
		*max_cp = min_t(int, *max_cp, bp->pf.max_stat_ctxs);
		max_ring_grps = bp->pf.max_hw_ring_grps;
	}

	if (bp->flags & BNXT_FLAG_AGG_RINGS)
		*max_rx >>= 1;
	*max_rx = min_t(int, *max_rx, max_ring_grps);
}

int bnxt_get_max_rings(struct bnxt *bp, int *max_rx, int *max_tx, bool shared)
{
	int rx, tx, cp;

	_bnxt_get_max_rings(bp, &rx, &tx, &cp);
	if (!rx || !tx || !cp)
		return -ENOMEM;

	*max_rx = rx;
	*max_tx = tx;
	return bnxt_trim_rings(bp, max_rx, max_tx, cp, shared);
}

static int bnxt_set_dflt_rings(struct bnxt *bp)
{
	int dflt_rings, max_rx_rings, max_tx_rings, rc;
	bool sh = true;

	if (sh)
		bp->flags |= BNXT_FLAG_SHARED_RINGS;
	dflt_rings = netif_get_num_default_rss_queues();
	rc = bnxt_get_max_rings(bp, &max_rx_rings, &max_tx_rings, sh);
	if (rc)
		return rc;
	bp->rx_nr_rings = min_t(int, dflt_rings, max_rx_rings);
	bp->tx_nr_rings_per_tc = min_t(int, dflt_rings, max_tx_rings);
	bp->tx_nr_rings = bp->tx_nr_rings_per_tc;
	bp->cp_nr_rings = sh ? max_t(int, bp->tx_nr_rings, bp->rx_nr_rings) :
			       bp->tx_nr_rings + bp->rx_nr_rings;
	bp->num_stat_ctxs = bp->cp_nr_rings;
	return rc;
}

static void bnxt_parse_log_pcie_link(struct bnxt *bp)
{
	enum pcie_link_width width = PCIE_LNK_WIDTH_UNKNOWN;
	enum pci_bus_speed speed = PCI_SPEED_UNKNOWN;

	if (pcie_get_minimum_link(bp->pdev, &speed, &width) ||
	    speed == PCI_SPEED_UNKNOWN || width == PCIE_LNK_WIDTH_UNKNOWN)
		netdev_info(bp->dev, "Failed to determine PCIe Link Info\n");
	else
		netdev_info(bp->dev, "PCIe: Speed %s Width x%d\n",
			    speed == PCIE_SPEED_2_5GT ? "2.5GT/s" :
			    speed == PCIE_SPEED_5_0GT ? "5.0GT/s" :
			    speed == PCIE_SPEED_8_0GT ? "8.0GT/s" :
			    "Unknown", width);
}

static int bnxt_init_one(struct pci_dev *pdev, const struct pci_device_id *ent)
{
	static int version_printed;
	struct net_device *dev;
	struct bnxt *bp;
	int rc, max_irqs;

	if (version_printed++ == 0)
		pr_info("%s", version);

	max_irqs = bnxt_get_max_irq(pdev);
	dev = alloc_etherdev_mq(sizeof(*bp), max_irqs);
	if (!dev)
		return -ENOMEM;

	bp = netdev_priv(dev);

	if (bnxt_vf_pciid(ent->driver_data))
		bp->flags |= BNXT_FLAG_VF;

	if (pdev->msix_cap)
		bp->flags |= BNXT_FLAG_MSIX_CAP;

	rc = bnxt_init_board(pdev, dev);
	if (rc < 0)
		goto init_err_free;

	dev->netdev_ops = &bnxt_netdev_ops;
	dev->watchdog_timeo = BNXT_TX_TIMEOUT;
	dev->ethtool_ops = &bnxt_ethtool_ops;

	pci_set_drvdata(pdev, dev);

	dev->hw_features = NETIF_F_IP_CSUM | NETIF_F_IPV6_CSUM | NETIF_F_SG |
			   NETIF_F_TSO | NETIF_F_TSO6 |
			   NETIF_F_GSO_UDP_TUNNEL | NETIF_F_GSO_GRE |
			   NETIF_F_GSO_IPIP | NETIF_F_GSO_SIT |
			   NETIF_F_GSO_UDP_TUNNEL_CSUM | NETIF_F_GSO_GRE_CSUM |
			   NETIF_F_GSO_PARTIAL | NETIF_F_RXHASH |
			   NETIF_F_RXCSUM | NETIF_F_LRO | NETIF_F_GRO;

	dev->hw_enc_features =
			NETIF_F_IP_CSUM | NETIF_F_IPV6_CSUM | NETIF_F_SG |
			NETIF_F_TSO | NETIF_F_TSO6 |
			NETIF_F_GSO_UDP_TUNNEL | NETIF_F_GSO_GRE |
			NETIF_F_GSO_UDP_TUNNEL_CSUM | NETIF_F_GSO_GRE_CSUM |
			NETIF_F_GSO_IPIP | NETIF_F_GSO_SIT |
			NETIF_F_GSO_PARTIAL;
	dev->gso_partial_features = NETIF_F_GSO_UDP_TUNNEL_CSUM |
				    NETIF_F_GSO_GRE_CSUM;
	dev->vlan_features = dev->hw_features | NETIF_F_HIGHDMA;
	dev->hw_features |= NETIF_F_HW_VLAN_CTAG_RX | NETIF_F_HW_VLAN_CTAG_TX |
			    NETIF_F_HW_VLAN_STAG_RX | NETIF_F_HW_VLAN_STAG_TX;
	dev->features |= dev->hw_features | NETIF_F_HIGHDMA;
	dev->priv_flags |= IFF_UNICAST_FLT;

#ifdef CONFIG_BNXT_SRIOV
	init_waitqueue_head(&bp->sriov_cfg_wait);
#endif
	rc = bnxt_alloc_hwrm_resources(bp);
	if (rc)
		goto init_err;

	mutex_init(&bp->hwrm_cmd_lock);
	bnxt_hwrm_ver_get(bp);

	rc = bnxt_hwrm_func_drv_rgtr(bp);
	if (rc)
		goto init_err;

	/* Get the MAX capabilities for this function */
	rc = bnxt_hwrm_func_qcaps(bp);
	if (rc) {
		netdev_err(bp->dev, "hwrm query capability failure rc: %x\n",
			   rc);
		rc = -1;
		goto init_err;
	}

	rc = bnxt_hwrm_queue_qportcfg(bp);
	if (rc) {
		netdev_err(bp->dev, "hwrm query qportcfg failure rc: %x\n",
			   rc);
		rc = -1;
		goto init_err;
	}

	bnxt_set_tpa_flags(bp);
	bnxt_set_ring_params(bp);
	if (BNXT_PF(bp))
		bp->pf.max_irqs = max_irqs;
#if defined(CONFIG_BNXT_SRIOV)
	else
		bp->vf.max_irqs = max_irqs;
#endif
	bnxt_set_dflt_rings(bp);

	if (BNXT_PF(bp)) {
		dev->hw_features |= NETIF_F_NTUPLE;
		if (bnxt_rfs_capable(bp)) {
			bp->flags |= BNXT_FLAG_RFS;
			dev->features |= NETIF_F_NTUPLE;
		}
	}

	if (dev->hw_features & NETIF_F_HW_VLAN_CTAG_RX)
		bp->flags |= BNXT_FLAG_STRIP_VLAN;

	rc = bnxt_probe_phy(bp);
	if (rc)
		goto init_err;

	rc = register_netdev(dev);
	if (rc)
		goto init_err;

	netdev_info(dev, "%s found at mem %lx, node addr %pM\n",
		    board_info[ent->driver_data].name,
		    (long)pci_resource_start(pdev, 0), dev->dev_addr);

	bnxt_parse_log_pcie_link(bp);

	return 0;

init_err:
	pci_iounmap(pdev, bp->bar0);
	pci_release_regions(pdev);
	pci_disable_device(pdev);

init_err_free:
	free_netdev(dev);
	return rc;
}

/**
 * bnxt_io_error_detected - called when PCI error is detected
 * @pdev: Pointer to PCI device
 * @state: The current pci connection state
 *
 * This function is called after a PCI bus error affecting
 * this device has been detected.
 */
static pci_ers_result_t bnxt_io_error_detected(struct pci_dev *pdev,
					       pci_channel_state_t state)
{
	struct net_device *netdev = pci_get_drvdata(pdev);

	netdev_info(netdev, "PCI I/O error detected\n");

	rtnl_lock();
	netif_device_detach(netdev);

	if (state == pci_channel_io_perm_failure) {
		rtnl_unlock();
		return PCI_ERS_RESULT_DISCONNECT;
	}

	if (netif_running(netdev))
		bnxt_close(netdev);

	pci_disable_device(pdev);
	rtnl_unlock();

	/* Request a slot slot reset. */
	return PCI_ERS_RESULT_NEED_RESET;
}

/**
 * bnxt_io_slot_reset - called after the pci bus has been reset.
 * @pdev: Pointer to PCI device
 *
 * Restart the card from scratch, as if from a cold-boot.
 * At this point, the card has exprienced a hard reset,
 * followed by fixups by BIOS, and has its config space
 * set up identically to what it was at cold boot.
 */
static pci_ers_result_t bnxt_io_slot_reset(struct pci_dev *pdev)
{
	struct net_device *netdev = pci_get_drvdata(pdev);
	struct bnxt *bp = netdev_priv(netdev);
	int err = 0;
	pci_ers_result_t result = PCI_ERS_RESULT_DISCONNECT;

	netdev_info(bp->dev, "PCI Slot Reset\n");

	rtnl_lock();

	if (pci_enable_device(pdev)) {
		dev_err(&pdev->dev,
			"Cannot re-enable PCI device after reset.\n");
	} else {
		pci_set_master(pdev);

		if (netif_running(netdev))
			err = bnxt_open(netdev);

		if (!err)
			result = PCI_ERS_RESULT_RECOVERED;
	}

	if (result != PCI_ERS_RESULT_RECOVERED && netif_running(netdev))
		dev_close(netdev);

	rtnl_unlock();

	err = pci_cleanup_aer_uncorrect_error_status(pdev);
	if (err) {
		dev_err(&pdev->dev,
			"pci_cleanup_aer_uncorrect_error_status failed 0x%0x\n",
			 err); /* non-fatal, continue */
	}

	return PCI_ERS_RESULT_RECOVERED;
}

/**
 * bnxt_io_resume - called when traffic can start flowing again.
 * @pdev: Pointer to PCI device
 *
 * This callback is called when the error recovery driver tells
 * us that its OK to resume normal operation.
 */
static void bnxt_io_resume(struct pci_dev *pdev)
{
	struct net_device *netdev = pci_get_drvdata(pdev);

	rtnl_lock();

	netif_device_attach(netdev);

	rtnl_unlock();
}

static const struct pci_error_handlers bnxt_err_handler = {
	.error_detected	= bnxt_io_error_detected,
	.slot_reset	= bnxt_io_slot_reset,
	.resume		= bnxt_io_resume
};

static struct pci_driver bnxt_pci_driver = {
	.name		= DRV_MODULE_NAME,
	.id_table	= bnxt_pci_tbl,
	.probe		= bnxt_init_one,
	.remove		= bnxt_remove_one,
	.err_handler	= &bnxt_err_handler,
#if defined(CONFIG_BNXT_SRIOV)
	.sriov_configure = bnxt_sriov_configure,
#endif
};

module_pci_driver(bnxt_pci_driver);<|MERGE_RESOLUTION|>--- conflicted
+++ resolved
@@ -1351,12 +1351,6 @@
 	}
 	case HWRM_ASYNC_EVENT_CMPL_EVENT_ID_LINK_STATUS_CHANGE:
 		set_bit(BNXT_LINK_CHNG_SP_EVENT, &bp->sp_event);
-<<<<<<< HEAD
-		break;
-	case HWRM_ASYNC_EVENT_CMPL_EVENT_ID_PF_DRVR_UNLOAD:
-		set_bit(BNXT_HWRM_PF_UNLOAD_SP_EVENT, &bp->sp_event);
-=======
->>>>>>> ed596a4a
 		break;
 	case HWRM_ASYNC_EVENT_CMPL_EVENT_ID_PF_DRVR_UNLOAD:
 		set_bit(BNXT_HWRM_PF_UNLOAD_SP_EVENT, &bp->sp_event);
@@ -2777,11 +2771,7 @@
 static int bnxt_hwrm_do_send_msg(struct bnxt *bp, void *msg, u32 msg_len,
 				 int timeout, bool silent)
 {
-<<<<<<< HEAD
-	int i, intr_process, rc;
-=======
 	int i, intr_process, rc, tmo_count;
->>>>>>> ed596a4a
 	struct input *req = msg;
 	u32 *data = msg;
 	__le32 *resp_len, *valid;
@@ -2837,11 +2827,7 @@
 		if (i >= tmo_count) {
 			netdev_err(bp->dev, "Error (timeout: %d) msg {0x%x 0x%x} len:%d\n",
 				   timeout, le16_to_cpu(req->req_type),
-<<<<<<< HEAD
-				   le16_to_cpu(req->seq_id), *resp_len);
-=======
 				   le16_to_cpu(req->seq_id), len);
->>>>>>> ed596a4a
 			return -1;
 		}
 
@@ -5695,12 +5681,9 @@
 		rtnl_unlock();
 	}
 
-<<<<<<< HEAD
-=======
 	if (test_and_clear_bit(BNXT_HWRM_PORT_MODULE_SP_EVENT, &bp->sp_event))
 		bnxt_get_port_module_status(bp);
 
->>>>>>> ed596a4a
 	if (test_and_clear_bit(BNXT_PERIODIC_STATS_SP_EVENT, &bp->sp_event))
 		bnxt_hwrm_port_qstats(bp);
 
@@ -6167,8 +6150,6 @@
 {
 	int rc = 0;
 	struct bnxt_link_info *link_info = &bp->link_info;
-<<<<<<< HEAD
-=======
 
 	rc = bnxt_hwrm_phy_qcaps(bp);
 	if (rc) {
@@ -6176,7 +6157,6 @@
 			   rc);
 		return rc;
 	}
->>>>>>> ed596a4a
 
 	rc = bnxt_update_link(bp, false);
 	if (rc) {
@@ -6200,14 +6180,11 @@
 		link_info->req_link_speed = link_info->force_link_speed;
 		link_info->req_duplex = link_info->duplex_setting;
 	}
-<<<<<<< HEAD
-=======
 	if (link_info->autoneg & BNXT_AUTONEG_FLOW_CTRL)
 		link_info->req_flow_ctrl =
 			link_info->auto_pause_setting & BNXT_LINK_PAUSE_BOTH;
 	else
 		link_info->req_flow_ctrl = link_info->force_pause_setting;
->>>>>>> ed596a4a
 	return rc;
 }
 
