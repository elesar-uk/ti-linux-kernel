--- conflicted
+++ resolved
@@ -601,11 +601,7 @@
 	kfree(pkglog);
 }
 
-<<<<<<< HEAD
-static u32 _bnxt_fw_to_ethtool_adv_spds(u16 fw_speeds, u8 fw_pause)
-=======
 u32 _bnxt_fw_to_ethtool_adv_spds(u16 fw_speeds, u8 fw_pause)
->>>>>>> ed596a4a
 {
 	u32 speed_mask = 0;
 
@@ -706,8 +702,6 @@
 		if (link_info->phy_link_status == BNXT_LINK_LINK)
 			cmd->lp_advertising =
 				bnxt_fw_to_ethtool_lp_adv(link_info);
-<<<<<<< HEAD
-=======
 		ethtool_speed = bnxt_fw_to_ethtool_speed(link_info->link_speed);
 		if (!netif_carrier_ok(dev))
 			cmd->duplex = DUPLEX_UNKNOWN;
@@ -715,7 +709,6 @@
 			cmd->duplex = DUPLEX_FULL;
 		else
 			cmd->duplex = DUPLEX_HALF;
->>>>>>> ed596a4a
 	} else {
 		cmd->autoneg = AUTONEG_DISABLE;
 		cmd->advertising = 0;
@@ -725,10 +718,7 @@
 		if (link_info->req_duplex == BNXT_LINK_DUPLEX_FULL)
 			cmd->duplex = DUPLEX_FULL;
 	}
-<<<<<<< HEAD
-=======
 	ethtool_cmd_speed_set(cmd, ethtool_speed);
->>>>>>> ed596a4a
 
 	cmd->port = PORT_NONE;
 	if (link_info->media_type == PORT_PHY_QCFG_RESP_MEDIA_TYPE_TP) {
