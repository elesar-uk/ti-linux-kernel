/* Broadcom NetXtreme-C/E network driver.
 *
 * Copyright (c) 2014-2016 Broadcom Corporation
 *
 * This program is free software; you can redistribute it and/or modify
 * it under the terms of the GNU General Public License as published by
 * the Free Software Foundation.
 */

#ifndef BNXT_H
#define BNXT_H

#define DRV_MODULE_NAME		"bnxt_en"
#define DRV_MODULE_VERSION	"1.2.0"

#define DRV_VER_MAJ	1
#define DRV_VER_MIN	0
#define DRV_VER_UPD	0

struct tx_bd {
	__le32 tx_bd_len_flags_type;
	#define TX_BD_TYPE					(0x3f << 0)
	 #define TX_BD_TYPE_SHORT_TX_BD				 (0x00 << 0)
	 #define TX_BD_TYPE_LONG_TX_BD				 (0x10 << 0)
	#define TX_BD_FLAGS_PACKET_END				(1 << 6)
	#define TX_BD_FLAGS_NO_CMPL				(1 << 7)
	#define TX_BD_FLAGS_BD_CNT				(0x1f << 8)
	 #define TX_BD_FLAGS_BD_CNT_SHIFT			 8
	#define TX_BD_FLAGS_LHINT				(3 << 13)
	 #define TX_BD_FLAGS_LHINT_SHIFT			 13
	 #define TX_BD_FLAGS_LHINT_512_AND_SMALLER		 (0 << 13)
	 #define TX_BD_FLAGS_LHINT_512_TO_1023			 (1 << 13)
	 #define TX_BD_FLAGS_LHINT_1024_TO_2047			 (2 << 13)
	 #define TX_BD_FLAGS_LHINT_2048_AND_LARGER		 (3 << 13)
	#define TX_BD_FLAGS_COAL_NOW				(1 << 15)
	#define TX_BD_LEN					(0xffff << 16)
	 #define TX_BD_LEN_SHIFT				 16

	u32 tx_bd_opaque;
	__le64 tx_bd_haddr;
} __packed;

struct tx_bd_ext {
	__le32 tx_bd_hsize_lflags;
	#define TX_BD_FLAGS_TCP_UDP_CHKSUM			(1 << 0)
	#define TX_BD_FLAGS_IP_CKSUM				(1 << 1)
	#define TX_BD_FLAGS_NO_CRC				(1 << 2)
	#define TX_BD_FLAGS_STAMP				(1 << 3)
	#define TX_BD_FLAGS_T_IP_CHKSUM				(1 << 4)
	#define TX_BD_FLAGS_LSO					(1 << 5)
	#define TX_BD_FLAGS_IPID_FMT				(1 << 6)
	#define TX_BD_FLAGS_T_IPID				(1 << 7)
	#define TX_BD_HSIZE					(0xff << 16)
	 #define TX_BD_HSIZE_SHIFT				 16

	__le32 tx_bd_mss;
	__le32 tx_bd_cfa_action;
	#define TX_BD_CFA_ACTION				(0xffff << 16)
	 #define TX_BD_CFA_ACTION_SHIFT				 16

	__le32 tx_bd_cfa_meta;
	#define TX_BD_CFA_META_MASK                             0xfffffff
	#define TX_BD_CFA_META_VID_MASK                         0xfff
	#define TX_BD_CFA_META_PRI_MASK                         (0xf << 12)
	 #define TX_BD_CFA_META_PRI_SHIFT                        12
	#define TX_BD_CFA_META_TPID_MASK                        (3 << 16)
	 #define TX_BD_CFA_META_TPID_SHIFT                       16
	#define TX_BD_CFA_META_KEY                              (0xf << 28)
	 #define TX_BD_CFA_META_KEY_SHIFT			 28
	#define TX_BD_CFA_META_KEY_VLAN                         (1 << 28)
};

struct rx_bd {
	__le32 rx_bd_len_flags_type;
	#define RX_BD_TYPE					(0x3f << 0)
	 #define RX_BD_TYPE_RX_PACKET_BD			 0x4
	 #define RX_BD_TYPE_RX_BUFFER_BD			 0x5
	 #define RX_BD_TYPE_RX_AGG_BD				 0x6
	 #define RX_BD_TYPE_16B_BD_SIZE				 (0 << 4)
	 #define RX_BD_TYPE_32B_BD_SIZE				 (1 << 4)
	 #define RX_BD_TYPE_48B_BD_SIZE				 (2 << 4)
	 #define RX_BD_TYPE_64B_BD_SIZE				 (3 << 4)
	#define RX_BD_FLAGS_SOP					(1 << 6)
	#define RX_BD_FLAGS_EOP					(1 << 7)
	#define RX_BD_FLAGS_BUFFERS				(3 << 8)
	 #define RX_BD_FLAGS_1_BUFFER_PACKET			 (0 << 8)
	 #define RX_BD_FLAGS_2_BUFFER_PACKET			 (1 << 8)
	 #define RX_BD_FLAGS_3_BUFFER_PACKET			 (2 << 8)
	 #define RX_BD_FLAGS_4_BUFFER_PACKET			 (3 << 8)
	#define RX_BD_LEN					(0xffff << 16)
	 #define RX_BD_LEN_SHIFT				 16

	u32 rx_bd_opaque;
	__le64 rx_bd_haddr;
};

struct tx_cmp {
	__le32 tx_cmp_flags_type;
	#define CMP_TYPE					(0x3f << 0)
	 #define CMP_TYPE_TX_L2_CMP				 0
	 #define CMP_TYPE_RX_L2_CMP				 17
	 #define CMP_TYPE_RX_AGG_CMP				 18
	 #define CMP_TYPE_RX_L2_TPA_START_CMP			 19
	 #define CMP_TYPE_RX_L2_TPA_END_CMP			 21
	 #define CMP_TYPE_STATUS_CMP				 32
	 #define CMP_TYPE_REMOTE_DRIVER_REQ			 34
	 #define CMP_TYPE_REMOTE_DRIVER_RESP			 36
	 #define CMP_TYPE_ERROR_STATUS				 48
	 #define CMPL_BASE_TYPE_STAT_EJECT			 (0x1aUL << 0)
	 #define CMPL_BASE_TYPE_HWRM_DONE			 (0x20UL << 0)
	 #define CMPL_BASE_TYPE_HWRM_FWD_REQ			 (0x22UL << 0)
	 #define CMPL_BASE_TYPE_HWRM_FWD_RESP			 (0x24UL << 0)
	 #define CMPL_BASE_TYPE_HWRM_ASYNC_EVENT		 (0x2eUL << 0)

	#define TX_CMP_FLAGS_ERROR				(1 << 6)
	#define TX_CMP_FLAGS_PUSH				(1 << 7)

	u32 tx_cmp_opaque;
	__le32 tx_cmp_errors_v;
	#define TX_CMP_V					(1 << 0)
	#define TX_CMP_ERRORS_BUFFER_ERROR			(7 << 1)
	 #define TX_CMP_ERRORS_BUFFER_ERROR_NO_ERROR		 0
	 #define TX_CMP_ERRORS_BUFFER_ERROR_BAD_FORMAT		 2
	 #define TX_CMP_ERRORS_BUFFER_ERROR_INVALID_STAG	 4
	 #define TX_CMP_ERRORS_BUFFER_ERROR_STAG_BOUNDS		 5
	 #define TX_CMP_ERRORS_ZERO_LENGTH_PKT			 (1 << 4)
	 #define TX_CMP_ERRORS_EXCESSIVE_BD_LEN			 (1 << 5)
	 #define TX_CMP_ERRORS_DMA_ERROR			 (1 << 6)
	 #define TX_CMP_ERRORS_HINT_TOO_SHORT			 (1 << 7)

	__le32 tx_cmp_unsed_3;
};

struct rx_cmp {
	__le32 rx_cmp_len_flags_type;
	#define RX_CMP_CMP_TYPE					(0x3f << 0)
	#define RX_CMP_FLAGS_ERROR				(1 << 6)
	#define RX_CMP_FLAGS_PLACEMENT				(7 << 7)
	#define RX_CMP_FLAGS_RSS_VALID				(1 << 10)
	#define RX_CMP_FLAGS_UNUSED				(1 << 11)
	 #define RX_CMP_FLAGS_ITYPES_SHIFT			 12
	 #define RX_CMP_FLAGS_ITYPE_UNKNOWN			 (0 << 12)
	 #define RX_CMP_FLAGS_ITYPE_IP				 (1 << 12)
	 #define RX_CMP_FLAGS_ITYPE_TCP				 (2 << 12)
	 #define RX_CMP_FLAGS_ITYPE_UDP				 (3 << 12)
	 #define RX_CMP_FLAGS_ITYPE_FCOE			 (4 << 12)
	 #define RX_CMP_FLAGS_ITYPE_ROCE			 (5 << 12)
	 #define RX_CMP_FLAGS_ITYPE_PTP_WO_TS			 (8 << 12)
	 #define RX_CMP_FLAGS_ITYPE_PTP_W_TS			 (9 << 12)
	#define RX_CMP_LEN					(0xffff << 16)
	 #define RX_CMP_LEN_SHIFT				 16

	u32 rx_cmp_opaque;
	__le32 rx_cmp_misc_v1;
	#define RX_CMP_V1					(1 << 0)
	#define RX_CMP_AGG_BUFS					(0x1f << 1)
	 #define RX_CMP_AGG_BUFS_SHIFT				 1
	#define RX_CMP_RSS_HASH_TYPE				(0x7f << 9)
	 #define RX_CMP_RSS_HASH_TYPE_SHIFT			 9
	#define RX_CMP_PAYLOAD_OFFSET				(0xff << 16)
	 #define RX_CMP_PAYLOAD_OFFSET_SHIFT			 16

	__le32 rx_cmp_rss_hash;
};

#define RX_CMP_HASH_VALID(rxcmp)				\
	((rxcmp)->rx_cmp_len_flags_type & cpu_to_le32(RX_CMP_FLAGS_RSS_VALID))

#define RSS_PROFILE_ID_MASK	0x1f

#define RX_CMP_HASH_TYPE(rxcmp)					\
	(((le32_to_cpu((rxcmp)->rx_cmp_misc_v1) & RX_CMP_RSS_HASH_TYPE) >>\
	  RX_CMP_RSS_HASH_TYPE_SHIFT) & RSS_PROFILE_ID_MASK)

struct rx_cmp_ext {
	__le32 rx_cmp_flags2;
	#define RX_CMP_FLAGS2_IP_CS_CALC			0x1
	#define RX_CMP_FLAGS2_L4_CS_CALC			(0x1 << 1)
	#define RX_CMP_FLAGS2_T_IP_CS_CALC			(0x1 << 2)
	#define RX_CMP_FLAGS2_T_L4_CS_CALC			(0x1 << 3)
	#define RX_CMP_FLAGS2_META_FORMAT_VLAN			(0x1 << 4)
	__le32 rx_cmp_meta_data;
	#define RX_CMP_FLAGS2_METADATA_VID_MASK			0xfff
	#define RX_CMP_FLAGS2_METADATA_TPID_MASK		0xffff0000
	 #define RX_CMP_FLAGS2_METADATA_TPID_SFT		 16
	__le32 rx_cmp_cfa_code_errors_v2;
	#define RX_CMP_V					(1 << 0)
	#define RX_CMPL_ERRORS_MASK				(0x7fff << 1)
	 #define RX_CMPL_ERRORS_SFT				 1
	#define RX_CMPL_ERRORS_BUFFER_ERROR_MASK		(0x7 << 1)
	 #define RX_CMPL_ERRORS_BUFFER_ERROR_NO_BUFFER		 (0x0 << 1)
	 #define RX_CMPL_ERRORS_BUFFER_ERROR_DID_NOT_FIT	 (0x1 << 1)
	 #define RX_CMPL_ERRORS_BUFFER_ERROR_NOT_ON_CHIP	 (0x2 << 1)
	 #define RX_CMPL_ERRORS_BUFFER_ERROR_BAD_FORMAT		 (0x3 << 1)
	#define RX_CMPL_ERRORS_IP_CS_ERROR			(0x1 << 4)
	#define RX_CMPL_ERRORS_L4_CS_ERROR			(0x1 << 5)
	#define RX_CMPL_ERRORS_T_IP_CS_ERROR			(0x1 << 6)
	#define RX_CMPL_ERRORS_T_L4_CS_ERROR			(0x1 << 7)
	#define RX_CMPL_ERRORS_CRC_ERROR			(0x1 << 8)
	#define RX_CMPL_ERRORS_T_PKT_ERROR_MASK			(0x7 << 9)
	 #define RX_CMPL_ERRORS_T_PKT_ERROR_NO_ERROR		 (0x0 << 9)
	 #define RX_CMPL_ERRORS_T_PKT_ERROR_T_L3_BAD_VERSION	 (0x1 << 9)
	 #define RX_CMPL_ERRORS_T_PKT_ERROR_T_L3_BAD_HDR_LEN	 (0x2 << 9)
	 #define RX_CMPL_ERRORS_T_PKT_ERROR_TUNNEL_TOTAL_ERROR	 (0x3 << 9)
	 #define RX_CMPL_ERRORS_T_PKT_ERROR_T_IP_TOTAL_ERROR	 (0x4 << 9)
	 #define RX_CMPL_ERRORS_T_PKT_ERROR_T_UDP_TOTAL_ERROR	 (0x5 << 9)
	 #define RX_CMPL_ERRORS_T_PKT_ERROR_T_L3_BAD_TTL	 (0x6 << 9)
	#define RX_CMPL_ERRORS_PKT_ERROR_MASK			(0xf << 12)
	 #define RX_CMPL_ERRORS_PKT_ERROR_NO_ERROR		 (0x0 << 12)
	 #define RX_CMPL_ERRORS_PKT_ERROR_L3_BAD_VERSION	 (0x1 << 12)
	 #define RX_CMPL_ERRORS_PKT_ERROR_L3_BAD_HDR_LEN	 (0x2 << 12)
	 #define RX_CMPL_ERRORS_PKT_ERROR_L3_BAD_TTL		 (0x3 << 12)
	 #define RX_CMPL_ERRORS_PKT_ERROR_IP_TOTAL_ERROR	 (0x4 << 12)
	 #define RX_CMPL_ERRORS_PKT_ERROR_UDP_TOTAL_ERROR	 (0x5 << 12)
	 #define RX_CMPL_ERRORS_PKT_ERROR_L4_BAD_HDR_LEN	 (0x6 << 12)
	 #define RX_CMPL_ERRORS_PKT_ERROR_L4_BAD_HDR_LEN_TOO_SMALL (0x7 << 12)
	 #define RX_CMPL_ERRORS_PKT_ERROR_L4_BAD_OPT_LEN	 (0x8 << 12)

	#define RX_CMPL_CFA_CODE_MASK				(0xffff << 16)
	 #define RX_CMPL_CFA_CODE_SFT				 16

	__le32 rx_cmp_unused3;
};

#define RX_CMP_L2_ERRORS						\
	cpu_to_le32(RX_CMPL_ERRORS_BUFFER_ERROR_MASK | RX_CMPL_ERRORS_CRC_ERROR)

#define RX_CMP_L4_CS_BITS						\
	(cpu_to_le32(RX_CMP_FLAGS2_L4_CS_CALC | RX_CMP_FLAGS2_T_L4_CS_CALC))

#define RX_CMP_L4_CS_ERR_BITS						\
	(cpu_to_le32(RX_CMPL_ERRORS_L4_CS_ERROR | RX_CMPL_ERRORS_T_L4_CS_ERROR))

#define RX_CMP_L4_CS_OK(rxcmp1)						\
	    (((rxcmp1)->rx_cmp_flags2 &	RX_CMP_L4_CS_BITS) &&		\
	     !((rxcmp1)->rx_cmp_cfa_code_errors_v2 & RX_CMP_L4_CS_ERR_BITS))

#define RX_CMP_ENCAP(rxcmp1)						\
	    ((le32_to_cpu((rxcmp1)->rx_cmp_flags2) &			\
	     RX_CMP_FLAGS2_T_L4_CS_CALC) >> 3)

struct rx_agg_cmp {
	__le32 rx_agg_cmp_len_flags_type;
	#define RX_AGG_CMP_TYPE					(0x3f << 0)
	#define RX_AGG_CMP_LEN					(0xffff << 16)
	 #define RX_AGG_CMP_LEN_SHIFT				 16
	u32 rx_agg_cmp_opaque;
	__le32 rx_agg_cmp_v;
	#define RX_AGG_CMP_V					(1 << 0)
	__le32 rx_agg_cmp_unused;
};

struct rx_tpa_start_cmp {
	__le32 rx_tpa_start_cmp_len_flags_type;
	#define RX_TPA_START_CMP_TYPE				(0x3f << 0)
	#define RX_TPA_START_CMP_FLAGS				(0x3ff << 6)
	 #define RX_TPA_START_CMP_FLAGS_SHIFT			 6
	#define RX_TPA_START_CMP_FLAGS_PLACEMENT		(0x7 << 7)
	 #define RX_TPA_START_CMP_FLAGS_PLACEMENT_SHIFT		 7
	 #define RX_TPA_START_CMP_FLAGS_PLACEMENT_JUMBO		 (0x1 << 7)
	 #define RX_TPA_START_CMP_FLAGS_PLACEMENT_HDS		 (0x2 << 7)
	 #define RX_TPA_START_CMP_FLAGS_PLACEMENT_GRO_JUMBO	 (0x5 << 7)
	 #define RX_TPA_START_CMP_FLAGS_PLACEMENT_GRO_HDS	 (0x6 << 7)
	#define RX_TPA_START_CMP_FLAGS_RSS_VALID		(0x1 << 10)
	#define RX_TPA_START_CMP_FLAGS_ITYPES			(0xf << 12)
	 #define RX_TPA_START_CMP_FLAGS_ITYPES_SHIFT		 12
	 #define RX_TPA_START_CMP_FLAGS_ITYPE_TCP		 (0x2 << 12)
	#define RX_TPA_START_CMP_LEN				(0xffff << 16)
	 #define RX_TPA_START_CMP_LEN_SHIFT			 16

	u32 rx_tpa_start_cmp_opaque;
	__le32 rx_tpa_start_cmp_misc_v1;
	#define RX_TPA_START_CMP_V1				(0x1 << 0)
	#define RX_TPA_START_CMP_RSS_HASH_TYPE			(0x7f << 9)
	 #define RX_TPA_START_CMP_RSS_HASH_TYPE_SHIFT		 9
	#define RX_TPA_START_CMP_AGG_ID				(0x7f << 25)
	 #define RX_TPA_START_CMP_AGG_ID_SHIFT			 25

	__le32 rx_tpa_start_cmp_rss_hash;
};

#define TPA_START_HASH_VALID(rx_tpa_start)				\
	((rx_tpa_start)->rx_tpa_start_cmp_len_flags_type &		\
	 cpu_to_le32(RX_TPA_START_CMP_FLAGS_RSS_VALID))

#define TPA_START_HASH_TYPE(rx_tpa_start)				\
	(((le32_to_cpu((rx_tpa_start)->rx_tpa_start_cmp_misc_v1) &	\
	   RX_TPA_START_CMP_RSS_HASH_TYPE) >>				\
	  RX_TPA_START_CMP_RSS_HASH_TYPE_SHIFT) & RSS_PROFILE_ID_MASK)

#define TPA_START_AGG_ID(rx_tpa_start)					\
	((le32_to_cpu((rx_tpa_start)->rx_tpa_start_cmp_misc_v1) &	\
	 RX_TPA_START_CMP_AGG_ID) >> RX_TPA_START_CMP_AGG_ID_SHIFT)

struct rx_tpa_start_cmp_ext {
	__le32 rx_tpa_start_cmp_flags2;
	#define RX_TPA_START_CMP_FLAGS2_IP_CS_CALC		(0x1 << 0)
	#define RX_TPA_START_CMP_FLAGS2_L4_CS_CALC		(0x1 << 1)
	#define RX_TPA_START_CMP_FLAGS2_T_IP_CS_CALC		(0x1 << 2)
	#define RX_TPA_START_CMP_FLAGS2_T_L4_CS_CALC		(0x1 << 3)

	__le32 rx_tpa_start_cmp_metadata;
	__le32 rx_tpa_start_cmp_cfa_code_v2;
	#define RX_TPA_START_CMP_V2				(0x1 << 0)
	#define RX_TPA_START_CMP_CFA_CODE			(0xffff << 16)
	 #define RX_TPA_START_CMPL_CFA_CODE_SHIFT		 16
	__le32 rx_tpa_start_cmp_unused5;
};

struct rx_tpa_end_cmp {
	__le32 rx_tpa_end_cmp_len_flags_type;
	#define RX_TPA_END_CMP_TYPE				(0x3f << 0)
	#define RX_TPA_END_CMP_FLAGS				(0x3ff << 6)
	 #define RX_TPA_END_CMP_FLAGS_SHIFT			 6
	#define RX_TPA_END_CMP_FLAGS_PLACEMENT			(0x7 << 7)
	 #define RX_TPA_END_CMP_FLAGS_PLACEMENT_SHIFT		 7
	 #define RX_TPA_END_CMP_FLAGS_PLACEMENT_JUMBO		 (0x1 << 7)
	 #define RX_TPA_END_CMP_FLAGS_PLACEMENT_HDS		 (0x2 << 7)
	 #define RX_TPA_END_CMP_FLAGS_PLACEMENT_GRO_JUMBO	 (0x5 << 7)
	 #define RX_TPA_END_CMP_FLAGS_PLACEMENT_GRO_HDS		 (0x6 << 7)
	#define RX_TPA_END_CMP_FLAGS_RSS_VALID			(0x1 << 10)
	#define RX_TPA_END_CMP_FLAGS_ITYPES			(0xf << 12)
	 #define RX_TPA_END_CMP_FLAGS_ITYPES_SHIFT		 12
	 #define RX_TPA_END_CMP_FLAGS_ITYPE_TCP			 (0x2 << 12)
	#define RX_TPA_END_CMP_LEN				(0xffff << 16)
	 #define RX_TPA_END_CMP_LEN_SHIFT			 16

	u32 rx_tpa_end_cmp_opaque;
	__le32 rx_tpa_end_cmp_misc_v1;
	#define RX_TPA_END_CMP_V1				(0x1 << 0)
	#define RX_TPA_END_CMP_AGG_BUFS				(0x3f << 1)
	 #define RX_TPA_END_CMP_AGG_BUFS_SHIFT			 1
	#define RX_TPA_END_CMP_TPA_SEGS				(0xff << 8)
	 #define RX_TPA_END_CMP_TPA_SEGS_SHIFT			 8
	#define RX_TPA_END_CMP_PAYLOAD_OFFSET			(0xff << 16)
	 #define RX_TPA_END_CMP_PAYLOAD_OFFSET_SHIFT		 16
	#define RX_TPA_END_CMP_AGG_ID				(0x7f << 25)
	 #define RX_TPA_END_CMP_AGG_ID_SHIFT			 25

	__le32 rx_tpa_end_cmp_tsdelta;
	#define RX_TPA_END_GRO_TS				(0x1 << 31)
};

#define TPA_END_AGG_ID(rx_tpa_end)					\
	((le32_to_cpu((rx_tpa_end)->rx_tpa_end_cmp_misc_v1) &		\
	 RX_TPA_END_CMP_AGG_ID) >> RX_TPA_END_CMP_AGG_ID_SHIFT)

#define TPA_END_TPA_SEGS(rx_tpa_end)					\
	((le32_to_cpu((rx_tpa_end)->rx_tpa_end_cmp_misc_v1) &		\
	 RX_TPA_END_CMP_TPA_SEGS) >> RX_TPA_END_CMP_TPA_SEGS_SHIFT)

#define RX_TPA_END_CMP_FLAGS_PLACEMENT_ANY_GRO				\
	cpu_to_le32(RX_TPA_END_CMP_FLAGS_PLACEMENT_GRO_JUMBO &		\
		    RX_TPA_END_CMP_FLAGS_PLACEMENT_GRO_HDS)

#define TPA_END_GRO(rx_tpa_end)						\
	((rx_tpa_end)->rx_tpa_end_cmp_len_flags_type &			\
	 RX_TPA_END_CMP_FLAGS_PLACEMENT_ANY_GRO)

#define TPA_END_GRO_TS(rx_tpa_end)					\
	((rx_tpa_end)->rx_tpa_end_cmp_tsdelta & cpu_to_le32(RX_TPA_END_GRO_TS))

struct rx_tpa_end_cmp_ext {
	__le32 rx_tpa_end_cmp_dup_acks;
	#define RX_TPA_END_CMP_TPA_DUP_ACKS			(0xf << 0)

	__le32 rx_tpa_end_cmp_seg_len;
	#define RX_TPA_END_CMP_TPA_SEG_LEN			(0xffff << 0)

	__le32 rx_tpa_end_cmp_errors_v2;
	#define RX_TPA_END_CMP_V2				(0x1 << 0)
	#define RX_TPA_END_CMP_ERRORS				(0x7fff << 1)
	#define RX_TPA_END_CMPL_ERRORS_SHIFT			 1

	u32 rx_tpa_end_cmp_start_opaque;
};

#define DB_IDX_MASK						0xffffff
#define DB_IDX_VALID						(0x1 << 26)
#define DB_IRQ_DIS						(0x1 << 27)
#define DB_KEY_TX						(0x0 << 28)
#define DB_KEY_RX						(0x1 << 28)
#define DB_KEY_CP						(0x2 << 28)
#define DB_KEY_ST						(0x3 << 28)
#define DB_KEY_TX_PUSH						(0x4 << 28)
#define DB_LONG_TX_PUSH						(0x2 << 24)

#define INVALID_HW_RING_ID	((u16)-1)

#define BNXT_RSS_HASH_TYPE_FLAG_IPV4		0x01
#define BNXT_RSS_HASH_TYPE_FLAG_TCP_IPV4	0x02
#define BNXT_RSS_HASH_TYPE_FLAG_IPV6		0x04
#define BNXT_RSS_HASH_TYPE_FLAG_TCP_IPV6	0x08

/* The hardware supports certain page sizes.  Use the supported page sizes
 * to allocate the rings.
 */
#if (PAGE_SHIFT < 12)
#define BNXT_PAGE_SHIFT	12
#elif (PAGE_SHIFT <= 13)
#define BNXT_PAGE_SHIFT	PAGE_SHIFT
#elif (PAGE_SHIFT < 16)
#define BNXT_PAGE_SHIFT	13
#else
#define BNXT_PAGE_SHIFT	16
#endif

#define BNXT_PAGE_SIZE	(1 << BNXT_PAGE_SHIFT)

/* The RXBD length is 16-bit so we can only support page sizes < 64K */
#if (PAGE_SHIFT > 15)
#define BNXT_RX_PAGE_SHIFT 15
#else
#define BNXT_RX_PAGE_SHIFT PAGE_SHIFT
#endif

#define BNXT_RX_PAGE_SIZE (1 << BNXT_RX_PAGE_SHIFT)

#define BNXT_MIN_PKT_SIZE	45

#define BNXT_NUM_TESTS(bp)	0

#define BNXT_DEFAULT_RX_RING_SIZE	511
#define BNXT_DEFAULT_TX_RING_SIZE	511

#define MAX_TPA		64

#if (BNXT_PAGE_SHIFT == 16)
#define MAX_RX_PAGES	1
#define MAX_RX_AGG_PAGES	4
#define MAX_TX_PAGES	1
#define MAX_CP_PAGES	8
#else
#define MAX_RX_PAGES	8
#define MAX_RX_AGG_PAGES	32
#define MAX_TX_PAGES	8
#define MAX_CP_PAGES	64
#endif

#define RX_DESC_CNT (BNXT_PAGE_SIZE / sizeof(struct rx_bd))
#define TX_DESC_CNT (BNXT_PAGE_SIZE / sizeof(struct tx_bd))
#define CP_DESC_CNT (BNXT_PAGE_SIZE / sizeof(struct tx_cmp))

#define SW_RXBD_RING_SIZE (sizeof(struct bnxt_sw_rx_bd) * RX_DESC_CNT)
#define HW_RXBD_RING_SIZE (sizeof(struct rx_bd) * RX_DESC_CNT)

#define SW_RXBD_AGG_RING_SIZE (sizeof(struct bnxt_sw_rx_agg_bd) * RX_DESC_CNT)

#define SW_TXBD_RING_SIZE (sizeof(struct bnxt_sw_tx_bd) * TX_DESC_CNT)
#define HW_TXBD_RING_SIZE (sizeof(struct tx_bd) * TX_DESC_CNT)

#define HW_CMPD_RING_SIZE (sizeof(struct tx_cmp) * CP_DESC_CNT)

#define BNXT_MAX_RX_DESC_CNT		(RX_DESC_CNT * MAX_RX_PAGES - 1)
#define BNXT_MAX_RX_JUM_DESC_CNT	(RX_DESC_CNT * MAX_RX_AGG_PAGES - 1)
#define BNXT_MAX_TX_DESC_CNT		(TX_DESC_CNT * MAX_TX_PAGES - 1)

#define RX_RING(x)	(((x) & ~(RX_DESC_CNT - 1)) >> (BNXT_PAGE_SHIFT - 4))
#define RX_IDX(x)	((x) & (RX_DESC_CNT - 1))

#define TX_RING(x)	(((x) & ~(TX_DESC_CNT - 1)) >> (BNXT_PAGE_SHIFT - 4))
#define TX_IDX(x)	((x) & (TX_DESC_CNT - 1))

#define CP_RING(x)	(((x) & ~(CP_DESC_CNT - 1)) >> (BNXT_PAGE_SHIFT - 4))
#define CP_IDX(x)	((x) & (CP_DESC_CNT - 1))

#define TX_CMP_VALID(txcmp, raw_cons)					\
	(!!((txcmp)->tx_cmp_errors_v & cpu_to_le32(TX_CMP_V)) ==	\
	 !((raw_cons) & bp->cp_bit))

#define RX_CMP_VALID(rxcmp1, raw_cons)					\
	(!!((rxcmp1)->rx_cmp_cfa_code_errors_v2 & cpu_to_le32(RX_CMP_V)) ==\
	 !((raw_cons) & bp->cp_bit))

#define RX_AGG_CMP_VALID(agg, raw_cons)				\
	(!!((agg)->rx_agg_cmp_v & cpu_to_le32(RX_AGG_CMP_V)) ==	\
	 !((raw_cons) & bp->cp_bit))

#define TX_CMP_TYPE(txcmp)					\
	(le32_to_cpu((txcmp)->tx_cmp_flags_type) & CMP_TYPE)

#define RX_CMP_TYPE(rxcmp)					\
	(le32_to_cpu((rxcmp)->rx_cmp_len_flags_type) & RX_CMP_CMP_TYPE)

#define NEXT_RX(idx)		(((idx) + 1) & bp->rx_ring_mask)

#define NEXT_RX_AGG(idx)	(((idx) + 1) & bp->rx_agg_ring_mask)

#define NEXT_TX(idx)		(((idx) + 1) & bp->tx_ring_mask)

#define ADV_RAW_CMP(idx, n)	((idx) + (n))
#define NEXT_RAW_CMP(idx)	ADV_RAW_CMP(idx, 1)
#define RING_CMP(idx)		((idx) & bp->cp_ring_mask)
#define NEXT_CMP(idx)		RING_CMP(ADV_RAW_CMP(idx, 1))

#define BNXT_HWRM_MAX_REQ_LEN		(bp->hwrm_max_req_len)
#define DFLT_HWRM_CMD_TIMEOUT		500
#define HWRM_CMD_TIMEOUT		(bp->hwrm_cmd_timeout)
#define HWRM_RESET_TIMEOUT		((HWRM_CMD_TIMEOUT) * 4)
#define HWRM_RESP_ERR_CODE_MASK		0xffff
#define HWRM_RESP_LEN_OFFSET		4
#define HWRM_RESP_LEN_MASK		0xffff0000
#define HWRM_RESP_LEN_SFT		16
#define HWRM_RESP_VALID_MASK		0xff000000
#define HWRM_SEQ_ID_INVALID		-1
#define BNXT_HWRM_REQ_MAX_SIZE		128
#define BNXT_HWRM_REQS_PER_PAGE		(BNXT_PAGE_SIZE /	\
					 BNXT_HWRM_REQ_MAX_SIZE)

struct bnxt_sw_tx_bd {
	struct sk_buff		*skb;
	DEFINE_DMA_UNMAP_ADDR(mapping);
	u8			is_gso;
	u8			is_push;
	unsigned short		nr_frags;
};

struct bnxt_sw_rx_bd {
	u8			*data;
	DEFINE_DMA_UNMAP_ADDR(mapping);
};

struct bnxt_sw_rx_agg_bd {
	struct page		*page;
	unsigned int		offset;
	dma_addr_t		mapping;
};

struct bnxt_ring_struct {
	int			nr_pages;
	int			page_size;
	void			**pg_arr;
	dma_addr_t		*dma_arr;

	__le64			*pg_tbl;
	dma_addr_t		pg_tbl_map;

	int			vmem_size;
	void			**vmem;

	u16			fw_ring_id; /* Ring id filled by Chimp FW */
	u8			queue_id;
};

struct tx_push_bd {
	__le32			doorbell;
	__le32			tx_bd_len_flags_type;
	u32			tx_bd_opaque;
	struct tx_bd_ext	txbd2;
};

struct tx_push_buffer {
	struct tx_push_bd	push_bd;
	u32			data[25];
};

struct bnxt_tx_ring_info {
	struct bnxt_napi	*bnapi;
	u16			tx_prod;
	u16			tx_cons;
	void __iomem		*tx_doorbell;

	struct tx_bd		*tx_desc_ring[MAX_TX_PAGES];
	struct bnxt_sw_tx_bd	*tx_buf_ring;

	dma_addr_t		tx_desc_mapping[MAX_TX_PAGES];

	struct tx_push_buffer	*tx_push;
	dma_addr_t		tx_push_mapping;
	__le64			data_mapping;

#define BNXT_DEV_STATE_CLOSING	0x1
	u32			dev_state;

	struct bnxt_ring_struct	tx_ring_struct;
};

struct bnxt_tpa_info {
	u8			*data;
	dma_addr_t		mapping;
	u16			len;
	unsigned short		gso_type;
	u32			flags2;
	u32			metadata;
	enum pkt_hash_types	hash_type;
	u32			rss_hash;
};

struct bnxt_rx_ring_info {
	struct bnxt_napi	*bnapi;
	u16			rx_prod;
	u16			rx_agg_prod;
	u16			rx_sw_agg_prod;
	u16			rx_next_cons;
	void __iomem		*rx_doorbell;
	void __iomem		*rx_agg_doorbell;

	struct rx_bd		*rx_desc_ring[MAX_RX_PAGES];
	struct bnxt_sw_rx_bd	*rx_buf_ring;

	struct rx_bd		*rx_agg_desc_ring[MAX_RX_AGG_PAGES];
	struct bnxt_sw_rx_agg_bd	*rx_agg_ring;

	unsigned long		*rx_agg_bmap;
	u16			rx_agg_bmap_size;

	struct page		*rx_page;
	unsigned int		rx_page_offset;

	dma_addr_t		rx_desc_mapping[MAX_RX_PAGES];
	dma_addr_t		rx_agg_desc_mapping[MAX_RX_AGG_PAGES];

	struct bnxt_tpa_info	*rx_tpa;

	struct bnxt_ring_struct	rx_ring_struct;
	struct bnxt_ring_struct	rx_agg_ring_struct;
};

struct bnxt_cp_ring_info {
	u32			cp_raw_cons;
	void __iomem		*cp_doorbell;

	struct tx_cmp		*cp_desc_ring[MAX_CP_PAGES];

	dma_addr_t		cp_desc_mapping[MAX_CP_PAGES];

	struct ctx_hw_stats	*hw_stats;
	dma_addr_t		hw_stats_map;
	u32			hw_stats_ctx_id;
	u64			rx_l4_csum_errors;

	struct bnxt_ring_struct	cp_ring_struct;
};

struct bnxt_napi {
	struct napi_struct	napi;
	struct bnxt		*bp;

	int			index;
	struct bnxt_cp_ring_info	cp_ring;
	struct bnxt_rx_ring_info	*rx_ring;
	struct bnxt_tx_ring_info	*tx_ring;

#ifdef CONFIG_NET_RX_BUSY_POLL
	atomic_t		poll_state;
#endif
	bool			in_reset;
};

#ifdef CONFIG_NET_RX_BUSY_POLL
enum bnxt_poll_state_t {
	BNXT_STATE_IDLE = 0,
	BNXT_STATE_NAPI,
	BNXT_STATE_POLL,
	BNXT_STATE_DISABLE,
};
#endif

struct bnxt_irq {
	irq_handler_t	handler;
	unsigned int	vector;
	u8		requested;
	char		name[IFNAMSIZ + 2];
};

#define HWRM_RING_ALLOC_TX	0x1
#define HWRM_RING_ALLOC_RX	0x2
#define HWRM_RING_ALLOC_AGG	0x4
#define HWRM_RING_ALLOC_CMPL	0x8

#define INVALID_STATS_CTX_ID	-1

struct bnxt_ring_grp_info {
	u16	fw_stats_ctx;
	u16	fw_grp_id;
	u16	rx_fw_ring_id;
	u16	agg_fw_ring_id;
	u16	cp_fw_ring_id;
};

struct bnxt_vnic_info {
	u16		fw_vnic_id; /* returned by Chimp during alloc */
	u16		fw_rss_cos_lb_ctx;
	u16		fw_l2_ctx_id;
#define BNXT_MAX_UC_ADDRS	4
	__le64		fw_l2_filter_id[BNXT_MAX_UC_ADDRS];
				/* index 0 always dev_addr */
	u16		uc_filter_count;
	u8		*uc_list;

	u16		*fw_grp_ids;
	u16		hash_type;
	dma_addr_t	rss_table_dma_addr;
	__le16		*rss_table;
	dma_addr_t	rss_hash_key_dma_addr;
	u64		*rss_hash_key;
	u32		rx_mask;

	u8		*mc_list;
	int		mc_list_size;
	int		mc_list_count;
	dma_addr_t	mc_list_mapping;
#define BNXT_MAX_MC_ADDRS	16

	u32		flags;
#define BNXT_VNIC_RSS_FLAG	1
#define BNXT_VNIC_RFS_FLAG	2
#define BNXT_VNIC_MCAST_FLAG	4
#define BNXT_VNIC_UCAST_FLAG	8
};

#if defined(CONFIG_BNXT_SRIOV)
struct bnxt_vf_info {
	u16	fw_fid;
	u8	mac_addr[ETH_ALEN];
	u16	max_rsscos_ctxs;
	u16	max_cp_rings;
	u16	max_tx_rings;
	u16	max_rx_rings;
	u16	max_hw_ring_grps;
	u16	max_l2_ctxs;
	u16	max_irqs;
	u16	max_vnics;
	u16	max_stat_ctxs;
	u16	vlan;
	u32	flags;
#define BNXT_VF_QOS		0x1
#define BNXT_VF_SPOOFCHK	0x2
#define BNXT_VF_LINK_FORCED	0x4
#define BNXT_VF_LINK_UP		0x8
	u32	func_flags; /* func cfg flags */
	u32	min_tx_rate;
	u32	max_tx_rate;
	void	*hwrm_cmd_req_addr;
	dma_addr_t	hwrm_cmd_req_dma_addr;
};
#endif

struct bnxt_pf_info {
#define BNXT_FIRST_PF_FID	1
#define BNXT_FIRST_VF_FID	128
	u32	fw_fid;
	u8	port_id;
	u8	mac_addr[ETH_ALEN];
	u16	max_rsscos_ctxs;
	u16	max_cp_rings;
	u16	max_tx_rings; /* HW assigned max tx rings for this PF */
	u16	max_rx_rings; /* HW assigned max rx rings for this PF */
	u16	max_hw_ring_grps;
	u16	max_irqs;
	u16	max_l2_ctxs;
	u16	max_vnics;
	u16	max_stat_ctxs;
	u32	first_vf_id;
	u16	active_vfs;
	u16	max_vfs;
	u32	max_encap_records;
	u32	max_decap_records;
	u32	max_tx_em_flows;
	u32	max_tx_wm_flows;
	u32	max_rx_em_flows;
	u32	max_rx_wm_flows;
	unsigned long	*vf_event_bmap;
	u16	hwrm_cmd_req_pages;
	void			*hwrm_cmd_req_addr[4];
	dma_addr_t		hwrm_cmd_req_dma_addr[4];
	struct bnxt_vf_info	*vf;
};

struct bnxt_ntuple_filter {
	struct hlist_node	hash;
	u8			src_mac_addr[ETH_ALEN];
	struct flow_keys	fkeys;
	__le64			filter_id;
	u16			sw_id;
	u16			rxq;
	u32			flow_id;
	unsigned long		state;
#define BNXT_FLTR_VALID		0
#define BNXT_FLTR_UPDATE	1
};

struct bnxt_link_info {
	u8			phy_type;
	u8			media_type;
	u8			transceiver;
	u8			phy_addr;
	u8			phy_link_status;
#define BNXT_LINK_NO_LINK	PORT_PHY_QCFG_RESP_LINK_NO_LINK
#define BNXT_LINK_SIGNAL	PORT_PHY_QCFG_RESP_LINK_SIGNAL
#define BNXT_LINK_LINK		PORT_PHY_QCFG_RESP_LINK_LINK
	u8			wire_speed;
	u8			loop_back;
	u8			link_up;
	u8			duplex;
#define BNXT_LINK_DUPLEX_HALF	PORT_PHY_QCFG_RESP_DUPLEX_HALF
#define BNXT_LINK_DUPLEX_FULL	PORT_PHY_QCFG_RESP_DUPLEX_FULL
	u8			pause;
#define BNXT_LINK_PAUSE_TX	PORT_PHY_QCFG_RESP_PAUSE_TX
#define BNXT_LINK_PAUSE_RX	PORT_PHY_QCFG_RESP_PAUSE_RX
#define BNXT_LINK_PAUSE_BOTH	(PORT_PHY_QCFG_RESP_PAUSE_RX | \
				 PORT_PHY_QCFG_RESP_PAUSE_TX)
	u8			lp_pause;
	u8			auto_pause_setting;
	u8			force_pause_setting;
	u8			duplex_setting;
	u8			auto_mode;
#define BNXT_AUTO_MODE(mode)	((mode) > BNXT_LINK_AUTO_NONE && \
				 (mode) <= BNXT_LINK_AUTO_MSK)
#define BNXT_LINK_AUTO_NONE     PORT_PHY_QCFG_RESP_AUTO_MODE_NONE
#define BNXT_LINK_AUTO_ALLSPDS	PORT_PHY_QCFG_RESP_AUTO_MODE_ALL_SPEEDS
#define BNXT_LINK_AUTO_ONESPD	PORT_PHY_QCFG_RESP_AUTO_MODE_ONE_SPEED
#define BNXT_LINK_AUTO_ONEORBELOW PORT_PHY_QCFG_RESP_AUTO_MODE_ONE_OR_BELOW
#define BNXT_LINK_AUTO_MSK	PORT_PHY_QCFG_RESP_AUTO_MODE_SPEED_MASK
#define PHY_VER_LEN		3
	u8			phy_ver[PHY_VER_LEN];
	u16			link_speed;
#define BNXT_LINK_SPEED_100MB	PORT_PHY_QCFG_RESP_LINK_SPEED_100MB
#define BNXT_LINK_SPEED_1GB	PORT_PHY_QCFG_RESP_LINK_SPEED_1GB
#define BNXT_LINK_SPEED_2GB	PORT_PHY_QCFG_RESP_LINK_SPEED_2GB
#define BNXT_LINK_SPEED_2_5GB	PORT_PHY_QCFG_RESP_LINK_SPEED_2_5GB
#define BNXT_LINK_SPEED_10GB	PORT_PHY_QCFG_RESP_LINK_SPEED_10GB
#define BNXT_LINK_SPEED_20GB	PORT_PHY_QCFG_RESP_LINK_SPEED_20GB
#define BNXT_LINK_SPEED_25GB	PORT_PHY_QCFG_RESP_LINK_SPEED_25GB
#define BNXT_LINK_SPEED_40GB	PORT_PHY_QCFG_RESP_LINK_SPEED_40GB
#define BNXT_LINK_SPEED_50GB	PORT_PHY_QCFG_RESP_LINK_SPEED_50GB
	u16			support_speeds;
	u16			auto_link_speeds;
#define BNXT_LINK_SPEED_MSK_100MB PORT_PHY_QCFG_RESP_SUPPORT_SPEEDS_100MB
#define BNXT_LINK_SPEED_MSK_1GB PORT_PHY_QCFG_RESP_SUPPORT_SPEEDS_1GB
#define BNXT_LINK_SPEED_MSK_2GB PORT_PHY_QCFG_RESP_SUPPORT_SPEEDS_2GB
#define BNXT_LINK_SPEED_MSK_10GB PORT_PHY_QCFG_RESP_SUPPORT_SPEEDS_10GB
#define BNXT_LINK_SPEED_MSK_2_5GB PORT_PHY_QCFG_RESP_SUPPORT_SPEEDS_2_5GB
#define BNXT_LINK_SPEED_MSK_20GB PORT_PHY_QCFG_RESP_SUPPORT_SPEEDS_20GB
#define BNXT_LINK_SPEED_MSK_25GB PORT_PHY_QCFG_RESP_SUPPORT_SPEEDS_25GB
#define BNXT_LINK_SPEED_MSK_40GB PORT_PHY_QCFG_RESP_SUPPORT_SPEEDS_40GB
#define BNXT_LINK_SPEED_MSK_50GB PORT_PHY_QCFG_RESP_SUPPORT_SPEEDS_50GB
	u16			lp_auto_link_speeds;
<<<<<<< HEAD
	u16			auto_link_speed;
=======
>>>>>>> ed596a4a
	u16			force_link_speed;
	u32			preemphasis;
	u8			module_status;

	/* copy of requested setting from ethtool cmd */
	u8			autoneg;
#define BNXT_AUTONEG_SPEED		1
#define BNXT_AUTONEG_FLOW_CTRL		2
	u8			req_duplex;
	u8			req_flow_ctrl;
	u16			req_link_speed;
	u32			advertising;
	bool			force_link_chng;

	/* a copy of phy_qcfg output used to report link
	 * info to VF
	 */
	struct hwrm_port_phy_qcfg_output phy_qcfg_resp;
};

#define BNXT_MAX_QUEUE	8

struct bnxt_queue_info {
	u8	queue_id;
	u8	queue_profile;
};

#define BNXT_GRCPF_REG_WINDOW_BASE_OUT	0x400
#define BNXT_CAG_REG_LEGACY_INT_STATUS	0x4014
#define BNXT_CAG_REG_BASE		0x300000

struct bnxt {
	void __iomem		*bar0;
	void __iomem		*bar1;
	void __iomem		*bar2;

	u32			reg_base;

	struct net_device	*dev;
	struct pci_dev		*pdev;

	atomic_t		intr_sem;

	u32			flags;
	#define BNXT_FLAG_DCB_ENABLED	0x1
	#define BNXT_FLAG_VF		0x2
	#define BNXT_FLAG_LRO		0x4
#ifdef CONFIG_INET
	#define BNXT_FLAG_GRO		0x8
#else
	/* Cannot support hardware GRO if CONFIG_INET is not set */
	#define BNXT_FLAG_GRO		0x0
#endif
	#define BNXT_FLAG_TPA		(BNXT_FLAG_LRO | BNXT_FLAG_GRO)
	#define BNXT_FLAG_JUMBO		0x10
	#define BNXT_FLAG_STRIP_VLAN	0x20
	#define BNXT_FLAG_AGG_RINGS	(BNXT_FLAG_JUMBO | BNXT_FLAG_GRO | \
					 BNXT_FLAG_LRO)
	#define BNXT_FLAG_USING_MSIX	0x40
	#define BNXT_FLAG_MSIX_CAP	0x80
	#define BNXT_FLAG_RFS		0x100
	#define BNXT_FLAG_SHARED_RINGS	0x200
	#define BNXT_FLAG_PORT_STATS	0x400
<<<<<<< HEAD
=======
	#define BNXT_FLAG_EEE_CAP	0x1000
>>>>>>> ed596a4a

	#define BNXT_FLAG_ALL_CONFIG_FEATS (BNXT_FLAG_TPA |		\
					    BNXT_FLAG_RFS |		\
					    BNXT_FLAG_STRIP_VLAN)

#define BNXT_PF(bp)		(!((bp)->flags & BNXT_FLAG_VF))
#define BNXT_VF(bp)		((bp)->flags & BNXT_FLAG_VF)

	struct bnxt_napi	**bnapi;

	struct bnxt_rx_ring_info	*rx_ring;
	struct bnxt_tx_ring_info	*tx_ring;

	u32			rx_buf_size;
	u32			rx_buf_use_size;	/* useable size */
	u32			rx_ring_size;
	u32			rx_agg_ring_size;
	u32			rx_copy_thresh;
	u32			rx_ring_mask;
	u32			rx_agg_ring_mask;
	int			rx_nr_pages;
	int			rx_agg_nr_pages;
	int			rx_nr_rings;
	int			rsscos_nr_ctxs;

	u32			tx_ring_size;
	u32			tx_ring_mask;
	int			tx_nr_pages;
	int			tx_nr_rings;
	int			tx_nr_rings_per_tc;

	int			tx_wake_thresh;
	int			tx_push_thresh;
	int			tx_push_size;

	u32			cp_ring_size;
	u32			cp_ring_mask;
	u32			cp_bit;
	int			cp_nr_pages;
	int			cp_nr_rings;

	int			num_stat_ctxs;

	/* grp_info indexed by completion ring index */
	struct bnxt_ring_grp_info	*grp_info;
	struct bnxt_vnic_info	*vnic_info;
	int			nr_vnics;

	u8			max_tc;
	struct bnxt_queue_info	q_info[BNXT_MAX_QUEUE];

	unsigned int		current_interval;
#define BNXT_TIMER_INTERVAL	HZ

	struct timer_list	timer;

	unsigned long		state;
#define BNXT_STATE_OPEN		0
#define BNXT_STATE_IN_SP_TASK	1

	struct bnxt_irq	*irq_tbl;
	u8			mac_addr[ETH_ALEN];

	u32			msg_enable;

	u32			hwrm_spec_code;
	u16			hwrm_cmd_seq;
	u32			hwrm_intr_seq_id;
	void			*hwrm_cmd_resp_addr;
	dma_addr_t		hwrm_cmd_resp_dma_addr;
	void			*hwrm_dbg_resp_addr;
	dma_addr_t		hwrm_dbg_resp_dma_addr;
#define HWRM_DBG_REG_BUF_SIZE	128

	struct rx_port_stats	*hw_rx_port_stats;
	struct tx_port_stats	*hw_tx_port_stats;
	dma_addr_t		hw_rx_port_stats_map;
	dma_addr_t		hw_tx_port_stats_map;
	int			hw_port_stats_size;

	u16			hwrm_max_req_len;
	int			hwrm_cmd_timeout;
	struct mutex		hwrm_cmd_lock;	/* serialize hwrm messages */
	struct hwrm_ver_get_output	ver_resp;
#define FW_VER_STR_LEN		32
#define BC_HWRM_STR_LEN		21
#define PHY_VER_STR_LEN         (FW_VER_STR_LEN - BC_HWRM_STR_LEN)
	char			fw_ver_str[FW_VER_STR_LEN];
	__be16			vxlan_port;
	u8			vxlan_port_cnt;
	__le16			vxlan_fw_dst_port_id;
	u8			nge_port_cnt;
	__le16			nge_fw_dst_port_id;

	u16			rx_coal_ticks;
	u16			rx_coal_ticks_irq;
	u16			rx_coal_bufs;
	u16			rx_coal_bufs_irq;
	u16			tx_coal_ticks;
	u16			tx_coal_ticks_irq;
	u16			tx_coal_bufs;
	u16			tx_coal_bufs_irq;

#define BNXT_USEC_TO_COAL_TIMER(x)	((x) * 25 / 2)

	struct work_struct	sp_task;
	unsigned long		sp_event;
#define BNXT_RX_MASK_SP_EVENT		0
#define BNXT_RX_NTP_FLTR_SP_EVENT	1
#define BNXT_LINK_CHNG_SP_EVENT		2
#define BNXT_HWRM_EXEC_FWD_REQ_SP_EVENT	3
#define BNXT_VXLAN_ADD_PORT_SP_EVENT	4
#define BNXT_VXLAN_DEL_PORT_SP_EVENT	5
#define BNXT_RESET_TASK_SP_EVENT	6
#define BNXT_RST_RING_SP_EVENT		7
#define BNXT_HWRM_PF_UNLOAD_SP_EVENT	8
#define BNXT_PERIODIC_STATS_SP_EVENT	9
<<<<<<< HEAD
=======
#define BNXT_HWRM_PORT_MODULE_SP_EVENT	10
>>>>>>> ed596a4a

	struct bnxt_pf_info	pf;
#ifdef CONFIG_BNXT_SRIOV
	int			nr_vfs;
	struct bnxt_vf_info	vf;
	wait_queue_head_t	sriov_cfg_wait;
	bool			sriov_cfg;
#define BNXT_SRIOV_CFG_WAIT_TMO	msecs_to_jiffies(10000)
#endif

#define BNXT_NTP_FLTR_MAX_FLTR	4096
#define BNXT_NTP_FLTR_HASH_SIZE	512
#define BNXT_NTP_FLTR_HASH_MASK	(BNXT_NTP_FLTR_HASH_SIZE - 1)
	struct hlist_head	ntp_fltr_hash_tbl[BNXT_NTP_FLTR_HASH_SIZE];
	spinlock_t		ntp_fltr_lock;	/* for hash table add, del */

	unsigned long		*ntp_fltr_bmap;
	int			ntp_fltr_count;

	struct bnxt_link_info	link_info;
	struct ethtool_eee	eee;
	u32			lpi_tmr_lo;
	u32			lpi_tmr_hi;
};

#ifdef CONFIG_NET_RX_BUSY_POLL
static inline void bnxt_enable_poll(struct bnxt_napi *bnapi)
{
	atomic_set(&bnapi->poll_state, BNXT_STATE_IDLE);
}

/* called from the NAPI poll routine to get ownership of a bnapi */
static inline bool bnxt_lock_napi(struct bnxt_napi *bnapi)
{
	int rc = atomic_cmpxchg(&bnapi->poll_state, BNXT_STATE_IDLE,
				BNXT_STATE_NAPI);

	return rc == BNXT_STATE_IDLE;
}

static inline void bnxt_unlock_napi(struct bnxt_napi *bnapi)
{
	atomic_set(&bnapi->poll_state, BNXT_STATE_IDLE);
}

/* called from the busy poll routine to get ownership of a bnapi */
static inline bool bnxt_lock_poll(struct bnxt_napi *bnapi)
{
	int rc = atomic_cmpxchg(&bnapi->poll_state, BNXT_STATE_IDLE,
				BNXT_STATE_POLL);

	return rc == BNXT_STATE_IDLE;
}

static inline void bnxt_unlock_poll(struct bnxt_napi *bnapi)
{
	atomic_set(&bnapi->poll_state, BNXT_STATE_IDLE);
}

static inline bool bnxt_busy_polling(struct bnxt_napi *bnapi)
{
	return atomic_read(&bnapi->poll_state) == BNXT_STATE_POLL;
}

static inline void bnxt_disable_poll(struct bnxt_napi *bnapi)
{
	int old;

	while (1) {
		old = atomic_cmpxchg(&bnapi->poll_state, BNXT_STATE_IDLE,
				     BNXT_STATE_DISABLE);
		if (old == BNXT_STATE_IDLE)
			break;
		usleep_range(500, 5000);
	}
}

#else

static inline void bnxt_enable_poll(struct bnxt_napi *bnapi)
{
}

static inline bool bnxt_lock_napi(struct bnxt_napi *bnapi)
{
	return true;
}

static inline void bnxt_unlock_napi(struct bnxt_napi *bnapi)
{
}

static inline bool bnxt_lock_poll(struct bnxt_napi *bnapi)
{
	return false;
}

static inline void bnxt_unlock_poll(struct bnxt_napi *bnapi)
{
}

static inline bool bnxt_busy_polling(struct bnxt_napi *bnapi)
{
	return false;
}

static inline void bnxt_disable_poll(struct bnxt_napi *bnapi)
{
}

#endif

#define I2C_DEV_ADDR_A0				0xa0
#define I2C_DEV_ADDR_A2				0xa2
#define SFP_EEPROM_SFF_8472_COMP_ADDR		0x5e
#define SFP_EEPROM_SFF_8472_COMP_SIZE		1
#define SFF_MODULE_ID_SFP			0x3
#define SFF_MODULE_ID_QSFP			0xc
#define SFF_MODULE_ID_QSFP_PLUS			0xd
#define SFF_MODULE_ID_QSFP28			0x11
#define BNXT_MAX_PHY_I2C_RESP_SIZE		64

void bnxt_set_ring_params(struct bnxt *);
void bnxt_hwrm_cmd_hdr_init(struct bnxt *, void *, u16, u16, u16);
int _hwrm_send_message(struct bnxt *, void *, u32, int);
int hwrm_send_message(struct bnxt *, void *, u32, int);
int hwrm_send_message_silent(struct bnxt *, void *, u32, int);
int bnxt_hwrm_set_coal(struct bnxt *);
int bnxt_hwrm_func_qcaps(struct bnxt *);
int bnxt_hwrm_set_pause(struct bnxt *);
int bnxt_hwrm_set_link_setting(struct bnxt *, bool, bool);
int bnxt_open_nic(struct bnxt *, bool, bool);
int bnxt_close_nic(struct bnxt *, bool, bool);
int bnxt_get_max_rings(struct bnxt *, int *, int *, bool);
#endif<|MERGE_RESOLUTION|>--- conflicted
+++ resolved
@@ -836,10 +836,6 @@
 #define BNXT_LINK_SPEED_MSK_40GB PORT_PHY_QCFG_RESP_SUPPORT_SPEEDS_40GB
 #define BNXT_LINK_SPEED_MSK_50GB PORT_PHY_QCFG_RESP_SUPPORT_SPEEDS_50GB
 	u16			lp_auto_link_speeds;
-<<<<<<< HEAD
-	u16			auto_link_speed;
-=======
->>>>>>> ed596a4a
 	u16			force_link_speed;
 	u32			preemphasis;
 	u8			module_status;
@@ -903,10 +899,7 @@
 	#define BNXT_FLAG_RFS		0x100
 	#define BNXT_FLAG_SHARED_RINGS	0x200
 	#define BNXT_FLAG_PORT_STATS	0x400
-<<<<<<< HEAD
-=======
 	#define BNXT_FLAG_EEE_CAP	0x1000
->>>>>>> ed596a4a
 
 	#define BNXT_FLAG_ALL_CONFIG_FEATS (BNXT_FLAG_TPA |		\
 					    BNXT_FLAG_RFS |		\
@@ -1024,10 +1017,7 @@
 #define BNXT_RST_RING_SP_EVENT		7
 #define BNXT_HWRM_PF_UNLOAD_SP_EVENT	8
 #define BNXT_PERIODIC_STATS_SP_EVENT	9
-<<<<<<< HEAD
-=======
 #define BNXT_HWRM_PORT_MODULE_SP_EVENT	10
->>>>>>> ed596a4a
 
 	struct bnxt_pf_info	pf;
 #ifdef CONFIG_BNXT_SRIOV
