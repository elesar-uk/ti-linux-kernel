/*
 * Copyright (C) 2005 - 2014 Emulex
 * All rights reserved.
 *
 * This program is free software; you can redistribute it and/or
 * modify it under the terms of the GNU General Public License version 2
 * as published by the Free Software Foundation.  The full GNU General
 * Public License is included in this distribution in the file called COPYING.
 *
 * Contact Information:
 * linux-drivers@emulex.com
 *
 * Emulex
 * 3333 Susan Street
 * Costa Mesa, CA 92626
 */

#include <linux/prefetch.h>
#include <linux/module.h>
#include "be.h"
#include "be_cmds.h"
#include <asm/div64.h>
#include <linux/aer.h>
#include <linux/if_bridge.h>
#include <net/busy_poll.h>
#include <net/vxlan.h>

MODULE_VERSION(DRV_VER);
MODULE_DEVICE_TABLE(pci, be_dev_ids);
MODULE_DESCRIPTION(DRV_DESC " " DRV_VER);
MODULE_AUTHOR("Emulex Corporation");
MODULE_LICENSE("GPL");

static unsigned int num_vfs;
module_param(num_vfs, uint, S_IRUGO);
MODULE_PARM_DESC(num_vfs, "Number of PCI VFs to initialize");

static ushort rx_frag_size = 2048;
module_param(rx_frag_size, ushort, S_IRUGO);
MODULE_PARM_DESC(rx_frag_size, "Size of a fragment that holds rcvd data.");

static const struct pci_device_id be_dev_ids[] = {
	{ PCI_DEVICE(BE_VENDOR_ID, BE_DEVICE_ID1) },
	{ PCI_DEVICE(BE_VENDOR_ID, BE_DEVICE_ID2) },
	{ PCI_DEVICE(BE_VENDOR_ID, OC_DEVICE_ID1) },
	{ PCI_DEVICE(BE_VENDOR_ID, OC_DEVICE_ID2) },
	{ PCI_DEVICE(EMULEX_VENDOR_ID, OC_DEVICE_ID3)},
	{ PCI_DEVICE(EMULEX_VENDOR_ID, OC_DEVICE_ID4)},
	{ PCI_DEVICE(EMULEX_VENDOR_ID, OC_DEVICE_ID5)},
	{ PCI_DEVICE(EMULEX_VENDOR_ID, OC_DEVICE_ID6)},
	{ 0 }
};
MODULE_DEVICE_TABLE(pci, be_dev_ids);
/* UE Status Low CSR */
static const char * const ue_status_low_desc[] = {
	"CEV",
	"CTX",
	"DBUF",
	"ERX",
	"Host",
	"MPU",
	"NDMA",
	"PTC ",
	"RDMA ",
	"RXF ",
	"RXIPS ",
	"RXULP0 ",
	"RXULP1 ",
	"RXULP2 ",
	"TIM ",
	"TPOST ",
	"TPRE ",
	"TXIPS ",
	"TXULP0 ",
	"TXULP1 ",
	"UC ",
	"WDMA ",
	"TXULP2 ",
	"HOST1 ",
	"P0_OB_LINK ",
	"P1_OB_LINK ",
	"HOST_GPIO ",
	"MBOX ",
	"ERX2 ",
	"SPARE ",
	"JTAG ",
	"MPU_INTPEND "
};

/* UE Status High CSR */
static const char * const ue_status_hi_desc[] = {
	"LPCMEMHOST",
	"MGMT_MAC",
	"PCS0ONLINE",
	"MPU_IRAM",
	"PCS1ONLINE",
	"PCTL0",
	"PCTL1",
	"PMEM",
	"RR",
	"TXPB",
	"RXPP",
	"XAUI",
	"TXP",
	"ARM",
	"IPC",
	"HOST2",
	"HOST3",
	"HOST4",
	"HOST5",
	"HOST6",
	"HOST7",
	"ECRC",
	"Poison TLP",
	"NETC",
	"PERIPH",
	"LLTXULP",
	"D2P",
	"RCON",
	"LDMA",
	"LLTXP",
	"LLTXPB",
	"Unknown"
};

static void be_queue_free(struct be_adapter *adapter, struct be_queue_info *q)
{
	struct be_dma_mem *mem = &q->dma_mem;

	if (mem->va) {
		dma_free_coherent(&adapter->pdev->dev, mem->size, mem->va,
				  mem->dma);
		mem->va = NULL;
	}
}

static int be_queue_alloc(struct be_adapter *adapter, struct be_queue_info *q,
			  u16 len, u16 entry_size)
{
	struct be_dma_mem *mem = &q->dma_mem;

	memset(q, 0, sizeof(*q));
	q->len = len;
	q->entry_size = entry_size;
	mem->size = len * entry_size;
	mem->va = dma_zalloc_coherent(&adapter->pdev->dev, mem->size, &mem->dma,
				      GFP_KERNEL);
	if (!mem->va)
		return -ENOMEM;
	return 0;
}

static void be_reg_intr_set(struct be_adapter *adapter, bool enable)
{
	u32 reg, enabled;

	pci_read_config_dword(adapter->pdev, PCICFG_MEMBAR_CTRL_INT_CTRL_OFFSET,
			      &reg);
	enabled = reg & MEMBAR_CTRL_INT_CTRL_HOSTINTR_MASK;

	if (!enabled && enable)
		reg |= MEMBAR_CTRL_INT_CTRL_HOSTINTR_MASK;
	else if (enabled && !enable)
		reg &= ~MEMBAR_CTRL_INT_CTRL_HOSTINTR_MASK;
	else
		return;

	pci_write_config_dword(adapter->pdev,
			       PCICFG_MEMBAR_CTRL_INT_CTRL_OFFSET, reg);
}

static void be_intr_set(struct be_adapter *adapter, bool enable)
{
	int status = 0;

	/* On lancer interrupts can't be controlled via this register */
	if (lancer_chip(adapter))
		return;

	if (adapter->eeh_error)
		return;

	status = be_cmd_intr_set(adapter, enable);
	if (status)
		be_reg_intr_set(adapter, enable);
}

static void be_rxq_notify(struct be_adapter *adapter, u16 qid, u16 posted)
{
	u32 val = 0;

	val |= qid & DB_RQ_RING_ID_MASK;
	val |= posted << DB_RQ_NUM_POSTED_SHIFT;

	wmb();
	iowrite32(val, adapter->db + DB_RQ_OFFSET);
}

static void be_txq_notify(struct be_adapter *adapter, struct be_tx_obj *txo,
			  u16 posted)
{
	u32 val = 0;

	val |= txo->q.id & DB_TXULP_RING_ID_MASK;
	val |= (posted & DB_TXULP_NUM_POSTED_MASK) << DB_TXULP_NUM_POSTED_SHIFT;

	wmb();
	iowrite32(val, adapter->db + txo->db_offset);
}

static void be_eq_notify(struct be_adapter *adapter, u16 qid,
			 bool arm, bool clear_int, u16 num_popped)
{
	u32 val = 0;

	val |= qid & DB_EQ_RING_ID_MASK;
	val |= ((qid & DB_EQ_RING_ID_EXT_MASK) << DB_EQ_RING_ID_EXT_MASK_SHIFT);

	if (adapter->eeh_error)
		return;

	if (arm)
		val |= 1 << DB_EQ_REARM_SHIFT;
	if (clear_int)
		val |= 1 << DB_EQ_CLR_SHIFT;
	val |= 1 << DB_EQ_EVNT_SHIFT;
	val |= num_popped << DB_EQ_NUM_POPPED_SHIFT;
	iowrite32(val, adapter->db + DB_EQ_OFFSET);
}

void be_cq_notify(struct be_adapter *adapter, u16 qid, bool arm, u16 num_popped)
{
	u32 val = 0;

	val |= qid & DB_CQ_RING_ID_MASK;
	val |= ((qid & DB_CQ_RING_ID_EXT_MASK) <<
			DB_CQ_RING_ID_EXT_MASK_SHIFT);

	if (adapter->eeh_error)
		return;

	if (arm)
		val |= 1 << DB_CQ_REARM_SHIFT;
	val |= num_popped << DB_CQ_NUM_POPPED_SHIFT;
	iowrite32(val, adapter->db + DB_CQ_OFFSET);
}

static int be_mac_addr_set(struct net_device *netdev, void *p)
{
	struct be_adapter *adapter = netdev_priv(netdev);
	struct device *dev = &adapter->pdev->dev;
	struct sockaddr *addr = p;
	int status;
	u8 mac[ETH_ALEN];
	u32 old_pmac_id = adapter->pmac_id[0], curr_pmac_id = 0;

	if (!is_valid_ether_addr(addr->sa_data))
		return -EADDRNOTAVAIL;

	/* Proceed further only if, User provided MAC is different
	 * from active MAC
	 */
	if (ether_addr_equal(addr->sa_data, netdev->dev_addr))
		return 0;

	/* The PMAC_ADD cmd may fail if the VF doesn't have FILTMGMT
	 * privilege or if PF did not provision the new MAC address.
	 * On BE3, this cmd will always fail if the VF doesn't have the
	 * FILTMGMT privilege. This failure is OK, only if the PF programmed
	 * the MAC for the VF.
	 */
	status = be_cmd_pmac_add(adapter, (u8 *)addr->sa_data,
				 adapter->if_handle, &adapter->pmac_id[0], 0);
	if (!status) {
		curr_pmac_id = adapter->pmac_id[0];

		/* Delete the old programmed MAC. This call may fail if the
		 * old MAC was already deleted by the PF driver.
		 */
		if (adapter->pmac_id[0] != old_pmac_id)
			be_cmd_pmac_del(adapter, adapter->if_handle,
					old_pmac_id, 0);
	}

	/* Decide if the new MAC is successfully activated only after
	 * querying the FW
	 */
	status = be_cmd_get_active_mac(adapter, curr_pmac_id, mac,
				       adapter->if_handle, true, 0);
	if (status)
		goto err;

	/* The MAC change did not happen, either due to lack of privilege
	 * or PF didn't pre-provision.
	 */
	if (!ether_addr_equal(addr->sa_data, mac)) {
		status = -EPERM;
		goto err;
	}

	memcpy(netdev->dev_addr, addr->sa_data, netdev->addr_len);
	dev_info(dev, "MAC address changed to %pM\n", mac);
	return 0;
err:
	dev_warn(dev, "MAC address change to %pM failed\n", addr->sa_data);
	return status;
}

/* BE2 supports only v0 cmd */
static void *hw_stats_from_cmd(struct be_adapter *adapter)
{
	if (BE2_chip(adapter)) {
		struct be_cmd_resp_get_stats_v0 *cmd = adapter->stats_cmd.va;

		return &cmd->hw_stats;
	} else if (BE3_chip(adapter)) {
		struct be_cmd_resp_get_stats_v1 *cmd = adapter->stats_cmd.va;

		return &cmd->hw_stats;
	} else {
		struct be_cmd_resp_get_stats_v2 *cmd = adapter->stats_cmd.va;

		return &cmd->hw_stats;
	}
}

/* BE2 supports only v0 cmd */
static void *be_erx_stats_from_cmd(struct be_adapter *adapter)
{
	if (BE2_chip(adapter)) {
		struct be_hw_stats_v0 *hw_stats = hw_stats_from_cmd(adapter);

		return &hw_stats->erx;
	} else if (BE3_chip(adapter)) {
		struct be_hw_stats_v1 *hw_stats = hw_stats_from_cmd(adapter);

		return &hw_stats->erx;
	} else {
		struct be_hw_stats_v2 *hw_stats = hw_stats_from_cmd(adapter);

		return &hw_stats->erx;
	}
}

static void populate_be_v0_stats(struct be_adapter *adapter)
{
	struct be_hw_stats_v0 *hw_stats = hw_stats_from_cmd(adapter);
	struct be_pmem_stats *pmem_sts = &hw_stats->pmem;
	struct be_rxf_stats_v0 *rxf_stats = &hw_stats->rxf;
	struct be_port_rxf_stats_v0 *port_stats =
					&rxf_stats->port[adapter->port_num];
	struct be_drv_stats *drvs = &adapter->drv_stats;

	be_dws_le_to_cpu(hw_stats, sizeof(*hw_stats));
	drvs->rx_pause_frames = port_stats->rx_pause_frames;
	drvs->rx_crc_errors = port_stats->rx_crc_errors;
	drvs->rx_control_frames = port_stats->rx_control_frames;
	drvs->rx_in_range_errors = port_stats->rx_in_range_errors;
	drvs->rx_frame_too_long = port_stats->rx_frame_too_long;
	drvs->rx_dropped_runt = port_stats->rx_dropped_runt;
	drvs->rx_ip_checksum_errs = port_stats->rx_ip_checksum_errs;
	drvs->rx_tcp_checksum_errs = port_stats->rx_tcp_checksum_errs;
	drvs->rx_udp_checksum_errs = port_stats->rx_udp_checksum_errs;
	drvs->rxpp_fifo_overflow_drop = port_stats->rx_fifo_overflow;
	drvs->rx_dropped_tcp_length = port_stats->rx_dropped_tcp_length;
	drvs->rx_dropped_too_small = port_stats->rx_dropped_too_small;
	drvs->rx_dropped_too_short = port_stats->rx_dropped_too_short;
	drvs->rx_out_range_errors = port_stats->rx_out_range_errors;
	drvs->rx_input_fifo_overflow_drop = port_stats->rx_input_fifo_overflow;
	drvs->rx_dropped_header_too_small =
		port_stats->rx_dropped_header_too_small;
	drvs->rx_address_filtered =
					port_stats->rx_address_filtered +
					port_stats->rx_vlan_filtered;
	drvs->rx_alignment_symbol_errors =
		port_stats->rx_alignment_symbol_errors;

	drvs->tx_pauseframes = port_stats->tx_pauseframes;
	drvs->tx_controlframes = port_stats->tx_controlframes;

	if (adapter->port_num)
		drvs->jabber_events = rxf_stats->port1_jabber_events;
	else
		drvs->jabber_events = rxf_stats->port0_jabber_events;
	drvs->rx_drops_no_pbuf = rxf_stats->rx_drops_no_pbuf;
	drvs->rx_drops_no_erx_descr = rxf_stats->rx_drops_no_erx_descr;
	drvs->forwarded_packets = rxf_stats->forwarded_packets;
	drvs->rx_drops_mtu = rxf_stats->rx_drops_mtu;
	drvs->rx_drops_no_tpre_descr = rxf_stats->rx_drops_no_tpre_descr;
	drvs->rx_drops_too_many_frags = rxf_stats->rx_drops_too_many_frags;
	adapter->drv_stats.eth_red_drops = pmem_sts->eth_red_drops;
}

static void populate_be_v1_stats(struct be_adapter *adapter)
{
	struct be_hw_stats_v1 *hw_stats = hw_stats_from_cmd(adapter);
	struct be_pmem_stats *pmem_sts = &hw_stats->pmem;
	struct be_rxf_stats_v1 *rxf_stats = &hw_stats->rxf;
	struct be_port_rxf_stats_v1 *port_stats =
					&rxf_stats->port[adapter->port_num];
	struct be_drv_stats *drvs = &adapter->drv_stats;

	be_dws_le_to_cpu(hw_stats, sizeof(*hw_stats));
	drvs->pmem_fifo_overflow_drop = port_stats->pmem_fifo_overflow_drop;
	drvs->rx_priority_pause_frames = port_stats->rx_priority_pause_frames;
	drvs->rx_pause_frames = port_stats->rx_pause_frames;
	drvs->rx_crc_errors = port_stats->rx_crc_errors;
	drvs->rx_control_frames = port_stats->rx_control_frames;
	drvs->rx_in_range_errors = port_stats->rx_in_range_errors;
	drvs->rx_frame_too_long = port_stats->rx_frame_too_long;
	drvs->rx_dropped_runt = port_stats->rx_dropped_runt;
	drvs->rx_ip_checksum_errs = port_stats->rx_ip_checksum_errs;
	drvs->rx_tcp_checksum_errs = port_stats->rx_tcp_checksum_errs;
	drvs->rx_udp_checksum_errs = port_stats->rx_udp_checksum_errs;
	drvs->rx_dropped_tcp_length = port_stats->rx_dropped_tcp_length;
	drvs->rx_dropped_too_small = port_stats->rx_dropped_too_small;
	drvs->rx_dropped_too_short = port_stats->rx_dropped_too_short;
	drvs->rx_out_range_errors = port_stats->rx_out_range_errors;
	drvs->rx_dropped_header_too_small =
		port_stats->rx_dropped_header_too_small;
	drvs->rx_input_fifo_overflow_drop =
		port_stats->rx_input_fifo_overflow_drop;
	drvs->rx_address_filtered = port_stats->rx_address_filtered;
	drvs->rx_alignment_symbol_errors =
		port_stats->rx_alignment_symbol_errors;
	drvs->rxpp_fifo_overflow_drop = port_stats->rxpp_fifo_overflow_drop;
	drvs->tx_pauseframes = port_stats->tx_pauseframes;
	drvs->tx_controlframes = port_stats->tx_controlframes;
	drvs->tx_priority_pauseframes = port_stats->tx_priority_pauseframes;
	drvs->jabber_events = port_stats->jabber_events;
	drvs->rx_drops_no_pbuf = rxf_stats->rx_drops_no_pbuf;
	drvs->rx_drops_no_erx_descr = rxf_stats->rx_drops_no_erx_descr;
	drvs->forwarded_packets = rxf_stats->forwarded_packets;
	drvs->rx_drops_mtu = rxf_stats->rx_drops_mtu;
	drvs->rx_drops_no_tpre_descr = rxf_stats->rx_drops_no_tpre_descr;
	drvs->rx_drops_too_many_frags = rxf_stats->rx_drops_too_many_frags;
	adapter->drv_stats.eth_red_drops = pmem_sts->eth_red_drops;
}

static void populate_be_v2_stats(struct be_adapter *adapter)
{
	struct be_hw_stats_v2 *hw_stats = hw_stats_from_cmd(adapter);
	struct be_pmem_stats *pmem_sts = &hw_stats->pmem;
	struct be_rxf_stats_v2 *rxf_stats = &hw_stats->rxf;
	struct be_port_rxf_stats_v2 *port_stats =
					&rxf_stats->port[adapter->port_num];
	struct be_drv_stats *drvs = &adapter->drv_stats;

	be_dws_le_to_cpu(hw_stats, sizeof(*hw_stats));
	drvs->pmem_fifo_overflow_drop = port_stats->pmem_fifo_overflow_drop;
	drvs->rx_priority_pause_frames = port_stats->rx_priority_pause_frames;
	drvs->rx_pause_frames = port_stats->rx_pause_frames;
	drvs->rx_crc_errors = port_stats->rx_crc_errors;
	drvs->rx_control_frames = port_stats->rx_control_frames;
	drvs->rx_in_range_errors = port_stats->rx_in_range_errors;
	drvs->rx_frame_too_long = port_stats->rx_frame_too_long;
	drvs->rx_dropped_runt = port_stats->rx_dropped_runt;
	drvs->rx_ip_checksum_errs = port_stats->rx_ip_checksum_errs;
	drvs->rx_tcp_checksum_errs = port_stats->rx_tcp_checksum_errs;
	drvs->rx_udp_checksum_errs = port_stats->rx_udp_checksum_errs;
	drvs->rx_dropped_tcp_length = port_stats->rx_dropped_tcp_length;
	drvs->rx_dropped_too_small = port_stats->rx_dropped_too_small;
	drvs->rx_dropped_too_short = port_stats->rx_dropped_too_short;
	drvs->rx_out_range_errors = port_stats->rx_out_range_errors;
	drvs->rx_dropped_header_too_small =
		port_stats->rx_dropped_header_too_small;
	drvs->rx_input_fifo_overflow_drop =
		port_stats->rx_input_fifo_overflow_drop;
	drvs->rx_address_filtered = port_stats->rx_address_filtered;
	drvs->rx_alignment_symbol_errors =
		port_stats->rx_alignment_symbol_errors;
	drvs->rxpp_fifo_overflow_drop = port_stats->rxpp_fifo_overflow_drop;
	drvs->tx_pauseframes = port_stats->tx_pauseframes;
	drvs->tx_controlframes = port_stats->tx_controlframes;
	drvs->tx_priority_pauseframes = port_stats->tx_priority_pauseframes;
	drvs->jabber_events = port_stats->jabber_events;
	drvs->rx_drops_no_pbuf = rxf_stats->rx_drops_no_pbuf;
	drvs->rx_drops_no_erx_descr = rxf_stats->rx_drops_no_erx_descr;
	drvs->forwarded_packets = rxf_stats->forwarded_packets;
	drvs->rx_drops_mtu = rxf_stats->rx_drops_mtu;
	drvs->rx_drops_no_tpre_descr = rxf_stats->rx_drops_no_tpre_descr;
	drvs->rx_drops_too_many_frags = rxf_stats->rx_drops_too_many_frags;
	adapter->drv_stats.eth_red_drops = pmem_sts->eth_red_drops;
	if (be_roce_supported(adapter)) {
		drvs->rx_roce_bytes_lsd = port_stats->roce_bytes_received_lsd;
		drvs->rx_roce_bytes_msd = port_stats->roce_bytes_received_msd;
		drvs->rx_roce_frames = port_stats->roce_frames_received;
		drvs->roce_drops_crc = port_stats->roce_drops_crc;
		drvs->roce_drops_payload_len =
			port_stats->roce_drops_payload_len;
	}
}

static void populate_lancer_stats(struct be_adapter *adapter)
{
	struct be_drv_stats *drvs = &adapter->drv_stats;
	struct lancer_pport_stats *pport_stats = pport_stats_from_cmd(adapter);

	be_dws_le_to_cpu(pport_stats, sizeof(*pport_stats));
	drvs->rx_pause_frames = pport_stats->rx_pause_frames_lo;
	drvs->rx_crc_errors = pport_stats->rx_crc_errors_lo;
	drvs->rx_control_frames = pport_stats->rx_control_frames_lo;
	drvs->rx_in_range_errors = pport_stats->rx_in_range_errors;
	drvs->rx_frame_too_long = pport_stats->rx_frames_too_long_lo;
	drvs->rx_dropped_runt = pport_stats->rx_dropped_runt;
	drvs->rx_ip_checksum_errs = pport_stats->rx_ip_checksum_errors;
	drvs->rx_tcp_checksum_errs = pport_stats->rx_tcp_checksum_errors;
	drvs->rx_udp_checksum_errs = pport_stats->rx_udp_checksum_errors;
	drvs->rx_dropped_tcp_length =
				pport_stats->rx_dropped_invalid_tcp_length;
	drvs->rx_dropped_too_small = pport_stats->rx_dropped_too_small;
	drvs->rx_dropped_too_short = pport_stats->rx_dropped_too_short;
	drvs->rx_out_range_errors = pport_stats->rx_out_of_range_errors;
	drvs->rx_dropped_header_too_small =
				pport_stats->rx_dropped_header_too_small;
	drvs->rx_input_fifo_overflow_drop = pport_stats->rx_fifo_overflow;
	drvs->rx_address_filtered =
					pport_stats->rx_address_filtered +
					pport_stats->rx_vlan_filtered;
	drvs->rx_alignment_symbol_errors = pport_stats->rx_symbol_errors_lo;
	drvs->rxpp_fifo_overflow_drop = pport_stats->rx_fifo_overflow;
	drvs->tx_pauseframes = pport_stats->tx_pause_frames_lo;
	drvs->tx_controlframes = pport_stats->tx_control_frames_lo;
	drvs->jabber_events = pport_stats->rx_jabbers;
	drvs->forwarded_packets = pport_stats->num_forwards_lo;
	drvs->rx_drops_mtu = pport_stats->rx_drops_mtu_lo;
	drvs->rx_drops_too_many_frags =
				pport_stats->rx_drops_too_many_frags_lo;
}

static void accumulate_16bit_val(u32 *acc, u16 val)
{
#define lo(x)			(x & 0xFFFF)
#define hi(x)			(x & 0xFFFF0000)
	bool wrapped = val < lo(*acc);
	u32 newacc = hi(*acc) + val;

	if (wrapped)
		newacc += 65536;
	ACCESS_ONCE(*acc) = newacc;
}

static void populate_erx_stats(struct be_adapter *adapter,
			       struct be_rx_obj *rxo, u32 erx_stat)
{
	if (!BEx_chip(adapter))
		rx_stats(rxo)->rx_drops_no_frags = erx_stat;
	else
		/* below erx HW counter can actually wrap around after
		 * 65535. Driver accumulates a 32-bit value
		 */
		accumulate_16bit_val(&rx_stats(rxo)->rx_drops_no_frags,
				     (u16)erx_stat);
}

void be_parse_stats(struct be_adapter *adapter)
{
	struct be_erx_stats_v2 *erx = be_erx_stats_from_cmd(adapter);
	struct be_rx_obj *rxo;
	int i;
	u32 erx_stat;

	if (lancer_chip(adapter)) {
		populate_lancer_stats(adapter);
	} else {
		if (BE2_chip(adapter))
			populate_be_v0_stats(adapter);
		else if (BE3_chip(adapter))
			/* for BE3 */
			populate_be_v1_stats(adapter);
		else
			populate_be_v2_stats(adapter);

		/* erx_v2 is longer than v0, v1. use v2 for v0, v1 access */
		for_all_rx_queues(adapter, rxo, i) {
			erx_stat = erx->rx_drops_no_fragments[rxo->q.id];
			populate_erx_stats(adapter, rxo, erx_stat);
		}
	}
}

static struct rtnl_link_stats64 *be_get_stats64(struct net_device *netdev,
						struct rtnl_link_stats64 *stats)
{
	struct be_adapter *adapter = netdev_priv(netdev);
	struct be_drv_stats *drvs = &adapter->drv_stats;
	struct be_rx_obj *rxo;
	struct be_tx_obj *txo;
	u64 pkts, bytes;
	unsigned int start;
	int i;

	for_all_rx_queues(adapter, rxo, i) {
		const struct be_rx_stats *rx_stats = rx_stats(rxo);

		do {
			start = u64_stats_fetch_begin_irq(&rx_stats->sync);
			pkts = rx_stats(rxo)->rx_pkts;
			bytes = rx_stats(rxo)->rx_bytes;
		} while (u64_stats_fetch_retry_irq(&rx_stats->sync, start));
		stats->rx_packets += pkts;
		stats->rx_bytes += bytes;
		stats->multicast += rx_stats(rxo)->rx_mcast_pkts;
		stats->rx_dropped += rx_stats(rxo)->rx_drops_no_skbs +
					rx_stats(rxo)->rx_drops_no_frags;
	}

	for_all_tx_queues(adapter, txo, i) {
		const struct be_tx_stats *tx_stats = tx_stats(txo);

		do {
			start = u64_stats_fetch_begin_irq(&tx_stats->sync);
			pkts = tx_stats(txo)->tx_pkts;
			bytes = tx_stats(txo)->tx_bytes;
		} while (u64_stats_fetch_retry_irq(&tx_stats->sync, start));
		stats->tx_packets += pkts;
		stats->tx_bytes += bytes;
	}

	/* bad pkts received */
	stats->rx_errors = drvs->rx_crc_errors +
		drvs->rx_alignment_symbol_errors +
		drvs->rx_in_range_errors +
		drvs->rx_out_range_errors +
		drvs->rx_frame_too_long +
		drvs->rx_dropped_too_small +
		drvs->rx_dropped_too_short +
		drvs->rx_dropped_header_too_small +
		drvs->rx_dropped_tcp_length +
		drvs->rx_dropped_runt;

	/* detailed rx errors */
	stats->rx_length_errors = drvs->rx_in_range_errors +
		drvs->rx_out_range_errors +
		drvs->rx_frame_too_long;

	stats->rx_crc_errors = drvs->rx_crc_errors;

	/* frame alignment errors */
	stats->rx_frame_errors = drvs->rx_alignment_symbol_errors;

	/* receiver fifo overrun */
	/* drops_no_pbuf is no per i/f, it's per BE card */
	stats->rx_fifo_errors = drvs->rxpp_fifo_overflow_drop +
				drvs->rx_input_fifo_overflow_drop +
				drvs->rx_drops_no_pbuf;
	return stats;
}

void be_link_status_update(struct be_adapter *adapter, u8 link_status)
{
	struct net_device *netdev = adapter->netdev;

	if (!(adapter->flags & BE_FLAGS_LINK_STATUS_INIT)) {
		netif_carrier_off(netdev);
		adapter->flags |= BE_FLAGS_LINK_STATUS_INIT;
	}

	if (link_status)
		netif_carrier_on(netdev);
	else
		netif_carrier_off(netdev);
}

static void be_tx_stats_update(struct be_tx_obj *txo, struct sk_buff *skb)
{
	struct be_tx_stats *stats = tx_stats(txo);

	u64_stats_update_begin(&stats->sync);
	stats->tx_reqs++;
	stats->tx_bytes += skb->len;
	stats->tx_pkts += (skb_shinfo(skb)->gso_segs ? : 1);
	u64_stats_update_end(&stats->sync);
}

/* Returns number of WRBs needed for the skb */
static u32 skb_wrb_cnt(struct sk_buff *skb)
{
	/* +1 for the header wrb */
	return 1 + (skb_headlen(skb) ? 1 : 0) + skb_shinfo(skb)->nr_frags;
}

static inline void wrb_fill(struct be_eth_wrb *wrb, u64 addr, int len)
{
	wrb->frag_pa_hi = upper_32_bits(addr);
	wrb->frag_pa_lo = addr & 0xFFFFFFFF;
	wrb->frag_len = len & ETH_WRB_FRAG_LEN_MASK;
	wrb->rsvd0 = 0;
}

static inline u16 be_get_tx_vlan_tag(struct be_adapter *adapter,
				     struct sk_buff *skb)
{
	u8 vlan_prio;
	u16 vlan_tag;

	vlan_tag = skb_vlan_tag_get(skb);
	vlan_prio = (vlan_tag & VLAN_PRIO_MASK) >> VLAN_PRIO_SHIFT;
	/* If vlan priority provided by OS is NOT in available bmap */
	if (!(adapter->vlan_prio_bmap & (1 << vlan_prio)))
		vlan_tag = (vlan_tag & ~VLAN_PRIO_MASK) |
				adapter->recommended_prio;

	return vlan_tag;
}

/* Used only for IP tunnel packets */
static u16 skb_inner_ip_proto(struct sk_buff *skb)
{
	return (inner_ip_hdr(skb)->version == 4) ?
		inner_ip_hdr(skb)->protocol : inner_ipv6_hdr(skb)->nexthdr;
}

static u16 skb_ip_proto(struct sk_buff *skb)
{
	return (ip_hdr(skb)->version == 4) ?
		ip_hdr(skb)->protocol : ipv6_hdr(skb)->nexthdr;
}

static void wrb_fill_hdr(struct be_adapter *adapter, struct be_eth_hdr_wrb *hdr,
			 struct sk_buff *skb, u32 wrb_cnt, u32 len,
			 bool skip_hw_vlan)
{
	u16 vlan_tag, proto;

	memset(hdr, 0, sizeof(*hdr));

	SET_TX_WRB_HDR_BITS(crc, hdr, 1);

	if (skb_is_gso(skb)) {
		SET_TX_WRB_HDR_BITS(lso, hdr, 1);
		SET_TX_WRB_HDR_BITS(lso_mss, hdr, skb_shinfo(skb)->gso_size);
		if (skb_is_gso_v6(skb) && !lancer_chip(adapter))
			SET_TX_WRB_HDR_BITS(lso6, hdr, 1);
	} else if (skb->ip_summed == CHECKSUM_PARTIAL) {
		if (skb->encapsulation) {
			SET_TX_WRB_HDR_BITS(ipcs, hdr, 1);
			proto = skb_inner_ip_proto(skb);
		} else {
			proto = skb_ip_proto(skb);
		}
		if (proto == IPPROTO_TCP)
			SET_TX_WRB_HDR_BITS(tcpcs, hdr, 1);
		else if (proto == IPPROTO_UDP)
			SET_TX_WRB_HDR_BITS(udpcs, hdr, 1);
	}

	if (skb_vlan_tag_present(skb)) {
		SET_TX_WRB_HDR_BITS(vlan, hdr, 1);
		vlan_tag = be_get_tx_vlan_tag(adapter, skb);
		SET_TX_WRB_HDR_BITS(vlan_tag, hdr, vlan_tag);
	}

	SET_TX_WRB_HDR_BITS(num_wrb, hdr, wrb_cnt);
	SET_TX_WRB_HDR_BITS(len, hdr, len);

	/* Hack to skip HW VLAN tagging needs evt = 1, compl = 0
	 * When this hack is not needed, the evt bit is set while ringing DB
	 */
	if (skip_hw_vlan)
		SET_TX_WRB_HDR_BITS(event, hdr, 1);
}

static void unmap_tx_frag(struct device *dev, struct be_eth_wrb *wrb,
			  bool unmap_single)
{
	dma_addr_t dma;

	be_dws_le_to_cpu(wrb, sizeof(*wrb));

	dma = (u64)wrb->frag_pa_hi << 32 | (u64)wrb->frag_pa_lo;
	if (wrb->frag_len) {
		if (unmap_single)
			dma_unmap_single(dev, dma, wrb->frag_len,
					 DMA_TO_DEVICE);
		else
			dma_unmap_page(dev, dma, wrb->frag_len, DMA_TO_DEVICE);
	}
}

/* Returns the number of WRBs used up by the skb */
static u32 be_xmit_enqueue(struct be_adapter *adapter, struct be_tx_obj *txo,
			   struct sk_buff *skb, bool skip_hw_vlan)
{
	u32 i, copied = 0, wrb_cnt = skb_wrb_cnt(skb);
	struct device *dev = &adapter->pdev->dev;
	struct be_queue_info *txq = &txo->q;
	struct be_eth_hdr_wrb *hdr;
	bool map_single = false;
	struct be_eth_wrb *wrb;
	dma_addr_t busaddr;
	u16 head = txq->head;

	hdr = queue_head_node(txq);
	wrb_fill_hdr(adapter, hdr, skb, wrb_cnt, skb->len, skip_hw_vlan);
	be_dws_cpu_to_le(hdr, sizeof(*hdr));

	queue_head_inc(txq);

	if (skb->len > skb->data_len) {
		int len = skb_headlen(skb);

		busaddr = dma_map_single(dev, skb->data, len, DMA_TO_DEVICE);
		if (dma_mapping_error(dev, busaddr))
			goto dma_err;
		map_single = true;
		wrb = queue_head_node(txq);
		wrb_fill(wrb, busaddr, len);
		be_dws_cpu_to_le(wrb, sizeof(*wrb));
		queue_head_inc(txq);
		copied += len;
	}

	for (i = 0; i < skb_shinfo(skb)->nr_frags; i++) {
		const struct skb_frag_struct *frag = &skb_shinfo(skb)->frags[i];

		busaddr = skb_frag_dma_map(dev, frag, 0,
					   skb_frag_size(frag), DMA_TO_DEVICE);
		if (dma_mapping_error(dev, busaddr))
			goto dma_err;
		wrb = queue_head_node(txq);
		wrb_fill(wrb, busaddr, skb_frag_size(frag));
		be_dws_cpu_to_le(wrb, sizeof(*wrb));
		queue_head_inc(txq);
		copied += skb_frag_size(frag);
	}

	BUG_ON(txo->sent_skb_list[head]);
	txo->sent_skb_list[head] = skb;
	txo->last_req_hdr = head;
	atomic_add(wrb_cnt, &txq->used);
	txo->last_req_wrb_cnt = wrb_cnt;
	txo->pend_wrb_cnt += wrb_cnt;

	be_tx_stats_update(txo, skb);
	return wrb_cnt;

dma_err:
	/* Bring the queue back to the state it was in before this
	 * routine was invoked.
	 */
	txq->head = head;
	/* skip the first wrb (hdr); it's not mapped */
	queue_head_inc(txq);
	while (copied) {
		wrb = queue_head_node(txq);
		unmap_tx_frag(dev, wrb, map_single);
		map_single = false;
		copied -= wrb->frag_len;
		adapter->drv_stats.dma_map_errors++;
		queue_head_inc(txq);
	}
	txq->head = head;
	return 0;
}

static struct sk_buff *be_insert_vlan_in_pkt(struct be_adapter *adapter,
					     struct sk_buff *skb,
					     bool *skip_hw_vlan)
{
	u16 vlan_tag = 0;

	skb = skb_share_check(skb, GFP_ATOMIC);
	if (unlikely(!skb))
		return skb;

	if (skb_vlan_tag_present(skb))
		vlan_tag = be_get_tx_vlan_tag(adapter, skb);

	if (qnq_async_evt_rcvd(adapter) && adapter->pvid) {
		if (!vlan_tag)
			vlan_tag = adapter->pvid;
		/* f/w workaround to set skip_hw_vlan = 1, informs the F/W to
		 * skip VLAN insertion
		 */
		if (skip_hw_vlan)
			*skip_hw_vlan = true;
	}

	if (vlan_tag) {
		skb = vlan_insert_tag_set_proto(skb, htons(ETH_P_8021Q),
						vlan_tag);
		if (unlikely(!skb))
			return skb;
		skb->vlan_tci = 0;
	}

	/* Insert the outer VLAN, if any */
	if (adapter->qnq_vid) {
		vlan_tag = adapter->qnq_vid;
		skb = vlan_insert_tag_set_proto(skb, htons(ETH_P_8021Q),
						vlan_tag);
		if (unlikely(!skb))
			return skb;
		if (skip_hw_vlan)
			*skip_hw_vlan = true;
	}

	return skb;
}

static bool be_ipv6_exthdr_check(struct sk_buff *skb)
{
	struct ethhdr *eh = (struct ethhdr *)skb->data;
	u16 offset = ETH_HLEN;

	if (eh->h_proto == htons(ETH_P_IPV6)) {
		struct ipv6hdr *ip6h = (struct ipv6hdr *)(skb->data + offset);

		offset += sizeof(struct ipv6hdr);
		if (ip6h->nexthdr != NEXTHDR_TCP &&
		    ip6h->nexthdr != NEXTHDR_UDP) {
			struct ipv6_opt_hdr *ehdr =
				(struct ipv6_opt_hdr *)(skb->data + offset);

			/* offending pkt: 2nd byte following IPv6 hdr is 0xff */
			if (ehdr->hdrlen == 0xff)
				return true;
		}
	}
	return false;
}

static int be_vlan_tag_tx_chk(struct be_adapter *adapter, struct sk_buff *skb)
{
	return skb_vlan_tag_present(skb) || adapter->pvid || adapter->qnq_vid;
}

static int be_ipv6_tx_stall_chk(struct be_adapter *adapter, struct sk_buff *skb)
{
	return BE3_chip(adapter) && be_ipv6_exthdr_check(skb);
}

static struct sk_buff *be_lancer_xmit_workarounds(struct be_adapter *adapter,
						  struct sk_buff *skb,
						  bool *skip_hw_vlan)
{
	struct vlan_ethhdr *veh = (struct vlan_ethhdr *)skb->data;
	unsigned int eth_hdr_len;
	struct iphdr *ip;

	/* For padded packets, BE HW modifies tot_len field in IP header
	 * incorrecly when VLAN tag is inserted by HW.
	 * For padded packets, Lancer computes incorrect checksum.
	 */
	eth_hdr_len = ntohs(skb->protocol) == ETH_P_8021Q ?
						VLAN_ETH_HLEN : ETH_HLEN;
	if (skb->len <= 60 &&
	    (lancer_chip(adapter) || skb_vlan_tag_present(skb)) &&
	    is_ipv4_pkt(skb)) {
		ip = (struct iphdr *)ip_hdr(skb);
		pskb_trim(skb, eth_hdr_len + ntohs(ip->tot_len));
	}

	/* If vlan tag is already inlined in the packet, skip HW VLAN
	 * tagging in pvid-tagging mode
	 */
	if (be_pvid_tagging_enabled(adapter) &&
	    veh->h_vlan_proto == htons(ETH_P_8021Q))
		*skip_hw_vlan = true;

	/* HW has a bug wherein it will calculate CSUM for VLAN
	 * pkts even though it is disabled.
	 * Manually insert VLAN in pkt.
	 */
	if (skb->ip_summed != CHECKSUM_PARTIAL &&
	    skb_vlan_tag_present(skb)) {
		skb = be_insert_vlan_in_pkt(adapter, skb, skip_hw_vlan);
		if (unlikely(!skb))
			goto err;
	}

	/* HW may lockup when VLAN HW tagging is requested on
	 * certain ipv6 packets. Drop such pkts if the HW workaround to
	 * skip HW tagging is not enabled by FW.
	 */
	if (unlikely(be_ipv6_tx_stall_chk(adapter, skb) &&
		     (adapter->pvid || adapter->qnq_vid) &&
		     !qnq_async_evt_rcvd(adapter)))
		goto tx_drop;

	/* Manual VLAN tag insertion to prevent:
	 * ASIC lockup when the ASIC inserts VLAN tag into
	 * certain ipv6 packets. Insert VLAN tags in driver,
	 * and set event, completion, vlan bits accordingly
	 * in the Tx WRB.
	 */
	if (be_ipv6_tx_stall_chk(adapter, skb) &&
	    be_vlan_tag_tx_chk(adapter, skb)) {
		skb = be_insert_vlan_in_pkt(adapter, skb, skip_hw_vlan);
		if (unlikely(!skb))
			goto err;
	}

	return skb;
tx_drop:
	dev_kfree_skb_any(skb);
err:
	return NULL;
}

static struct sk_buff *be_xmit_workarounds(struct be_adapter *adapter,
					   struct sk_buff *skb,
					   bool *skip_hw_vlan)
{
	/* Lancer, SH-R ASICs have a bug wherein Packets that are 32 bytes or
	 * less may cause a transmit stall on that port. So the work-around is
	 * to pad short packets (<= 32 bytes) to a 36-byte length.
	 */
	if (unlikely(!BEx_chip(adapter) && skb->len <= 32)) {
		if (skb_put_padto(skb, 36))
			return NULL;
	}

	if (BEx_chip(adapter) || lancer_chip(adapter)) {
		skb = be_lancer_xmit_workarounds(adapter, skb, skip_hw_vlan);
		if (!skb)
			return NULL;
	}

	return skb;
}

static void be_xmit_flush(struct be_adapter *adapter, struct be_tx_obj *txo)
{
	struct be_queue_info *txq = &txo->q;
	struct be_eth_hdr_wrb *hdr = queue_index_node(txq, txo->last_req_hdr);

	/* Mark the last request eventable if it hasn't been marked already */
	if (!(hdr->dw[2] & cpu_to_le32(TX_HDR_WRB_EVT)))
		hdr->dw[2] |= cpu_to_le32(TX_HDR_WRB_EVT | TX_HDR_WRB_COMPL);

	/* compose a dummy wrb if there are odd set of wrbs to notify */
	if (!lancer_chip(adapter) && (txo->pend_wrb_cnt & 1)) {
		wrb_fill(queue_head_node(txq), 0, 0);
		queue_head_inc(txq);
		atomic_inc(&txq->used);
		txo->pend_wrb_cnt++;
		hdr->dw[2] &= ~cpu_to_le32(TX_HDR_WRB_NUM_MASK <<
					   TX_HDR_WRB_NUM_SHIFT);
		hdr->dw[2] |= cpu_to_le32((txo->last_req_wrb_cnt + 1) <<
					  TX_HDR_WRB_NUM_SHIFT);
	}
	be_txq_notify(adapter, txo, txo->pend_wrb_cnt);
	txo->pend_wrb_cnt = 0;
}

static netdev_tx_t be_xmit(struct sk_buff *skb, struct net_device *netdev)
{
	bool skip_hw_vlan = false, flush = !skb->xmit_more;
	struct be_adapter *adapter = netdev_priv(netdev);
	u16 q_idx = skb_get_queue_mapping(skb);
	struct be_tx_obj *txo = &adapter->tx_obj[q_idx];
	struct be_queue_info *txq = &txo->q;
	u16 wrb_cnt;

	skb = be_xmit_workarounds(adapter, skb, &skip_hw_vlan);
	if (unlikely(!skb))
		goto drop;

	wrb_cnt = be_xmit_enqueue(adapter, txo, skb, skip_hw_vlan);
	if (unlikely(!wrb_cnt)) {
		dev_kfree_skb_any(skb);
		goto drop;
	}

	if ((atomic_read(&txq->used) + BE_MAX_TX_FRAG_COUNT) >= txq->len) {
		netif_stop_subqueue(netdev, q_idx);
		tx_stats(txo)->tx_stops++;
	}

	if (flush || __netif_subqueue_stopped(netdev, q_idx))
		be_xmit_flush(adapter, txo);

	return NETDEV_TX_OK;
drop:
	tx_stats(txo)->tx_drv_drops++;
	/* Flush the already enqueued tx requests */
	if (flush && txo->pend_wrb_cnt)
		be_xmit_flush(adapter, txo);

	return NETDEV_TX_OK;
}

static int be_change_mtu(struct net_device *netdev, int new_mtu)
{
	struct be_adapter *adapter = netdev_priv(netdev);
	struct device *dev = &adapter->pdev->dev;

	if (new_mtu < BE_MIN_MTU || new_mtu > BE_MAX_MTU) {
		dev_info(dev, "MTU must be between %d and %d bytes\n",
			 BE_MIN_MTU, BE_MAX_MTU);
		return -EINVAL;
	}

	dev_info(dev, "MTU changed from %d to %d bytes\n",
		 netdev->mtu, new_mtu);
	netdev->mtu = new_mtu;
	return 0;
}

/*
 * A max of 64 (BE_NUM_VLANS_SUPPORTED) vlans can be configured in BE.
 * If the user configures more, place BE in vlan promiscuous mode.
 */
static int be_vid_config(struct be_adapter *adapter)
{
	struct device *dev = &adapter->pdev->dev;
	u16 vids[BE_NUM_VLANS_SUPPORTED];
	u16 num = 0, i = 0;
	int status = 0;

	/* No need to further configure vids if in promiscuous mode */
	if (adapter->promiscuous)
		return 0;

	if (adapter->vlans_added > be_max_vlans(adapter))
		goto set_vlan_promisc;

	/* Construct VLAN Table to give to HW */
	for_each_set_bit(i, adapter->vids, VLAN_N_VID)
		vids[num++] = cpu_to_le16(i);

	status = be_cmd_vlan_config(adapter, adapter->if_handle, vids, num);
	if (status) {
		/* Set to VLAN promisc mode as setting VLAN filter failed */
		if (addl_status(status) ==
				MCC_ADDL_STATUS_INSUFFICIENT_RESOURCES)
			goto set_vlan_promisc;
		dev_err(dev, "Setting HW VLAN filtering failed\n");
	} else {
		if (adapter->flags & BE_FLAGS_VLAN_PROMISC) {
			/* hw VLAN filtering re-enabled. */
			status = be_cmd_rx_filter(adapter,
						  BE_FLAGS_VLAN_PROMISC, OFF);
			if (!status) {
				dev_info(dev,
					 "Disabling VLAN Promiscuous mode\n");
				adapter->flags &= ~BE_FLAGS_VLAN_PROMISC;
			}
		}
	}

	return status;

set_vlan_promisc:
	if (adapter->flags & BE_FLAGS_VLAN_PROMISC)
		return 0;

	status = be_cmd_rx_filter(adapter, BE_FLAGS_VLAN_PROMISC, ON);
	if (!status) {
		dev_info(dev, "Enable VLAN Promiscuous mode\n");
		adapter->flags |= BE_FLAGS_VLAN_PROMISC;
	} else
		dev_err(dev, "Failed to enable VLAN Promiscuous mode\n");
	return status;
}

static int be_vlan_add_vid(struct net_device *netdev, __be16 proto, u16 vid)
{
	struct be_adapter *adapter = netdev_priv(netdev);
	int status = 0;

	/* Packets with VID 0 are always received by Lancer by default */
	if (lancer_chip(adapter) && vid == 0)
		return status;

	if (test_bit(vid, adapter->vids))
		return status;

	set_bit(vid, adapter->vids);
	adapter->vlans_added++;

	status = be_vid_config(adapter);
	if (status) {
		adapter->vlans_added--;
		clear_bit(vid, adapter->vids);
	}

	return status;
}

static int be_vlan_rem_vid(struct net_device *netdev, __be16 proto, u16 vid)
{
	struct be_adapter *adapter = netdev_priv(netdev);

	/* Packets with VID 0 are always received by Lancer by default */
	if (lancer_chip(adapter) && vid == 0)
		return 0;

	clear_bit(vid, adapter->vids);
	adapter->vlans_added--;

	return be_vid_config(adapter);
}

static void be_clear_promisc(struct be_adapter *adapter)
{
	adapter->promiscuous = false;
	adapter->flags &= ~(BE_FLAGS_VLAN_PROMISC | BE_FLAGS_MCAST_PROMISC);

	be_cmd_rx_filter(adapter, IFF_PROMISC, OFF);
}

static void be_set_rx_mode(struct net_device *netdev)
{
	struct be_adapter *adapter = netdev_priv(netdev);
	int status;

	if (netdev->flags & IFF_PROMISC) {
		be_cmd_rx_filter(adapter, IFF_PROMISC, ON);
		adapter->promiscuous = true;
		goto done;
	}

	/* BE was previously in promiscuous mode; disable it */
	if (adapter->promiscuous) {
		be_clear_promisc(adapter);
		if (adapter->vlans_added)
			be_vid_config(adapter);
	}

	/* Enable multicast promisc if num configured exceeds what we support */
	if (netdev->flags & IFF_ALLMULTI ||
	    netdev_mc_count(netdev) > be_max_mc(adapter))
		goto set_mcast_promisc;

	if (netdev_uc_count(netdev) != adapter->uc_macs) {
		struct netdev_hw_addr *ha;
		int i = 1; /* First slot is claimed by the Primary MAC */

		for (; adapter->uc_macs > 0; adapter->uc_macs--, i++) {
			be_cmd_pmac_del(adapter, adapter->if_handle,
					adapter->pmac_id[i], 0);
		}

		if (netdev_uc_count(netdev) > be_max_uc(adapter)) {
			be_cmd_rx_filter(adapter, IFF_PROMISC, ON);
			adapter->promiscuous = true;
			goto done;
		}

		netdev_for_each_uc_addr(ha, adapter->netdev) {
			adapter->uc_macs++; /* First slot is for Primary MAC */
			be_cmd_pmac_add(adapter, (u8 *)ha->addr,
					adapter->if_handle,
					&adapter->pmac_id[adapter->uc_macs], 0);
		}
	}

	status = be_cmd_rx_filter(adapter, IFF_MULTICAST, ON);
	if (!status) {
		if (adapter->flags & BE_FLAGS_MCAST_PROMISC)
			adapter->flags &= ~BE_FLAGS_MCAST_PROMISC;
		goto done;
	}

set_mcast_promisc:
	if (adapter->flags & BE_FLAGS_MCAST_PROMISC)
		return;

	/* Set to MCAST promisc mode if setting MULTICAST address fails
	 * or if num configured exceeds what we support
	 */
	status = be_cmd_rx_filter(adapter, IFF_ALLMULTI, ON);
	if (!status)
		adapter->flags |= BE_FLAGS_MCAST_PROMISC;
done:
	return;
}

static int be_set_vf_mac(struct net_device *netdev, int vf, u8 *mac)
{
	struct be_adapter *adapter = netdev_priv(netdev);
	struct be_vf_cfg *vf_cfg = &adapter->vf_cfg[vf];
	int status;

	if (!sriov_enabled(adapter))
		return -EPERM;

	if (!is_valid_ether_addr(mac) || vf >= adapter->num_vfs)
		return -EINVAL;

	/* Proceed further only if user provided MAC is different
	 * from active MAC
	 */
	if (ether_addr_equal(mac, vf_cfg->mac_addr))
		return 0;

	if (BEx_chip(adapter)) {
		be_cmd_pmac_del(adapter, vf_cfg->if_handle, vf_cfg->pmac_id,
				vf + 1);

		status = be_cmd_pmac_add(adapter, mac, vf_cfg->if_handle,
					 &vf_cfg->pmac_id, vf + 1);
	} else {
		status = be_cmd_set_mac(adapter, mac, vf_cfg->if_handle,
					vf + 1);
	}

	if (status) {
		dev_err(&adapter->pdev->dev, "MAC %pM set on VF %d Failed: %#x",
			mac, vf, status);
		return be_cmd_status(status);
	}

	ether_addr_copy(vf_cfg->mac_addr, mac);

	return 0;
}

static int be_get_vf_config(struct net_device *netdev, int vf,
			    struct ifla_vf_info *vi)
{
	struct be_adapter *adapter = netdev_priv(netdev);
	struct be_vf_cfg *vf_cfg = &adapter->vf_cfg[vf];

	if (!sriov_enabled(adapter))
		return -EPERM;

	if (vf >= adapter->num_vfs)
		return -EINVAL;

	vi->vf = vf;
	vi->max_tx_rate = vf_cfg->tx_rate;
	vi->min_tx_rate = 0;
	vi->vlan = vf_cfg->vlan_tag & VLAN_VID_MASK;
	vi->qos = vf_cfg->vlan_tag >> VLAN_PRIO_SHIFT;
	memcpy(&vi->mac, vf_cfg->mac_addr, ETH_ALEN);
	vi->linkstate = adapter->vf_cfg[vf].plink_tracking;

	return 0;
}

static int be_set_vf_vlan(struct net_device *netdev, int vf, u16 vlan, u8 qos)
{
	struct be_adapter *adapter = netdev_priv(netdev);
	struct be_vf_cfg *vf_cfg = &adapter->vf_cfg[vf];
	int status = 0;

	if (!sriov_enabled(adapter))
		return -EPERM;

	if (vf >= adapter->num_vfs || vlan > 4095 || qos > 7)
		return -EINVAL;

	if (vlan || qos) {
		vlan |= qos << VLAN_PRIO_SHIFT;
		if (vf_cfg->vlan_tag != vlan)
			status = be_cmd_set_hsw_config(adapter, vlan, vf + 1,
						       vf_cfg->if_handle, 0);
	} else {
		/* Reset Transparent Vlan Tagging. */
		status = be_cmd_set_hsw_config(adapter, BE_RESET_VLAN_TAG_ID,
					       vf + 1, vf_cfg->if_handle, 0);
	}

	if (status) {
		dev_err(&adapter->pdev->dev,
			"VLAN %d config on VF %d failed : %#x\n", vlan,
			vf, status);
		return be_cmd_status(status);
	}

	vf_cfg->vlan_tag = vlan;

	return 0;
}

static int be_set_vf_tx_rate(struct net_device *netdev, int vf,
			     int min_tx_rate, int max_tx_rate)
{
	struct be_adapter *adapter = netdev_priv(netdev);
	struct device *dev = &adapter->pdev->dev;
	int percent_rate, status = 0;
	u16 link_speed = 0;
	u8 link_status;

	if (!sriov_enabled(adapter))
		return -EPERM;

	if (vf >= adapter->num_vfs)
		return -EINVAL;

	if (min_tx_rate)
		return -EINVAL;

	if (!max_tx_rate)
		goto config_qos;

	status = be_cmd_link_status_query(adapter, &link_speed,
					  &link_status, 0);
	if (status)
		goto err;

	if (!link_status) {
		dev_err(dev, "TX-rate setting not allowed when link is down\n");
		status = -ENETDOWN;
		goto err;
	}

	if (max_tx_rate < 100 || max_tx_rate > link_speed) {
		dev_err(dev, "TX-rate must be between 100 and %d Mbps\n",
			link_speed);
		status = -EINVAL;
		goto err;
	}

	/* On Skyhawk the QOS setting must be done only as a % value */
	percent_rate = link_speed / 100;
	if (skyhawk_chip(adapter) && (max_tx_rate % percent_rate)) {
		dev_err(dev, "TX-rate must be a multiple of %d Mbps\n",
			percent_rate);
		status = -EINVAL;
		goto err;
	}

config_qos:
	status = be_cmd_config_qos(adapter, max_tx_rate, link_speed, vf + 1);
	if (status)
		goto err;

	adapter->vf_cfg[vf].tx_rate = max_tx_rate;
	return 0;

err:
	dev_err(dev, "TX-rate setting of %dMbps on VF%d failed\n",
		max_tx_rate, vf);
	return be_cmd_status(status);
}

static int be_set_vf_link_state(struct net_device *netdev, int vf,
				int link_state)
{
	struct be_adapter *adapter = netdev_priv(netdev);
	int status;

	if (!sriov_enabled(adapter))
		return -EPERM;

	if (vf >= adapter->num_vfs)
		return -EINVAL;

	status = be_cmd_set_logical_link_config(adapter, link_state, vf+1);
	if (status) {
		dev_err(&adapter->pdev->dev,
			"Link state change on VF %d failed: %#x\n", vf, status);
		return be_cmd_status(status);
	}

	adapter->vf_cfg[vf].plink_tracking = link_state;

	return 0;
}

static void be_aic_update(struct be_aic_obj *aic, u64 rx_pkts, u64 tx_pkts,
			  ulong now)
{
	aic->rx_pkts_prev = rx_pkts;
	aic->tx_reqs_prev = tx_pkts;
	aic->jiffies = now;
}

static void be_eqd_update(struct be_adapter *adapter)
{
	struct be_set_eqd set_eqd[MAX_EVT_QS];
	int eqd, i, num = 0, start;
	struct be_aic_obj *aic;
	struct be_eq_obj *eqo;
	struct be_rx_obj *rxo;
	struct be_tx_obj *txo;
	u64 rx_pkts, tx_pkts;
	ulong now;
	u32 pps, delta;

	for_all_evt_queues(adapter, eqo, i) {
		aic = &adapter->aic_obj[eqo->idx];
		if (!aic->enable) {
			if (aic->jiffies)
				aic->jiffies = 0;
			eqd = aic->et_eqd;
			goto modify_eqd;
		}

		rxo = &adapter->rx_obj[eqo->idx];
		do {
			start = u64_stats_fetch_begin_irq(&rxo->stats.sync);
			rx_pkts = rxo->stats.rx_pkts;
		} while (u64_stats_fetch_retry_irq(&rxo->stats.sync, start));

		txo = &adapter->tx_obj[eqo->idx];
		do {
			start = u64_stats_fetch_begin_irq(&txo->stats.sync);
			tx_pkts = txo->stats.tx_reqs;
		} while (u64_stats_fetch_retry_irq(&txo->stats.sync, start));

		/* Skip, if wrapped around or first calculation */
		now = jiffies;
		if (!aic->jiffies || time_before(now, aic->jiffies) ||
		    rx_pkts < aic->rx_pkts_prev ||
		    tx_pkts < aic->tx_reqs_prev) {
			be_aic_update(aic, rx_pkts, tx_pkts, now);
			continue;
		}

		delta = jiffies_to_msecs(now - aic->jiffies);
		pps = (((u32)(rx_pkts - aic->rx_pkts_prev) * 1000) / delta) +
			(((u32)(tx_pkts - aic->tx_reqs_prev) * 1000) / delta);
		eqd = (pps / 15000) << 2;

		if (eqd < 8)
			eqd = 0;
		eqd = min_t(u32, eqd, aic->max_eqd);
		eqd = max_t(u32, eqd, aic->min_eqd);

		be_aic_update(aic, rx_pkts, tx_pkts, now);
modify_eqd:
		if (eqd != aic->prev_eqd) {
			set_eqd[num].delay_multiplier = (eqd * 65)/100;
			set_eqd[num].eq_id = eqo->q.id;
			aic->prev_eqd = eqd;
			num++;
		}
	}

	if (num)
		be_cmd_modify_eqd(adapter, set_eqd, num);
}

static void be_rx_stats_update(struct be_rx_obj *rxo,
			       struct be_rx_compl_info *rxcp)
{
	struct be_rx_stats *stats = rx_stats(rxo);

	u64_stats_update_begin(&stats->sync);
	stats->rx_compl++;
	stats->rx_bytes += rxcp->pkt_size;
	stats->rx_pkts++;
	if (rxcp->pkt_type == BE_MULTICAST_PACKET)
		stats->rx_mcast_pkts++;
	if (rxcp->err)
		stats->rx_compl_err++;
	u64_stats_update_end(&stats->sync);
}

static inline bool csum_passed(struct be_rx_compl_info *rxcp)
{
	/* L4 checksum is not reliable for non TCP/UDP packets.
	 * Also ignore ipcksm for ipv6 pkts
	 */
	return (rxcp->tcpf || rxcp->udpf) && rxcp->l4_csum &&
		(rxcp->ip_csum || rxcp->ipv6) && !rxcp->err;
}

static struct be_rx_page_info *get_rx_page_info(struct be_rx_obj *rxo)
{
	struct be_adapter *adapter = rxo->adapter;
	struct be_rx_page_info *rx_page_info;
	struct be_queue_info *rxq = &rxo->q;
	u16 frag_idx = rxq->tail;

	rx_page_info = &rxo->page_info_tbl[frag_idx];
	BUG_ON(!rx_page_info->page);

	if (rx_page_info->last_frag) {
		dma_unmap_page(&adapter->pdev->dev,
			       dma_unmap_addr(rx_page_info, bus),
			       adapter->big_page_size, DMA_FROM_DEVICE);
		rx_page_info->last_frag = false;
	} else {
		dma_sync_single_for_cpu(&adapter->pdev->dev,
					dma_unmap_addr(rx_page_info, bus),
					rx_frag_size, DMA_FROM_DEVICE);
	}

	queue_tail_inc(rxq);
	atomic_dec(&rxq->used);
	return rx_page_info;
}

/* Throwaway the data in the Rx completion */
static void be_rx_compl_discard(struct be_rx_obj *rxo,
				struct be_rx_compl_info *rxcp)
{
	struct be_rx_page_info *page_info;
	u16 i, num_rcvd = rxcp->num_rcvd;

	for (i = 0; i < num_rcvd; i++) {
		page_info = get_rx_page_info(rxo);
		put_page(page_info->page);
		memset(page_info, 0, sizeof(*page_info));
	}
}

/*
 * skb_fill_rx_data forms a complete skb for an ether frame
 * indicated by rxcp.
 */
static void skb_fill_rx_data(struct be_rx_obj *rxo, struct sk_buff *skb,
			     struct be_rx_compl_info *rxcp)
{
	struct be_rx_page_info *page_info;
	u16 i, j;
	u16 hdr_len, curr_frag_len, remaining;
	u8 *start;

	page_info = get_rx_page_info(rxo);
	start = page_address(page_info->page) + page_info->page_offset;
	prefetch(start);

	/* Copy data in the first descriptor of this completion */
	curr_frag_len = min(rxcp->pkt_size, rx_frag_size);

	skb->len = curr_frag_len;
	if (curr_frag_len <= BE_HDR_LEN) { /* tiny packet */
		memcpy(skb->data, start, curr_frag_len);
		/* Complete packet has now been moved to data */
		put_page(page_info->page);
		skb->data_len = 0;
		skb->tail += curr_frag_len;
	} else {
		hdr_len = ETH_HLEN;
		memcpy(skb->data, start, hdr_len);
		skb_shinfo(skb)->nr_frags = 1;
		skb_frag_set_page(skb, 0, page_info->page);
		skb_shinfo(skb)->frags[0].page_offset =
					page_info->page_offset + hdr_len;
		skb_frag_size_set(&skb_shinfo(skb)->frags[0],
				  curr_frag_len - hdr_len);
		skb->data_len = curr_frag_len - hdr_len;
		skb->truesize += rx_frag_size;
		skb->tail += hdr_len;
	}
	page_info->page = NULL;

	if (rxcp->pkt_size <= rx_frag_size) {
		BUG_ON(rxcp->num_rcvd != 1);
		return;
	}

	/* More frags present for this completion */
	remaining = rxcp->pkt_size - curr_frag_len;
	for (i = 1, j = 0; i < rxcp->num_rcvd; i++) {
		page_info = get_rx_page_info(rxo);
		curr_frag_len = min(remaining, rx_frag_size);

		/* Coalesce all frags from the same physical page in one slot */
		if (page_info->page_offset == 0) {
			/* Fresh page */
			j++;
			skb_frag_set_page(skb, j, page_info->page);
			skb_shinfo(skb)->frags[j].page_offset =
							page_info->page_offset;
			skb_frag_size_set(&skb_shinfo(skb)->frags[j], 0);
			skb_shinfo(skb)->nr_frags++;
		} else {
			put_page(page_info->page);
		}

		skb_frag_size_add(&skb_shinfo(skb)->frags[j], curr_frag_len);
		skb->len += curr_frag_len;
		skb->data_len += curr_frag_len;
		skb->truesize += rx_frag_size;
		remaining -= curr_frag_len;
		page_info->page = NULL;
	}
	BUG_ON(j > MAX_SKB_FRAGS);
}

/* Process the RX completion indicated by rxcp when GRO is disabled */
static void be_rx_compl_process(struct be_rx_obj *rxo, struct napi_struct *napi,
				struct be_rx_compl_info *rxcp)
{
	struct be_adapter *adapter = rxo->adapter;
	struct net_device *netdev = adapter->netdev;
	struct sk_buff *skb;

	skb = netdev_alloc_skb_ip_align(netdev, BE_RX_SKB_ALLOC_SIZE);
	if (unlikely(!skb)) {
		rx_stats(rxo)->rx_drops_no_skbs++;
		be_rx_compl_discard(rxo, rxcp);
		return;
	}

	skb_fill_rx_data(rxo, skb, rxcp);

	if (likely((netdev->features & NETIF_F_RXCSUM) && csum_passed(rxcp)))
		skb->ip_summed = CHECKSUM_UNNECESSARY;
	else
		skb_checksum_none_assert(skb);

	skb->protocol = eth_type_trans(skb, netdev);
	skb_record_rx_queue(skb, rxo - &adapter->rx_obj[0]);
	if (netdev->features & NETIF_F_RXHASH)
		skb_set_hash(skb, rxcp->rss_hash, PKT_HASH_TYPE_L3);

	skb->csum_level = rxcp->tunneled;
	skb_mark_napi_id(skb, napi);

	if (rxcp->vlanf)
		__vlan_hwaccel_put_tag(skb, htons(ETH_P_8021Q), rxcp->vlan_tag);

	netif_receive_skb(skb);
}

/* Process the RX completion indicated by rxcp when GRO is enabled */
static void be_rx_compl_process_gro(struct be_rx_obj *rxo,
				    struct napi_struct *napi,
				    struct be_rx_compl_info *rxcp)
{
	struct be_adapter *adapter = rxo->adapter;
	struct be_rx_page_info *page_info;
	struct sk_buff *skb = NULL;
	u16 remaining, curr_frag_len;
	u16 i, j;

	skb = napi_get_frags(napi);
	if (!skb) {
		be_rx_compl_discard(rxo, rxcp);
		return;
	}

	remaining = rxcp->pkt_size;
	for (i = 0, j = -1; i < rxcp->num_rcvd; i++) {
		page_info = get_rx_page_info(rxo);

		curr_frag_len = min(remaining, rx_frag_size);

		/* Coalesce all frags from the same physical page in one slot */
		if (i == 0 || page_info->page_offset == 0) {
			/* First frag or Fresh page */
			j++;
			skb_frag_set_page(skb, j, page_info->page);
			skb_shinfo(skb)->frags[j].page_offset =
							page_info->page_offset;
			skb_frag_size_set(&skb_shinfo(skb)->frags[j], 0);
		} else {
			put_page(page_info->page);
		}
		skb_frag_size_add(&skb_shinfo(skb)->frags[j], curr_frag_len);
		skb->truesize += rx_frag_size;
		remaining -= curr_frag_len;
		memset(page_info, 0, sizeof(*page_info));
	}
	BUG_ON(j > MAX_SKB_FRAGS);

	skb_shinfo(skb)->nr_frags = j + 1;
	skb->len = rxcp->pkt_size;
	skb->data_len = rxcp->pkt_size;
	skb->ip_summed = CHECKSUM_UNNECESSARY;
	skb_record_rx_queue(skb, rxo - &adapter->rx_obj[0]);
	if (adapter->netdev->features & NETIF_F_RXHASH)
		skb_set_hash(skb, rxcp->rss_hash, PKT_HASH_TYPE_L3);

	skb->csum_level = rxcp->tunneled;
	skb_mark_napi_id(skb, napi);

	if (rxcp->vlanf)
		__vlan_hwaccel_put_tag(skb, htons(ETH_P_8021Q), rxcp->vlan_tag);

	napi_gro_frags(napi);
}

static void be_parse_rx_compl_v1(struct be_eth_rx_compl *compl,
				 struct be_rx_compl_info *rxcp)
{
	rxcp->pkt_size = GET_RX_COMPL_V1_BITS(pktsize, compl);
	rxcp->vlanf = GET_RX_COMPL_V1_BITS(vtp, compl);
	rxcp->err = GET_RX_COMPL_V1_BITS(err, compl);
	rxcp->tcpf = GET_RX_COMPL_V1_BITS(tcpf, compl);
	rxcp->udpf = GET_RX_COMPL_V1_BITS(udpf, compl);
	rxcp->ip_csum = GET_RX_COMPL_V1_BITS(ipcksm, compl);
	rxcp->l4_csum = GET_RX_COMPL_V1_BITS(l4_cksm, compl);
	rxcp->ipv6 = GET_RX_COMPL_V1_BITS(ip_version, compl);
	rxcp->num_rcvd = GET_RX_COMPL_V1_BITS(numfrags, compl);
	rxcp->pkt_type = GET_RX_COMPL_V1_BITS(cast_enc, compl);
	rxcp->rss_hash = GET_RX_COMPL_V1_BITS(rsshash, compl);
	if (rxcp->vlanf) {
		rxcp->qnq = GET_RX_COMPL_V1_BITS(qnq, compl);
		rxcp->vlan_tag = GET_RX_COMPL_V1_BITS(vlan_tag, compl);
	}
	rxcp->port = GET_RX_COMPL_V1_BITS(port, compl);
	rxcp->tunneled =
		GET_RX_COMPL_V1_BITS(tunneled, compl);
}

static void be_parse_rx_compl_v0(struct be_eth_rx_compl *compl,
				 struct be_rx_compl_info *rxcp)
{
	rxcp->pkt_size = GET_RX_COMPL_V0_BITS(pktsize, compl);
	rxcp->vlanf = GET_RX_COMPL_V0_BITS(vtp, compl);
	rxcp->err = GET_RX_COMPL_V0_BITS(err, compl);
	rxcp->tcpf = GET_RX_COMPL_V0_BITS(tcpf, compl);
	rxcp->udpf = GET_RX_COMPL_V0_BITS(udpf, compl);
	rxcp->ip_csum = GET_RX_COMPL_V0_BITS(ipcksm, compl);
	rxcp->l4_csum = GET_RX_COMPL_V0_BITS(l4_cksm, compl);
	rxcp->ipv6 = GET_RX_COMPL_V0_BITS(ip_version, compl);
	rxcp->num_rcvd = GET_RX_COMPL_V0_BITS(numfrags, compl);
	rxcp->pkt_type = GET_RX_COMPL_V0_BITS(cast_enc, compl);
	rxcp->rss_hash = GET_RX_COMPL_V0_BITS(rsshash, compl);
	if (rxcp->vlanf) {
		rxcp->qnq = GET_RX_COMPL_V0_BITS(qnq, compl);
		rxcp->vlan_tag = GET_RX_COMPL_V0_BITS(vlan_tag, compl);
	}
	rxcp->port = GET_RX_COMPL_V0_BITS(port, compl);
	rxcp->ip_frag = GET_RX_COMPL_V0_BITS(ip_frag, compl);
}

static struct be_rx_compl_info *be_rx_compl_get(struct be_rx_obj *rxo)
{
	struct be_eth_rx_compl *compl = queue_tail_node(&rxo->cq);
	struct be_rx_compl_info *rxcp = &rxo->rxcp;
	struct be_adapter *adapter = rxo->adapter;

	/* For checking the valid bit it is Ok to use either definition as the
	 * valid bit is at the same position in both v0 and v1 Rx compl */
	if (compl->dw[offsetof(struct amap_eth_rx_compl_v1, valid) / 32] == 0)
		return NULL;

	rmb();
	be_dws_le_to_cpu(compl, sizeof(*compl));

	if (adapter->be3_native)
		be_parse_rx_compl_v1(compl, rxcp);
	else
		be_parse_rx_compl_v0(compl, rxcp);

	if (rxcp->ip_frag)
		rxcp->l4_csum = 0;

	if (rxcp->vlanf) {
		/* In QNQ modes, if qnq bit is not set, then the packet was
		 * tagged only with the transparent outer vlan-tag and must
		 * not be treated as a vlan packet by host
		 */
		if (be_is_qnq_mode(adapter) && !rxcp->qnq)
			rxcp->vlanf = 0;

		if (!lancer_chip(adapter))
			rxcp->vlan_tag = swab16(rxcp->vlan_tag);

		if (adapter->pvid == (rxcp->vlan_tag & VLAN_VID_MASK) &&
		    !test_bit(rxcp->vlan_tag, adapter->vids))
			rxcp->vlanf = 0;
	}

	/* As the compl has been parsed, reset it; we wont touch it again */
	compl->dw[offsetof(struct amap_eth_rx_compl_v1, valid) / 32] = 0;

	queue_tail_inc(&rxo->cq);
	return rxcp;
}

static inline struct page *be_alloc_pages(u32 size, gfp_t gfp)
{
	u32 order = get_order(size);

	if (order > 0)
		gfp |= __GFP_COMP;
	return  alloc_pages(gfp, order);
}

/*
 * Allocate a page, split it to fragments of size rx_frag_size and post as
 * receive buffers to BE
 */
static void be_post_rx_frags(struct be_rx_obj *rxo, gfp_t gfp, u32 frags_needed)
{
	struct be_adapter *adapter = rxo->adapter;
	struct be_rx_page_info *page_info = NULL, *prev_page_info = NULL;
	struct be_queue_info *rxq = &rxo->q;
	struct page *pagep = NULL;
	struct device *dev = &adapter->pdev->dev;
	struct be_eth_rx_d *rxd;
	u64 page_dmaaddr = 0, frag_dmaaddr;
	u32 posted, page_offset = 0, notify = 0;

	page_info = &rxo->page_info_tbl[rxq->head];
	for (posted = 0; posted < frags_needed && !page_info->page; posted++) {
		if (!pagep) {
			pagep = be_alloc_pages(adapter->big_page_size, gfp);
			if (unlikely(!pagep)) {
				rx_stats(rxo)->rx_post_fail++;
				break;
			}
			page_dmaaddr = dma_map_page(dev, pagep, 0,
						    adapter->big_page_size,
						    DMA_FROM_DEVICE);
			if (dma_mapping_error(dev, page_dmaaddr)) {
				put_page(pagep);
				pagep = NULL;
				adapter->drv_stats.dma_map_errors++;
				break;
			}
			page_offset = 0;
		} else {
			get_page(pagep);
			page_offset += rx_frag_size;
		}
		page_info->page_offset = page_offset;
		page_info->page = pagep;

		rxd = queue_head_node(rxq);
		frag_dmaaddr = page_dmaaddr + page_info->page_offset;
		rxd->fragpa_lo = cpu_to_le32(frag_dmaaddr & 0xFFFFFFFF);
		rxd->fragpa_hi = cpu_to_le32(upper_32_bits(frag_dmaaddr));

		/* Any space left in the current big page for another frag? */
		if ((page_offset + rx_frag_size + rx_frag_size) >
					adapter->big_page_size) {
			pagep = NULL;
			page_info->last_frag = true;
			dma_unmap_addr_set(page_info, bus, page_dmaaddr);
		} else {
			dma_unmap_addr_set(page_info, bus, frag_dmaaddr);
		}

		prev_page_info = page_info;
		queue_head_inc(rxq);
		page_info = &rxo->page_info_tbl[rxq->head];
	}

	/* Mark the last frag of a page when we break out of the above loop
	 * with no more slots available in the RXQ
	 */
	if (pagep) {
		prev_page_info->last_frag = true;
		dma_unmap_addr_set(prev_page_info, bus, page_dmaaddr);
	}

	if (posted) {
		atomic_add(posted, &rxq->used);
		if (rxo->rx_post_starved)
			rxo->rx_post_starved = false;
		do {
			notify = min(256u, posted);
			be_rxq_notify(adapter, rxq->id, notify);
			posted -= notify;
		} while (posted);
	} else if (atomic_read(&rxq->used) == 0) {
		/* Let be_worker replenish when memory is available */
		rxo->rx_post_starved = true;
	}
}

static struct be_eth_tx_compl *be_tx_compl_get(struct be_queue_info *tx_cq)
{
	struct be_eth_tx_compl *txcp = queue_tail_node(tx_cq);

	if (txcp->dw[offsetof(struct amap_eth_tx_compl, valid) / 32] == 0)
		return NULL;

	rmb();
	be_dws_le_to_cpu(txcp, sizeof(*txcp));

	txcp->dw[offsetof(struct amap_eth_tx_compl, valid) / 32] = 0;

	queue_tail_inc(tx_cq);
	return txcp;
}

static u16 be_tx_compl_process(struct be_adapter *adapter,
			       struct be_tx_obj *txo, u16 last_index)
{
	struct sk_buff **sent_skbs = txo->sent_skb_list;
	struct be_queue_info *txq = &txo->q;
	u16 frag_index, num_wrbs = 0;
	struct sk_buff *skb = NULL;
	bool unmap_skb_hdr = false;
	struct be_eth_wrb *wrb;

	do {
		if (sent_skbs[txq->tail]) {
			/* Free skb from prev req */
			if (skb)
				dev_consume_skb_any(skb);
			skb = sent_skbs[txq->tail];
			sent_skbs[txq->tail] = NULL;
			queue_tail_inc(txq);  /* skip hdr wrb */
			num_wrbs++;
			unmap_skb_hdr = true;
		}
		wrb = queue_tail_node(txq);
		frag_index = txq->tail;
		unmap_tx_frag(&adapter->pdev->dev, wrb,
			      (unmap_skb_hdr && skb_headlen(skb)));
		unmap_skb_hdr = false;
		queue_tail_inc(txq);
		num_wrbs++;
	} while (frag_index != last_index);
	dev_consume_skb_any(skb);

	return num_wrbs;
}

/* Return the number of events in the event queue */
static inline int events_get(struct be_eq_obj *eqo)
{
	struct be_eq_entry *eqe;
	int num = 0;

	do {
		eqe = queue_tail_node(&eqo->q);
		if (eqe->evt == 0)
			break;

		rmb();
		eqe->evt = 0;
		num++;
		queue_tail_inc(&eqo->q);
	} while (true);

	return num;
}

/* Leaves the EQ is disarmed state */
static void be_eq_clean(struct be_eq_obj *eqo)
{
	int num = events_get(eqo);

	be_eq_notify(eqo->adapter, eqo->q.id, false, true, num);
}

static void be_rx_cq_clean(struct be_rx_obj *rxo)
{
	struct be_rx_page_info *page_info;
	struct be_queue_info *rxq = &rxo->q;
	struct be_queue_info *rx_cq = &rxo->cq;
	struct be_rx_compl_info *rxcp;
	struct be_adapter *adapter = rxo->adapter;
	int flush_wait = 0;

	/* Consume pending rx completions.
	 * Wait for the flush completion (identified by zero num_rcvd)
	 * to arrive. Notify CQ even when there are no more CQ entries
	 * for HW to flush partially coalesced CQ entries.
	 * In Lancer, there is no need to wait for flush compl.
	 */
	for (;;) {
		rxcp = be_rx_compl_get(rxo);
		if (!rxcp) {
			if (lancer_chip(adapter))
				break;

			if (flush_wait++ > 10 || be_hw_error(adapter)) {
				dev_warn(&adapter->pdev->dev,
					 "did not receive flush compl\n");
				break;
			}
			be_cq_notify(adapter, rx_cq->id, true, 0);
			mdelay(1);
		} else {
			be_rx_compl_discard(rxo, rxcp);
			be_cq_notify(adapter, rx_cq->id, false, 1);
			if (rxcp->num_rcvd == 0)
				break;
		}
	}

	/* After cleanup, leave the CQ in unarmed state */
	be_cq_notify(adapter, rx_cq->id, false, 0);

	/* Then free posted rx buffers that were not used */
	while (atomic_read(&rxq->used) > 0) {
		page_info = get_rx_page_info(rxo);
		put_page(page_info->page);
		memset(page_info, 0, sizeof(*page_info));
	}
	BUG_ON(atomic_read(&rxq->used));
	rxq->tail = 0;
	rxq->head = 0;
}

static void be_tx_compl_clean(struct be_adapter *adapter)
{
	u16 end_idx, notified_idx, cmpl = 0, timeo = 0, num_wrbs = 0;
	struct device *dev = &adapter->pdev->dev;
	struct be_tx_obj *txo;
	struct be_queue_info *txq;
	struct be_eth_tx_compl *txcp;
	int i, pending_txqs;

	/* Stop polling for compls when HW has been silent for 10ms */
	do {
		pending_txqs = adapter->num_tx_qs;

		for_all_tx_queues(adapter, txo, i) {
			cmpl = 0;
			num_wrbs = 0;
			txq = &txo->q;
			while ((txcp = be_tx_compl_get(&txo->cq))) {
				end_idx = GET_TX_COMPL_BITS(wrb_index, txcp);
				num_wrbs += be_tx_compl_process(adapter, txo,
								end_idx);
				cmpl++;
			}
			if (cmpl) {
				be_cq_notify(adapter, txo->cq.id, false, cmpl);
				atomic_sub(num_wrbs, &txq->used);
				timeo = 0;
			}
			if (atomic_read(&txq->used) == txo->pend_wrb_cnt)
				pending_txqs--;
		}

		if (pending_txqs == 0 || ++timeo > 10 || be_hw_error(adapter))
			break;

		mdelay(1);
	} while (true);

	/* Free enqueued TX that was never notified to HW */
	for_all_tx_queues(adapter, txo, i) {
		txq = &txo->q;

		if (atomic_read(&txq->used)) {
			dev_info(dev, "txq%d: cleaning %d pending tx-wrbs\n",
				 i, atomic_read(&txq->used));
			notified_idx = txq->tail;
			end_idx = txq->tail;
			index_adv(&end_idx, atomic_read(&txq->used) - 1,
				  txq->len);
			/* Use the tx-compl process logic to handle requests
			 * that were not sent to the HW.
			 */
			num_wrbs = be_tx_compl_process(adapter, txo, end_idx);
			atomic_sub(num_wrbs, &txq->used);
			BUG_ON(atomic_read(&txq->used));
			txo->pend_wrb_cnt = 0;
			/* Since hw was never notified of these requests,
			 * reset TXQ indices
			 */
			txq->head = notified_idx;
			txq->tail = notified_idx;
		}
	}
}

static void be_evt_queues_destroy(struct be_adapter *adapter)
{
	struct be_eq_obj *eqo;
	int i;

	for_all_evt_queues(adapter, eqo, i) {
		if (eqo->q.created) {
			be_eq_clean(eqo);
			be_cmd_q_destroy(adapter, &eqo->q, QTYPE_EQ);
			napi_hash_del(&eqo->napi);
			netif_napi_del(&eqo->napi);
		}
		be_queue_free(adapter, &eqo->q);
	}
}

static int be_evt_queues_create(struct be_adapter *adapter)
{
	struct be_queue_info *eq;
	struct be_eq_obj *eqo;
	struct be_aic_obj *aic;
	int i, rc;

	adapter->num_evt_qs = min_t(u16, num_irqs(adapter),
				    adapter->cfg_num_qs);

	for_all_evt_queues(adapter, eqo, i) {
		netif_napi_add(adapter->netdev, &eqo->napi, be_poll,
			       BE_NAPI_WEIGHT);
		napi_hash_add(&eqo->napi);
		aic = &adapter->aic_obj[i];
		eqo->adapter = adapter;
		eqo->idx = i;
		aic->max_eqd = BE_MAX_EQD;
		aic->enable = true;

		eq = &eqo->q;
		rc = be_queue_alloc(adapter, eq, EVNT_Q_LEN,
				    sizeof(struct be_eq_entry));
		if (rc)
			return rc;

		rc = be_cmd_eq_create(adapter, eqo);
		if (rc)
			return rc;
	}
	return 0;
}

static void be_mcc_queues_destroy(struct be_adapter *adapter)
{
	struct be_queue_info *q;

	q = &adapter->mcc_obj.q;
	if (q->created)
		be_cmd_q_destroy(adapter, q, QTYPE_MCCQ);
	be_queue_free(adapter, q);

	q = &adapter->mcc_obj.cq;
	if (q->created)
		be_cmd_q_destroy(adapter, q, QTYPE_CQ);
	be_queue_free(adapter, q);
}

/* Must be called only after TX qs are created as MCC shares TX EQ */
static int be_mcc_queues_create(struct be_adapter *adapter)
{
	struct be_queue_info *q, *cq;

	cq = &adapter->mcc_obj.cq;
	if (be_queue_alloc(adapter, cq, MCC_CQ_LEN,
			   sizeof(struct be_mcc_compl)))
		goto err;

	/* Use the default EQ for MCC completions */
	if (be_cmd_cq_create(adapter, cq, &mcc_eqo(adapter)->q, true, 0))
		goto mcc_cq_free;

	q = &adapter->mcc_obj.q;
	if (be_queue_alloc(adapter, q, MCC_Q_LEN, sizeof(struct be_mcc_wrb)))
		goto mcc_cq_destroy;

	if (be_cmd_mccq_create(adapter, q, cq))
		goto mcc_q_free;

	return 0;

mcc_q_free:
	be_queue_free(adapter, q);
mcc_cq_destroy:
	be_cmd_q_destroy(adapter, cq, QTYPE_CQ);
mcc_cq_free:
	be_queue_free(adapter, cq);
err:
	return -1;
}

static void be_tx_queues_destroy(struct be_adapter *adapter)
{
	struct be_queue_info *q;
	struct be_tx_obj *txo;
	u8 i;

	for_all_tx_queues(adapter, txo, i) {
		q = &txo->q;
		if (q->created)
			be_cmd_q_destroy(adapter, q, QTYPE_TXQ);
		be_queue_free(adapter, q);

		q = &txo->cq;
		if (q->created)
			be_cmd_q_destroy(adapter, q, QTYPE_CQ);
		be_queue_free(adapter, q);
	}
}

static int be_tx_qs_create(struct be_adapter *adapter)
{
	struct be_queue_info *cq, *eq;
	struct be_tx_obj *txo;
	int status, i;

	adapter->num_tx_qs = min(adapter->num_evt_qs, be_max_txqs(adapter));

	for_all_tx_queues(adapter, txo, i) {
		cq = &txo->cq;
		status = be_queue_alloc(adapter, cq, TX_CQ_LEN,
					sizeof(struct be_eth_tx_compl));
		if (status)
			return status;

		u64_stats_init(&txo->stats.sync);
		u64_stats_init(&txo->stats.sync_compl);

		/* If num_evt_qs is less than num_tx_qs, then more than
		 * one txq share an eq
		 */
		eq = &adapter->eq_obj[i % adapter->num_evt_qs].q;
		status = be_cmd_cq_create(adapter, cq, eq, false, 3);
		if (status)
			return status;

		status = be_queue_alloc(adapter, &txo->q, TX_Q_LEN,
					sizeof(struct be_eth_wrb));
		if (status)
			return status;

		status = be_cmd_txq_create(adapter, txo);
		if (status)
			return status;
	}

	dev_info(&adapter->pdev->dev, "created %d TX queue(s)\n",
		 adapter->num_tx_qs);
	return 0;
}

static void be_rx_cqs_destroy(struct be_adapter *adapter)
{
	struct be_queue_info *q;
	struct be_rx_obj *rxo;
	int i;

	for_all_rx_queues(adapter, rxo, i) {
		q = &rxo->cq;
		if (q->created)
			be_cmd_q_destroy(adapter, q, QTYPE_CQ);
		be_queue_free(adapter, q);
	}
}

static int be_rx_cqs_create(struct be_adapter *adapter)
{
	struct be_queue_info *eq, *cq;
	struct be_rx_obj *rxo;
	int rc, i;

	/* We can create as many RSS rings as there are EQs. */
	adapter->num_rx_qs = adapter->num_evt_qs;

	/* We'll use RSS only if atleast 2 RSS rings are supported.
	 * When RSS is used, we'll need a default RXQ for non-IP traffic.
	 */
	if (adapter->num_rx_qs > 1)
		adapter->num_rx_qs++;

	adapter->big_page_size = (1 << get_order(rx_frag_size)) * PAGE_SIZE;
	for_all_rx_queues(adapter, rxo, i) {
		rxo->adapter = adapter;
		cq = &rxo->cq;
		rc = be_queue_alloc(adapter, cq, RX_CQ_LEN,
				    sizeof(struct be_eth_rx_compl));
		if (rc)
			return rc;

		u64_stats_init(&rxo->stats.sync);
		eq = &adapter->eq_obj[i % adapter->num_evt_qs].q;
		rc = be_cmd_cq_create(adapter, cq, eq, false, 3);
		if (rc)
			return rc;
	}

	dev_info(&adapter->pdev->dev,
		 "created %d RSS queue(s) and 1 default RX queue\n",
		 adapter->num_rx_qs - 1);
	return 0;
}

static irqreturn_t be_intx(int irq, void *dev)
{
	struct be_eq_obj *eqo = dev;
	struct be_adapter *adapter = eqo->adapter;
	int num_evts = 0;

	/* IRQ is not expected when NAPI is scheduled as the EQ
	 * will not be armed.
	 * But, this can happen on Lancer INTx where it takes
	 * a while to de-assert INTx or in BE2 where occasionaly
	 * an interrupt may be raised even when EQ is unarmed.
	 * If NAPI is already scheduled, then counting & notifying
	 * events will orphan them.
	 */
	if (napi_schedule_prep(&eqo->napi)) {
		num_evts = events_get(eqo);
		__napi_schedule(&eqo->napi);
		if (num_evts)
			eqo->spurious_intr = 0;
	}
	be_eq_notify(adapter, eqo->q.id, false, true, num_evts);

	/* Return IRQ_HANDLED only for the the first spurious intr
	 * after a valid intr to stop the kernel from branding
	 * this irq as a bad one!
	 */
	if (num_evts || eqo->spurious_intr++ == 0)
		return IRQ_HANDLED;
	else
		return IRQ_NONE;
}

static irqreturn_t be_msix(int irq, void *dev)
{
	struct be_eq_obj *eqo = dev;

	be_eq_notify(eqo->adapter, eqo->q.id, false, true, 0);
	napi_schedule(&eqo->napi);
	return IRQ_HANDLED;
}

static inline bool do_gro(struct be_rx_compl_info *rxcp)
{
	return (rxcp->tcpf && !rxcp->err && rxcp->l4_csum) ? true : false;
}

static int be_process_rx(struct be_rx_obj *rxo, struct napi_struct *napi,
			 int budget, int polling)
{
	struct be_adapter *adapter = rxo->adapter;
	struct be_queue_info *rx_cq = &rxo->cq;
	struct be_rx_compl_info *rxcp;
	u32 work_done;
	u32 frags_consumed = 0;

	for (work_done = 0; work_done < budget; work_done++) {
		rxcp = be_rx_compl_get(rxo);
		if (!rxcp)
			break;

		/* Is it a flush compl that has no data */
		if (unlikely(rxcp->num_rcvd == 0))
			goto loop_continue;

		/* Discard compl with partial DMA Lancer B0 */
		if (unlikely(!rxcp->pkt_size)) {
			be_rx_compl_discard(rxo, rxcp);
			goto loop_continue;
		}

		/* On BE drop pkts that arrive due to imperfect filtering in
		 * promiscuous mode on some skews
		 */
		if (unlikely(rxcp->port != adapter->port_num &&
			     !lancer_chip(adapter))) {
			be_rx_compl_discard(rxo, rxcp);
			goto loop_continue;
		}

		/* Don't do gro when we're busy_polling */
		if (do_gro(rxcp) && polling != BUSY_POLLING)
			be_rx_compl_process_gro(rxo, napi, rxcp);
		else
			be_rx_compl_process(rxo, napi, rxcp);

loop_continue:
		frags_consumed += rxcp->num_rcvd;
		be_rx_stats_update(rxo, rxcp);
	}

	if (work_done) {
		be_cq_notify(adapter, rx_cq->id, true, work_done);

		/* When an rx-obj gets into post_starved state, just
		 * let be_worker do the posting.
		 */
		if (atomic_read(&rxo->q.used) < RX_FRAGS_REFILL_WM &&
		    !rxo->rx_post_starved)
			be_post_rx_frags(rxo, GFP_ATOMIC,
					 max_t(u32, MAX_RX_POST,
					       frags_consumed));
	}

	return work_done;
}

static inline void be_update_tx_err(struct be_tx_obj *txo, u32 status)
{
	switch (status) {
	case BE_TX_COMP_HDR_PARSE_ERR:
		tx_stats(txo)->tx_hdr_parse_err++;
		break;
	case BE_TX_COMP_NDMA_ERR:
		tx_stats(txo)->tx_dma_err++;
		break;
	case BE_TX_COMP_ACL_ERR:
		tx_stats(txo)->tx_spoof_check_err++;
		break;
	}
}

static inline void lancer_update_tx_err(struct be_tx_obj *txo, u32 status)
{
	switch (status) {
	case LANCER_TX_COMP_LSO_ERR:
		tx_stats(txo)->tx_tso_err++;
		break;
	case LANCER_TX_COMP_HSW_DROP_MAC_ERR:
	case LANCER_TX_COMP_HSW_DROP_VLAN_ERR:
		tx_stats(txo)->tx_spoof_check_err++;
		break;
	case LANCER_TX_COMP_QINQ_ERR:
		tx_stats(txo)->tx_qinq_err++;
		break;
	case LANCER_TX_COMP_PARITY_ERR:
		tx_stats(txo)->tx_internal_parity_err++;
		break;
	case LANCER_TX_COMP_DMA_ERR:
		tx_stats(txo)->tx_dma_err++;
		break;
	}
}

static void be_process_tx(struct be_adapter *adapter, struct be_tx_obj *txo,
			  int idx)
{
	struct be_eth_tx_compl *txcp;
	int num_wrbs = 0, work_done = 0;
	u32 compl_status;
	u16 last_idx;

	while ((txcp = be_tx_compl_get(&txo->cq))) {
		last_idx = GET_TX_COMPL_BITS(wrb_index, txcp);
		num_wrbs += be_tx_compl_process(adapter, txo, last_idx);
		work_done++;

		compl_status = GET_TX_COMPL_BITS(status, txcp);
		if (compl_status) {
			if (lancer_chip(adapter))
				lancer_update_tx_err(txo, compl_status);
			else
				be_update_tx_err(txo, compl_status);
		}
	}

	if (work_done) {
		be_cq_notify(adapter, txo->cq.id, true, work_done);
		atomic_sub(num_wrbs, &txo->q.used);

		/* As Tx wrbs have been freed up, wake up netdev queue
		 * if it was stopped due to lack of tx wrbs.  */
		if (__netif_subqueue_stopped(adapter->netdev, idx) &&
		    atomic_read(&txo->q.used) < txo->q.len / 2) {
			netif_wake_subqueue(adapter->netdev, idx);
		}

		u64_stats_update_begin(&tx_stats(txo)->sync_compl);
		tx_stats(txo)->tx_compl += work_done;
		u64_stats_update_end(&tx_stats(txo)->sync_compl);
	}
}

int be_poll(struct napi_struct *napi, int budget)
{
	struct be_eq_obj *eqo = container_of(napi, struct be_eq_obj, napi);
	struct be_adapter *adapter = eqo->adapter;
	int max_work = 0, work, i, num_evts;
	struct be_rx_obj *rxo;
	struct be_tx_obj *txo;

	num_evts = events_get(eqo);

	for_all_tx_queues_on_eq(adapter, eqo, txo, i)
		be_process_tx(adapter, txo, i);

	if (be_lock_napi(eqo)) {
		/* This loop will iterate twice for EQ0 in which
		 * completions of the last RXQ (default one) are also processed
		 * For other EQs the loop iterates only once
		 */
		for_all_rx_queues_on_eq(adapter, eqo, rxo, i) {
			work = be_process_rx(rxo, napi, budget, NAPI_POLLING);
			max_work = max(work, max_work);
		}
		be_unlock_napi(eqo);
	} else {
		max_work = budget;
	}

	if (is_mcc_eqo(eqo))
		be_process_mcc(adapter);

	if (max_work < budget) {
		napi_complete(napi);
		be_eq_notify(adapter, eqo->q.id, true, false, num_evts);
	} else {
		/* As we'll continue in polling mode, count and clear events */
		be_eq_notify(adapter, eqo->q.id, false, false, num_evts);
	}
	return max_work;
}

#ifdef CONFIG_NET_RX_BUSY_POLL
static int be_busy_poll(struct napi_struct *napi)
{
	struct be_eq_obj *eqo = container_of(napi, struct be_eq_obj, napi);
	struct be_adapter *adapter = eqo->adapter;
	struct be_rx_obj *rxo;
	int i, work = 0;

	if (!be_lock_busy_poll(eqo))
		return LL_FLUSH_BUSY;

	for_all_rx_queues_on_eq(adapter, eqo, rxo, i) {
		work = be_process_rx(rxo, napi, 4, BUSY_POLLING);
		if (work)
			break;
	}

	be_unlock_busy_poll(eqo);
	return work;
}
#endif

void be_detect_error(struct be_adapter *adapter)
{
	u32 ue_lo = 0, ue_hi = 0, ue_lo_mask = 0, ue_hi_mask = 0;
	u32 sliport_status = 0, sliport_err1 = 0, sliport_err2 = 0;
	u32 i;
	bool error_detected = false;
	struct device *dev = &adapter->pdev->dev;
	struct net_device *netdev = adapter->netdev;

	if (be_hw_error(adapter))
		return;

	if (lancer_chip(adapter)) {
		sliport_status = ioread32(adapter->db + SLIPORT_STATUS_OFFSET);
		if (sliport_status & SLIPORT_STATUS_ERR_MASK) {
			sliport_err1 = ioread32(adapter->db +
						SLIPORT_ERROR1_OFFSET);
			sliport_err2 = ioread32(adapter->db +
						SLIPORT_ERROR2_OFFSET);
			adapter->hw_error = true;
			/* Do not log error messages if its a FW reset */
			if (sliport_err1 == SLIPORT_ERROR_FW_RESET1 &&
			    sliport_err2 == SLIPORT_ERROR_FW_RESET2) {
				dev_info(dev, "Firmware update in progress\n");
			} else {
				error_detected = true;
				dev_err(dev, "Error detected in the card\n");
				dev_err(dev, "ERR: sliport status 0x%x\n",
					sliport_status);
				dev_err(dev, "ERR: sliport error1 0x%x\n",
					sliport_err1);
				dev_err(dev, "ERR: sliport error2 0x%x\n",
					sliport_err2);
			}
		}
	} else {
		pci_read_config_dword(adapter->pdev,
				      PCICFG_UE_STATUS_LOW, &ue_lo);
		pci_read_config_dword(adapter->pdev,
				      PCICFG_UE_STATUS_HIGH, &ue_hi);
		pci_read_config_dword(adapter->pdev,
				      PCICFG_UE_STATUS_LOW_MASK, &ue_lo_mask);
		pci_read_config_dword(adapter->pdev,
				      PCICFG_UE_STATUS_HI_MASK, &ue_hi_mask);

		ue_lo = (ue_lo & ~ue_lo_mask);
		ue_hi = (ue_hi & ~ue_hi_mask);

		/* On certain platforms BE hardware can indicate spurious UEs.
		 * Allow HW to stop working completely in case of a real UE.
		 * Hence not setting the hw_error for UE detection.
		 */

		if (ue_lo || ue_hi) {
			error_detected = true;
			dev_err(dev,
				"Unrecoverable Error detected in the adapter");
			dev_err(dev, "Please reboot server to recover");
			if (skyhawk_chip(adapter))
				adapter->hw_error = true;
			for (i = 0; ue_lo; ue_lo >>= 1, i++) {
				if (ue_lo & 1)
					dev_err(dev, "UE: %s bit set\n",
						ue_status_low_desc[i]);
			}
			for (i = 0; ue_hi; ue_hi >>= 1, i++) {
				if (ue_hi & 1)
					dev_err(dev, "UE: %s bit set\n",
						ue_status_hi_desc[i]);
			}
		}
	}
	if (error_detected)
		netif_carrier_off(netdev);
}

static void be_msix_disable(struct be_adapter *adapter)
{
	if (msix_enabled(adapter)) {
		pci_disable_msix(adapter->pdev);
		adapter->num_msix_vec = 0;
		adapter->num_msix_roce_vec = 0;
	}
}

static int be_msix_enable(struct be_adapter *adapter)
{
	int i, num_vec;
	struct device *dev = &adapter->pdev->dev;

	/* If RoCE is supported, program the max number of NIC vectors that
	 * may be configured via set-channels, along with vectors needed for
	 * RoCe. Else, just program the number we'll use initially.
	 */
	if (be_roce_supported(adapter))
		num_vec = min_t(int, 2 * be_max_eqs(adapter),
				2 * num_online_cpus());
	else
		num_vec = adapter->cfg_num_qs;

	for (i = 0; i < num_vec; i++)
		adapter->msix_entries[i].entry = i;

	num_vec = pci_enable_msix_range(adapter->pdev, adapter->msix_entries,
					MIN_MSIX_VECTORS, num_vec);
	if (num_vec < 0)
		goto fail;

	if (be_roce_supported(adapter) && num_vec > MIN_MSIX_VECTORS) {
		adapter->num_msix_roce_vec = num_vec / 2;
		dev_info(dev, "enabled %d MSI-x vector(s) for RoCE\n",
			 adapter->num_msix_roce_vec);
	}

	adapter->num_msix_vec = num_vec - adapter->num_msix_roce_vec;

	dev_info(dev, "enabled %d MSI-x vector(s) for NIC\n",
		 adapter->num_msix_vec);
	return 0;

fail:
	dev_warn(dev, "MSIx enable failed\n");

	/* INTx is not supported in VFs, so fail probe if enable_msix fails */
	if (!be_physfn(adapter))
		return num_vec;
	return 0;
}

static inline int be_msix_vec_get(struct be_adapter *adapter,
				  struct be_eq_obj *eqo)
{
	return adapter->msix_entries[eqo->msix_idx].vector;
}

static int be_msix_register(struct be_adapter *adapter)
{
	struct net_device *netdev = adapter->netdev;
	struct be_eq_obj *eqo;
	int status, i, vec;

	for_all_evt_queues(adapter, eqo, i) {
		sprintf(eqo->desc, "%s-q%d", netdev->name, i);
		vec = be_msix_vec_get(adapter, eqo);
		status = request_irq(vec, be_msix, 0, eqo->desc, eqo);
		if (status)
			goto err_msix;
	}

	return 0;
err_msix:
	for (i--, eqo = &adapter->eq_obj[i]; i >= 0; i--, eqo--)
		free_irq(be_msix_vec_get(adapter, eqo), eqo);
	dev_warn(&adapter->pdev->dev, "MSIX Request IRQ failed - err %d\n",
		 status);
	be_msix_disable(adapter);
	return status;
}

static int be_irq_register(struct be_adapter *adapter)
{
	struct net_device *netdev = adapter->netdev;
	int status;

	if (msix_enabled(adapter)) {
		status = be_msix_register(adapter);
		if (status == 0)
			goto done;
		/* INTx is not supported for VF */
		if (!be_physfn(adapter))
			return status;
	}

	/* INTx: only the first EQ is used */
	netdev->irq = adapter->pdev->irq;
	status = request_irq(netdev->irq, be_intx, IRQF_SHARED, netdev->name,
			     &adapter->eq_obj[0]);
	if (status) {
		dev_err(&adapter->pdev->dev,
			"INTx request IRQ failed - err %d\n", status);
		return status;
	}
done:
	adapter->isr_registered = true;
	return 0;
}

static void be_irq_unregister(struct be_adapter *adapter)
{
	struct net_device *netdev = adapter->netdev;
	struct be_eq_obj *eqo;
	int i;

	if (!adapter->isr_registered)
		return;

	/* INTx */
	if (!msix_enabled(adapter)) {
		free_irq(netdev->irq, &adapter->eq_obj[0]);
		goto done;
	}

	/* MSIx */
	for_all_evt_queues(adapter, eqo, i)
		free_irq(be_msix_vec_get(adapter, eqo), eqo);

done:
	adapter->isr_registered = false;
}

static void be_rx_qs_destroy(struct be_adapter *adapter)
{
	struct be_queue_info *q;
	struct be_rx_obj *rxo;
	int i;

	for_all_rx_queues(adapter, rxo, i) {
		q = &rxo->q;
		if (q->created) {
			be_cmd_rxq_destroy(adapter, q);
			be_rx_cq_clean(rxo);
		}
		be_queue_free(adapter, q);
	}
}

static int be_close(struct net_device *netdev)
{
	struct be_adapter *adapter = netdev_priv(netdev);
	struct be_eq_obj *eqo;
	int i;

	/* This protection is needed as be_close() may be called even when the
	 * adapter is in cleared state (after eeh perm failure)
	 */
	if (!(adapter->flags & BE_FLAGS_SETUP_DONE))
		return 0;

	be_roce_dev_close(adapter);

	if (adapter->flags & BE_FLAGS_NAPI_ENABLED) {
		for_all_evt_queues(adapter, eqo, i) {
			napi_disable(&eqo->napi);
			be_disable_busy_poll(eqo);
		}
		adapter->flags &= ~BE_FLAGS_NAPI_ENABLED;
	}

	be_async_mcc_disable(adapter);

	/* Wait for all pending tx completions to arrive so that
	 * all tx skbs are freed.
	 */
	netif_tx_disable(netdev);
	be_tx_compl_clean(adapter);

	be_rx_qs_destroy(adapter);

	for (i = 1; i < (adapter->uc_macs + 1); i++)
		be_cmd_pmac_del(adapter, adapter->if_handle,
				adapter->pmac_id[i], 0);
	adapter->uc_macs = 0;

	for_all_evt_queues(adapter, eqo, i) {
		if (msix_enabled(adapter))
			synchronize_irq(be_msix_vec_get(adapter, eqo));
		else
			synchronize_irq(netdev->irq);
		be_eq_clean(eqo);
	}

	be_irq_unregister(adapter);

	return 0;
}

static int be_rx_qs_create(struct be_adapter *adapter)
{
	struct rss_info *rss = &adapter->rss_info;
	u8 rss_key[RSS_HASH_KEY_LEN];
	struct be_rx_obj *rxo;
	int rc, i, j;

	for_all_rx_queues(adapter, rxo, i) {
		rc = be_queue_alloc(adapter, &rxo->q, RX_Q_LEN,
				    sizeof(struct be_eth_rx_d));
		if (rc)
			return rc;
	}

	/* The FW would like the default RXQ to be created first */
	rxo = default_rxo(adapter);
	rc = be_cmd_rxq_create(adapter, &rxo->q, rxo->cq.id, rx_frag_size,
			       adapter->if_handle, false, &rxo->rss_id);
	if (rc)
		return rc;

	for_all_rss_queues(adapter, rxo, i) {
		rc = be_cmd_rxq_create(adapter, &rxo->q, rxo->cq.id,
				       rx_frag_size, adapter->if_handle,
				       true, &rxo->rss_id);
		if (rc)
			return rc;
	}

	if (be_multi_rxq(adapter)) {
		for (j = 0; j < RSS_INDIR_TABLE_LEN;
			j += adapter->num_rx_qs - 1) {
			for_all_rss_queues(adapter, rxo, i) {
				if ((j + i) >= RSS_INDIR_TABLE_LEN)
					break;
				rss->rsstable[j + i] = rxo->rss_id;
				rss->rss_queue[j + i] = i;
			}
		}
		rss->rss_flags = RSS_ENABLE_TCP_IPV4 | RSS_ENABLE_IPV4 |
			RSS_ENABLE_TCP_IPV6 | RSS_ENABLE_IPV6;

		if (!BEx_chip(adapter))
			rss->rss_flags |= RSS_ENABLE_UDP_IPV4 |
				RSS_ENABLE_UDP_IPV6;
	} else {
		/* Disable RSS, if only default RX Q is created */
		rss->rss_flags = RSS_ENABLE_NONE;
	}

	netdev_rss_key_fill(rss_key, RSS_HASH_KEY_LEN);
	rc = be_cmd_rss_config(adapter, rss->rsstable, rss->rss_flags,
			       128, rss_key);
	if (rc) {
		rss->rss_flags = RSS_ENABLE_NONE;
		return rc;
	}

	memcpy(rss->rss_hkey, rss_key, RSS_HASH_KEY_LEN);

	/* First time posting */
	for_all_rx_queues(adapter, rxo, i)
		be_post_rx_frags(rxo, GFP_KERNEL, MAX_RX_POST);
	return 0;
}

static int be_open(struct net_device *netdev)
{
	struct be_adapter *adapter = netdev_priv(netdev);
	struct be_eq_obj *eqo;
	struct be_rx_obj *rxo;
	struct be_tx_obj *txo;
	u8 link_status;
	int status, i;

	status = be_rx_qs_create(adapter);
	if (status)
		goto err;

	status = be_irq_register(adapter);
	if (status)
		goto err;

	for_all_rx_queues(adapter, rxo, i)
		be_cq_notify(adapter, rxo->cq.id, true, 0);

	for_all_tx_queues(adapter, txo, i)
		be_cq_notify(adapter, txo->cq.id, true, 0);

	be_async_mcc_enable(adapter);

	for_all_evt_queues(adapter, eqo, i) {
		napi_enable(&eqo->napi);
		be_enable_busy_poll(eqo);
		be_eq_notify(adapter, eqo->q.id, true, true, 0);
	}
	adapter->flags |= BE_FLAGS_NAPI_ENABLED;

	status = be_cmd_link_status_query(adapter, NULL, &link_status, 0);
	if (!status)
		be_link_status_update(adapter, link_status);

	netif_tx_start_all_queues(netdev);
	be_roce_dev_open(adapter);

#ifdef CONFIG_BE2NET_VXLAN
	if (skyhawk_chip(adapter))
		vxlan_get_rx_port(netdev);
#endif

	return 0;
err:
	be_close(adapter->netdev);
	return -EIO;
}

static int be_setup_wol(struct be_adapter *adapter, bool enable)
{
	struct be_dma_mem cmd;
	int status = 0;
	u8 mac[ETH_ALEN];

	memset(mac, 0, ETH_ALEN);

	cmd.size = sizeof(struct be_cmd_req_acpi_wol_magic_config);
	cmd.va = dma_zalloc_coherent(&adapter->pdev->dev, cmd.size, &cmd.dma,
				     GFP_KERNEL);
	if (!cmd.va)
		return -ENOMEM;

	if (enable) {
		status = pci_write_config_dword(adapter->pdev,
						PCICFG_PM_CONTROL_OFFSET,
						PCICFG_PM_CONTROL_MASK);
		if (status) {
			dev_err(&adapter->pdev->dev,
				"Could not enable Wake-on-lan\n");
			dma_free_coherent(&adapter->pdev->dev, cmd.size, cmd.va,
					  cmd.dma);
			return status;
		}
		status = be_cmd_enable_magic_wol(adapter,
						 adapter->netdev->dev_addr,
						 &cmd);
		pci_enable_wake(adapter->pdev, PCI_D3hot, 1);
		pci_enable_wake(adapter->pdev, PCI_D3cold, 1);
	} else {
		status = be_cmd_enable_magic_wol(adapter, mac, &cmd);
		pci_enable_wake(adapter->pdev, PCI_D3hot, 0);
		pci_enable_wake(adapter->pdev, PCI_D3cold, 0);
	}

	dma_free_coherent(&adapter->pdev->dev, cmd.size, cmd.va, cmd.dma);
	return status;
}

/*
 * Generate a seed MAC address from the PF MAC Address using jhash.
 * MAC Address for VFs are assigned incrementally starting from the seed.
 * These addresses are programmed in the ASIC by the PF and the VF driver
 * queries for the MAC address during its probe.
 */
static int be_vf_eth_addr_config(struct be_adapter *adapter)
{
	u32 vf;
	int status = 0;
	u8 mac[ETH_ALEN];
	struct be_vf_cfg *vf_cfg;

	be_vf_eth_addr_generate(adapter, mac);

	for_all_vfs(adapter, vf_cfg, vf) {
		if (BEx_chip(adapter))
			status = be_cmd_pmac_add(adapter, mac,
						 vf_cfg->if_handle,
						 &vf_cfg->pmac_id, vf + 1);
		else
			status = be_cmd_set_mac(adapter, mac, vf_cfg->if_handle,
						vf + 1);

		if (status)
			dev_err(&adapter->pdev->dev,
				"Mac address assignment failed for VF %d\n",
				vf);
		else
			memcpy(vf_cfg->mac_addr, mac, ETH_ALEN);

		mac[5] += 1;
	}
	return status;
}

static int be_vfs_mac_query(struct be_adapter *adapter)
{
	int status, vf;
	u8 mac[ETH_ALEN];
	struct be_vf_cfg *vf_cfg;

	for_all_vfs(adapter, vf_cfg, vf) {
		status = be_cmd_get_active_mac(adapter, vf_cfg->pmac_id,
					       mac, vf_cfg->if_handle,
					       false, vf+1);
		if (status)
			return status;
		memcpy(vf_cfg->mac_addr, mac, ETH_ALEN);
	}
	return 0;
}

static void be_vf_clear(struct be_adapter *adapter)
{
	struct be_vf_cfg *vf_cfg;
	u32 vf;

	if (pci_vfs_assigned(adapter->pdev)) {
		dev_warn(&adapter->pdev->dev,
			 "VFs are assigned to VMs: not disabling VFs\n");
		goto done;
	}

	pci_disable_sriov(adapter->pdev);

	for_all_vfs(adapter, vf_cfg, vf) {
		if (BEx_chip(adapter))
			be_cmd_pmac_del(adapter, vf_cfg->if_handle,
					vf_cfg->pmac_id, vf + 1);
		else
			be_cmd_set_mac(adapter, NULL, vf_cfg->if_handle,
				       vf + 1);

		be_cmd_if_destroy(adapter, vf_cfg->if_handle, vf + 1);
	}
done:
	kfree(adapter->vf_cfg);
	adapter->num_vfs = 0;
	adapter->flags &= ~BE_FLAGS_SRIOV_ENABLED;
}

static void be_clear_queues(struct be_adapter *adapter)
{
	be_mcc_queues_destroy(adapter);
	be_rx_cqs_destroy(adapter);
	be_tx_queues_destroy(adapter);
	be_evt_queues_destroy(adapter);
}

static void be_cancel_worker(struct be_adapter *adapter)
{
	if (adapter->flags & BE_FLAGS_WORKER_SCHEDULED) {
		cancel_delayed_work_sync(&adapter->work);
		adapter->flags &= ~BE_FLAGS_WORKER_SCHEDULED;
	}
}

static void be_mac_clear(struct be_adapter *adapter)
{
	int i;

	if (adapter->pmac_id) {
		for (i = 0; i < (adapter->uc_macs + 1); i++)
			be_cmd_pmac_del(adapter, adapter->if_handle,
					adapter->pmac_id[i], 0);
		adapter->uc_macs = 0;

		kfree(adapter->pmac_id);
		adapter->pmac_id = NULL;
	}
}

#ifdef CONFIG_BE2NET_VXLAN
static void be_disable_vxlan_offloads(struct be_adapter *adapter)
{
	struct net_device *netdev = adapter->netdev;

	if (adapter->flags & BE_FLAGS_VXLAN_OFFLOADS)
		be_cmd_manage_iface(adapter, adapter->if_handle,
				    OP_CONVERT_TUNNEL_TO_NORMAL);

	if (adapter->vxlan_port)
		be_cmd_set_vxlan_port(adapter, 0);

	adapter->flags &= ~BE_FLAGS_VXLAN_OFFLOADS;
	adapter->vxlan_port = 0;

	netdev->hw_enc_features = 0;
	netdev->hw_features &= ~(NETIF_F_GSO_UDP_TUNNEL);
	netdev->features &= ~(NETIF_F_GSO_UDP_TUNNEL);
}
#endif

static int be_clear(struct be_adapter *adapter)
{
	be_cancel_worker(adapter);

	if (sriov_enabled(adapter))
		be_vf_clear(adapter);

	/* Re-configure FW to distribute resources evenly across max-supported
	 * number of VFs, only when VFs are not already enabled.
	 */
	if (be_physfn(adapter) && !pci_vfs_assigned(adapter->pdev))
		be_cmd_set_sriov_config(adapter, adapter->pool_res,
					pci_sriov_get_totalvfs(adapter->pdev));

#ifdef CONFIG_BE2NET_VXLAN
	be_disable_vxlan_offloads(adapter);
#endif
	/* delete the primary mac along with the uc-mac list */
	be_mac_clear(adapter);

	be_cmd_if_destroy(adapter, adapter->if_handle,  0);

	be_clear_queues(adapter);

	be_msix_disable(adapter);
	adapter->flags &= ~BE_FLAGS_SETUP_DONE;
	return 0;
}

static int be_if_create(struct be_adapter *adapter, u32 *if_handle,
			u32 cap_flags, u32 vf)
{
	u32 en_flags;
	int status;

	en_flags = BE_IF_FLAGS_UNTAGGED | BE_IF_FLAGS_BROADCAST |
		   BE_IF_FLAGS_MULTICAST | BE_IF_FLAGS_PASS_L3L4_ERRORS |
		   BE_IF_FLAGS_RSS;

	en_flags &= cap_flags;

	status = be_cmd_if_create(adapter, cap_flags, en_flags,
				  if_handle, vf);

	return status;
}

static int be_vfs_if_create(struct be_adapter *adapter)
{
	struct be_resources res = {0};
	struct be_vf_cfg *vf_cfg;
	u32 cap_flags, vf;
	int status;

	/* If a FW profile exists, then cap_flags are updated */
	cap_flags = BE_IF_FLAGS_UNTAGGED | BE_IF_FLAGS_BROADCAST |
		    BE_IF_FLAGS_MULTICAST;

	for_all_vfs(adapter, vf_cfg, vf) {
		if (!BE3_chip(adapter)) {
			status = be_cmd_get_profile_config(adapter, &res,
							   vf + 1);
			if (!status)
				cap_flags = res.if_cap_flags;
		}

		status = be_if_create(adapter, &vf_cfg->if_handle,
				      cap_flags, vf + 1);
		if (status)
			return status;
	}

	return 0;
}

static int be_vf_setup_init(struct be_adapter *adapter)
{
	struct be_vf_cfg *vf_cfg;
	int vf;

	adapter->vf_cfg = kcalloc(adapter->num_vfs, sizeof(*vf_cfg),
				  GFP_KERNEL);
	if (!adapter->vf_cfg)
		return -ENOMEM;

	for_all_vfs(adapter, vf_cfg, vf) {
		vf_cfg->if_handle = -1;
		vf_cfg->pmac_id = -1;
	}
	return 0;
}

static int be_vf_setup(struct be_adapter *adapter)
{
	struct device *dev = &adapter->pdev->dev;
	struct be_vf_cfg *vf_cfg;
	int status, old_vfs, vf;
	u32 privileges;

	old_vfs = pci_num_vf(adapter->pdev);

	status = be_vf_setup_init(adapter);
	if (status)
		goto err;

	if (old_vfs) {
		for_all_vfs(adapter, vf_cfg, vf) {
			status = be_cmd_get_if_id(adapter, vf_cfg, vf);
			if (status)
				goto err;
		}

		status = be_vfs_mac_query(adapter);
		if (status)
			goto err;
	} else {
		status = be_vfs_if_create(adapter);
		if (status)
			goto err;

		status = be_vf_eth_addr_config(adapter);
		if (status)
			goto err;
	}

	for_all_vfs(adapter, vf_cfg, vf) {
		/* Allow VFs to programs MAC/VLAN filters */
		status = be_cmd_get_fn_privileges(adapter, &privileges, vf + 1);
		if (!status && !(privileges & BE_PRIV_FILTMGMT)) {
			status = be_cmd_set_fn_privileges(adapter,
							  privileges |
							  BE_PRIV_FILTMGMT,
							  vf + 1);
			if (!status)
				dev_info(dev, "VF%d has FILTMGMT privilege\n",
					 vf);
		}

		/* Allow full available bandwidth */
		if (!old_vfs)
			be_cmd_config_qos(adapter, 0, 0, vf + 1);

		if (!old_vfs) {
			be_cmd_enable_vf(adapter, vf + 1);
			be_cmd_set_logical_link_config(adapter,
						       IFLA_VF_LINK_STATE_AUTO,
						       vf+1);
		}
	}

	if (!old_vfs) {
		status = pci_enable_sriov(adapter->pdev, adapter->num_vfs);
		if (status) {
			dev_err(dev, "SRIOV enable failed\n");
			adapter->num_vfs = 0;
			goto err;
		}
	}

	adapter->flags |= BE_FLAGS_SRIOV_ENABLED;
	return 0;
err:
	dev_err(dev, "VF setup failed\n");
	be_vf_clear(adapter);
	return status;
}

/* Converting function_mode bits on BE3 to SH mc_type enums */

static u8 be_convert_mc_type(u32 function_mode)
{
	if (function_mode & VNIC_MODE && function_mode & QNQ_MODE)
		return vNIC1;
	else if (function_mode & QNQ_MODE)
		return FLEX10;
	else if (function_mode & VNIC_MODE)
		return vNIC2;
	else if (function_mode & UMC_ENABLED)
		return UMC;
	else
		return MC_NONE;
}

/* On BE2/BE3 FW does not suggest the supported limits */
static void BEx_get_resources(struct be_adapter *adapter,
			      struct be_resources *res)
{
	bool use_sriov = adapter->num_vfs ? 1 : 0;

	if (be_physfn(adapter))
		res->max_uc_mac = BE_UC_PMAC_COUNT;
	else
		res->max_uc_mac = BE_VF_UC_PMAC_COUNT;

	adapter->mc_type = be_convert_mc_type(adapter->function_mode);

	if (be_is_mc(adapter)) {
		/* Assuming that there are 4 channels per port,
		 * when multi-channel is enabled
		 */
		if (be_is_qnq_mode(adapter))
			res->max_vlans = BE_NUM_VLANS_SUPPORTED/8;
		else
			/* In a non-qnq multichannel mode, the pvid
			 * takes up one vlan entry
			 */
			res->max_vlans = (BE_NUM_VLANS_SUPPORTED / 4) - 1;
	} else {
		res->max_vlans = BE_NUM_VLANS_SUPPORTED;
	}

	res->max_mcast_mac = BE_MAX_MC;

	/* 1) For BE3 1Gb ports, FW does not support multiple TXQs
	 * 2) Create multiple TX rings on a BE3-R multi-channel interface
	 *    *only* if it is RSS-capable.
	 */
	if (BE2_chip(adapter) || use_sriov ||  (adapter->port_num > 1) ||
	    !be_physfn(adapter) || (be_is_mc(adapter) &&
	    !(adapter->function_caps & BE_FUNCTION_CAPS_RSS))) {
		res->max_tx_qs = 1;
	} else if (adapter->function_caps & BE_FUNCTION_CAPS_SUPER_NIC) {
		struct be_resources super_nic_res = {0};

		/* On a SuperNIC profile, the driver needs to use the
		 * GET_PROFILE_CONFIG cmd to query the per-function TXQ limits
		 */
		be_cmd_get_profile_config(adapter, &super_nic_res, 0);
		/* Some old versions of BE3 FW don't report max_tx_qs value */
		res->max_tx_qs = super_nic_res.max_tx_qs ? : BE3_MAX_TX_QS;
	} else {
		res->max_tx_qs = BE3_MAX_TX_QS;
	}

	if ((adapter->function_caps & BE_FUNCTION_CAPS_RSS) &&
	    !use_sriov && be_physfn(adapter))
		res->max_rss_qs = (adapter->be3_native) ?
					   BE3_MAX_RSS_QS : BE2_MAX_RSS_QS;
	res->max_rx_qs = res->max_rss_qs + 1;

	if (be_physfn(adapter))
		res->max_evt_qs = (be_max_vfs(adapter) > 0) ?
					BE3_SRIOV_MAX_EVT_QS : BE3_MAX_EVT_QS;
	else
		res->max_evt_qs = 1;

	res->if_cap_flags = BE_IF_CAP_FLAGS_WANT;
	if (!(adapter->function_caps & BE_FUNCTION_CAPS_RSS))
		res->if_cap_flags &= ~BE_IF_FLAGS_RSS;
}

static void be_setup_init(struct be_adapter *adapter)
{
	adapter->vlan_prio_bmap = 0xff;
	adapter->phy.link_speed = -1;
	adapter->if_handle = -1;
	adapter->be3_native = false;
	adapter->promiscuous = false;
	if (be_physfn(adapter))
		adapter->cmd_privileges = MAX_PRIVILEGES;
	else
		adapter->cmd_privileges = MIN_PRIVILEGES;
}

static int be_get_sriov_config(struct be_adapter *adapter)
{
	struct device *dev = &adapter->pdev->dev;
	struct be_resources res = {0};
	int max_vfs, old_vfs;

	/* Some old versions of BE3 FW don't report max_vfs value */
	be_cmd_get_profile_config(adapter, &res, 0);

	if (BE3_chip(adapter) && !res.max_vfs) {
		max_vfs = pci_sriov_get_totalvfs(adapter->pdev);
		res.max_vfs = max_vfs > 0 ? min(MAX_VFS, max_vfs) : 0;
	}

	adapter->pool_res = res;

	if (!be_max_vfs(adapter)) {
		if (num_vfs)
			dev_warn(dev, "SRIOV is disabled. Ignoring num_vfs\n");
		adapter->num_vfs = 0;
		return 0;
	}

	pci_sriov_set_totalvfs(adapter->pdev, be_max_vfs(adapter));

	/* validate num_vfs module param */
	old_vfs = pci_num_vf(adapter->pdev);
	if (old_vfs) {
		dev_info(dev, "%d VFs are already enabled\n", old_vfs);
		if (old_vfs != num_vfs)
			dev_warn(dev, "Ignoring num_vfs=%d setting\n", num_vfs);
		adapter->num_vfs = old_vfs;
	} else {
		if (num_vfs > be_max_vfs(adapter)) {
			dev_info(dev, "Resources unavailable to init %d VFs\n",
				 num_vfs);
			dev_info(dev, "Limiting to %d VFs\n",
				 be_max_vfs(adapter));
		}
		adapter->num_vfs = min_t(u16, num_vfs, be_max_vfs(adapter));
	}

	return 0;
}

static int be_get_resources(struct be_adapter *adapter)
{
	struct device *dev = &adapter->pdev->dev;
	struct be_resources res = {0};
	int status;

	if (BEx_chip(adapter)) {
		BEx_get_resources(adapter, &res);
		adapter->res = res;
	}

	/* For Lancer, SH etc read per-function resource limits from FW.
	 * GET_FUNC_CONFIG returns per function guaranteed limits.
	 * GET_PROFILE_CONFIG returns PCI-E related limits PF-pool limits
	 */
	if (!BEx_chip(adapter)) {
		status = be_cmd_get_func_config(adapter, &res);
		if (status)
			return status;

		/* If RoCE may be enabled stash away half the EQs for RoCE */
		if (be_roce_supported(adapter))
			res.max_evt_qs /= 2;
		adapter->res = res;
	}

	dev_info(dev, "Max: txqs %d, rxqs %d, rss %d, eqs %d, vfs %d\n",
		 be_max_txqs(adapter), be_max_rxqs(adapter),
		 be_max_rss(adapter), be_max_eqs(adapter),
		 be_max_vfs(adapter));
	dev_info(dev, "Max: uc-macs %d, mc-macs %d, vlans %d\n",
		 be_max_uc(adapter), be_max_mc(adapter),
		 be_max_vlans(adapter));

	return 0;
}

static void be_sriov_config(struct be_adapter *adapter)
{
	struct device *dev = &adapter->pdev->dev;
	int status;

	status = be_get_sriov_config(adapter);
	if (status) {
		dev_err(dev, "Failed to query SR-IOV configuration\n");
		dev_err(dev, "SR-IOV cannot be enabled\n");
		return;
	}

	/* When the HW is in SRIOV capable configuration, the PF-pool
	 * resources are equally distributed across the max-number of
	 * VFs. The user may request only a subset of the max-vfs to be
	 * enabled. Based on num_vfs, redistribute the resources across
	 * num_vfs so that each VF will have access to more number of
	 * resources. This facility is not available in BE3 FW.
	 * Also, this is done by FW in Lancer chip.
	 */
	if (be_max_vfs(adapter) && !pci_num_vf(adapter->pdev)) {
		status = be_cmd_set_sriov_config(adapter,
						 adapter->pool_res,
						 adapter->num_vfs);
		if (status)
			dev_err(dev, "Failed to optimize SR-IOV resources\n");
	}
}

static int be_get_config(struct be_adapter *adapter)
{
	u16 profile_id;
	int status;

	status = be_cmd_query_fw_cfg(adapter);
	if (status)
		return status;

	 if (be_physfn(adapter)) {
		status = be_cmd_get_active_profile(adapter, &profile_id);
		if (!status)
			dev_info(&adapter->pdev->dev,
				 "Using profile 0x%x\n", profile_id);
	}

	if (!BE2_chip(adapter) && be_physfn(adapter))
		be_sriov_config(adapter);

	status = be_get_resources(adapter);
	if (status)
		return status;

	adapter->pmac_id = kcalloc(be_max_uc(adapter),
				   sizeof(*adapter->pmac_id), GFP_KERNEL);
	if (!adapter->pmac_id)
		return -ENOMEM;

	/* Sanitize cfg_num_qs based on HW and platform limits */
	adapter->cfg_num_qs = min(adapter->cfg_num_qs, be_max_qs(adapter));

	return 0;
}

static int be_mac_setup(struct be_adapter *adapter)
{
	u8 mac[ETH_ALEN];
	int status;

	if (is_zero_ether_addr(adapter->netdev->dev_addr)) {
		status = be_cmd_get_perm_mac(adapter, mac);
		if (status)
			return status;

		memcpy(adapter->netdev->dev_addr, mac, ETH_ALEN);
		memcpy(adapter->netdev->perm_addr, mac, ETH_ALEN);
	} else {
		/* Maybe the HW was reset; dev_addr must be re-programmed */
		memcpy(mac, adapter->netdev->dev_addr, ETH_ALEN);
	}

	/* For BE3-R VFs, the PF programs the initial MAC address */
	if (!(BEx_chip(adapter) && be_virtfn(adapter)))
		be_cmd_pmac_add(adapter, mac, adapter->if_handle,
				&adapter->pmac_id[0], 0);
	return 0;
}

static void be_schedule_worker(struct be_adapter *adapter)
{
	schedule_delayed_work(&adapter->work, msecs_to_jiffies(1000));
	adapter->flags |= BE_FLAGS_WORKER_SCHEDULED;
}

static int be_setup_queues(struct be_adapter *adapter)
{
	struct net_device *netdev = adapter->netdev;
	int status;

	status = be_evt_queues_create(adapter);
	if (status)
		goto err;

	status = be_tx_qs_create(adapter);
	if (status)
		goto err;

	status = be_rx_cqs_create(adapter);
	if (status)
		goto err;

	status = be_mcc_queues_create(adapter);
	if (status)
		goto err;

	status = netif_set_real_num_rx_queues(netdev, adapter->num_rx_qs);
	if (status)
		goto err;

	status = netif_set_real_num_tx_queues(netdev, adapter->num_tx_qs);
	if (status)
		goto err;

	return 0;
err:
	dev_err(&adapter->pdev->dev, "queue_setup failed\n");
	return status;
}

int be_update_queues(struct be_adapter *adapter)
{
	struct net_device *netdev = adapter->netdev;
	int status;

	if (netif_running(netdev))
		be_close(netdev);

	be_cancel_worker(adapter);

	/* If any vectors have been shared with RoCE we cannot re-program
	 * the MSIx table.
	 */
	if (!adapter->num_msix_roce_vec)
		be_msix_disable(adapter);

	be_clear_queues(adapter);

	if (!msix_enabled(adapter)) {
		status = be_msix_enable(adapter);
		if (status)
			return status;
	}

	status = be_setup_queues(adapter);
	if (status)
		return status;

	be_schedule_worker(adapter);

	if (netif_running(netdev))
		status = be_open(netdev);

	return status;
}

static int be_setup(struct be_adapter *adapter)
{
	struct device *dev = &adapter->pdev->dev;
	int status;

	be_setup_init(adapter);

	if (!lancer_chip(adapter))
		be_cmd_req_native_mode(adapter);

	status = be_get_config(adapter);
	if (status)
		goto err;

	status = be_msix_enable(adapter);
	if (status)
		goto err;

	status = be_if_create(adapter, &adapter->if_handle,
			      be_if_cap_flags(adapter), 0);
	if (status)
		goto err;

	/* Updating real_num_tx/rx_queues() requires rtnl_lock() */
	rtnl_lock();
	status = be_setup_queues(adapter);
	rtnl_unlock();
	if (status)
		goto err;

	be_cmd_get_fn_privileges(adapter, &adapter->cmd_privileges, 0);

	status = be_mac_setup(adapter);
	if (status)
		goto err;

	be_cmd_get_fw_ver(adapter);
	dev_info(dev, "FW version is %s\n", adapter->fw_ver);

	if (BE2_chip(adapter) && fw_major_num(adapter->fw_ver) < 4) {
		dev_err(dev, "Firmware on card is old(%s), IRQs may not work",
			adapter->fw_ver);
		dev_err(dev, "Please upgrade firmware to version >= 4.0\n");
	}

	if (adapter->vlans_added)
		be_vid_config(adapter);

	be_set_rx_mode(adapter->netdev);

	be_cmd_get_acpi_wol_cap(adapter);

	status = be_cmd_set_flow_control(adapter, adapter->tx_fc,
					 adapter->rx_fc);
	if (status)
		be_cmd_get_flow_control(adapter, &adapter->tx_fc,
					&adapter->rx_fc);

	dev_info(&adapter->pdev->dev, "HW Flow control - TX:%d RX:%d\n",
		 adapter->tx_fc, adapter->rx_fc);

	if (be_physfn(adapter))
		be_cmd_set_logical_link_config(adapter,
					       IFLA_VF_LINK_STATE_AUTO, 0);

	if (adapter->num_vfs)
		be_vf_setup(adapter);

	status = be_cmd_get_phy_info(adapter);
	if (!status && be_pause_supported(adapter))
		adapter->phy.fc_autoneg = 1;

	be_schedule_worker(adapter);
	adapter->flags |= BE_FLAGS_SETUP_DONE;
	return 0;
err:
	be_clear(adapter);
	return status;
}

#ifdef CONFIG_NET_POLL_CONTROLLER
static void be_netpoll(struct net_device *netdev)
{
	struct be_adapter *adapter = netdev_priv(netdev);
	struct be_eq_obj *eqo;
	int i;

	for_all_evt_queues(adapter, eqo, i) {
		be_eq_notify(eqo->adapter, eqo->q.id, false, true, 0);
		napi_schedule(&eqo->napi);
	}
}
#endif

static char flash_cookie[2][16] = {"*** SE FLAS", "H DIRECTORY *** "};

static bool phy_flashing_required(struct be_adapter *adapter)
{
	return (adapter->phy.phy_type == PHY_TYPE_TN_8022 &&
		adapter->phy.interface_type == PHY_TYPE_BASET_10GB);
}

static bool is_comp_in_ufi(struct be_adapter *adapter,
			   struct flash_section_info *fsec, int type)
{
	int i = 0, img_type = 0;
	struct flash_section_info_g2 *fsec_g2 = NULL;

	if (BE2_chip(adapter))
		fsec_g2 = (struct flash_section_info_g2 *)fsec;

	for (i = 0; i < MAX_FLASH_COMP; i++) {
		if (fsec_g2)
			img_type = le32_to_cpu(fsec_g2->fsec_entry[i].type);
		else
			img_type = le32_to_cpu(fsec->fsec_entry[i].type);

		if (img_type == type)
			return true;
	}
	return false;

}

static struct flash_section_info *get_fsec_info(struct be_adapter *adapter,
						int header_size,
						const struct firmware *fw)
{
	struct flash_section_info *fsec = NULL;
	const u8 *p = fw->data;

	p += header_size;
	while (p < (fw->data + fw->size)) {
		fsec = (struct flash_section_info *)p;
		if (!memcmp(flash_cookie, fsec->cookie, sizeof(flash_cookie)))
			return fsec;
		p += 32;
	}
	return NULL;
}

static int be_check_flash_crc(struct be_adapter *adapter, const u8 *p,
			      u32 img_offset, u32 img_size, int hdr_size,
			      u16 img_optype, bool *crc_match)
{
	u32 crc_offset;
	int status;
	u8 crc[4];

	status = be_cmd_get_flash_crc(adapter, crc, img_optype, img_size - 4);
	if (status)
		return status;

	crc_offset = hdr_size + img_offset + img_size - 4;

	/* Skip flashing, if crc of flashed region matches */
	if (!memcmp(crc, p + crc_offset, 4))
		*crc_match = true;
	else
		*crc_match = false;

	return status;
}

static int be_flash(struct be_adapter *adapter, const u8 *img,
		    struct be_dma_mem *flash_cmd, int optype, int img_size)
{
	struct be_cmd_write_flashrom *req = flash_cmd->va;
	u32 total_bytes, flash_op, num_bytes;
	int status;

	total_bytes = img_size;
	while (total_bytes) {
		num_bytes = min_t(u32, 32*1024, total_bytes);

		total_bytes -= num_bytes;

		if (!total_bytes) {
			if (optype == OPTYPE_PHY_FW)
				flash_op = FLASHROM_OPER_PHY_FLASH;
			else
				flash_op = FLASHROM_OPER_FLASH;
		} else {
			if (optype == OPTYPE_PHY_FW)
				flash_op = FLASHROM_OPER_PHY_SAVE;
			else
				flash_op = FLASHROM_OPER_SAVE;
		}

		memcpy(req->data_buf, img, num_bytes);
		img += num_bytes;
		status = be_cmd_write_flashrom(adapter, flash_cmd, optype,
					       flash_op, num_bytes);
		if (base_status(status) == MCC_STATUS_ILLEGAL_REQUEST &&
		    optype == OPTYPE_PHY_FW)
			break;
		else if (status)
			return status;
	}
	return 0;
}

/* For BE2, BE3 and BE3-R */
static int be_flash_BEx(struct be_adapter *adapter,
			const struct firmware *fw,
			struct be_dma_mem *flash_cmd, int num_of_images)
{
	int img_hdrs_size = (num_of_images * sizeof(struct image_hdr));
	struct device *dev = &adapter->pdev->dev;
	struct flash_section_info *fsec = NULL;
	int status, i, filehdr_size, num_comp;
	const struct flash_comp *pflashcomp;
	bool crc_match;
	const u8 *p;

	struct flash_comp gen3_flash_types[] = {
		{ FLASH_iSCSI_PRIMARY_IMAGE_START_g3, OPTYPE_ISCSI_ACTIVE,
			FLASH_IMAGE_MAX_SIZE_g3, IMAGE_FIRMWARE_iSCSI},
		{ FLASH_REDBOOT_START_g3, OPTYPE_REDBOOT,
			FLASH_REDBOOT_IMAGE_MAX_SIZE_g3, IMAGE_BOOT_CODE},
		{ FLASH_iSCSI_BIOS_START_g3, OPTYPE_BIOS,
			FLASH_BIOS_IMAGE_MAX_SIZE_g3, IMAGE_OPTION_ROM_ISCSI},
		{ FLASH_PXE_BIOS_START_g3, OPTYPE_PXE_BIOS,
			FLASH_BIOS_IMAGE_MAX_SIZE_g3, IMAGE_OPTION_ROM_PXE},
		{ FLASH_FCoE_BIOS_START_g3, OPTYPE_FCOE_BIOS,
			FLASH_BIOS_IMAGE_MAX_SIZE_g3, IMAGE_OPTION_ROM_FCoE},
		{ FLASH_iSCSI_BACKUP_IMAGE_START_g3, OPTYPE_ISCSI_BACKUP,
			FLASH_IMAGE_MAX_SIZE_g3, IMAGE_FIRMWARE_BACKUP_iSCSI},
		{ FLASH_FCoE_PRIMARY_IMAGE_START_g3, OPTYPE_FCOE_FW_ACTIVE,
			FLASH_IMAGE_MAX_SIZE_g3, IMAGE_FIRMWARE_FCoE},
		{ FLASH_FCoE_BACKUP_IMAGE_START_g3, OPTYPE_FCOE_FW_BACKUP,
			FLASH_IMAGE_MAX_SIZE_g3, IMAGE_FIRMWARE_BACKUP_FCoE},
		{ FLASH_NCSI_START_g3, OPTYPE_NCSI_FW,
			FLASH_NCSI_IMAGE_MAX_SIZE_g3, IMAGE_NCSI},
		{ FLASH_PHY_FW_START_g3, OPTYPE_PHY_FW,
			FLASH_PHY_FW_IMAGE_MAX_SIZE_g3, IMAGE_FIRMWARE_PHY}
	};

	struct flash_comp gen2_flash_types[] = {
		{ FLASH_iSCSI_PRIMARY_IMAGE_START_g2, OPTYPE_ISCSI_ACTIVE,
			FLASH_IMAGE_MAX_SIZE_g2, IMAGE_FIRMWARE_iSCSI},
		{ FLASH_REDBOOT_START_g2, OPTYPE_REDBOOT,
			FLASH_REDBOOT_IMAGE_MAX_SIZE_g2, IMAGE_BOOT_CODE},
		{ FLASH_iSCSI_BIOS_START_g2, OPTYPE_BIOS,
			FLASH_BIOS_IMAGE_MAX_SIZE_g2, IMAGE_OPTION_ROM_ISCSI},
		{ FLASH_PXE_BIOS_START_g2, OPTYPE_PXE_BIOS,
			FLASH_BIOS_IMAGE_MAX_SIZE_g2, IMAGE_OPTION_ROM_PXE},
		{ FLASH_FCoE_BIOS_START_g2, OPTYPE_FCOE_BIOS,
			FLASH_BIOS_IMAGE_MAX_SIZE_g2, IMAGE_OPTION_ROM_FCoE},
		{ FLASH_iSCSI_BACKUP_IMAGE_START_g2, OPTYPE_ISCSI_BACKUP,
			FLASH_IMAGE_MAX_SIZE_g2, IMAGE_FIRMWARE_BACKUP_iSCSI},
		{ FLASH_FCoE_PRIMARY_IMAGE_START_g2, OPTYPE_FCOE_FW_ACTIVE,
			FLASH_IMAGE_MAX_SIZE_g2, IMAGE_FIRMWARE_FCoE},
		{ FLASH_FCoE_BACKUP_IMAGE_START_g2, OPTYPE_FCOE_FW_BACKUP,
			 FLASH_IMAGE_MAX_SIZE_g2, IMAGE_FIRMWARE_BACKUP_FCoE}
	};

	if (BE3_chip(adapter)) {
		pflashcomp = gen3_flash_types;
		filehdr_size = sizeof(struct flash_file_hdr_g3);
		num_comp = ARRAY_SIZE(gen3_flash_types);
	} else {
		pflashcomp = gen2_flash_types;
		filehdr_size = sizeof(struct flash_file_hdr_g2);
		num_comp = ARRAY_SIZE(gen2_flash_types);
	}

	/* Get flash section info*/
	fsec = get_fsec_info(adapter, filehdr_size + img_hdrs_size, fw);
	if (!fsec) {
		dev_err(dev, "Invalid Cookie. FW image may be corrupted\n");
		return -1;
	}
	for (i = 0; i < num_comp; i++) {
		if (!is_comp_in_ufi(adapter, fsec, pflashcomp[i].img_type))
			continue;

		if ((pflashcomp[i].optype == OPTYPE_NCSI_FW) &&
		    memcmp(adapter->fw_ver, "3.102.148.0", 11) < 0)
			continue;

		if (pflashcomp[i].optype == OPTYPE_PHY_FW  &&
		    !phy_flashing_required(adapter))
				continue;

		if (pflashcomp[i].optype == OPTYPE_REDBOOT) {
			status = be_check_flash_crc(adapter, fw->data,
						    pflashcomp[i].offset,
						    pflashcomp[i].size,
						    filehdr_size +
						    img_hdrs_size,
						    OPTYPE_REDBOOT, &crc_match);
			if (status) {
				dev_err(dev,
					"Could not get CRC for 0x%x region\n",
					pflashcomp[i].optype);
				continue;
			}

			if (crc_match)
				continue;
		}

		p = fw->data + filehdr_size + pflashcomp[i].offset +
			img_hdrs_size;
		if (p + pflashcomp[i].size > fw->data + fw->size)
			return -1;

		status = be_flash(adapter, p, flash_cmd, pflashcomp[i].optype,
				  pflashcomp[i].size);
		if (status) {
			dev_err(dev, "Flashing section type 0x%x failed\n",
				pflashcomp[i].img_type);
			return status;
		}
	}
	return 0;
}

static u16 be_get_img_optype(struct flash_section_entry fsec_entry)
{
	u32 img_type = le32_to_cpu(fsec_entry.type);
	u16 img_optype = le16_to_cpu(fsec_entry.optype);

	if (img_optype != 0xFFFF)
		return img_optype;

	switch (img_type) {
	case IMAGE_FIRMWARE_iSCSI:
		img_optype = OPTYPE_ISCSI_ACTIVE;
		break;
	case IMAGE_BOOT_CODE:
		img_optype = OPTYPE_REDBOOT;
		break;
	case IMAGE_OPTION_ROM_ISCSI:
		img_optype = OPTYPE_BIOS;
		break;
	case IMAGE_OPTION_ROM_PXE:
		img_optype = OPTYPE_PXE_BIOS;
		break;
	case IMAGE_OPTION_ROM_FCoE:
		img_optype = OPTYPE_FCOE_BIOS;
		break;
	case IMAGE_FIRMWARE_BACKUP_iSCSI:
		img_optype = OPTYPE_ISCSI_BACKUP;
		break;
	case IMAGE_NCSI:
		img_optype = OPTYPE_NCSI_FW;
		break;
	case IMAGE_FLASHISM_JUMPVECTOR:
		img_optype = OPTYPE_FLASHISM_JUMPVECTOR;
		break;
	case IMAGE_FIRMWARE_PHY:
		img_optype = OPTYPE_SH_PHY_FW;
		break;
	case IMAGE_REDBOOT_DIR:
		img_optype = OPTYPE_REDBOOT_DIR;
		break;
	case IMAGE_REDBOOT_CONFIG:
		img_optype = OPTYPE_REDBOOT_CONFIG;
		break;
	case IMAGE_UFI_DIR:
		img_optype = OPTYPE_UFI_DIR;
		break;
	default:
		break;
	}

	return img_optype;
}

static int be_flash_skyhawk(struct be_adapter *adapter,
			    const struct firmware *fw,
			    struct be_dma_mem *flash_cmd, int num_of_images)
{
	int img_hdrs_size = num_of_images * sizeof(struct image_hdr);
	struct device *dev = &adapter->pdev->dev;
	struct flash_section_info *fsec = NULL;
	u32 img_offset, img_size, img_type;
	int status, i, filehdr_size;
	bool crc_match, old_fw_img;
	u16 img_optype;
	const u8 *p;

	filehdr_size = sizeof(struct flash_file_hdr_g3);
	fsec = get_fsec_info(adapter, filehdr_size + img_hdrs_size, fw);
	if (!fsec) {
		dev_err(dev, "Invalid Cookie. FW image may be corrupted\n");
		return -EINVAL;
	}

	for (i = 0; i < le32_to_cpu(fsec->fsec_hdr.num_images); i++) {
		img_offset = le32_to_cpu(fsec->fsec_entry[i].offset);
		img_size   = le32_to_cpu(fsec->fsec_entry[i].pad_size);
		img_type   = le32_to_cpu(fsec->fsec_entry[i].type);
		img_optype = be_get_img_optype(fsec->fsec_entry[i]);
		old_fw_img = fsec->fsec_entry[i].optype == 0xFFFF;

		if (img_optype == 0xFFFF)
			continue;
		/* Don't bother verifying CRC if an old FW image is being
		 * flashed
		 */
		if (old_fw_img)
			goto flash;

		status = be_check_flash_crc(adapter, fw->data, img_offset,
					    img_size, filehdr_size +
					    img_hdrs_size, img_optype,
					    &crc_match);
		/* The current FW image on the card does not recognize the new
		 * FLASH op_type. The FW download is partially complete.
		 * Reboot the server now to enable FW image to recognize the
		 * new FLASH op_type. To complete the remaining process,
		 * download the same FW again after the reboot.
		 */
		if (base_status(status) == MCC_STATUS_ILLEGAL_REQUEST ||
		    base_status(status) == MCC_STATUS_ILLEGAL_FIELD) {
			dev_err(dev, "Flash incomplete. Reset the server\n");
			dev_err(dev, "Download FW image again after reset\n");
			return -EAGAIN;
		} else if (status) {
			dev_err(dev, "Could not get CRC for 0x%x region\n",
				img_optype);
			return -EFAULT;
		}

		if (crc_match)
			continue;

flash:
		p = fw->data + filehdr_size + img_offset + img_hdrs_size;
		if (p + img_size > fw->data + fw->size)
			return -1;

		status = be_flash(adapter, p, flash_cmd, img_optype, img_size);
		/* For old FW images ignore ILLEGAL_FIELD error or errors on
		 * UFI_DIR region
		 */
		if (old_fw_img &&
		    (base_status(status) == MCC_STATUS_ILLEGAL_FIELD ||
		     (img_optype == OPTYPE_UFI_DIR &&
		      base_status(status) == MCC_STATUS_FAILED))) {
			continue;
		} else if (status) {
			dev_err(dev, "Flashing section type 0x%x failed\n",
				img_type);
			return -EFAULT;
		}
	}
	return 0;
}

static int lancer_fw_download(struct be_adapter *adapter,
			      const struct firmware *fw)
{
#define LANCER_FW_DOWNLOAD_CHUNK      (32 * 1024)
#define LANCER_FW_DOWNLOAD_LOCATION   "/prg"
	struct device *dev = &adapter->pdev->dev;
	struct be_dma_mem flash_cmd;
	const u8 *data_ptr = NULL;
	u8 *dest_image_ptr = NULL;
	size_t image_size = 0;
	u32 chunk_size = 0;
	u32 data_written = 0;
	u32 offset = 0;
	int status = 0;
	u8 add_status = 0;
	u8 change_status;

	if (!IS_ALIGNED(fw->size, sizeof(u32))) {
		dev_err(dev, "FW image size should be multiple of 4\n");
		return -EINVAL;
	}

	flash_cmd.size = sizeof(struct lancer_cmd_req_write_object)
				+ LANCER_FW_DOWNLOAD_CHUNK;
	flash_cmd.va = dma_alloc_coherent(dev, flash_cmd.size,
					  &flash_cmd.dma, GFP_KERNEL);
	if (!flash_cmd.va)
		return -ENOMEM;

	dest_image_ptr = flash_cmd.va +
				sizeof(struct lancer_cmd_req_write_object);
	image_size = fw->size;
	data_ptr = fw->data;

	while (image_size) {
		chunk_size = min_t(u32, image_size, LANCER_FW_DOWNLOAD_CHUNK);

		/* Copy the image chunk content. */
		memcpy(dest_image_ptr, data_ptr, chunk_size);

		status = lancer_cmd_write_object(adapter, &flash_cmd,
						 chunk_size, offset,
						 LANCER_FW_DOWNLOAD_LOCATION,
						 &data_written, &change_status,
						 &add_status);
		if (status)
			break;

		offset += data_written;
		data_ptr += data_written;
		image_size -= data_written;
	}

	if (!status) {
		/* Commit the FW written */
		status = lancer_cmd_write_object(adapter, &flash_cmd,
						 0, offset,
						 LANCER_FW_DOWNLOAD_LOCATION,
						 &data_written, &change_status,
						 &add_status);
	}

	dma_free_coherent(dev, flash_cmd.size, flash_cmd.va, flash_cmd.dma);
	if (status) {
		dev_err(dev, "Firmware load error\n");
		return be_cmd_status(status);
	}

	dev_info(dev, "Firmware flashed successfully\n");

	if (change_status == LANCER_FW_RESET_NEEDED) {
		dev_info(dev, "Resetting adapter to activate new FW\n");
		status = lancer_physdev_ctrl(adapter,
					     PHYSDEV_CONTROL_FW_RESET_MASK);
		if (status) {
			dev_err(dev, "Adapter busy, could not reset FW\n");
			dev_err(dev, "Reboot server to activate new FW\n");
		}
	} else if (change_status != LANCER_NO_RESET_NEEDED) {
		dev_info(dev, "Reboot server to activate new FW\n");
	}

	return 0;
}

#define UFI_TYPE2		2
#define UFI_TYPE3		3
#define UFI_TYPE3R		10
#define UFI_TYPE4		4
static int be_get_ufi_type(struct be_adapter *adapter,
			   struct flash_file_hdr_g3 *fhdr)
{
	if (!fhdr)
		goto be_get_ufi_exit;

	if (skyhawk_chip(adapter) && fhdr->build[0] == '4')
		return UFI_TYPE4;
	else if (BE3_chip(adapter) && fhdr->build[0] == '3') {
		if (fhdr->asic_type_rev == 0x10)
			return UFI_TYPE3R;
		else
			return UFI_TYPE3;
	} else if (BE2_chip(adapter) && fhdr->build[0] == '2')
		return UFI_TYPE2;

be_get_ufi_exit:
	dev_err(&adapter->pdev->dev,
		"UFI and Interface are not compatible for flashing\n");
	return -1;
}

static int be_fw_download(struct be_adapter *adapter, const struct firmware* fw)
{
	struct flash_file_hdr_g3 *fhdr3;
	struct image_hdr *img_hdr_ptr = NULL;
	struct be_dma_mem flash_cmd;
	const u8 *p;
	int status = 0, i = 0, num_imgs = 0, ufi_type = 0;

	flash_cmd.size = sizeof(struct be_cmd_write_flashrom);
	flash_cmd.va = dma_alloc_coherent(&adapter->pdev->dev, flash_cmd.size,
					  &flash_cmd.dma, GFP_KERNEL);
	if (!flash_cmd.va) {
		status = -ENOMEM;
		goto be_fw_exit;
	}

	p = fw->data;
	fhdr3 = (struct flash_file_hdr_g3 *)p;

	ufi_type = be_get_ufi_type(adapter, fhdr3);

	num_imgs = le32_to_cpu(fhdr3->num_imgs);
	for (i = 0; i < num_imgs; i++) {
		img_hdr_ptr = (struct image_hdr *)(fw->data +
				(sizeof(struct flash_file_hdr_g3) +
				 i * sizeof(struct image_hdr)));
		if (le32_to_cpu(img_hdr_ptr->imageid) == 1) {
			switch (ufi_type) {
			case UFI_TYPE4:
				status = be_flash_skyhawk(adapter, fw,
							  &flash_cmd, num_imgs);
				break;
			case UFI_TYPE3R:
				status = be_flash_BEx(adapter, fw, &flash_cmd,
						      num_imgs);
				break;
			case UFI_TYPE3:
				/* Do not flash this ufi on BE3-R cards */
				if (adapter->asic_rev < 0x10)
					status = be_flash_BEx(adapter, fw,
							      &flash_cmd,
							      num_imgs);
				else {
					status = -EINVAL;
					dev_err(&adapter->pdev->dev,
						"Can't load BE3 UFI on BE3R\n");
				}
			}
		}
	}

	if (ufi_type == UFI_TYPE2)
		status = be_flash_BEx(adapter, fw, &flash_cmd, 0);
	else if (ufi_type == -1)
		status = -EINVAL;

	dma_free_coherent(&adapter->pdev->dev, flash_cmd.size, flash_cmd.va,
			  flash_cmd.dma);
	if (status) {
		dev_err(&adapter->pdev->dev, "Firmware load error\n");
		goto be_fw_exit;
	}

	dev_info(&adapter->pdev->dev, "Firmware flashed successfully\n");

be_fw_exit:
	return status;
}

int be_load_fw(struct be_adapter *adapter, u8 *fw_file)
{
	const struct firmware *fw;
	int status;

	if (!netif_running(adapter->netdev)) {
		dev_err(&adapter->pdev->dev,
			"Firmware load not allowed (interface is down)\n");
		return -ENETDOWN;
	}

	status = request_firmware(&fw, fw_file, &adapter->pdev->dev);
	if (status)
		goto fw_exit;

	dev_info(&adapter->pdev->dev, "Flashing firmware file %s\n", fw_file);

	if (lancer_chip(adapter))
		status = lancer_fw_download(adapter, fw);
	else
		status = be_fw_download(adapter, fw);

	if (!status)
		be_cmd_get_fw_ver(adapter);

fw_exit:
	release_firmware(fw);
	return status;
}

static int be_ndo_bridge_setlink(struct net_device *dev, struct nlmsghdr *nlh)
{
	struct be_adapter *adapter = netdev_priv(dev);
	struct nlattr *attr, *br_spec;
	int rem;
	int status = 0;
	u16 mode = 0;

	if (!sriov_enabled(adapter))
		return -EOPNOTSUPP;

	br_spec = nlmsg_find_attr(nlh, sizeof(struct ifinfomsg), IFLA_AF_SPEC);
	if (!br_spec)
		return -EINVAL;

	nla_for_each_nested(attr, br_spec, rem) {
		if (nla_type(attr) != IFLA_BRIDGE_MODE)
			continue;

		if (nla_len(attr) < sizeof(mode))
			return -EINVAL;

		mode = nla_get_u16(attr);
		if (mode != BRIDGE_MODE_VEPA && mode != BRIDGE_MODE_VEB)
			return -EINVAL;

		status = be_cmd_set_hsw_config(adapter, 0, 0,
					       adapter->if_handle,
					       mode == BRIDGE_MODE_VEPA ?
					       PORT_FWD_TYPE_VEPA :
					       PORT_FWD_TYPE_VEB);
		if (status)
			goto err;

		dev_info(&adapter->pdev->dev, "enabled switch mode: %s\n",
			 mode == BRIDGE_MODE_VEPA ? "VEPA" : "VEB");

		return status;
	}
err:
	dev_err(&adapter->pdev->dev, "Failed to set switch mode %s\n",
		mode == BRIDGE_MODE_VEPA ? "VEPA" : "VEB");

	return status;
}

static int be_ndo_bridge_getlink(struct sk_buff *skb, u32 pid, u32 seq,
				 struct net_device *dev, u32 filter_mask)
{
	struct be_adapter *adapter = netdev_priv(dev);
	int status = 0;
	u8 hsw_mode;

	if (!sriov_enabled(adapter))
		return 0;

	/* BE and Lancer chips support VEB mode only */
	if (BEx_chip(adapter) || lancer_chip(adapter)) {
		hsw_mode = PORT_FWD_TYPE_VEB;
	} else {
		status = be_cmd_get_hsw_config(adapter, NULL, 0,
					       adapter->if_handle, &hsw_mode);
		if (status)
			return 0;
	}

	return ndo_dflt_bridge_getlink(skb, pid, seq, dev,
				       hsw_mode == PORT_FWD_TYPE_VEPA ?
				       BRIDGE_MODE_VEPA : BRIDGE_MODE_VEB,
				       0, 0);
}

#ifdef CONFIG_BE2NET_VXLAN
/* VxLAN offload Notes:
 *
 * The stack defines tunnel offload flags (hw_enc_features) for IP and doesn't
 * distinguish various types of transports (VxLAN, GRE, NVGRE ..). So, offload
 * is expected to work across all types of IP tunnels once exported. Skyhawk
 * supports offloads for either VxLAN or NVGRE, exclusively. So we export VxLAN
 * offloads in hw_enc_features only when a VxLAN port is added. If other (non
 * VxLAN) tunnels are configured while VxLAN offloads are enabled, offloads for
 * those other tunnels are unexported on the fly through ndo_features_check().
 *
 * Skyhawk supports VxLAN offloads only for one UDP dport. So, if the stack
 * adds more than one port, disable offloads and don't re-enable them again
 * until after all the tunnels are removed.
 */
static void be_add_vxlan_port(struct net_device *netdev, sa_family_t sa_family,
			      __be16 port)
{
	struct be_adapter *adapter = netdev_priv(netdev);
	struct device *dev = &adapter->pdev->dev;
	int status;

	if (lancer_chip(adapter) || BEx_chip(adapter))
		return;

	if (adapter->flags & BE_FLAGS_VXLAN_OFFLOADS) {
		dev_info(dev,
			 "Only one UDP port supported for VxLAN offloads\n");
		dev_info(dev, "Disabling VxLAN offloads\n");
		adapter->vxlan_port_count++;
		goto err;
	}

	if (adapter->vxlan_port_count++ >= 1)
		return;

	status = be_cmd_manage_iface(adapter, adapter->if_handle,
				     OP_CONVERT_NORMAL_TO_TUNNEL);
	if (status) {
		dev_warn(dev, "Failed to convert normal interface to tunnel\n");
		goto err;
	}

	status = be_cmd_set_vxlan_port(adapter, port);
	if (status) {
		dev_warn(dev, "Failed to add VxLAN port\n");
		goto err;
	}
	adapter->flags |= BE_FLAGS_VXLAN_OFFLOADS;
	adapter->vxlan_port = port;

	netdev->hw_enc_features |= NETIF_F_IP_CSUM | NETIF_F_IPV6_CSUM |
				   NETIF_F_TSO | NETIF_F_TSO6 |
				   NETIF_F_GSO_UDP_TUNNEL;
	netdev->hw_features |= NETIF_F_GSO_UDP_TUNNEL;
	netdev->features |= NETIF_F_GSO_UDP_TUNNEL;

	dev_info(dev, "Enabled VxLAN offloads for UDP port %d\n",
		 be16_to_cpu(port));
	return;
err:
	be_disable_vxlan_offloads(adapter);
}

static void be_del_vxlan_port(struct net_device *netdev, sa_family_t sa_family,
			      __be16 port)
{
	struct be_adapter *adapter = netdev_priv(netdev);

	if (lancer_chip(adapter) || BEx_chip(adapter))
		return;

	if (adapter->vxlan_port != port)
		goto done;

	be_disable_vxlan_offloads(adapter);

	dev_info(&adapter->pdev->dev,
		 "Disabled VxLAN offloads for UDP port %d\n",
		 be16_to_cpu(port));
done:
	adapter->vxlan_port_count--;
}

static netdev_features_t be_features_check(struct sk_buff *skb,
					   struct net_device *dev,
					   netdev_features_t features)
{
<<<<<<< HEAD
	struct be_adapter *adapter = netdev_priv(dev);
	u8 l4_hdr = 0;

	/* The code below restricts offload features for some tunneled packets.
	 * Offload features for normal (non tunnel) packets are unchanged.
	 */
	if (!skb->encapsulation ||
	    !(adapter->flags & BE_FLAGS_VXLAN_OFFLOADS))
		return features;

	/* It's an encapsulated packet and VxLAN offloads are enabled. We
	 * should disable tunnel offload features if it's not a VxLAN packet,
	 * as tunnel offloads have been enabled only for VxLAN. This is done to
	 * allow other tunneled traffic like GRE work fine while VxLAN
	 * offloads are configured in Skyhawk-R.
	 */
	switch (vlan_get_protocol(skb)) {
	case htons(ETH_P_IP):
		l4_hdr = ip_hdr(skb)->protocol;
		break;
	case htons(ETH_P_IPV6):
		l4_hdr = ipv6_hdr(skb)->nexthdr;
		break;
	default:
		return features;
	}

	if (l4_hdr != IPPROTO_UDP ||
	    skb->inner_protocol_type != ENCAP_TYPE_ETHER ||
	    skb->inner_protocol != htons(ETH_P_TEB) ||
	    skb_inner_mac_header(skb) - skb_transport_header(skb) !=
	    sizeof(struct udphdr) + sizeof(struct vxlanhdr))
		return features & ~(NETIF_F_ALL_CSUM | NETIF_F_GSO_MASK);

	return features;
=======
	return vxlan_features_check(skb, features);
>>>>>>> 8ea65f4a
}
#endif

static const struct net_device_ops be_netdev_ops = {
	.ndo_open		= be_open,
	.ndo_stop		= be_close,
	.ndo_start_xmit		= be_xmit,
	.ndo_set_rx_mode	= be_set_rx_mode,
	.ndo_set_mac_address	= be_mac_addr_set,
	.ndo_change_mtu		= be_change_mtu,
	.ndo_get_stats64	= be_get_stats64,
	.ndo_validate_addr	= eth_validate_addr,
	.ndo_vlan_rx_add_vid	= be_vlan_add_vid,
	.ndo_vlan_rx_kill_vid	= be_vlan_rem_vid,
	.ndo_set_vf_mac		= be_set_vf_mac,
	.ndo_set_vf_vlan	= be_set_vf_vlan,
	.ndo_set_vf_rate	= be_set_vf_tx_rate,
	.ndo_get_vf_config	= be_get_vf_config,
	.ndo_set_vf_link_state  = be_set_vf_link_state,
#ifdef CONFIG_NET_POLL_CONTROLLER
	.ndo_poll_controller	= be_netpoll,
#endif
	.ndo_bridge_setlink	= be_ndo_bridge_setlink,
	.ndo_bridge_getlink	= be_ndo_bridge_getlink,
#ifdef CONFIG_NET_RX_BUSY_POLL
	.ndo_busy_poll		= be_busy_poll,
#endif
#ifdef CONFIG_BE2NET_VXLAN
	.ndo_add_vxlan_port	= be_add_vxlan_port,
	.ndo_del_vxlan_port	= be_del_vxlan_port,
	.ndo_features_check	= be_features_check,
#endif
};

static void be_netdev_init(struct net_device *netdev)
{
	struct be_adapter *adapter = netdev_priv(netdev);

	netdev->hw_features |= NETIF_F_SG | NETIF_F_TSO | NETIF_F_TSO6 |
		NETIF_F_IP_CSUM | NETIF_F_IPV6_CSUM | NETIF_F_RXCSUM |
		NETIF_F_HW_VLAN_CTAG_TX;
	if (be_multi_rxq(adapter))
		netdev->hw_features |= NETIF_F_RXHASH;

	netdev->features |= netdev->hw_features |
		NETIF_F_HW_VLAN_CTAG_RX | NETIF_F_HW_VLAN_CTAG_FILTER;

	netdev->vlan_features |= NETIF_F_SG | NETIF_F_TSO | NETIF_F_TSO6 |
		NETIF_F_IP_CSUM | NETIF_F_IPV6_CSUM;

	netdev->priv_flags |= IFF_UNICAST_FLT;

	netdev->flags |= IFF_MULTICAST;

	netif_set_gso_max_size(netdev, 65535 - ETH_HLEN);

	netdev->netdev_ops = &be_netdev_ops;

	netdev->ethtool_ops = &be_ethtool_ops;
}

static void be_unmap_pci_bars(struct be_adapter *adapter)
{
	if (adapter->csr)
		pci_iounmap(adapter->pdev, adapter->csr);
	if (adapter->db)
		pci_iounmap(adapter->pdev, adapter->db);
}

static int db_bar(struct be_adapter *adapter)
{
	if (lancer_chip(adapter) || !be_physfn(adapter))
		return 0;
	else
		return 4;
}

static int be_roce_map_pci_bars(struct be_adapter *adapter)
{
	if (skyhawk_chip(adapter)) {
		adapter->roce_db.size = 4096;
		adapter->roce_db.io_addr = pci_resource_start(adapter->pdev,
							      db_bar(adapter));
		adapter->roce_db.total_size = pci_resource_len(adapter->pdev,
							       db_bar(adapter));
	}
	return 0;
}

static int be_map_pci_bars(struct be_adapter *adapter)
{
	u8 __iomem *addr;

	if (BEx_chip(adapter) && be_physfn(adapter)) {
		adapter->csr = pci_iomap(adapter->pdev, 2, 0);
		if (!adapter->csr)
			return -ENOMEM;
	}

	addr = pci_iomap(adapter->pdev, db_bar(adapter), 0);
	if (!addr)
		goto pci_map_err;
	adapter->db = addr;

	be_roce_map_pci_bars(adapter);
	return 0;

pci_map_err:
	dev_err(&adapter->pdev->dev, "Error in mapping PCI BARs\n");
	be_unmap_pci_bars(adapter);
	return -ENOMEM;
}

static void be_ctrl_cleanup(struct be_adapter *adapter)
{
	struct be_dma_mem *mem = &adapter->mbox_mem_alloced;

	be_unmap_pci_bars(adapter);

	if (mem->va)
		dma_free_coherent(&adapter->pdev->dev, mem->size, mem->va,
				  mem->dma);

	mem = &adapter->rx_filter;
	if (mem->va)
		dma_free_coherent(&adapter->pdev->dev, mem->size, mem->va,
				  mem->dma);
}

static int be_ctrl_init(struct be_adapter *adapter)
{
	struct be_dma_mem *mbox_mem_alloc = &adapter->mbox_mem_alloced;
	struct be_dma_mem *mbox_mem_align = &adapter->mbox_mem;
	struct be_dma_mem *rx_filter = &adapter->rx_filter;
	u32 sli_intf;
	int status;

	pci_read_config_dword(adapter->pdev, SLI_INTF_REG_OFFSET, &sli_intf);
	adapter->sli_family = (sli_intf & SLI_INTF_FAMILY_MASK) >>
				 SLI_INTF_FAMILY_SHIFT;
	adapter->virtfn = (sli_intf & SLI_INTF_FT_MASK) ? 1 : 0;

	status = be_map_pci_bars(adapter);
	if (status)
		goto done;

	mbox_mem_alloc->size = sizeof(struct be_mcc_mailbox) + 16;
	mbox_mem_alloc->va = dma_alloc_coherent(&adapter->pdev->dev,
						mbox_mem_alloc->size,
						&mbox_mem_alloc->dma,
						GFP_KERNEL);
	if (!mbox_mem_alloc->va) {
		status = -ENOMEM;
		goto unmap_pci_bars;
	}
	mbox_mem_align->size = sizeof(struct be_mcc_mailbox);
	mbox_mem_align->va = PTR_ALIGN(mbox_mem_alloc->va, 16);
	mbox_mem_align->dma = PTR_ALIGN(mbox_mem_alloc->dma, 16);
	memset(mbox_mem_align->va, 0, sizeof(struct be_mcc_mailbox));

	rx_filter->size = sizeof(struct be_cmd_req_rx_filter);
	rx_filter->va = dma_zalloc_coherent(&adapter->pdev->dev,
					    rx_filter->size, &rx_filter->dma,
					    GFP_KERNEL);
	if (!rx_filter->va) {
		status = -ENOMEM;
		goto free_mbox;
	}

	mutex_init(&adapter->mbox_lock);
	spin_lock_init(&adapter->mcc_lock);
	spin_lock_init(&adapter->mcc_cq_lock);

	init_completion(&adapter->et_cmd_compl);
	pci_save_state(adapter->pdev);
	return 0;

free_mbox:
	dma_free_coherent(&adapter->pdev->dev, mbox_mem_alloc->size,
			  mbox_mem_alloc->va, mbox_mem_alloc->dma);

unmap_pci_bars:
	be_unmap_pci_bars(adapter);

done:
	return status;
}

static void be_stats_cleanup(struct be_adapter *adapter)
{
	struct be_dma_mem *cmd = &adapter->stats_cmd;

	if (cmd->va)
		dma_free_coherent(&adapter->pdev->dev, cmd->size,
				  cmd->va, cmd->dma);
}

static int be_stats_init(struct be_adapter *adapter)
{
	struct be_dma_mem *cmd = &adapter->stats_cmd;

	if (lancer_chip(adapter))
		cmd->size = sizeof(struct lancer_cmd_req_pport_stats);
	else if (BE2_chip(adapter))
		cmd->size = sizeof(struct be_cmd_req_get_stats_v0);
	else if (BE3_chip(adapter))
		cmd->size = sizeof(struct be_cmd_req_get_stats_v1);
	else
		/* ALL non-BE ASICs */
		cmd->size = sizeof(struct be_cmd_req_get_stats_v2);

	cmd->va = dma_zalloc_coherent(&adapter->pdev->dev, cmd->size, &cmd->dma,
				      GFP_KERNEL);
	if (!cmd->va)
		return -ENOMEM;
	return 0;
}

static void be_remove(struct pci_dev *pdev)
{
	struct be_adapter *adapter = pci_get_drvdata(pdev);

	if (!adapter)
		return;

	be_roce_dev_remove(adapter);
	be_intr_set(adapter, false);

	cancel_delayed_work_sync(&adapter->func_recovery_work);

	unregister_netdev(adapter->netdev);

	be_clear(adapter);

	/* tell fw we're done with firing cmds */
	be_cmd_fw_clean(adapter);

	be_stats_cleanup(adapter);

	be_ctrl_cleanup(adapter);

	pci_disable_pcie_error_reporting(pdev);

	pci_release_regions(pdev);
	pci_disable_device(pdev);

	free_netdev(adapter->netdev);
}

static int be_get_initial_config(struct be_adapter *adapter)
{
	int status, level;

	status = be_cmd_get_cntl_attributes(adapter);
	if (status)
		return status;

	/* Must be a power of 2 or else MODULO will BUG_ON */
	adapter->be_get_temp_freq = 64;

	if (BEx_chip(adapter)) {
		level = be_cmd_get_fw_log_level(adapter);
		adapter->msg_enable =
			level <= FW_LOG_LEVEL_DEFAULT ? NETIF_MSG_HW : 0;
	}

	adapter->cfg_num_qs = netif_get_num_default_rss_queues();
	return 0;
}

static int lancer_recover_func(struct be_adapter *adapter)
{
	struct device *dev = &adapter->pdev->dev;
	int status;

	status = lancer_test_and_set_rdy_state(adapter);
	if (status)
		goto err;

	if (netif_running(adapter->netdev))
		be_close(adapter->netdev);

	be_clear(adapter);

	be_clear_all_error(adapter);

	status = be_setup(adapter);
	if (status)
		goto err;

	if (netif_running(adapter->netdev)) {
		status = be_open(adapter->netdev);
		if (status)
			goto err;
	}

	dev_err(dev, "Adapter recovery successful\n");
	return 0;
err:
	if (status == -EAGAIN)
		dev_err(dev, "Waiting for resource provisioning\n");
	else
		dev_err(dev, "Adapter recovery failed\n");

	return status;
}

static void be_func_recovery_task(struct work_struct *work)
{
	struct be_adapter *adapter =
		container_of(work, struct be_adapter,  func_recovery_work.work);
	int status = 0;

	be_detect_error(adapter);

	if (adapter->hw_error && lancer_chip(adapter)) {
		rtnl_lock();
		netif_device_detach(adapter->netdev);
		rtnl_unlock();

		status = lancer_recover_func(adapter);
		if (!status)
			netif_device_attach(adapter->netdev);
	}

	/* In Lancer, for all errors other than provisioning error (-EAGAIN),
	 * no need to attempt further recovery.
	 */
	if (!status || status == -EAGAIN)
		schedule_delayed_work(&adapter->func_recovery_work,
				      msecs_to_jiffies(1000));
}

static void be_worker(struct work_struct *work)
{
	struct be_adapter *adapter =
		container_of(work, struct be_adapter, work.work);
	struct be_rx_obj *rxo;
	int i;

	/* when interrupts are not yet enabled, just reap any pending
	* mcc completions */
	if (!netif_running(adapter->netdev)) {
		local_bh_disable();
		be_process_mcc(adapter);
		local_bh_enable();
		goto reschedule;
	}

	if (!adapter->stats_cmd_sent) {
		if (lancer_chip(adapter))
			lancer_cmd_get_pport_stats(adapter,
						   &adapter->stats_cmd);
		else
			be_cmd_get_stats(adapter, &adapter->stats_cmd);
	}

	if (be_physfn(adapter) &&
	    MODULO(adapter->work_counter, adapter->be_get_temp_freq) == 0)
		be_cmd_get_die_temperature(adapter);

	for_all_rx_queues(adapter, rxo, i) {
		/* Replenish RX-queues starved due to memory
		 * allocation failures.
		 */
		if (rxo->rx_post_starved)
			be_post_rx_frags(rxo, GFP_KERNEL, MAX_RX_POST);
	}

	be_eqd_update(adapter);

reschedule:
	adapter->work_counter++;
	schedule_delayed_work(&adapter->work, msecs_to_jiffies(1000));
}

/* If any VFs are already enabled don't FLR the PF */
static bool be_reset_required(struct be_adapter *adapter)
{
	return pci_num_vf(adapter->pdev) ? false : true;
}

static char *mc_name(struct be_adapter *adapter)
{
	char *str = "";	/* default */

	switch (adapter->mc_type) {
	case UMC:
		str = "UMC";
		break;
	case FLEX10:
		str = "FLEX10";
		break;
	case vNIC1:
		str = "vNIC-1";
		break;
	case nPAR:
		str = "nPAR";
		break;
	case UFP:
		str = "UFP";
		break;
	case vNIC2:
		str = "vNIC-2";
		break;
	default:
		str = "";
	}

	return str;
}

static inline char *func_name(struct be_adapter *adapter)
{
	return be_physfn(adapter) ? "PF" : "VF";
}

static int be_probe(struct pci_dev *pdev, const struct pci_device_id *pdev_id)
{
	int status = 0;
	struct be_adapter *adapter;
	struct net_device *netdev;
	char port_name;

	dev_info(&pdev->dev, "%s version is %s\n", DRV_NAME, DRV_VER);

	status = pci_enable_device(pdev);
	if (status)
		goto do_none;

	status = pci_request_regions(pdev, DRV_NAME);
	if (status)
		goto disable_dev;
	pci_set_master(pdev);

	netdev = alloc_etherdev_mqs(sizeof(*adapter), MAX_TX_QS, MAX_RX_QS);
	if (!netdev) {
		status = -ENOMEM;
		goto rel_reg;
	}
	adapter = netdev_priv(netdev);
	adapter->pdev = pdev;
	pci_set_drvdata(pdev, adapter);
	adapter->netdev = netdev;
	SET_NETDEV_DEV(netdev, &pdev->dev);

	status = dma_set_mask_and_coherent(&pdev->dev, DMA_BIT_MASK(64));
	if (!status) {
		netdev->features |= NETIF_F_HIGHDMA;
	} else {
		status = dma_set_mask_and_coherent(&pdev->dev, DMA_BIT_MASK(32));
		if (status) {
			dev_err(&pdev->dev, "Could not set PCI DMA Mask\n");
			goto free_netdev;
		}
	}

	status = pci_enable_pcie_error_reporting(pdev);
	if (!status)
		dev_info(&pdev->dev, "PCIe error reporting enabled\n");

	status = be_ctrl_init(adapter);
	if (status)
		goto free_netdev;

	/* sync up with fw's ready state */
	if (be_physfn(adapter)) {
		status = be_fw_wait_ready(adapter);
		if (status)
			goto ctrl_clean;
	}

	if (be_reset_required(adapter)) {
		status = be_cmd_reset_function(adapter);
		if (status)
			goto ctrl_clean;

		/* Wait for interrupts to quiesce after an FLR */
		msleep(100);
	}

	/* Allow interrupts for other ULPs running on NIC function */
	be_intr_set(adapter, true);

	/* tell fw we're ready to fire cmds */
	status = be_cmd_fw_init(adapter);
	if (status)
		goto ctrl_clean;

	status = be_stats_init(adapter);
	if (status)
		goto ctrl_clean;

	status = be_get_initial_config(adapter);
	if (status)
		goto stats_clean;

	INIT_DELAYED_WORK(&adapter->work, be_worker);
	INIT_DELAYED_WORK(&adapter->func_recovery_work, be_func_recovery_task);
	adapter->rx_fc = true;
	adapter->tx_fc = true;

	status = be_setup(adapter);
	if (status)
		goto stats_clean;

	be_netdev_init(netdev);
	status = register_netdev(netdev);
	if (status != 0)
		goto unsetup;

	be_roce_dev_add(adapter);

	schedule_delayed_work(&adapter->func_recovery_work,
			      msecs_to_jiffies(1000));

	be_cmd_query_port_name(adapter, &port_name);

	dev_info(&pdev->dev, "%s: %s %s port %c\n", nic_name(pdev),
		 func_name(adapter), mc_name(adapter), port_name);

	return 0;

unsetup:
	be_clear(adapter);
stats_clean:
	be_stats_cleanup(adapter);
ctrl_clean:
	be_ctrl_cleanup(adapter);
free_netdev:
	free_netdev(netdev);
rel_reg:
	pci_release_regions(pdev);
disable_dev:
	pci_disable_device(pdev);
do_none:
	dev_err(&pdev->dev, "%s initialization failed\n", nic_name(pdev));
	return status;
}

static int be_suspend(struct pci_dev *pdev, pm_message_t state)
{
	struct be_adapter *adapter = pci_get_drvdata(pdev);
	struct net_device *netdev =  adapter->netdev;

	if (adapter->wol_en)
		be_setup_wol(adapter, true);

	be_intr_set(adapter, false);
	cancel_delayed_work_sync(&adapter->func_recovery_work);

	netif_device_detach(netdev);
	if (netif_running(netdev)) {
		rtnl_lock();
		be_close(netdev);
		rtnl_unlock();
	}
	be_clear(adapter);

	pci_save_state(pdev);
	pci_disable_device(pdev);
	pci_set_power_state(pdev, pci_choose_state(pdev, state));
	return 0;
}

static int be_resume(struct pci_dev *pdev)
{
	int status = 0;
	struct be_adapter *adapter = pci_get_drvdata(pdev);
	struct net_device *netdev =  adapter->netdev;

	netif_device_detach(netdev);

	status = pci_enable_device(pdev);
	if (status)
		return status;

	pci_set_power_state(pdev, PCI_D0);
	pci_restore_state(pdev);

	status = be_fw_wait_ready(adapter);
	if (status)
		return status;

	status = be_cmd_reset_function(adapter);
	if (status)
		return status;

	be_intr_set(adapter, true);
	/* tell fw we're ready to fire cmds */
	status = be_cmd_fw_init(adapter);
	if (status)
		return status;

	be_setup(adapter);
	if (netif_running(netdev)) {
		rtnl_lock();
		be_open(netdev);
		rtnl_unlock();
	}

	schedule_delayed_work(&adapter->func_recovery_work,
			      msecs_to_jiffies(1000));
	netif_device_attach(netdev);

	if (adapter->wol_en)
		be_setup_wol(adapter, false);

	return 0;
}

/*
 * An FLR will stop BE from DMAing any data.
 */
static void be_shutdown(struct pci_dev *pdev)
{
	struct be_adapter *adapter = pci_get_drvdata(pdev);

	if (!adapter)
		return;

	be_roce_dev_shutdown(adapter);
	cancel_delayed_work_sync(&adapter->work);
	cancel_delayed_work_sync(&adapter->func_recovery_work);

	netif_device_detach(adapter->netdev);

	be_cmd_reset_function(adapter);

	pci_disable_device(pdev);
}

static pci_ers_result_t be_eeh_err_detected(struct pci_dev *pdev,
					    pci_channel_state_t state)
{
	struct be_adapter *adapter = pci_get_drvdata(pdev);
	struct net_device *netdev =  adapter->netdev;

	dev_err(&adapter->pdev->dev, "EEH error detected\n");

	if (!adapter->eeh_error) {
		adapter->eeh_error = true;

		cancel_delayed_work_sync(&adapter->func_recovery_work);

		rtnl_lock();
		netif_device_detach(netdev);
		if (netif_running(netdev))
			be_close(netdev);
		rtnl_unlock();

		be_clear(adapter);
	}

	if (state == pci_channel_io_perm_failure)
		return PCI_ERS_RESULT_DISCONNECT;

	pci_disable_device(pdev);

	/* The error could cause the FW to trigger a flash debug dump.
	 * Resetting the card while flash dump is in progress
	 * can cause it not to recover; wait for it to finish.
	 * Wait only for first function as it is needed only once per
	 * adapter.
	 */
	if (pdev->devfn == 0)
		ssleep(30);

	return PCI_ERS_RESULT_NEED_RESET;
}

static pci_ers_result_t be_eeh_reset(struct pci_dev *pdev)
{
	struct be_adapter *adapter = pci_get_drvdata(pdev);
	int status;

	dev_info(&adapter->pdev->dev, "EEH reset\n");

	status = pci_enable_device(pdev);
	if (status)
		return PCI_ERS_RESULT_DISCONNECT;

	pci_set_master(pdev);
	pci_set_power_state(pdev, PCI_D0);
	pci_restore_state(pdev);

	/* Check if card is ok and fw is ready */
	dev_info(&adapter->pdev->dev,
		 "Waiting for FW to be ready after EEH reset\n");
	status = be_fw_wait_ready(adapter);
	if (status)
		return PCI_ERS_RESULT_DISCONNECT;

	pci_cleanup_aer_uncorrect_error_status(pdev);
	be_clear_all_error(adapter);
	return PCI_ERS_RESULT_RECOVERED;
}

static void be_eeh_resume(struct pci_dev *pdev)
{
	int status = 0;
	struct be_adapter *adapter = pci_get_drvdata(pdev);
	struct net_device *netdev =  adapter->netdev;

	dev_info(&adapter->pdev->dev, "EEH resume\n");

	pci_save_state(pdev);

	status = be_cmd_reset_function(adapter);
	if (status)
		goto err;

	/* On some BE3 FW versions, after a HW reset,
	 * interrupts will remain disabled for each function.
	 * So, explicitly enable interrupts
	 */
	be_intr_set(adapter, true);

	/* tell fw we're ready to fire cmds */
	status = be_cmd_fw_init(adapter);
	if (status)
		goto err;

	status = be_setup(adapter);
	if (status)
		goto err;

	if (netif_running(netdev)) {
		status = be_open(netdev);
		if (status)
			goto err;
	}

	schedule_delayed_work(&adapter->func_recovery_work,
			      msecs_to_jiffies(1000));
	netif_device_attach(netdev);
	return;
err:
	dev_err(&adapter->pdev->dev, "EEH resume failed\n");
}

static const struct pci_error_handlers be_eeh_handlers = {
	.error_detected = be_eeh_err_detected,
	.slot_reset = be_eeh_reset,
	.resume = be_eeh_resume,
};

static struct pci_driver be_driver = {
	.name = DRV_NAME,
	.id_table = be_dev_ids,
	.probe = be_probe,
	.remove = be_remove,
	.suspend = be_suspend,
	.resume = be_resume,
	.shutdown = be_shutdown,
	.err_handler = &be_eeh_handlers
};

static int __init be_init_module(void)
{
	if (rx_frag_size != 8192 && rx_frag_size != 4096 &&
	    rx_frag_size != 2048) {
		printk(KERN_WARNING DRV_NAME
			" : Module param rx_frag_size must be 2048/4096/8192."
			" Using 2048\n");
		rx_frag_size = 2048;
	}

	return pci_register_driver(&be_driver);
}
module_init(be_init_module);

static void __exit be_exit_module(void)
{
	pci_unregister_driver(&be_driver);
}
module_exit(be_exit_module);<|MERGE_RESOLUTION|>--- conflicted
+++ resolved
@@ -4487,7 +4487,6 @@
 					   struct net_device *dev,
 					   netdev_features_t features)
 {
-<<<<<<< HEAD
 	struct be_adapter *adapter = netdev_priv(dev);
 	u8 l4_hdr = 0;
 
@@ -4523,9 +4522,6 @@
 		return features & ~(NETIF_F_ALL_CSUM | NETIF_F_GSO_MASK);
 
 	return features;
-=======
-	return vxlan_features_check(skb, features);
->>>>>>> 8ea65f4a
 }
 #endif
 
