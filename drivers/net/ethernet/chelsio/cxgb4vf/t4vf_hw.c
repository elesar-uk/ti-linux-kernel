/*
 * This file is part of the Chelsio T4 PCI-E SR-IOV Virtual Function Ethernet
 * driver for Linux.
 *
 * Copyright (c) 2009-2010 Chelsio Communications, Inc. All rights reserved.
 *
 * This software is available to you under a choice of one of two
 * licenses.  You may choose to be licensed under the terms of the GNU
 * General Public License (GPL) Version 2, available from the file
 * COPYING in the main directory of this source tree, or the
 * OpenIB.org BSD license below:
 *
 *     Redistribution and use in source and binary forms, with or
 *     without modification, are permitted provided that the following
 *     conditions are met:
 *
 *      - Redistributions of source code must retain the above
 *        copyright notice, this list of conditions and the following
 *        disclaimer.
 *
 *      - Redistributions in binary form must reproduce the above
 *        copyright notice, this list of conditions and the following
 *        disclaimer in the documentation and/or other materials
 *        provided with the distribution.
 *
 * THE SOFTWARE IS PROVIDED "AS IS", WITHOUT WARRANTY OF ANY KIND,
 * EXPRESS OR IMPLIED, INCLUDING BUT NOT LIMITED TO THE WARRANTIES OF
 * MERCHANTABILITY, FITNESS FOR A PARTICULAR PURPOSE AND
 * NONINFRINGEMENT. IN NO EVENT SHALL THE AUTHORS OR COPYRIGHT HOLDERS
 * BE LIABLE FOR ANY CLAIM, DAMAGES OR OTHER LIABILITY, WHETHER IN AN
 * ACTION OF CONTRACT, TORT OR OTHERWISE, ARISING FROM, OUT OF OR IN
 * CONNECTION WITH THE SOFTWARE OR THE USE OR OTHER DEALINGS IN THE
 * SOFTWARE.
 */

#include <linux/pci.h>

#include "t4vf_common.h"
#include "t4vf_defs.h"

#include "../cxgb4/t4_regs.h"
#include "../cxgb4/t4_values.h"
#include "../cxgb4/t4fw_api.h"

/*
 * Wait for the device to become ready (signified by our "who am I" register
 * returning a value other than all 1's).  Return an error if it doesn't
 * become ready ...
 */
int t4vf_wait_dev_ready(struct adapter *adapter)
{
	const u32 whoami = T4VF_PL_BASE_ADDR + PL_VF_WHOAMI;
	const u32 notready1 = 0xffffffff;
	const u32 notready2 = 0xeeeeeeee;
	u32 val;

	val = t4_read_reg(adapter, whoami);
	if (val != notready1 && val != notready2)
		return 0;
	msleep(500);
	val = t4_read_reg(adapter, whoami);
	if (val != notready1 && val != notready2)
		return 0;
	else
		return -EIO;
}

/*
 * Get the reply to a mailbox command and store it in @rpl in big-endian order
 * (since the firmware data structures are specified in a big-endian layout).
 */
static void get_mbox_rpl(struct adapter *adapter, __be64 *rpl, int size,
			 u32 mbox_data)
{
	for ( ; size; size -= 8, mbox_data += 8)
		*rpl++ = cpu_to_be64(t4_read_reg64(adapter, mbox_data));
}

/**
 *	t4vf_record_mbox - record a Firmware Mailbox Command/Reply in the log
 *	@adapter: the adapter
 *	@cmd: the Firmware Mailbox Command or Reply
 *	@size: command length in bytes
 *	@access: the time (ms) needed to access the Firmware Mailbox
 *	@execute: the time (ms) the command spent being executed
 */
static void t4vf_record_mbox(struct adapter *adapter, const __be64 *cmd,
			     int size, int access, int execute)
{
	struct mbox_cmd_log *log = adapter->mbox_log;
	struct mbox_cmd *entry;
	int i;

	entry = mbox_cmd_log_entry(log, log->cursor++);
	if (log->cursor == log->size)
		log->cursor = 0;

	for (i = 0; i < size / 8; i++)
		entry->cmd[i] = be64_to_cpu(cmd[i]);
	while (i < MBOX_LEN / 8)
		entry->cmd[i++] = 0;
	entry->timestamp = jiffies;
	entry->seqno = log->seqno++;
	entry->access = access;
	entry->execute = execute;
}

/**
 *	t4vf_wr_mbox_core - send a command to FW through the mailbox
 *	@adapter: the adapter
 *	@cmd: the command to write
 *	@size: command length in bytes
 *	@rpl: where to optionally store the reply
 *	@sleep_ok: if true we may sleep while awaiting command completion
 *
 *	Sends the given command to FW through the mailbox and waits for the
 *	FW to execute the command.  If @rpl is not %NULL it is used to store
 *	the FW's reply to the command.  The command and its optional reply
 *	are of the same length.  FW can take up to 500 ms to respond.
 *	@sleep_ok determines whether we may sleep while awaiting the response.
 *	If sleeping is allowed we use progressive backoff otherwise we spin.
 *
 *	The return value is 0 on success or a negative errno on failure.  A
 *	failure can happen either because we are not able to execute the
 *	command or FW executes it but signals an error.  In the latter case
 *	the return value is the error code indicated by FW (negated).
 */
int t4vf_wr_mbox_core(struct adapter *adapter, const void *cmd, int size,
		      void *rpl, bool sleep_ok)
{
	static const int delay[] = {
		1, 1, 3, 5, 10, 10, 20, 50, 100
	};

	u16 access = 0, execute = 0;
	u32 v, mbox_data;
	int i, ms, delay_idx, ret;
	const __be64 *p;
	u32 mbox_ctl = T4VF_CIM_BASE_ADDR + CIM_VF_EXT_MAILBOX_CTRL;
	u32 cmd_op = FW_CMD_OP_G(be32_to_cpu(((struct fw_cmd_hdr *)cmd)->hi));
	__be64 cmd_rpl[MBOX_LEN / 8];

	/* In T6, mailbox size is changed to 128 bytes to avoid
	 * invalidating the entire prefetch buffer.
	 */
	if (CHELSIO_CHIP_VERSION(adapter->params.chip) <= CHELSIO_T5)
		mbox_data = T4VF_MBDATA_BASE_ADDR;
	else
		mbox_data = T6VF_MBDATA_BASE_ADDR;

	/*
	 * Commands must be multiples of 16 bytes in length and may not be
	 * larger than the size of the Mailbox Data register array.
	 */
	if ((size % 16) != 0 ||
	    size > NUM_CIM_VF_MAILBOX_DATA_INSTANCES * 4)
		return -EINVAL;

	/*
	 * Loop trying to get ownership of the mailbox.  Return an error
	 * if we can't gain ownership.
	 */
	v = MBOWNER_G(t4_read_reg(adapter, mbox_ctl));
	for (i = 0; v == MBOX_OWNER_NONE && i < 3; i++)
		v = MBOWNER_G(t4_read_reg(adapter, mbox_ctl));
	if (v != MBOX_OWNER_DRV) {
		ret = (v == MBOX_OWNER_FW) ? -EBUSY : -ETIMEDOUT;
		t4vf_record_mbox(adapter, cmd, size, access, ret);
		return ret;
	}

	/*
	 * Write the command array into the Mailbox Data register array and
	 * transfer ownership of the mailbox to the firmware.
	 *
	 * For the VFs, the Mailbox Data "registers" are actually backed by
	 * T4's "MA" interface rather than PL Registers (as is the case for
	 * the PFs).  Because these are in different coherency domains, the
	 * write to the VF's PL-register-backed Mailbox Control can race in
	 * front of the writes to the MA-backed VF Mailbox Data "registers".
	 * So we need to do a read-back on at least one byte of the VF Mailbox
	 * Data registers before doing the write to the VF Mailbox Control
	 * register.
	 */
	if (cmd_op != FW_VI_STATS_CMD)
		t4vf_record_mbox(adapter, cmd, size, access, 0);
	for (i = 0, p = cmd; i < size; i += 8)
		t4_write_reg64(adapter, mbox_data + i, be64_to_cpu(*p++));
	t4_read_reg(adapter, mbox_data);         /* flush write */

	t4_write_reg(adapter, mbox_ctl,
		     MBMSGVALID_F | MBOWNER_V(MBOX_OWNER_FW));
	t4_read_reg(adapter, mbox_ctl);          /* flush write */

	/*
	 * Spin waiting for firmware to acknowledge processing our command.
	 */
	delay_idx = 0;
	ms = delay[0];

	for (i = 0; i < FW_CMD_MAX_TIMEOUT; i += ms) {
		if (sleep_ok) {
			ms = delay[delay_idx];
			if (delay_idx < ARRAY_SIZE(delay) - 1)
				delay_idx++;
			msleep(ms);
		} else
			mdelay(ms);

		/*
		 * If we're the owner, see if this is the reply we wanted.
		 */
		v = t4_read_reg(adapter, mbox_ctl);
		if (MBOWNER_G(v) == MBOX_OWNER_DRV) {
			/*
			 * If the Message Valid bit isn't on, revoke ownership
			 * of the mailbox and continue waiting for our reply.
			 */
			if ((v & MBMSGVALID_F) == 0) {
				t4_write_reg(adapter, mbox_ctl,
					     MBOWNER_V(MBOX_OWNER_NONE));
				continue;
			}

			/*
			 * We now have our reply.  Extract the command return
			 * value, copy the reply back to our caller's buffer
			 * (if specified) and revoke ownership of the mailbox.
			 * We return the (negated) firmware command return
			 * code (this depends on FW_SUCCESS == 0).
			 */
			get_mbox_rpl(adapter, cmd_rpl, size, mbox_data);

			/* return value in low-order little-endian word */
			v = be64_to_cpu(cmd_rpl[0]);

			if (rpl) {
				/* request bit in high-order BE word */
				WARN_ON((be32_to_cpu(*(const __be32 *)cmd)
					 & FW_CMD_REQUEST_F) == 0);
				memcpy(rpl, cmd_rpl, size);
				WARN_ON((be32_to_cpu(*(__be32 *)rpl)
					 & FW_CMD_REQUEST_F) != 0);
			}
			t4_write_reg(adapter, mbox_ctl,
				     MBOWNER_V(MBOX_OWNER_NONE));
			execute = i + ms;
			if (cmd_op != FW_VI_STATS_CMD)
				t4vf_record_mbox(adapter, cmd_rpl, size, access,
						 execute);
			return -FW_CMD_RETVAL_G(v);
		}
	}

<<<<<<< HEAD
	/*
	 * We timed out.  Return the error ...
	 */
	dump_mbox(adapter, "FW Timeout", mbox_data);
	return -ETIMEDOUT;
=======
	/* We timed out.  Return the error ... */
	ret = -ETIMEDOUT;
	t4vf_record_mbox(adapter, cmd, size, access, ret);
	return ret;
>>>>>>> ed596a4a
}

#define ADVERT_MASK (FW_PORT_CAP_SPEED_100M | FW_PORT_CAP_SPEED_1G |\
		     FW_PORT_CAP_SPEED_10G | FW_PORT_CAP_SPEED_40G | \
		     FW_PORT_CAP_SPEED_100G | FW_PORT_CAP_ANEG)

/**
 *	init_link_config - initialize a link's SW state
 *	@lc: structure holding the link state
 *	@caps: link capabilities
 *
 *	Initializes the SW state maintained for each link, including the link's
 *	capabilities and default speed/flow-control/autonegotiation settings.
 */
static void init_link_config(struct link_config *lc, unsigned int caps)
{
	lc->supported = caps;
	lc->requested_speed = 0;
	lc->speed = 0;
	lc->requested_fc = lc->fc = PAUSE_RX | PAUSE_TX;
	if (lc->supported & FW_PORT_CAP_ANEG) {
		lc->advertising = lc->supported & ADVERT_MASK;
		lc->autoneg = AUTONEG_ENABLE;
		lc->requested_fc |= PAUSE_AUTONEG;
	} else {
		lc->advertising = 0;
		lc->autoneg = AUTONEG_DISABLE;
	}
}

/**
 *	t4vf_port_init - initialize port hardware/software state
 *	@adapter: the adapter
 *	@pidx: the adapter port index
 */
int t4vf_port_init(struct adapter *adapter, int pidx)
{
	struct port_info *pi = adap2pinfo(adapter, pidx);
	struct fw_vi_cmd vi_cmd, vi_rpl;
	struct fw_port_cmd port_cmd, port_rpl;
	int v;

	/*
	 * Execute a VI Read command to get our Virtual Interface information
	 * like MAC address, etc.
	 */
	memset(&vi_cmd, 0, sizeof(vi_cmd));
	vi_cmd.op_to_vfn = cpu_to_be32(FW_CMD_OP_V(FW_VI_CMD) |
				       FW_CMD_REQUEST_F |
				       FW_CMD_READ_F);
	vi_cmd.alloc_to_len16 = cpu_to_be32(FW_LEN16(vi_cmd));
	vi_cmd.type_viid = cpu_to_be16(FW_VI_CMD_VIID_V(pi->viid));
	v = t4vf_wr_mbox(adapter, &vi_cmd, sizeof(vi_cmd), &vi_rpl);
	if (v)
		return v;

	BUG_ON(pi->port_id != FW_VI_CMD_PORTID_G(vi_rpl.portid_pkd));
	pi->rss_size = FW_VI_CMD_RSSSIZE_G(be16_to_cpu(vi_rpl.rsssize_pkd));
	t4_os_set_hw_addr(adapter, pidx, vi_rpl.mac);

	/*
	 * If we don't have read access to our port information, we're done
	 * now.  Otherwise, execute a PORT Read command to get it ...
	 */
	if (!(adapter->params.vfres.r_caps & FW_CMD_CAP_PORT))
		return 0;

	memset(&port_cmd, 0, sizeof(port_cmd));
	port_cmd.op_to_portid = cpu_to_be32(FW_CMD_OP_V(FW_PORT_CMD) |
					    FW_CMD_REQUEST_F |
					    FW_CMD_READ_F |
					    FW_PORT_CMD_PORTID_V(pi->port_id));
	port_cmd.action_to_len16 =
		cpu_to_be32(FW_PORT_CMD_ACTION_V(FW_PORT_ACTION_GET_PORT_INFO) |
			    FW_LEN16(port_cmd));
	v = t4vf_wr_mbox(adapter, &port_cmd, sizeof(port_cmd), &port_rpl);
	if (v)
		return v;

	v = be32_to_cpu(port_rpl.u.info.lstatus_to_modtype);
	pi->mdio_addr = (v & FW_PORT_CMD_MDIOCAP_F) ?
			FW_PORT_CMD_MDIOADDR_G(v) : -1;
	pi->port_type = FW_PORT_CMD_PTYPE_G(v);
	pi->mod_type = FW_PORT_MOD_TYPE_NA;

	init_link_config(&pi->link_cfg, be16_to_cpu(port_rpl.u.info.pcap));

	return 0;
}

/**
 *      t4vf_fw_reset - issue a reset to FW
 *      @adapter: the adapter
 *
 *	Issues a reset command to FW.  For a Physical Function this would
 *	result in the Firmware resetting all of its state.  For a Virtual
 *	Function this just resets the state associated with the VF.
 */
int t4vf_fw_reset(struct adapter *adapter)
{
	struct fw_reset_cmd cmd;

	memset(&cmd, 0, sizeof(cmd));
	cmd.op_to_write = cpu_to_be32(FW_CMD_OP_V(FW_RESET_CMD) |
				      FW_CMD_WRITE_F);
	cmd.retval_len16 = cpu_to_be32(FW_LEN16(cmd));
	return t4vf_wr_mbox(adapter, &cmd, sizeof(cmd), NULL);
}

/**
 *	t4vf_query_params - query FW or device parameters
 *	@adapter: the adapter
 *	@nparams: the number of parameters
 *	@params: the parameter names
 *	@vals: the parameter values
 *
 *	Reads the values of firmware or device parameters.  Up to 7 parameters
 *	can be queried at once.
 */
static int t4vf_query_params(struct adapter *adapter, unsigned int nparams,
			     const u32 *params, u32 *vals)
{
	int i, ret;
	struct fw_params_cmd cmd, rpl;
	struct fw_params_param *p;
	size_t len16;

	if (nparams > 7)
		return -EINVAL;

	memset(&cmd, 0, sizeof(cmd));
	cmd.op_to_vfn = cpu_to_be32(FW_CMD_OP_V(FW_PARAMS_CMD) |
				    FW_CMD_REQUEST_F |
				    FW_CMD_READ_F);
	len16 = DIV_ROUND_UP(offsetof(struct fw_params_cmd,
				      param[nparams].mnem), 16);
	cmd.retval_len16 = cpu_to_be32(FW_CMD_LEN16_V(len16));
	for (i = 0, p = &cmd.param[0]; i < nparams; i++, p++)
		p->mnem = htonl(*params++);

	ret = t4vf_wr_mbox(adapter, &cmd, sizeof(cmd), &rpl);
	if (ret == 0)
		for (i = 0, p = &rpl.param[0]; i < nparams; i++, p++)
			*vals++ = be32_to_cpu(p->val);
	return ret;
}

/**
 *	t4vf_set_params - sets FW or device parameters
 *	@adapter: the adapter
 *	@nparams: the number of parameters
 *	@params: the parameter names
 *	@vals: the parameter values
 *
 *	Sets the values of firmware or device parameters.  Up to 7 parameters
 *	can be specified at once.
 */
int t4vf_set_params(struct adapter *adapter, unsigned int nparams,
		    const u32 *params, const u32 *vals)
{
	int i;
	struct fw_params_cmd cmd;
	struct fw_params_param *p;
	size_t len16;

	if (nparams > 7)
		return -EINVAL;

	memset(&cmd, 0, sizeof(cmd));
	cmd.op_to_vfn = cpu_to_be32(FW_CMD_OP_V(FW_PARAMS_CMD) |
				    FW_CMD_REQUEST_F |
				    FW_CMD_WRITE_F);
	len16 = DIV_ROUND_UP(offsetof(struct fw_params_cmd,
				      param[nparams]), 16);
	cmd.retval_len16 = cpu_to_be32(FW_CMD_LEN16_V(len16));
	for (i = 0, p = &cmd.param[0]; i < nparams; i++, p++) {
		p->mnem = cpu_to_be32(*params++);
		p->val = cpu_to_be32(*vals++);
	}

	return t4vf_wr_mbox(adapter, &cmd, sizeof(cmd), NULL);
}

/**
 *	t4vf_fl_pkt_align - return the fl packet alignment
 *	@adapter: the adapter
 *
 *	T4 has a single field to specify the packing and padding boundary.
 *	T5 onwards has separate fields for this and hence the alignment for
 *	next packet offset is maximum of these two.  And T6 changes the
 *	Ingress Padding Boundary Shift, so it's all a mess and it's best
 *	if we put this in low-level Common Code ...
 *
 */
int t4vf_fl_pkt_align(struct adapter *adapter)
{
	u32 sge_control, sge_control2;
	unsigned int ingpadboundary, ingpackboundary, fl_align, ingpad_shift;

	sge_control = adapter->params.sge.sge_control;

	/* T4 uses a single control field to specify both the PCIe Padding and
	 * Packing Boundary.  T5 introduced the ability to specify these
	 * separately.  The actual Ingress Packet Data alignment boundary
	 * within Packed Buffer Mode is the maximum of these two
	 * specifications.  (Note that it makes no real practical sense to
	 * have the Pading Boudary be larger than the Packing Boundary but you
	 * could set the chip up that way and, in fact, legacy T4 code would
	 * end doing this because it would initialize the Padding Boundary and
	 * leave the Packing Boundary initialized to 0 (16 bytes).)
	 * Padding Boundary values in T6 starts from 8B,
	 * where as it is 32B for T4 and T5.
	 */
	if (CHELSIO_CHIP_VERSION(adapter->params.chip) <= CHELSIO_T5)
		ingpad_shift = INGPADBOUNDARY_SHIFT_X;
	else
		ingpad_shift = T6_INGPADBOUNDARY_SHIFT_X;

	ingpadboundary = 1 << (INGPADBOUNDARY_G(sge_control) + ingpad_shift);

	fl_align = ingpadboundary;
	if (!is_t4(adapter->params.chip)) {
		/* T5 has a different interpretation of one of the PCIe Packing
		 * Boundary values.
		 */
		sge_control2 = adapter->params.sge.sge_control2;
		ingpackboundary = INGPACKBOUNDARY_G(sge_control2);
		if (ingpackboundary == INGPACKBOUNDARY_16B_X)
			ingpackboundary = 16;
		else
			ingpackboundary = 1 << (ingpackboundary +
						INGPACKBOUNDARY_SHIFT_X);

		fl_align = max(ingpadboundary, ingpackboundary);
	}
	return fl_align;
}

/**
 *	t4vf_bar2_sge_qregs - return BAR2 SGE Queue register information
 *	@adapter: the adapter
 *	@qid: the Queue ID
 *	@qtype: the Ingress or Egress type for @qid
 *	@pbar2_qoffset: BAR2 Queue Offset
 *	@pbar2_qid: BAR2 Queue ID or 0 for Queue ID inferred SGE Queues
 *
 *	Returns the BAR2 SGE Queue Registers information associated with the
 *	indicated Absolute Queue ID.  These are passed back in return value
 *	pointers.  @qtype should be T4_BAR2_QTYPE_EGRESS for Egress Queue
 *	and T4_BAR2_QTYPE_INGRESS for Ingress Queues.
 *
 *	This may return an error which indicates that BAR2 SGE Queue
 *	registers aren't available.  If an error is not returned, then the
 *	following values are returned:
 *
 *	  *@pbar2_qoffset: the BAR2 Offset of the @qid Registers
 *	  *@pbar2_qid: the BAR2 SGE Queue ID or 0 of @qid
 *
 *	If the returned BAR2 Queue ID is 0, then BAR2 SGE registers which
 *	require the "Inferred Queue ID" ability may be used.  E.g. the
 *	Write Combining Doorbell Buffer. If the BAR2 Queue ID is not 0,
 *	then these "Inferred Queue ID" register may not be used.
 */
int t4vf_bar2_sge_qregs(struct adapter *adapter,
			unsigned int qid,
			enum t4_bar2_qtype qtype,
			u64 *pbar2_qoffset,
			unsigned int *pbar2_qid)
{
	unsigned int page_shift, page_size, qpp_shift, qpp_mask;
	u64 bar2_page_offset, bar2_qoffset;
	unsigned int bar2_qid, bar2_qid_offset, bar2_qinferred;

	/* T4 doesn't support BAR2 SGE Queue registers.
	 */
	if (is_t4(adapter->params.chip))
		return -EINVAL;

	/* Get our SGE Page Size parameters.
	 */
	page_shift = adapter->params.sge.sge_vf_hps + 10;
	page_size = 1 << page_shift;

	/* Get the right Queues per Page parameters for our Queue.
	 */
	qpp_shift = (qtype == T4_BAR2_QTYPE_EGRESS
		     ? adapter->params.sge.sge_vf_eq_qpp
		     : adapter->params.sge.sge_vf_iq_qpp);
	qpp_mask = (1 << qpp_shift) - 1;

	/* Calculate the basics of the BAR2 SGE Queue register area:
	 *  o The BAR2 page the Queue registers will be in.
	 *  o The BAR2 Queue ID.
	 *  o The BAR2 Queue ID Offset into the BAR2 page.
	 */
	bar2_page_offset = ((u64)(qid >> qpp_shift) << page_shift);
	bar2_qid = qid & qpp_mask;
	bar2_qid_offset = bar2_qid * SGE_UDB_SIZE;

	/* If the BAR2 Queue ID Offset is less than the Page Size, then the
	 * hardware will infer the Absolute Queue ID simply from the writes to
	 * the BAR2 Queue ID Offset within the BAR2 Page (and we need to use a
	 * BAR2 Queue ID of 0 for those writes).  Otherwise, we'll simply
	 * write to the first BAR2 SGE Queue Area within the BAR2 Page with
	 * the BAR2 Queue ID and the hardware will infer the Absolute Queue ID
	 * from the BAR2 Page and BAR2 Queue ID.
	 *
	 * One important censequence of this is that some BAR2 SGE registers
	 * have a "Queue ID" field and we can write the BAR2 SGE Queue ID
	 * there.  But other registers synthesize the SGE Queue ID purely
	 * from the writes to the registers -- the Write Combined Doorbell
	 * Buffer is a good example.  These BAR2 SGE Registers are only
	 * available for those BAR2 SGE Register areas where the SGE Absolute
	 * Queue ID can be inferred from simple writes.
	 */
	bar2_qoffset = bar2_page_offset;
	bar2_qinferred = (bar2_qid_offset < page_size);
	if (bar2_qinferred) {
		bar2_qoffset += bar2_qid_offset;
		bar2_qid = 0;
	}

	*pbar2_qoffset = bar2_qoffset;
	*pbar2_qid = bar2_qid;
	return 0;
}

/**
 *	t4vf_get_sge_params - retrieve adapter Scatter gather Engine parameters
 *	@adapter: the adapter
 *
 *	Retrieves various core SGE parameters in the form of hardware SGE
 *	register values.  The caller is responsible for decoding these as
 *	needed.  The SGE parameters are stored in @adapter->params.sge.
 */
int t4vf_get_sge_params(struct adapter *adapter)
{
	struct sge_params *sge_params = &adapter->params.sge;
	u32 params[7], vals[7];
	int v;

	params[0] = (FW_PARAMS_MNEM_V(FW_PARAMS_MNEM_REG) |
		     FW_PARAMS_PARAM_XYZ_V(SGE_CONTROL_A));
	params[1] = (FW_PARAMS_MNEM_V(FW_PARAMS_MNEM_REG) |
		     FW_PARAMS_PARAM_XYZ_V(SGE_HOST_PAGE_SIZE_A));
	params[2] = (FW_PARAMS_MNEM_V(FW_PARAMS_MNEM_REG) |
		     FW_PARAMS_PARAM_XYZ_V(SGE_FL_BUFFER_SIZE0_A));
	params[3] = (FW_PARAMS_MNEM_V(FW_PARAMS_MNEM_REG) |
		     FW_PARAMS_PARAM_XYZ_V(SGE_FL_BUFFER_SIZE1_A));
	params[4] = (FW_PARAMS_MNEM_V(FW_PARAMS_MNEM_REG) |
		     FW_PARAMS_PARAM_XYZ_V(SGE_TIMER_VALUE_0_AND_1_A));
	params[5] = (FW_PARAMS_MNEM_V(FW_PARAMS_MNEM_REG) |
		     FW_PARAMS_PARAM_XYZ_V(SGE_TIMER_VALUE_2_AND_3_A));
	params[6] = (FW_PARAMS_MNEM_V(FW_PARAMS_MNEM_REG) |
		     FW_PARAMS_PARAM_XYZ_V(SGE_TIMER_VALUE_4_AND_5_A));
	v = t4vf_query_params(adapter, 7, params, vals);
	if (v)
		return v;
	sge_params->sge_control = vals[0];
	sge_params->sge_host_page_size = vals[1];
	sge_params->sge_fl_buffer_size[0] = vals[2];
	sge_params->sge_fl_buffer_size[1] = vals[3];
	sge_params->sge_timer_value_0_and_1 = vals[4];
	sge_params->sge_timer_value_2_and_3 = vals[5];
	sge_params->sge_timer_value_4_and_5 = vals[6];

	/* T4 uses a single control field to specify both the PCIe Padding and
	 * Packing Boundary.  T5 introduced the ability to specify these
	 * separately with the Padding Boundary in SGE_CONTROL and and Packing
	 * Boundary in SGE_CONTROL2.  So for T5 and later we need to grab
	 * SGE_CONTROL in order to determine how ingress packet data will be
	 * laid out in Packed Buffer Mode.  Unfortunately, older versions of
	 * the firmware won't let us retrieve SGE_CONTROL2 so if we get a
	 * failure grabbing it we throw an error since we can't figure out the
	 * right value.
	 */
	if (!is_t4(adapter->params.chip)) {
		params[0] = (FW_PARAMS_MNEM_V(FW_PARAMS_MNEM_REG) |
			     FW_PARAMS_PARAM_XYZ_V(SGE_CONTROL2_A));
		v = t4vf_query_params(adapter, 1, params, vals);
		if (v != FW_SUCCESS) {
			dev_err(adapter->pdev_dev,
				"Unable to get SGE Control2; "
				"probably old firmware.\n");
			return v;
		}
		sge_params->sge_control2 = vals[0];
	}

	params[0] = (FW_PARAMS_MNEM_V(FW_PARAMS_MNEM_REG) |
		     FW_PARAMS_PARAM_XYZ_V(SGE_INGRESS_RX_THRESHOLD_A));
	params[1] = (FW_PARAMS_MNEM_V(FW_PARAMS_MNEM_REG) |
		     FW_PARAMS_PARAM_XYZ_V(SGE_CONM_CTRL_A));
	v = t4vf_query_params(adapter, 2, params, vals);
	if (v)
		return v;
	sge_params->sge_ingress_rx_threshold = vals[0];
	sge_params->sge_congestion_control = vals[1];

	/* For T5 and later we want to use the new BAR2 Doorbells.
	 * Unfortunately, older firmware didn't allow the this register to be
	 * read.
	 */
	if (!is_t4(adapter->params.chip)) {
		u32 whoami;
		unsigned int pf, s_hps, s_qpp;

		params[0] = (FW_PARAMS_MNEM_V(FW_PARAMS_MNEM_REG) |
			     FW_PARAMS_PARAM_XYZ_V(
				     SGE_EGRESS_QUEUES_PER_PAGE_VF_A));
		params[1] = (FW_PARAMS_MNEM_V(FW_PARAMS_MNEM_REG) |
			     FW_PARAMS_PARAM_XYZ_V(
				     SGE_INGRESS_QUEUES_PER_PAGE_VF_A));
		v = t4vf_query_params(adapter, 2, params, vals);
		if (v != FW_SUCCESS) {
			dev_warn(adapter->pdev_dev,
				 "Unable to get VF SGE Queues/Page; "
				 "probably old firmware.\n");
			return v;
		}
		sge_params->sge_egress_queues_per_page = vals[0];
		sge_params->sge_ingress_queues_per_page = vals[1];

		/* We need the Queues/Page for our VF.  This is based on the
		 * PF from which we're instantiated and is indexed in the
		 * register we just read. Do it once here so other code in
		 * the driver can just use it.
		 */
		whoami = t4_read_reg(adapter,
				     T4VF_PL_BASE_ADDR + PL_VF_WHOAMI_A);
		pf = CHELSIO_CHIP_VERSION(adapter->params.chip) <= CHELSIO_T5 ?
			SOURCEPF_G(whoami) : T6_SOURCEPF_G(whoami);

		s_hps = (HOSTPAGESIZEPF0_S +
			 (HOSTPAGESIZEPF1_S - HOSTPAGESIZEPF0_S) * pf);
		sge_params->sge_vf_hps =
			((sge_params->sge_host_page_size >> s_hps)
			 & HOSTPAGESIZEPF0_M);

		s_qpp = (QUEUESPERPAGEPF0_S +
			 (QUEUESPERPAGEPF1_S - QUEUESPERPAGEPF0_S) * pf);
		sge_params->sge_vf_eq_qpp =
			((sge_params->sge_egress_queues_per_page >> s_qpp)
			 & QUEUESPERPAGEPF0_M);
		sge_params->sge_vf_iq_qpp =
			((sge_params->sge_ingress_queues_per_page >> s_qpp)
			 & QUEUESPERPAGEPF0_M);
	}

	return 0;
}

/**
 *	t4vf_get_vpd_params - retrieve device VPD paremeters
 *	@adapter: the adapter
 *
 *	Retrives various device Vital Product Data parameters.  The parameters
 *	are stored in @adapter->params.vpd.
 */
int t4vf_get_vpd_params(struct adapter *adapter)
{
	struct vpd_params *vpd_params = &adapter->params.vpd;
	u32 params[7], vals[7];
	int v;

	params[0] = (FW_PARAMS_MNEM_V(FW_PARAMS_MNEM_DEV) |
		     FW_PARAMS_PARAM_X_V(FW_PARAMS_PARAM_DEV_CCLK));
	v = t4vf_query_params(adapter, 1, params, vals);
	if (v)
		return v;
	vpd_params->cclk = vals[0];

	return 0;
}

/**
 *	t4vf_get_dev_params - retrieve device paremeters
 *	@adapter: the adapter
 *
 *	Retrives various device parameters.  The parameters are stored in
 *	@adapter->params.dev.
 */
int t4vf_get_dev_params(struct adapter *adapter)
{
	struct dev_params *dev_params = &adapter->params.dev;
	u32 params[7], vals[7];
	int v;

	params[0] = (FW_PARAMS_MNEM_V(FW_PARAMS_MNEM_DEV) |
		     FW_PARAMS_PARAM_X_V(FW_PARAMS_PARAM_DEV_FWREV));
	params[1] = (FW_PARAMS_MNEM_V(FW_PARAMS_MNEM_DEV) |
		     FW_PARAMS_PARAM_X_V(FW_PARAMS_PARAM_DEV_TPREV));
	v = t4vf_query_params(adapter, 2, params, vals);
	if (v)
		return v;
	dev_params->fwrev = vals[0];
	dev_params->tprev = vals[1];

	return 0;
}

/**
 *	t4vf_get_rss_glb_config - retrieve adapter RSS Global Configuration
 *	@adapter: the adapter
 *
 *	Retrieves global RSS mode and parameters with which we have to live
 *	and stores them in the @adapter's RSS parameters.
 */
int t4vf_get_rss_glb_config(struct adapter *adapter)
{
	struct rss_params *rss = &adapter->params.rss;
	struct fw_rss_glb_config_cmd cmd, rpl;
	int v;

	/*
	 * Execute an RSS Global Configuration read command to retrieve
	 * our RSS configuration.
	 */
	memset(&cmd, 0, sizeof(cmd));
	cmd.op_to_write = cpu_to_be32(FW_CMD_OP_V(FW_RSS_GLB_CONFIG_CMD) |
				      FW_CMD_REQUEST_F |
				      FW_CMD_READ_F);
	cmd.retval_len16 = cpu_to_be32(FW_LEN16(cmd));
	v = t4vf_wr_mbox(adapter, &cmd, sizeof(cmd), &rpl);
	if (v)
		return v;

	/*
	 * Transate the big-endian RSS Global Configuration into our
	 * cpu-endian format based on the RSS mode.  We also do first level
	 * filtering at this point to weed out modes which don't support
	 * VF Drivers ...
	 */
	rss->mode = FW_RSS_GLB_CONFIG_CMD_MODE_G(
			be32_to_cpu(rpl.u.manual.mode_pkd));
	switch (rss->mode) {
	case FW_RSS_GLB_CONFIG_CMD_MODE_BASICVIRTUAL: {
		u32 word = be32_to_cpu(
				rpl.u.basicvirtual.synmapen_to_hashtoeplitz);

		rss->u.basicvirtual.synmapen =
			((word & FW_RSS_GLB_CONFIG_CMD_SYNMAPEN_F) != 0);
		rss->u.basicvirtual.syn4tupenipv6 =
			((word & FW_RSS_GLB_CONFIG_CMD_SYN4TUPENIPV6_F) != 0);
		rss->u.basicvirtual.syn2tupenipv6 =
			((word & FW_RSS_GLB_CONFIG_CMD_SYN2TUPENIPV6_F) != 0);
		rss->u.basicvirtual.syn4tupenipv4 =
			((word & FW_RSS_GLB_CONFIG_CMD_SYN4TUPENIPV4_F) != 0);
		rss->u.basicvirtual.syn2tupenipv4 =
			((word & FW_RSS_GLB_CONFIG_CMD_SYN2TUPENIPV4_F) != 0);

		rss->u.basicvirtual.ofdmapen =
			((word & FW_RSS_GLB_CONFIG_CMD_OFDMAPEN_F) != 0);

		rss->u.basicvirtual.tnlmapen =
			((word & FW_RSS_GLB_CONFIG_CMD_TNLMAPEN_F) != 0);
		rss->u.basicvirtual.tnlalllookup =
			((word  & FW_RSS_GLB_CONFIG_CMD_TNLALLLKP_F) != 0);

		rss->u.basicvirtual.hashtoeplitz =
			((word & FW_RSS_GLB_CONFIG_CMD_HASHTOEPLITZ_F) != 0);

		/* we need at least Tunnel Map Enable to be set */
		if (!rss->u.basicvirtual.tnlmapen)
			return -EINVAL;
		break;
	}

	default:
		/* all unknown/unsupported RSS modes result in an error */
		return -EINVAL;
	}

	return 0;
}

/**
 *	t4vf_get_vfres - retrieve VF resource limits
 *	@adapter: the adapter
 *
 *	Retrieves configured resource limits and capabilities for a virtual
 *	function.  The results are stored in @adapter->vfres.
 */
int t4vf_get_vfres(struct adapter *adapter)
{
	struct vf_resources *vfres = &adapter->params.vfres;
	struct fw_pfvf_cmd cmd, rpl;
	int v;
	u32 word;

	/*
	 * Execute PFVF Read command to get VF resource limits; bail out early
	 * with error on command failure.
	 */
	memset(&cmd, 0, sizeof(cmd));
	cmd.op_to_vfn = cpu_to_be32(FW_CMD_OP_V(FW_PFVF_CMD) |
				    FW_CMD_REQUEST_F |
				    FW_CMD_READ_F);
	cmd.retval_len16 = cpu_to_be32(FW_LEN16(cmd));
	v = t4vf_wr_mbox(adapter, &cmd, sizeof(cmd), &rpl);
	if (v)
		return v;

	/*
	 * Extract VF resource limits and return success.
	 */
	word = be32_to_cpu(rpl.niqflint_niq);
	vfres->niqflint = FW_PFVF_CMD_NIQFLINT_G(word);
	vfres->niq = FW_PFVF_CMD_NIQ_G(word);

	word = be32_to_cpu(rpl.type_to_neq);
	vfres->neq = FW_PFVF_CMD_NEQ_G(word);
	vfres->pmask = FW_PFVF_CMD_PMASK_G(word);

	word = be32_to_cpu(rpl.tc_to_nexactf);
	vfres->tc = FW_PFVF_CMD_TC_G(word);
	vfres->nvi = FW_PFVF_CMD_NVI_G(word);
	vfres->nexactf = FW_PFVF_CMD_NEXACTF_G(word);

	word = be32_to_cpu(rpl.r_caps_to_nethctrl);
	vfres->r_caps = FW_PFVF_CMD_R_CAPS_G(word);
	vfres->wx_caps = FW_PFVF_CMD_WX_CAPS_G(word);
	vfres->nethctrl = FW_PFVF_CMD_NETHCTRL_G(word);

	return 0;
}

/**
 *	t4vf_read_rss_vi_config - read a VI's RSS configuration
 *	@adapter: the adapter
 *	@viid: Virtual Interface ID
 *	@config: pointer to host-native VI RSS Configuration buffer
 *
 *	Reads the Virtual Interface's RSS configuration information and
 *	translates it into CPU-native format.
 */
int t4vf_read_rss_vi_config(struct adapter *adapter, unsigned int viid,
			    union rss_vi_config *config)
{
	struct fw_rss_vi_config_cmd cmd, rpl;
	int v;

	memset(&cmd, 0, sizeof(cmd));
	cmd.op_to_viid = cpu_to_be32(FW_CMD_OP_V(FW_RSS_VI_CONFIG_CMD) |
				     FW_CMD_REQUEST_F |
				     FW_CMD_READ_F |
				     FW_RSS_VI_CONFIG_CMD_VIID(viid));
	cmd.retval_len16 = cpu_to_be32(FW_LEN16(cmd));
	v = t4vf_wr_mbox(adapter, &cmd, sizeof(cmd), &rpl);
	if (v)
		return v;

	switch (adapter->params.rss.mode) {
	case FW_RSS_GLB_CONFIG_CMD_MODE_BASICVIRTUAL: {
		u32 word = be32_to_cpu(rpl.u.basicvirtual.defaultq_to_udpen);

		config->basicvirtual.ip6fourtupen =
			((word & FW_RSS_VI_CONFIG_CMD_IP6FOURTUPEN_F) != 0);
		config->basicvirtual.ip6twotupen =
			((word & FW_RSS_VI_CONFIG_CMD_IP6TWOTUPEN_F) != 0);
		config->basicvirtual.ip4fourtupen =
			((word & FW_RSS_VI_CONFIG_CMD_IP4FOURTUPEN_F) != 0);
		config->basicvirtual.ip4twotupen =
			((word & FW_RSS_VI_CONFIG_CMD_IP4TWOTUPEN_F) != 0);
		config->basicvirtual.udpen =
			((word & FW_RSS_VI_CONFIG_CMD_UDPEN_F) != 0);
		config->basicvirtual.defaultq =
			FW_RSS_VI_CONFIG_CMD_DEFAULTQ_G(word);
		break;
	}

	default:
		return -EINVAL;
	}

	return 0;
}

/**
 *	t4vf_write_rss_vi_config - write a VI's RSS configuration
 *	@adapter: the adapter
 *	@viid: Virtual Interface ID
 *	@config: pointer to host-native VI RSS Configuration buffer
 *
 *	Write the Virtual Interface's RSS configuration information
 *	(translating it into firmware-native format before writing).
 */
int t4vf_write_rss_vi_config(struct adapter *adapter, unsigned int viid,
			     union rss_vi_config *config)
{
	struct fw_rss_vi_config_cmd cmd, rpl;

	memset(&cmd, 0, sizeof(cmd));
	cmd.op_to_viid = cpu_to_be32(FW_CMD_OP_V(FW_RSS_VI_CONFIG_CMD) |
				     FW_CMD_REQUEST_F |
				     FW_CMD_WRITE_F |
				     FW_RSS_VI_CONFIG_CMD_VIID(viid));
	cmd.retval_len16 = cpu_to_be32(FW_LEN16(cmd));
	switch (adapter->params.rss.mode) {
	case FW_RSS_GLB_CONFIG_CMD_MODE_BASICVIRTUAL: {
		u32 word = 0;

		if (config->basicvirtual.ip6fourtupen)
			word |= FW_RSS_VI_CONFIG_CMD_IP6FOURTUPEN_F;
		if (config->basicvirtual.ip6twotupen)
			word |= FW_RSS_VI_CONFIG_CMD_IP6TWOTUPEN_F;
		if (config->basicvirtual.ip4fourtupen)
			word |= FW_RSS_VI_CONFIG_CMD_IP4FOURTUPEN_F;
		if (config->basicvirtual.ip4twotupen)
			word |= FW_RSS_VI_CONFIG_CMD_IP4TWOTUPEN_F;
		if (config->basicvirtual.udpen)
			word |= FW_RSS_VI_CONFIG_CMD_UDPEN_F;
		word |= FW_RSS_VI_CONFIG_CMD_DEFAULTQ_V(
				config->basicvirtual.defaultq);
		cmd.u.basicvirtual.defaultq_to_udpen = cpu_to_be32(word);
		break;
	}

	default:
		return -EINVAL;
	}

	return t4vf_wr_mbox(adapter, &cmd, sizeof(cmd), &rpl);
}

/**
 *	t4vf_config_rss_range - configure a portion of the RSS mapping table
 *	@adapter: the adapter
 *	@viid: Virtual Interface of RSS Table Slice
 *	@start: starting entry in the table to write
 *	@n: how many table entries to write
 *	@rspq: values for the "Response Queue" (Ingress Queue) lookup table
 *	@nrspq: number of values in @rspq
 *
 *	Programs the selected part of the VI's RSS mapping table with the
 *	provided values.  If @nrspq < @n the supplied values are used repeatedly
 *	until the full table range is populated.
 *
 *	The caller must ensure the values in @rspq are in the range 0..1023.
 */
int t4vf_config_rss_range(struct adapter *adapter, unsigned int viid,
			  int start, int n, const u16 *rspq, int nrspq)
{
	const u16 *rsp = rspq;
	const u16 *rsp_end = rspq+nrspq;
	struct fw_rss_ind_tbl_cmd cmd;

	/*
	 * Initialize firmware command template to write the RSS table.
	 */
	memset(&cmd, 0, sizeof(cmd));
	cmd.op_to_viid = cpu_to_be32(FW_CMD_OP_V(FW_RSS_IND_TBL_CMD) |
				     FW_CMD_REQUEST_F |
				     FW_CMD_WRITE_F |
				     FW_RSS_IND_TBL_CMD_VIID_V(viid));
	cmd.retval_len16 = cpu_to_be32(FW_LEN16(cmd));

	/*
	 * Each firmware RSS command can accommodate up to 32 RSS Ingress
	 * Queue Identifiers.  These Ingress Queue IDs are packed three to
	 * a 32-bit word as 10-bit values with the upper remaining 2 bits
	 * reserved.
	 */
	while (n > 0) {
		__be32 *qp = &cmd.iq0_to_iq2;
		int nq = min(n, 32);
		int ret;

		/*
		 * Set up the firmware RSS command header to send the next
		 * "nq" Ingress Queue IDs to the firmware.
		 */
		cmd.niqid = cpu_to_be16(nq);
		cmd.startidx = cpu_to_be16(start);

		/*
		 * "nq" more done for the start of the next loop.
		 */
		start += nq;
		n -= nq;

		/*
		 * While there are still Ingress Queue IDs to stuff into the
		 * current firmware RSS command, retrieve them from the
		 * Ingress Queue ID array and insert them into the command.
		 */
		while (nq > 0) {
			/*
			 * Grab up to the next 3 Ingress Queue IDs (wrapping
			 * around the Ingress Queue ID array if necessary) and
			 * insert them into the firmware RSS command at the
			 * current 3-tuple position within the commad.
			 */
			u16 qbuf[3];
			u16 *qbp = qbuf;
			int nqbuf = min(3, nq);

			nq -= nqbuf;
			qbuf[0] = qbuf[1] = qbuf[2] = 0;
			while (nqbuf) {
				nqbuf--;
				*qbp++ = *rsp++;
				if (rsp >= rsp_end)
					rsp = rspq;
			}
			*qp++ = cpu_to_be32(FW_RSS_IND_TBL_CMD_IQ0_V(qbuf[0]) |
					    FW_RSS_IND_TBL_CMD_IQ1_V(qbuf[1]) |
					    FW_RSS_IND_TBL_CMD_IQ2_V(qbuf[2]));
		}

		/*
		 * Send this portion of the RRS table update to the firmware;
		 * bail out on any errors.
		 */
		ret = t4vf_wr_mbox(adapter, &cmd, sizeof(cmd), NULL);
		if (ret)
			return ret;
	}
	return 0;
}

/**
 *	t4vf_alloc_vi - allocate a virtual interface on a port
 *	@adapter: the adapter
 *	@port_id: physical port associated with the VI
 *
 *	Allocate a new Virtual Interface and bind it to the indicated
 *	physical port.  Return the new Virtual Interface Identifier on
 *	success, or a [negative] error number on failure.
 */
int t4vf_alloc_vi(struct adapter *adapter, int port_id)
{
	struct fw_vi_cmd cmd, rpl;
	int v;

	/*
	 * Execute a VI command to allocate Virtual Interface and return its
	 * VIID.
	 */
	memset(&cmd, 0, sizeof(cmd));
	cmd.op_to_vfn = cpu_to_be32(FW_CMD_OP_V(FW_VI_CMD) |
				    FW_CMD_REQUEST_F |
				    FW_CMD_WRITE_F |
				    FW_CMD_EXEC_F);
	cmd.alloc_to_len16 = cpu_to_be32(FW_LEN16(cmd) |
					 FW_VI_CMD_ALLOC_F);
	cmd.portid_pkd = FW_VI_CMD_PORTID_V(port_id);
	v = t4vf_wr_mbox(adapter, &cmd, sizeof(cmd), &rpl);
	if (v)
		return v;

	return FW_VI_CMD_VIID_G(be16_to_cpu(rpl.type_viid));
}

/**
 *	t4vf_free_vi -- free a virtual interface
 *	@adapter: the adapter
 *	@viid: the virtual interface identifier
 *
 *	Free a previously allocated Virtual Interface.  Return an error on
 *	failure.
 */
int t4vf_free_vi(struct adapter *adapter, int viid)
{
	struct fw_vi_cmd cmd;

	/*
	 * Execute a VI command to free the Virtual Interface.
	 */
	memset(&cmd, 0, sizeof(cmd));
	cmd.op_to_vfn = cpu_to_be32(FW_CMD_OP_V(FW_VI_CMD) |
				    FW_CMD_REQUEST_F |
				    FW_CMD_EXEC_F);
	cmd.alloc_to_len16 = cpu_to_be32(FW_LEN16(cmd) |
					 FW_VI_CMD_FREE_F);
	cmd.type_viid = cpu_to_be16(FW_VI_CMD_VIID_V(viid));
	return t4vf_wr_mbox(adapter, &cmd, sizeof(cmd), NULL);
}

/**
 *	t4vf_enable_vi - enable/disable a virtual interface
 *	@adapter: the adapter
 *	@viid: the Virtual Interface ID
 *	@rx_en: 1=enable Rx, 0=disable Rx
 *	@tx_en: 1=enable Tx, 0=disable Tx
 *
 *	Enables/disables a virtual interface.
 */
int t4vf_enable_vi(struct adapter *adapter, unsigned int viid,
		   bool rx_en, bool tx_en)
{
	struct fw_vi_enable_cmd cmd;

	memset(&cmd, 0, sizeof(cmd));
	cmd.op_to_viid = cpu_to_be32(FW_CMD_OP_V(FW_VI_ENABLE_CMD) |
				     FW_CMD_REQUEST_F |
				     FW_CMD_EXEC_F |
				     FW_VI_ENABLE_CMD_VIID_V(viid));
	cmd.ien_to_len16 = cpu_to_be32(FW_VI_ENABLE_CMD_IEN_V(rx_en) |
				       FW_VI_ENABLE_CMD_EEN_V(tx_en) |
				       FW_LEN16(cmd));
	return t4vf_wr_mbox(adapter, &cmd, sizeof(cmd), NULL);
}

/**
 *	t4vf_identify_port - identify a VI's port by blinking its LED
 *	@adapter: the adapter
 *	@viid: the Virtual Interface ID
 *	@nblinks: how many times to blink LED at 2.5 Hz
 *
 *	Identifies a VI's port by blinking its LED.
 */
int t4vf_identify_port(struct adapter *adapter, unsigned int viid,
		       unsigned int nblinks)
{
	struct fw_vi_enable_cmd cmd;

	memset(&cmd, 0, sizeof(cmd));
	cmd.op_to_viid = cpu_to_be32(FW_CMD_OP_V(FW_VI_ENABLE_CMD) |
				     FW_CMD_REQUEST_F |
				     FW_CMD_EXEC_F |
				     FW_VI_ENABLE_CMD_VIID_V(viid));
	cmd.ien_to_len16 = cpu_to_be32(FW_VI_ENABLE_CMD_LED_F |
				       FW_LEN16(cmd));
	cmd.blinkdur = cpu_to_be16(nblinks);
	return t4vf_wr_mbox(adapter, &cmd, sizeof(cmd), NULL);
}

/**
 *	t4vf_set_rxmode - set Rx properties of a virtual interface
 *	@adapter: the adapter
 *	@viid: the VI id
 *	@mtu: the new MTU or -1 for no change
 *	@promisc: 1 to enable promiscuous mode, 0 to disable it, -1 no change
 *	@all_multi: 1 to enable all-multi mode, 0 to disable it, -1 no change
 *	@bcast: 1 to enable broadcast Rx, 0 to disable it, -1 no change
 *	@vlanex: 1 to enable hardware VLAN Tag extraction, 0 to disable it,
 *		-1 no change
 *
 *	Sets Rx properties of a virtual interface.
 */
int t4vf_set_rxmode(struct adapter *adapter, unsigned int viid,
		    int mtu, int promisc, int all_multi, int bcast, int vlanex,
		    bool sleep_ok)
{
	struct fw_vi_rxmode_cmd cmd;

	/* convert to FW values */
	if (mtu < 0)
		mtu = FW_VI_RXMODE_CMD_MTU_M;
	if (promisc < 0)
		promisc = FW_VI_RXMODE_CMD_PROMISCEN_M;
	if (all_multi < 0)
		all_multi = FW_VI_RXMODE_CMD_ALLMULTIEN_M;
	if (bcast < 0)
		bcast = FW_VI_RXMODE_CMD_BROADCASTEN_M;
	if (vlanex < 0)
		vlanex = FW_VI_RXMODE_CMD_VLANEXEN_M;

	memset(&cmd, 0, sizeof(cmd));
	cmd.op_to_viid = cpu_to_be32(FW_CMD_OP_V(FW_VI_RXMODE_CMD) |
				     FW_CMD_REQUEST_F |
				     FW_CMD_WRITE_F |
				     FW_VI_RXMODE_CMD_VIID_V(viid));
	cmd.retval_len16 = cpu_to_be32(FW_LEN16(cmd));
	cmd.mtu_to_vlanexen =
		cpu_to_be32(FW_VI_RXMODE_CMD_MTU_V(mtu) |
			    FW_VI_RXMODE_CMD_PROMISCEN_V(promisc) |
			    FW_VI_RXMODE_CMD_ALLMULTIEN_V(all_multi) |
			    FW_VI_RXMODE_CMD_BROADCASTEN_V(bcast) |
			    FW_VI_RXMODE_CMD_VLANEXEN_V(vlanex));
	return t4vf_wr_mbox_core(adapter, &cmd, sizeof(cmd), NULL, sleep_ok);
}

/**
 *	t4vf_alloc_mac_filt - allocates exact-match filters for MAC addresses
 *	@adapter: the adapter
 *	@viid: the Virtual Interface Identifier
 *	@free: if true any existing filters for this VI id are first removed
 *	@naddr: the number of MAC addresses to allocate filters for (up to 7)
 *	@addr: the MAC address(es)
 *	@idx: where to store the index of each allocated filter
 *	@hash: pointer to hash address filter bitmap
 *	@sleep_ok: call is allowed to sleep
 *
 *	Allocates an exact-match filter for each of the supplied addresses and
 *	sets it to the corresponding address.  If @idx is not %NULL it should
 *	have at least @naddr entries, each of which will be set to the index of
 *	the filter allocated for the corresponding MAC address.  If a filter
 *	could not be allocated for an address its index is set to 0xffff.
 *	If @hash is not %NULL addresses that fail to allocate an exact filter
 *	are hashed and update the hash filter bitmap pointed at by @hash.
 *
 *	Returns a negative error number or the number of filters allocated.
 */
int t4vf_alloc_mac_filt(struct adapter *adapter, unsigned int viid, bool free,
			unsigned int naddr, const u8 **addr, u16 *idx,
			u64 *hash, bool sleep_ok)
{
	int offset, ret = 0;
	unsigned nfilters = 0;
	unsigned int rem = naddr;
	struct fw_vi_mac_cmd cmd, rpl;
	unsigned int max_naddr = adapter->params.arch.mps_tcam_size;

	if (naddr > max_naddr)
		return -EINVAL;

	for (offset = 0; offset < naddr; /**/) {
		unsigned int fw_naddr = (rem < ARRAY_SIZE(cmd.u.exact)
					 ? rem
					 : ARRAY_SIZE(cmd.u.exact));
		size_t len16 = DIV_ROUND_UP(offsetof(struct fw_vi_mac_cmd,
						     u.exact[fw_naddr]), 16);
		struct fw_vi_mac_exact *p;
		int i;

		memset(&cmd, 0, sizeof(cmd));
		cmd.op_to_viid = cpu_to_be32(FW_CMD_OP_V(FW_VI_MAC_CMD) |
					     FW_CMD_REQUEST_F |
					     FW_CMD_WRITE_F |
					     (free ? FW_CMD_EXEC_F : 0) |
					     FW_VI_MAC_CMD_VIID_V(viid));
		cmd.freemacs_to_len16 =
			cpu_to_be32(FW_VI_MAC_CMD_FREEMACS_V(free) |
				    FW_CMD_LEN16_V(len16));

		for (i = 0, p = cmd.u.exact; i < fw_naddr; i++, p++) {
			p->valid_to_idx = cpu_to_be16(
				FW_VI_MAC_CMD_VALID_F |
				FW_VI_MAC_CMD_IDX_V(FW_VI_MAC_ADD_MAC));
			memcpy(p->macaddr, addr[offset+i], sizeof(p->macaddr));
		}


		ret = t4vf_wr_mbox_core(adapter, &cmd, sizeof(cmd), &rpl,
					sleep_ok);
		if (ret && ret != -ENOMEM)
			break;

		for (i = 0, p = rpl.u.exact; i < fw_naddr; i++, p++) {
			u16 index = FW_VI_MAC_CMD_IDX_G(
				be16_to_cpu(p->valid_to_idx));

			if (idx)
				idx[offset+i] =
					(index >= max_naddr
					 ? 0xffff
					 : index);
			if (index < max_naddr)
				nfilters++;
			else if (hash)
				*hash |= (1ULL << hash_mac_addr(addr[offset+i]));
		}

		free = false;
		offset += fw_naddr;
		rem -= fw_naddr;
	}

	/*
	 * If there were no errors or we merely ran out of room in our MAC
	 * address arena, return the number of filters actually written.
	 */
	if (ret == 0 || ret == -ENOMEM)
		ret = nfilters;
	return ret;
}

/**
 *	t4vf_free_mac_filt - frees exact-match filters of given MAC addresses
 *	@adapter: the adapter
 *	@viid: the VI id
 *	@naddr: the number of MAC addresses to allocate filters for (up to 7)
 *	@addr: the MAC address(es)
 *	@sleep_ok: call is allowed to sleep
 *
 *	Frees the exact-match filter for each of the supplied addresses
 *
 *	Returns a negative error number or the number of filters freed.
 */
int t4vf_free_mac_filt(struct adapter *adapter, unsigned int viid,
		       unsigned int naddr, const u8 **addr, bool sleep_ok)
{
	int offset, ret = 0;
	struct fw_vi_mac_cmd cmd;
	unsigned int nfilters = 0;
	unsigned int max_naddr = adapter->params.arch.mps_tcam_size;
	unsigned int rem = naddr;

	if (naddr > max_naddr)
		return -EINVAL;

	for (offset = 0; offset < (int)naddr ; /**/) {
		unsigned int fw_naddr = (rem < ARRAY_SIZE(cmd.u.exact) ?
					 rem : ARRAY_SIZE(cmd.u.exact));
		size_t len16 = DIV_ROUND_UP(offsetof(struct fw_vi_mac_cmd,
						     u.exact[fw_naddr]), 16);
		struct fw_vi_mac_exact *p;
		int i;

		memset(&cmd, 0, sizeof(cmd));
		cmd.op_to_viid = cpu_to_be32(FW_CMD_OP_V(FW_VI_MAC_CMD) |
				     FW_CMD_REQUEST_F |
				     FW_CMD_WRITE_F |
				     FW_CMD_EXEC_V(0) |
				     FW_VI_MAC_CMD_VIID_V(viid));
		cmd.freemacs_to_len16 =
				cpu_to_be32(FW_VI_MAC_CMD_FREEMACS_V(0) |
					    FW_CMD_LEN16_V(len16));

		for (i = 0, p = cmd.u.exact; i < (int)fw_naddr; i++, p++) {
			p->valid_to_idx = cpu_to_be16(
				FW_VI_MAC_CMD_VALID_F |
				FW_VI_MAC_CMD_IDX_V(FW_VI_MAC_MAC_BASED_FREE));
			memcpy(p->macaddr, addr[offset+i], sizeof(p->macaddr));
		}

		ret = t4vf_wr_mbox_core(adapter, &cmd, sizeof(cmd), &cmd,
					sleep_ok);
		if (ret)
			break;

		for (i = 0, p = cmd.u.exact; i < fw_naddr; i++, p++) {
			u16 index = FW_VI_MAC_CMD_IDX_G(
						be16_to_cpu(p->valid_to_idx));

			if (index < max_naddr)
				nfilters++;
		}

		offset += fw_naddr;
		rem -= fw_naddr;
	}

	if (ret == 0)
		ret = nfilters;
	return ret;
}

/**
 *	t4vf_change_mac - modifies the exact-match filter for a MAC address
 *	@adapter: the adapter
 *	@viid: the Virtual Interface ID
 *	@idx: index of existing filter for old value of MAC address, or -1
 *	@addr: the new MAC address value
 *	@persist: if idx < 0, the new MAC allocation should be persistent
 *
 *	Modifies an exact-match filter and sets it to the new MAC address.
 *	Note that in general it is not possible to modify the value of a given
 *	filter so the generic way to modify an address filter is to free the
 *	one being used by the old address value and allocate a new filter for
 *	the new address value.  @idx can be -1 if the address is a new
 *	addition.
 *
 *	Returns a negative error number or the index of the filter with the new
 *	MAC value.
 */
int t4vf_change_mac(struct adapter *adapter, unsigned int viid,
		    int idx, const u8 *addr, bool persist)
{
	int ret;
	struct fw_vi_mac_cmd cmd, rpl;
	struct fw_vi_mac_exact *p = &cmd.u.exact[0];
	size_t len16 = DIV_ROUND_UP(offsetof(struct fw_vi_mac_cmd,
					     u.exact[1]), 16);
	unsigned int max_mac_addr = adapter->params.arch.mps_tcam_size;

	/*
	 * If this is a new allocation, determine whether it should be
	 * persistent (across a "freemacs" operation) or not.
	 */
	if (idx < 0)
		idx = persist ? FW_VI_MAC_ADD_PERSIST_MAC : FW_VI_MAC_ADD_MAC;

	memset(&cmd, 0, sizeof(cmd));
	cmd.op_to_viid = cpu_to_be32(FW_CMD_OP_V(FW_VI_MAC_CMD) |
				     FW_CMD_REQUEST_F |
				     FW_CMD_WRITE_F |
				     FW_VI_MAC_CMD_VIID_V(viid));
	cmd.freemacs_to_len16 = cpu_to_be32(FW_CMD_LEN16_V(len16));
	p->valid_to_idx = cpu_to_be16(FW_VI_MAC_CMD_VALID_F |
				      FW_VI_MAC_CMD_IDX_V(idx));
	memcpy(p->macaddr, addr, sizeof(p->macaddr));

	ret = t4vf_wr_mbox(adapter, &cmd, sizeof(cmd), &rpl);
	if (ret == 0) {
		p = &rpl.u.exact[0];
		ret = FW_VI_MAC_CMD_IDX_G(be16_to_cpu(p->valid_to_idx));
		if (ret >= max_mac_addr)
			ret = -ENOMEM;
	}
	return ret;
}

/**
 *	t4vf_set_addr_hash - program the MAC inexact-match hash filter
 *	@adapter: the adapter
 *	@viid: the Virtual Interface Identifier
 *	@ucast: whether the hash filter should also match unicast addresses
 *	@vec: the value to be written to the hash filter
 *	@sleep_ok: call is allowed to sleep
 *
 *	Sets the 64-bit inexact-match hash filter for a virtual interface.
 */
int t4vf_set_addr_hash(struct adapter *adapter, unsigned int viid,
		       bool ucast, u64 vec, bool sleep_ok)
{
	struct fw_vi_mac_cmd cmd;
	size_t len16 = DIV_ROUND_UP(offsetof(struct fw_vi_mac_cmd,
					     u.exact[0]), 16);

	memset(&cmd, 0, sizeof(cmd));
	cmd.op_to_viid = cpu_to_be32(FW_CMD_OP_V(FW_VI_MAC_CMD) |
				     FW_CMD_REQUEST_F |
				     FW_CMD_WRITE_F |
				     FW_VI_ENABLE_CMD_VIID_V(viid));
	cmd.freemacs_to_len16 = cpu_to_be32(FW_VI_MAC_CMD_HASHVECEN_F |
					    FW_VI_MAC_CMD_HASHUNIEN_V(ucast) |
					    FW_CMD_LEN16_V(len16));
	cmd.u.hash.hashvec = cpu_to_be64(vec);
	return t4vf_wr_mbox_core(adapter, &cmd, sizeof(cmd), NULL, sleep_ok);
}

/**
 *	t4vf_get_port_stats - collect "port" statistics
 *	@adapter: the adapter
 *	@pidx: the port index
 *	@s: the stats structure to fill
 *
 *	Collect statistics for the "port"'s Virtual Interface.
 */
int t4vf_get_port_stats(struct adapter *adapter, int pidx,
			struct t4vf_port_stats *s)
{
	struct port_info *pi = adap2pinfo(adapter, pidx);
	struct fw_vi_stats_vf fwstats;
	unsigned int rem = VI_VF_NUM_STATS;
	__be64 *fwsp = (__be64 *)&fwstats;

	/*
	 * Grab the Virtual Interface statistics a chunk at a time via mailbox
	 * commands.  We could use a Work Request and get all of them at once
	 * but that's an asynchronous interface which is awkward to use.
	 */
	while (rem) {
		unsigned int ix = VI_VF_NUM_STATS - rem;
		unsigned int nstats = min(6U, rem);
		struct fw_vi_stats_cmd cmd, rpl;
		size_t len = (offsetof(struct fw_vi_stats_cmd, u) +
			      sizeof(struct fw_vi_stats_ctl));
		size_t len16 = DIV_ROUND_UP(len, 16);
		int ret;

		memset(&cmd, 0, sizeof(cmd));
		cmd.op_to_viid = cpu_to_be32(FW_CMD_OP_V(FW_VI_STATS_CMD) |
					     FW_VI_STATS_CMD_VIID_V(pi->viid) |
					     FW_CMD_REQUEST_F |
					     FW_CMD_READ_F);
		cmd.retval_len16 = cpu_to_be32(FW_CMD_LEN16_V(len16));
		cmd.u.ctl.nstats_ix =
			cpu_to_be16(FW_VI_STATS_CMD_IX_V(ix) |
				    FW_VI_STATS_CMD_NSTATS_V(nstats));
		ret = t4vf_wr_mbox_ns(adapter, &cmd, len, &rpl);
		if (ret)
			return ret;

		memcpy(fwsp, &rpl.u.ctl.stat0, sizeof(__be64) * nstats);

		rem -= nstats;
		fwsp += nstats;
	}

	/*
	 * Translate firmware statistics into host native statistics.
	 */
	s->tx_bcast_bytes = be64_to_cpu(fwstats.tx_bcast_bytes);
	s->tx_bcast_frames = be64_to_cpu(fwstats.tx_bcast_frames);
	s->tx_mcast_bytes = be64_to_cpu(fwstats.tx_mcast_bytes);
	s->tx_mcast_frames = be64_to_cpu(fwstats.tx_mcast_frames);
	s->tx_ucast_bytes = be64_to_cpu(fwstats.tx_ucast_bytes);
	s->tx_ucast_frames = be64_to_cpu(fwstats.tx_ucast_frames);
	s->tx_drop_frames = be64_to_cpu(fwstats.tx_drop_frames);
	s->tx_offload_bytes = be64_to_cpu(fwstats.tx_offload_bytes);
	s->tx_offload_frames = be64_to_cpu(fwstats.tx_offload_frames);

	s->rx_bcast_bytes = be64_to_cpu(fwstats.rx_bcast_bytes);
	s->rx_bcast_frames = be64_to_cpu(fwstats.rx_bcast_frames);
	s->rx_mcast_bytes = be64_to_cpu(fwstats.rx_mcast_bytes);
	s->rx_mcast_frames = be64_to_cpu(fwstats.rx_mcast_frames);
	s->rx_ucast_bytes = be64_to_cpu(fwstats.rx_ucast_bytes);
	s->rx_ucast_frames = be64_to_cpu(fwstats.rx_ucast_frames);

	s->rx_err_frames = be64_to_cpu(fwstats.rx_err_frames);

	return 0;
}

/**
 *	t4vf_iq_free - free an ingress queue and its free lists
 *	@adapter: the adapter
 *	@iqtype: the ingress queue type (FW_IQ_TYPE_FL_INT_CAP, etc.)
 *	@iqid: ingress queue ID
 *	@fl0id: FL0 queue ID or 0xffff if no attached FL0
 *	@fl1id: FL1 queue ID or 0xffff if no attached FL1
 *
 *	Frees an ingress queue and its associated free lists, if any.
 */
int t4vf_iq_free(struct adapter *adapter, unsigned int iqtype,
		 unsigned int iqid, unsigned int fl0id, unsigned int fl1id)
{
	struct fw_iq_cmd cmd;

	memset(&cmd, 0, sizeof(cmd));
	cmd.op_to_vfn = cpu_to_be32(FW_CMD_OP_V(FW_IQ_CMD) |
				    FW_CMD_REQUEST_F |
				    FW_CMD_EXEC_F);
	cmd.alloc_to_len16 = cpu_to_be32(FW_IQ_CMD_FREE_F |
					 FW_LEN16(cmd));
	cmd.type_to_iqandstindex =
		cpu_to_be32(FW_IQ_CMD_TYPE_V(iqtype));

	cmd.iqid = cpu_to_be16(iqid);
	cmd.fl0id = cpu_to_be16(fl0id);
	cmd.fl1id = cpu_to_be16(fl1id);
	return t4vf_wr_mbox(adapter, &cmd, sizeof(cmd), NULL);
}

/**
 *	t4vf_eth_eq_free - free an Ethernet egress queue
 *	@adapter: the adapter
 *	@eqid: egress queue ID
 *
 *	Frees an Ethernet egress queue.
 */
int t4vf_eth_eq_free(struct adapter *adapter, unsigned int eqid)
{
	struct fw_eq_eth_cmd cmd;

	memset(&cmd, 0, sizeof(cmd));
	cmd.op_to_vfn = cpu_to_be32(FW_CMD_OP_V(FW_EQ_ETH_CMD) |
				    FW_CMD_REQUEST_F |
				    FW_CMD_EXEC_F);
	cmd.alloc_to_len16 = cpu_to_be32(FW_EQ_ETH_CMD_FREE_F |
					 FW_LEN16(cmd));
	cmd.eqid_pkd = cpu_to_be32(FW_EQ_ETH_CMD_EQID_V(eqid));
	return t4vf_wr_mbox(adapter, &cmd, sizeof(cmd), NULL);
}

/**
 *	t4vf_handle_fw_rpl - process a firmware reply message
 *	@adapter: the adapter
 *	@rpl: start of the firmware message
 *
 *	Processes a firmware message, such as link state change messages.
 */
int t4vf_handle_fw_rpl(struct adapter *adapter, const __be64 *rpl)
{
	const struct fw_cmd_hdr *cmd_hdr = (const struct fw_cmd_hdr *)rpl;
	u8 opcode = FW_CMD_OP_G(be32_to_cpu(cmd_hdr->hi));

	switch (opcode) {
	case FW_PORT_CMD: {
		/*
		 * Link/module state change message.
		 */
		const struct fw_port_cmd *port_cmd =
			(const struct fw_port_cmd *)rpl;
		u32 stat, mod;
		int action, port_id, link_ok, speed, fc, pidx;

		/*
		 * Extract various fields from port status change message.
		 */
		action = FW_PORT_CMD_ACTION_G(
			be32_to_cpu(port_cmd->action_to_len16));
		if (action != FW_PORT_ACTION_GET_PORT_INFO) {
			dev_err(adapter->pdev_dev,
				"Unknown firmware PORT reply action %x\n",
				action);
			break;
		}

		port_id = FW_PORT_CMD_PORTID_G(
			be32_to_cpu(port_cmd->op_to_portid));

		stat = be32_to_cpu(port_cmd->u.info.lstatus_to_modtype);
		link_ok = (stat & FW_PORT_CMD_LSTATUS_F) != 0;
		speed = 0;
		fc = 0;
		if (stat & FW_PORT_CMD_RXPAUSE_F)
			fc |= PAUSE_RX;
		if (stat & FW_PORT_CMD_TXPAUSE_F)
			fc |= PAUSE_TX;
		if (stat & FW_PORT_CMD_LSPEED_V(FW_PORT_CAP_SPEED_100M))
			speed = 100;
		else if (stat & FW_PORT_CMD_LSPEED_V(FW_PORT_CAP_SPEED_1G))
			speed = 1000;
		else if (stat & FW_PORT_CMD_LSPEED_V(FW_PORT_CAP_SPEED_10G))
			speed = 10000;
		else if (stat & FW_PORT_CMD_LSPEED_V(FW_PORT_CAP_SPEED_40G))
			speed = 40000;

		/*
		 * Scan all of our "ports" (Virtual Interfaces) looking for
		 * those bound to the physical port which has changed.  If
		 * our recorded state doesn't match the current state,
		 * signal that change to the OS code.
		 */
		for_each_port(adapter, pidx) {
			struct port_info *pi = adap2pinfo(adapter, pidx);
			struct link_config *lc;

			if (pi->port_id != port_id)
				continue;

			lc = &pi->link_cfg;

			mod = FW_PORT_CMD_MODTYPE_G(stat);
			if (mod != pi->mod_type) {
				pi->mod_type = mod;
				t4vf_os_portmod_changed(adapter, pidx);
			}

			if (link_ok != lc->link_ok || speed != lc->speed ||
			    fc != lc->fc) {
				/* something changed */
				lc->link_ok = link_ok;
				lc->speed = speed;
				lc->fc = fc;
				lc->supported =
					be16_to_cpu(port_cmd->u.info.pcap);
				t4vf_os_link_changed(adapter, pidx, link_ok);
			}
		}
		break;
	}

	default:
		dev_err(adapter->pdev_dev, "Unknown firmware reply %X\n",
			opcode);
	}
	return 0;
}

/**
 */
int t4vf_prep_adapter(struct adapter *adapter)
{
	int err;
	unsigned int chipid;

	/* Wait for the device to become ready before proceeding ...
	 */
	err = t4vf_wait_dev_ready(adapter);
	if (err)
		return err;

	/* Default port and clock for debugging in case we can't reach
	 * firmware.
	 */
	adapter->params.nports = 1;
	adapter->params.vfres.pmask = 1;
	adapter->params.vpd.cclk = 50000;

	adapter->params.chip = 0;
	switch (CHELSIO_PCI_ID_VER(adapter->pdev->device)) {
	case CHELSIO_T4:
		adapter->params.chip |= CHELSIO_CHIP_CODE(CHELSIO_T4, 0);
		adapter->params.arch.sge_fl_db = DBPRIO_F;
		adapter->params.arch.mps_tcam_size =
				NUM_MPS_CLS_SRAM_L_INSTANCES;
		break;

	case CHELSIO_T5:
		chipid = REV_G(t4_read_reg(adapter, PL_VF_REV_A));
		adapter->params.chip |= CHELSIO_CHIP_CODE(CHELSIO_T5, chipid);
		adapter->params.arch.sge_fl_db = DBPRIO_F | DBTYPE_F;
		adapter->params.arch.mps_tcam_size =
				NUM_MPS_T5_CLS_SRAM_L_INSTANCES;
		break;

	case CHELSIO_T6:
		chipid = REV_G(t4_read_reg(adapter, PL_VF_REV_A));
		adapter->params.chip |= CHELSIO_CHIP_CODE(CHELSIO_T6, chipid);
		adapter->params.arch.sge_fl_db = 0;
		adapter->params.arch.mps_tcam_size =
				NUM_MPS_T5_CLS_SRAM_L_INSTANCES;
		break;
	}

	return 0;
}<|MERGE_RESOLUTION|>--- conflicted
+++ resolved
@@ -252,18 +252,10 @@
 		}
 	}
 
-<<<<<<< HEAD
-	/*
-	 * We timed out.  Return the error ...
-	 */
-	dump_mbox(adapter, "FW Timeout", mbox_data);
-	return -ETIMEDOUT;
-=======
 	/* We timed out.  Return the error ... */
 	ret = -ETIMEDOUT;
 	t4vf_record_mbox(adapter, cmd, size, access, ret);
 	return ret;
->>>>>>> ed596a4a
 }
 
 #define ADVERT_MASK (FW_PORT_CAP_SPEED_100M | FW_PORT_CAP_SPEED_1G |\
