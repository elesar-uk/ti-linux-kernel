/* Copyright Altera Corporation (C) 2014. All rights reserved.
 *
 * This program is free software; you can redistribute it and/or modify
 * it under the terms of the GNU General Public License, version 2,
 * as published by the Free Software Foundation.
 *
 * This program is distributed in the hope that it will be useful,
 * but WITHOUT ANY WARRANTY; without even the implied warranty of
 * MERCHANTABILITY or FITNESS FOR A PARTICULAR PURPOSE.  See the
 * GNU General Public License for more details.
 *
 * You should have received a copy of the GNU General Public License
 * along with this program.  If not, see <http://www.gnu.org/licenses/>.
 *
 * Adopted from dwmac-sti.c
 */

#include <linux/mfd/syscon.h>
#include <linux/of.h>
#include <linux/of_address.h>
#include <linux/of_net.h>
#include <linux/phy.h>
#include <linux/regmap.h>
#include <linux/reset.h>
#include <linux/stmmac.h>

#include "stmmac.h"
#include "stmmac_platform.h"

#define SYSMGR_EMACGRP_CTRL_PHYSEL_ENUM_GMII_MII 0x0
#define SYSMGR_EMACGRP_CTRL_PHYSEL_ENUM_RGMII 0x1
#define SYSMGR_EMACGRP_CTRL_PHYSEL_ENUM_RMII 0x2
#define SYSMGR_EMACGRP_CTRL_PHYSEL_WIDTH 2
#define SYSMGR_EMACGRP_CTRL_PHYSEL_MASK 0x00000003

#define EMAC_SPLITTER_CTRL_REG			0x0
#define EMAC_SPLITTER_CTRL_SPEED_MASK		0x3
#define EMAC_SPLITTER_CTRL_SPEED_10		0x2
#define EMAC_SPLITTER_CTRL_SPEED_100		0x3
#define EMAC_SPLITTER_CTRL_SPEED_1000		0x0

struct socfpga_dwmac {
	int	interface;
	u32	reg_offset;
	u32	reg_shift;
	struct	device *dev;
	struct regmap *sys_mgr_base_addr;
	struct reset_control *stmmac_rst;
	void __iomem *splitter_base;
};

static void socfpga_dwmac_fix_mac_speed(void *priv, unsigned int speed)
{
	struct socfpga_dwmac *dwmac = (struct socfpga_dwmac *)priv;
	void __iomem *splitter_base = dwmac->splitter_base;
	u32 val;

	if (!splitter_base)
		return;

	val = readl(splitter_base + EMAC_SPLITTER_CTRL_REG);
	val &= ~EMAC_SPLITTER_CTRL_SPEED_MASK;

	switch (speed) {
	case 1000:
		val |= EMAC_SPLITTER_CTRL_SPEED_1000;
		break;
	case 100:
		val |= EMAC_SPLITTER_CTRL_SPEED_100;
		break;
	case 10:
		val |= EMAC_SPLITTER_CTRL_SPEED_10;
		break;
	default:
		return;
	}

	writel(val, splitter_base + EMAC_SPLITTER_CTRL_REG);
}

static int socfpga_dwmac_parse_data(struct socfpga_dwmac *dwmac, struct device *dev)
{
	struct device_node *np = dev->of_node;
	struct regmap *sys_mgr_base_addr;
	u32 reg_offset, reg_shift;
	int ret;
	struct device_node *np_splitter;
	struct resource res_splitter;

	dwmac->stmmac_rst = devm_reset_control_get(dev,
						  STMMAC_RESOURCE_NAME);
	if (IS_ERR(dwmac->stmmac_rst)) {
		dev_info(dev, "Could not get reset control!\n");
<<<<<<< HEAD
		return PTR_ERR(dwmac->stmmac_rst);
=======
		if (PTR_ERR(dwmac->stmmac_rst) == -EPROBE_DEFER)
			return -EPROBE_DEFER;
		dwmac->stmmac_rst = NULL;
>>>>>>> 5288ec15
	}

	dwmac->interface = of_get_phy_mode(np);

	sys_mgr_base_addr = syscon_regmap_lookup_by_phandle(np, "altr,sysmgr-syscon");
	if (IS_ERR(sys_mgr_base_addr)) {
		dev_info(dev, "No sysmgr-syscon node found\n");
		return PTR_ERR(sys_mgr_base_addr);
	}

	ret = of_property_read_u32_index(np, "altr,sysmgr-syscon", 1, &reg_offset);
	if (ret) {
		dev_info(dev, "Could not read reg_offset from sysmgr-syscon!\n");
		return -EINVAL;
	}

	ret = of_property_read_u32_index(np, "altr,sysmgr-syscon", 2, &reg_shift);
	if (ret) {
		dev_info(dev, "Could not read reg_shift from sysmgr-syscon!\n");
		return -EINVAL;
	}

	np_splitter = of_parse_phandle(np, "altr,emac-splitter", 0);
	if (np_splitter) {
		if (of_address_to_resource(np_splitter, 0, &res_splitter)) {
			dev_info(dev, "Missing emac splitter address\n");
			return -EINVAL;
		}

		dwmac->splitter_base = devm_ioremap_resource(dev, &res_splitter);
		if (IS_ERR(dwmac->splitter_base)) {
			dev_info(dev, "Failed to mapping emac splitter\n");
			return PTR_ERR(dwmac->splitter_base);
		}
	}

	dwmac->reg_offset = reg_offset;
	dwmac->reg_shift = reg_shift;
	dwmac->sys_mgr_base_addr = sys_mgr_base_addr;
	dwmac->dev = dev;

	return 0;
}

static int socfpga_dwmac_setup(struct socfpga_dwmac *dwmac)
{
	struct regmap *sys_mgr_base_addr = dwmac->sys_mgr_base_addr;
	int phymode = dwmac->interface;
	u32 reg_offset = dwmac->reg_offset;
	u32 reg_shift = dwmac->reg_shift;
	u32 ctrl, val;

	switch (phymode) {
	case PHY_INTERFACE_MODE_RGMII:
	case PHY_INTERFACE_MODE_RGMII_ID:
		val = SYSMGR_EMACGRP_CTRL_PHYSEL_ENUM_RGMII;
		break;
	case PHY_INTERFACE_MODE_MII:
	case PHY_INTERFACE_MODE_GMII:
		val = SYSMGR_EMACGRP_CTRL_PHYSEL_ENUM_GMII_MII;
		break;
	default:
		dev_err(dwmac->dev, "bad phy mode %d\n", phymode);
		return -EINVAL;
	}

	/* Overwrite val to GMII if splitter core is enabled. The phymode here
	 * is the actual phy mode on phy hardware, but phy interface from
	 * EMAC core is GMII.
	 */
	if (dwmac->splitter_base)
		val = SYSMGR_EMACGRP_CTRL_PHYSEL_ENUM_GMII_MII;

	regmap_read(sys_mgr_base_addr, reg_offset, &ctrl);
	ctrl &= ~(SYSMGR_EMACGRP_CTRL_PHYSEL_MASK << reg_shift);
	ctrl |= val << reg_shift;

	regmap_write(sys_mgr_base_addr, reg_offset, ctrl);
	return 0;
}

static void *socfpga_dwmac_probe(struct platform_device *pdev)
{
	struct device		*dev = &pdev->dev;
	int			ret;
	struct socfpga_dwmac	*dwmac;

	dwmac = devm_kzalloc(dev, sizeof(*dwmac), GFP_KERNEL);
	if (!dwmac)
		return ERR_PTR(-ENOMEM);

	ret = socfpga_dwmac_parse_data(dwmac, dev);
	if (ret) {
		dev_err(dev, "Unable to parse OF data\n");
		return ERR_PTR(ret);
	}

	ret = socfpga_dwmac_setup(dwmac);
	if (ret) {
		dev_err(dev, "couldn't setup SoC glue (%d)\n", ret);
		return ERR_PTR(ret);
	}

	return dwmac;
}

static void socfpga_dwmac_exit(struct platform_device *pdev, void *priv)
{
	struct socfpga_dwmac	*dwmac = priv;

	/* On socfpga platform exit, assert and hold reset to the
	 * enet controller - the default state after a hard reset.
	 */
	if (dwmac->stmmac_rst)
		reset_control_assert(dwmac->stmmac_rst);
}

static int socfpga_dwmac_init(struct platform_device *pdev, void *priv)
{
	struct socfpga_dwmac	*dwmac = priv;
	struct net_device *ndev = platform_get_drvdata(pdev);
	struct stmmac_priv *stpriv = NULL;
	int ret = 0;

	if (ndev)
		stpriv = netdev_priv(ndev);

	/* Assert reset to the enet controller before changing the phy mode */
	if (dwmac->stmmac_rst)
		reset_control_assert(dwmac->stmmac_rst);

	/* Setup the phy mode in the system manager registers according to
	 * devicetree configuration
	 */
	ret = socfpga_dwmac_setup(dwmac);

	/* Deassert reset for the phy configuration to be sampled by
	 * the enet controller, and operation to start in requested mode
	 */
	if (dwmac->stmmac_rst)
		reset_control_deassert(dwmac->stmmac_rst);

	/* Before the enet controller is suspended, the phy is suspended.
	 * This causes the phy clock to be gated. The enet controller is
	 * resumed before the phy, so the clock is still gated "off" when
	 * the enet controller is resumed. This code makes sure the phy
	 * is "resumed" before reinitializing the enet controller since
	 * the enet controller depends on an active phy clock to complete
	 * a DMA reset. A DMA reset will "time out" if executed
	 * with no phy clock input on the Synopsys enet controller.
	 * Verified through Synopsys Case #8000711656.
	 *
	 * Note that the phy clock is also gated when the phy is isolated.
	 * Phy "suspend" and "isolate" controls are located in phy basic
	 * control register 0, and can be modified by the phy driver
	 * framework.
	 */
	if (stpriv && stpriv->phydev)
		phy_resume(stpriv->phydev);

	return ret;
}

const struct stmmac_of_data socfpga_gmac_data = {
	.setup = socfpga_dwmac_probe,
	.init = socfpga_dwmac_init,
	.exit = socfpga_dwmac_exit,
	.fix_mac_speed = socfpga_dwmac_fix_mac_speed,
};<|MERGE_RESOLUTION|>--- conflicted
+++ resolved
@@ -91,13 +91,9 @@
 						  STMMAC_RESOURCE_NAME);
 	if (IS_ERR(dwmac->stmmac_rst)) {
 		dev_info(dev, "Could not get reset control!\n");
-<<<<<<< HEAD
-		return PTR_ERR(dwmac->stmmac_rst);
-=======
 		if (PTR_ERR(dwmac->stmmac_rst) == -EPROBE_DEFER)
 			return -EPROBE_DEFER;
 		dwmac->stmmac_rst = NULL;
->>>>>>> 5288ec15
 	}
 
 	dwmac->interface = of_get_phy_mode(np);
