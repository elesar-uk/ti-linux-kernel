--- conflicted
+++ resolved
@@ -458,13 +458,8 @@
 	 * queue is stopped then start the queue as we have free desc for tx
 	 */
 	if (unlikely(netif_queue_stopped(ndev)))
-<<<<<<< HEAD
-		netif_start_queue(ndev);
-	cpts_tx_timestamp(priv->cpts, skb);
-=======
 		netif_wake_queue(ndev);
 	cpts_tx_timestamp(&priv->cpts, skb);
->>>>>>> 00cfbb8a
 	priv->stats.tx_packets++;
 	priv->stats.tx_bytes += len;
 	dev_kfree_skb_any(skb);
