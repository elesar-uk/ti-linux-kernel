/* QLogic qed NIC Driver
 * Copyright (c) 2015 QLogic Corporation
 *
 * This software is available under the terms of the GNU General Public License
 * (GPL) Version 2, available from the file COPYING in the main directory of
 * this source tree.
 */

#include <linux/types.h>
#include <asm/byteorder.h>
#include <linux/delay.h>
#include <linux/errno.h>
#include <linux/kernel.h>
#include <linux/slab.h>
#include <linux/spinlock.h>
#include <linux/string.h>
#include "qed.h"
#include "qed_dcbx.h"
#include "qed_hsi.h"
#include "qed_hw.h"
#include "qed_mcp.h"
#include "qed_reg_addr.h"
#include "qed_sriov.h"

#define CHIP_MCP_RESP_ITER_US 10

#define QED_DRV_MB_MAX_RETRIES	(500 * 1000)	/* Account for 5 sec */
#define QED_MCP_RESET_RETRIES	(50 * 1000)	/* Account for 500 msec */

#define DRV_INNER_WR(_p_hwfn, _p_ptt, _ptr, _offset, _val)	     \
	qed_wr(_p_hwfn, _p_ptt, (_p_hwfn->mcp_info->_ptr + _offset), \
	       _val)

#define DRV_INNER_RD(_p_hwfn, _p_ptt, _ptr, _offset) \
	qed_rd(_p_hwfn, _p_ptt, (_p_hwfn->mcp_info->_ptr + _offset))

#define DRV_MB_WR(_p_hwfn, _p_ptt, _field, _val)  \
	DRV_INNER_WR(p_hwfn, _p_ptt, drv_mb_addr, \
		     offsetof(struct public_drv_mb, _field), _val)

#define DRV_MB_RD(_p_hwfn, _p_ptt, _field)	   \
	DRV_INNER_RD(_p_hwfn, _p_ptt, drv_mb_addr, \
		     offsetof(struct public_drv_mb, _field))

#define PDA_COMP (((FW_MAJOR_VERSION) + (FW_MINOR_VERSION << 8)) << \
		  DRV_ID_PDA_COMP_VER_SHIFT)

#define MCP_BYTES_PER_MBIT_SHIFT 17

bool qed_mcp_is_init(struct qed_hwfn *p_hwfn)
{
	if (!p_hwfn->mcp_info || !p_hwfn->mcp_info->public_base)
		return false;
	return true;
}

void qed_mcp_cmd_port_init(struct qed_hwfn *p_hwfn,
			   struct qed_ptt *p_ptt)
{
	u32 addr = SECTION_OFFSIZE_ADDR(p_hwfn->mcp_info->public_base,
					PUBLIC_PORT);
	u32 mfw_mb_offsize = qed_rd(p_hwfn, p_ptt, addr);

	p_hwfn->mcp_info->port_addr = SECTION_ADDR(mfw_mb_offsize,
						   MFW_PORT(p_hwfn));
	DP_VERBOSE(p_hwfn, QED_MSG_SP,
		   "port_addr = 0x%x, port_id 0x%02x\n",
		   p_hwfn->mcp_info->port_addr, MFW_PORT(p_hwfn));
}

void qed_mcp_read_mb(struct qed_hwfn *p_hwfn,
		     struct qed_ptt *p_ptt)
{
	u32 length = MFW_DRV_MSG_MAX_DWORDS(p_hwfn->mcp_info->mfw_mb_length);
	u32 tmp, i;

	if (!p_hwfn->mcp_info->public_base)
		return;

	for (i = 0; i < length; i++) {
		tmp = qed_rd(p_hwfn, p_ptt,
			     p_hwfn->mcp_info->mfw_mb_addr +
			     (i << 2) + sizeof(u32));

		/* The MB data is actually BE; Need to force it to cpu */
		((u32 *)p_hwfn->mcp_info->mfw_mb_cur)[i] =
			be32_to_cpu((__force __be32)tmp);
	}
}

int qed_mcp_free(struct qed_hwfn *p_hwfn)
{
	if (p_hwfn->mcp_info) {
		kfree(p_hwfn->mcp_info->mfw_mb_cur);
		kfree(p_hwfn->mcp_info->mfw_mb_shadow);
	}
	kfree(p_hwfn->mcp_info);

	return 0;
}

static int qed_load_mcp_offsets(struct qed_hwfn *p_hwfn,
				struct qed_ptt *p_ptt)
{
	struct qed_mcp_info *p_info = p_hwfn->mcp_info;
	u32 drv_mb_offsize, mfw_mb_offsize;
	u32 mcp_pf_id = MCP_PF_ID(p_hwfn);

	p_info->public_base = qed_rd(p_hwfn, p_ptt, MISC_REG_SHARED_MEM_ADDR);
	if (!p_info->public_base)
		return 0;

	p_info->public_base |= GRCBASE_MCP;

	/* Calculate the driver and MFW mailbox address */
	drv_mb_offsize = qed_rd(p_hwfn, p_ptt,
				SECTION_OFFSIZE_ADDR(p_info->public_base,
						     PUBLIC_DRV_MB));
	p_info->drv_mb_addr = SECTION_ADDR(drv_mb_offsize, mcp_pf_id);
	DP_VERBOSE(p_hwfn, QED_MSG_SP,
		   "drv_mb_offsiz = 0x%x, drv_mb_addr = 0x%x mcp_pf_id = 0x%x\n",
		   drv_mb_offsize, p_info->drv_mb_addr, mcp_pf_id);

	/* Set the MFW MB address */
	mfw_mb_offsize = qed_rd(p_hwfn, p_ptt,
				SECTION_OFFSIZE_ADDR(p_info->public_base,
						     PUBLIC_MFW_MB));
	p_info->mfw_mb_addr = SECTION_ADDR(mfw_mb_offsize, mcp_pf_id);
	p_info->mfw_mb_length =	(u16)qed_rd(p_hwfn, p_ptt, p_info->mfw_mb_addr);

	/* Get the current driver mailbox sequence before sending
	 * the first command
	 */
	p_info->drv_mb_seq = DRV_MB_RD(p_hwfn, p_ptt, drv_mb_header) &
			     DRV_MSG_SEQ_NUMBER_MASK;

	/* Get current FW pulse sequence */
	p_info->drv_pulse_seq = DRV_MB_RD(p_hwfn, p_ptt, drv_pulse_mb) &
				DRV_PULSE_SEQ_MASK;

	p_info->mcp_hist = (u16)qed_rd(p_hwfn, p_ptt, MISCS_REG_GENERIC_POR_0);

	return 0;
}

int qed_mcp_cmd_init(struct qed_hwfn *p_hwfn,
		     struct qed_ptt *p_ptt)
{
	struct qed_mcp_info *p_info;
	u32 size;

	/* Allocate mcp_info structure */
	p_hwfn->mcp_info = kzalloc(sizeof(*p_hwfn->mcp_info), GFP_KERNEL);
	if (!p_hwfn->mcp_info)
		goto err;
	p_info = p_hwfn->mcp_info;

	if (qed_load_mcp_offsets(p_hwfn, p_ptt) != 0) {
		DP_NOTICE(p_hwfn, "MCP is not initialized\n");
		/* Do not free mcp_info here, since public_base indicate that
		 * the MCP is not initialized
		 */
		return 0;
	}

	size = MFW_DRV_MSG_MAX_DWORDS(p_info->mfw_mb_length) * sizeof(u32);
	p_info->mfw_mb_cur = kzalloc(size, GFP_KERNEL);
	p_info->mfw_mb_shadow =
		kzalloc(sizeof(u32) * MFW_DRV_MSG_MAX_DWORDS(
				p_info->mfw_mb_length), GFP_KERNEL);
	if (!p_info->mfw_mb_shadow || !p_info->mfw_mb_addr)
		goto err;

	/* Initialize the MFW spinlock */
	spin_lock_init(&p_info->lock);

	return 0;

err:
	DP_NOTICE(p_hwfn, "Failed to allocate mcp memory\n");
	qed_mcp_free(p_hwfn);
	return -ENOMEM;
}

/* Locks the MFW mailbox of a PF to ensure a single access.
 * The lock is achieved in most cases by holding a spinlock, causing other
 * threads to wait till a previous access is done.
 * In some cases (currently when a [UN]LOAD_REQ commands are sent), the single
 * access is achieved by setting a blocking flag, which will fail other
 * competing contexts to send their mailboxes.
 */
static int qed_mcp_mb_lock(struct qed_hwfn *p_hwfn,
			   u32 cmd)
{
	spin_lock_bh(&p_hwfn->mcp_info->lock);

	/* The spinlock shouldn't be acquired when the mailbox command is
	 * [UN]LOAD_REQ, since the engine is locked by the MFW, and a parallel
	 * pending [UN]LOAD_REQ command of another PF together with a spinlock
	 * (i.e. interrupts are disabled) - can lead to a deadlock.
	 * It is assumed that for a single PF, no other mailbox commands can be
	 * sent from another context while sending LOAD_REQ, and that any
	 * parallel commands to UNLOAD_REQ can be cancelled.
	 */
	if (cmd == DRV_MSG_CODE_LOAD_DONE || cmd == DRV_MSG_CODE_UNLOAD_DONE)
		p_hwfn->mcp_info->block_mb_sending = false;

	if (p_hwfn->mcp_info->block_mb_sending) {
		DP_NOTICE(p_hwfn,
			  "Trying to send a MFW mailbox command [0x%x] in parallel to [UN]LOAD_REQ. Aborting.\n",
			  cmd);
		spin_unlock_bh(&p_hwfn->mcp_info->lock);
		return -EBUSY;
	}

	if (cmd == DRV_MSG_CODE_LOAD_REQ || cmd == DRV_MSG_CODE_UNLOAD_REQ) {
		p_hwfn->mcp_info->block_mb_sending = true;
		spin_unlock_bh(&p_hwfn->mcp_info->lock);
	}

	return 0;
}

static void qed_mcp_mb_unlock(struct qed_hwfn	*p_hwfn,
			      u32		cmd)
{
	if (cmd != DRV_MSG_CODE_LOAD_REQ && cmd != DRV_MSG_CODE_UNLOAD_REQ)
		spin_unlock_bh(&p_hwfn->mcp_info->lock);
}

int qed_mcp_reset(struct qed_hwfn *p_hwfn,
		  struct qed_ptt *p_ptt)
{
	u32 seq = ++p_hwfn->mcp_info->drv_mb_seq;
	u8 delay = CHIP_MCP_RESP_ITER_US;
	u32 org_mcp_reset_seq, cnt = 0;
	int rc = 0;

	/* Ensure that only a single thread is accessing the mailbox at a
	 * certain time.
	 */
	rc = qed_mcp_mb_lock(p_hwfn, DRV_MSG_CODE_MCP_RESET);
	if (rc != 0)
		return rc;

	/* Set drv command along with the updated sequence */
	org_mcp_reset_seq = qed_rd(p_hwfn, p_ptt, MISCS_REG_GENERIC_POR_0);
	DRV_MB_WR(p_hwfn, p_ptt, drv_mb_header,
		  (DRV_MSG_CODE_MCP_RESET | seq));

	do {
		/* Wait for MFW response */
		udelay(delay);
		/* Give the FW up to 500 second (50*1000*10usec) */
	} while ((org_mcp_reset_seq == qed_rd(p_hwfn, p_ptt,
					      MISCS_REG_GENERIC_POR_0)) &&
		 (cnt++ < QED_MCP_RESET_RETRIES));

	if (org_mcp_reset_seq !=
	    qed_rd(p_hwfn, p_ptt, MISCS_REG_GENERIC_POR_0)) {
		DP_VERBOSE(p_hwfn, QED_MSG_SP,
			   "MCP was reset after %d usec\n", cnt * delay);
	} else {
		DP_ERR(p_hwfn, "Failed to reset MCP\n");
		rc = -EAGAIN;
	}

	qed_mcp_mb_unlock(p_hwfn, DRV_MSG_CODE_MCP_RESET);

	return rc;
}

static int qed_do_mcp_cmd(struct qed_hwfn *p_hwfn,
			  struct qed_ptt *p_ptt,
			  u32 cmd,
			  u32 param,
			  u32 *o_mcp_resp,
			  u32 *o_mcp_param)
{
	u8 delay = CHIP_MCP_RESP_ITER_US;
	u32 seq, cnt = 1, actual_mb_seq;
	int rc = 0;

	/* Get actual driver mailbox sequence */
	actual_mb_seq = DRV_MB_RD(p_hwfn, p_ptt, drv_mb_header) &
			DRV_MSG_SEQ_NUMBER_MASK;

	/* Use MCP history register to check if MCP reset occurred between
	 * init time and now.
	 */
	if (p_hwfn->mcp_info->mcp_hist !=
	    qed_rd(p_hwfn, p_ptt, MISCS_REG_GENERIC_POR_0)) {
		DP_VERBOSE(p_hwfn, QED_MSG_SP, "Rereading MCP offsets\n");
		qed_load_mcp_offsets(p_hwfn, p_ptt);
		qed_mcp_cmd_port_init(p_hwfn, p_ptt);
	}
	seq = ++p_hwfn->mcp_info->drv_mb_seq;

	/* Set drv param */
	DRV_MB_WR(p_hwfn, p_ptt, drv_mb_param, param);

	/* Set drv command along with the updated sequence */
	DRV_MB_WR(p_hwfn, p_ptt, drv_mb_header, (cmd | seq));

	DP_VERBOSE(p_hwfn, QED_MSG_SP,
		   "wrote command (%x) to MFW MB param 0x%08x\n",
		   (cmd | seq), param);

	do {
		/* Wait for MFW response */
		udelay(delay);
		*o_mcp_resp = DRV_MB_RD(p_hwfn, p_ptt, fw_mb_header);

		/* Give the FW up to 5 second (500*10ms) */
	} while ((seq != (*o_mcp_resp & FW_MSG_SEQ_NUMBER_MASK)) &&
		 (cnt++ < QED_DRV_MB_MAX_RETRIES));

	DP_VERBOSE(p_hwfn, QED_MSG_SP,
		   "[after %d ms] read (%x) seq is (%x) from FW MB\n",
		   cnt * delay, *o_mcp_resp, seq);

	/* Is this a reply to our command? */
	if (seq == (*o_mcp_resp & FW_MSG_SEQ_NUMBER_MASK)) {
		*o_mcp_resp &= FW_MSG_CODE_MASK;
		/* Get the MCP param */
		*o_mcp_param = DRV_MB_RD(p_hwfn, p_ptt, fw_mb_param);
	} else {
		/* FW BUG! */
		DP_ERR(p_hwfn, "MFW failed to respond!\n");
		*o_mcp_resp = 0;
		rc = -EAGAIN;
	}
	return rc;
}

static int qed_mcp_cmd_and_union(struct qed_hwfn *p_hwfn,
				 struct qed_ptt *p_ptt,
				 struct qed_mcp_mb_params *p_mb_params)
{
	u32 union_data_addr;
	int rc;

	/* MCP not initialized */
	if (!qed_mcp_is_init(p_hwfn)) {
		DP_NOTICE(p_hwfn, "MFW is not initialized !\n");
		return -EBUSY;
	}

	union_data_addr = p_hwfn->mcp_info->drv_mb_addr +
			  offsetof(struct public_drv_mb, union_data);

	/* Ensure that only a single thread is accessing the mailbox at a
	 * certain time.
	 */
	rc = qed_mcp_mb_lock(p_hwfn, p_mb_params->cmd);
	if (rc)
		return rc;

	if (p_mb_params->p_data_src != NULL)
		qed_memcpy_to(p_hwfn, p_ptt, union_data_addr,
			      p_mb_params->p_data_src,
			      sizeof(*p_mb_params->p_data_src));

	rc = qed_do_mcp_cmd(p_hwfn, p_ptt, p_mb_params->cmd,
			    p_mb_params->param, &p_mb_params->mcp_resp,
			    &p_mb_params->mcp_param);

	if (p_mb_params->p_data_dst != NULL)
		qed_memcpy_from(p_hwfn, p_ptt, p_mb_params->p_data_dst,
				union_data_addr,
				sizeof(*p_mb_params->p_data_dst));

	qed_mcp_mb_unlock(p_hwfn, p_mb_params->cmd);

	return rc;
}

int qed_mcp_cmd(struct qed_hwfn *p_hwfn,
		struct qed_ptt *p_ptt,
		u32 cmd,
		u32 param,
		u32 *o_mcp_resp,
		u32 *o_mcp_param)
{
	struct qed_mcp_mb_params mb_params;
	int rc;
<<<<<<< HEAD

	memset(&mb_params, 0, sizeof(mb_params));
	mb_params.cmd = cmd;
	mb_params.param = param;
	rc = qed_mcp_cmd_and_union(p_hwfn, p_ptt, &mb_params);
	if (rc)
		return rc;

	*o_mcp_resp = mb_params.mcp_resp;
	*o_mcp_param = mb_params.mcp_param;

=======

	memset(&mb_params, 0, sizeof(mb_params));
	mb_params.cmd = cmd;
	mb_params.param = param;
	rc = qed_mcp_cmd_and_union(p_hwfn, p_ptt, &mb_params);
	if (rc)
		return rc;

	*o_mcp_resp = mb_params.mcp_resp;
	*o_mcp_param = mb_params.mcp_param;

>>>>>>> ed596a4a
	return 0;
}

int qed_mcp_load_req(struct qed_hwfn *p_hwfn,
		     struct qed_ptt *p_ptt,
		     u32 *p_load_code)
{
	struct qed_dev *cdev = p_hwfn->cdev;
	struct qed_mcp_mb_params mb_params;
	union drv_union_data union_data;
	int rc;

	memset(&mb_params, 0, sizeof(mb_params));
	/* Load Request */
	mb_params.cmd = DRV_MSG_CODE_LOAD_REQ;
	mb_params.param = PDA_COMP | DRV_ID_MCP_HSI_VER_CURRENT |
			  cdev->drv_type;
	memcpy(&union_data.ver_str, cdev->ver_str, MCP_DRV_VER_STR_SIZE);
	mb_params.p_data_src = &union_data;
	rc = qed_mcp_cmd_and_union(p_hwfn, p_ptt, &mb_params);

	/* if mcp fails to respond we must abort */
	if (rc) {
		DP_ERR(p_hwfn, "MCP response failure, aborting\n");
		return rc;
	}

	*p_load_code = mb_params.mcp_resp;

	/* If MFW refused (e.g. other port is in diagnostic mode) we
	 * must abort. This can happen in the following cases:
	 * - Other port is in diagnostic mode
	 * - Previously loaded function on the engine is not compliant with
	 *   the requester.
	 * - MFW cannot cope with the requester's DRV_MFW_HSI_VERSION.
	 *      -
	 */
	if (!(*p_load_code) ||
	    ((*p_load_code) == FW_MSG_CODE_DRV_LOAD_REFUSED_HSI) ||
	    ((*p_load_code) == FW_MSG_CODE_DRV_LOAD_REFUSED_PDA) ||
	    ((*p_load_code) == FW_MSG_CODE_DRV_LOAD_REFUSED_DIAG)) {
		DP_ERR(p_hwfn, "MCP refused load request, aborting\n");
		return -EBUSY;
	}

	return 0;
}

<<<<<<< HEAD
=======
static void qed_mcp_handle_vf_flr(struct qed_hwfn *p_hwfn,
				  struct qed_ptt *p_ptt)
{
	u32 addr = SECTION_OFFSIZE_ADDR(p_hwfn->mcp_info->public_base,
					PUBLIC_PATH);
	u32 mfw_path_offsize = qed_rd(p_hwfn, p_ptt, addr);
	u32 path_addr = SECTION_ADDR(mfw_path_offsize,
				     QED_PATH_ID(p_hwfn));
	u32 disabled_vfs[VF_MAX_STATIC / 32];
	int i;

	DP_VERBOSE(p_hwfn,
		   QED_MSG_SP,
		   "Reading Disabled VF information from [offset %08x], path_addr %08x\n",
		   mfw_path_offsize, path_addr);

	for (i = 0; i < (VF_MAX_STATIC / 32); i++) {
		disabled_vfs[i] = qed_rd(p_hwfn, p_ptt,
					 path_addr +
					 offsetof(struct public_path,
						  mcp_vf_disabled) +
					 sizeof(u32) * i);
		DP_VERBOSE(p_hwfn, (QED_MSG_SP | QED_MSG_IOV),
			   "FLR-ed VFs [%08x,...,%08x] - %08x\n",
			   i * 32, (i + 1) * 32 - 1, disabled_vfs[i]);
	}

	if (qed_iov_mark_vf_flr(p_hwfn, disabled_vfs))
		qed_schedule_iov(p_hwfn, QED_IOV_WQ_FLR_FLAG);
}

int qed_mcp_ack_vf_flr(struct qed_hwfn *p_hwfn,
		       struct qed_ptt *p_ptt, u32 *vfs_to_ack)
{
	u32 addr = SECTION_OFFSIZE_ADDR(p_hwfn->mcp_info->public_base,
					PUBLIC_FUNC);
	u32 mfw_func_offsize = qed_rd(p_hwfn, p_ptt, addr);
	u32 func_addr = SECTION_ADDR(mfw_func_offsize,
				     MCP_PF_ID(p_hwfn));
	struct qed_mcp_mb_params mb_params;
	union drv_union_data union_data;
	int rc;
	int i;

	for (i = 0; i < (VF_MAX_STATIC / 32); i++)
		DP_VERBOSE(p_hwfn, (QED_MSG_SP | QED_MSG_IOV),
			   "Acking VFs [%08x,...,%08x] - %08x\n",
			   i * 32, (i + 1) * 32 - 1, vfs_to_ack[i]);

	memset(&mb_params, 0, sizeof(mb_params));
	mb_params.cmd = DRV_MSG_CODE_VF_DISABLED_DONE;
	memcpy(&union_data.ack_vf_disabled, vfs_to_ack, VF_MAX_STATIC / 8);
	mb_params.p_data_src = &union_data;
	rc = qed_mcp_cmd_and_union(p_hwfn, p_ptt, &mb_params);
	if (rc) {
		DP_NOTICE(p_hwfn, "Failed to pass ACK for VF flr to MFW\n");
		return -EBUSY;
	}

	/* Clear the ACK bits */
	for (i = 0; i < (VF_MAX_STATIC / 32); i++)
		qed_wr(p_hwfn, p_ptt,
		       func_addr +
		       offsetof(struct public_func, drv_ack_vf_disabled) +
		       i * sizeof(u32), 0);

	return rc;
}

>>>>>>> ed596a4a
static void qed_mcp_handle_transceiver_change(struct qed_hwfn *p_hwfn,
					      struct qed_ptt *p_ptt)
{
	u32 transceiver_state;

	transceiver_state = qed_rd(p_hwfn, p_ptt,
				   p_hwfn->mcp_info->port_addr +
				   offsetof(struct public_port,
					    transceiver_data));

	DP_VERBOSE(p_hwfn,
		   (NETIF_MSG_HW | QED_MSG_SP),
		   "Received transceiver state update [0x%08x] from mfw [Addr 0x%x]\n",
		   transceiver_state,
		   (u32)(p_hwfn->mcp_info->port_addr +
			 offsetof(struct public_port,
				  transceiver_data)));

	transceiver_state = GET_FIELD(transceiver_state,
				      PMM_TRANSCEIVER_STATE);

	if (transceiver_state == PMM_TRANSCEIVER_STATE_PRESENT)
		DP_NOTICE(p_hwfn, "Transceiver is present.\n");
	else
		DP_NOTICE(p_hwfn, "Transceiver is unplugged.\n");
}

static void qed_mcp_handle_link_change(struct qed_hwfn *p_hwfn,
				       struct qed_ptt *p_ptt,
				       bool b_reset)
{
	struct qed_mcp_link_state *p_link;
	u8 max_bw, min_bw;
	u32 status = 0;

	p_link = &p_hwfn->mcp_info->link_output;
	memset(p_link, 0, sizeof(*p_link));
	if (!b_reset) {
		status = qed_rd(p_hwfn, p_ptt,
				p_hwfn->mcp_info->port_addr +
				offsetof(struct public_port, link_status));
		DP_VERBOSE(p_hwfn, (NETIF_MSG_LINK | QED_MSG_SP),
			   "Received link update [0x%08x] from mfw [Addr 0x%x]\n",
			   status,
			   (u32)(p_hwfn->mcp_info->port_addr +
				 offsetof(struct public_port,
					  link_status)));
	} else {
		DP_VERBOSE(p_hwfn, NETIF_MSG_LINK,
			   "Resetting link indications\n");
		return;
	}

	if (p_hwfn->b_drv_link_init)
		p_link->link_up = !!(status & LINK_STATUS_LINK_UP);
	else
		p_link->link_up = false;

	p_link->full_duplex = true;
	switch ((status & LINK_STATUS_SPEED_AND_DUPLEX_MASK)) {
	case LINK_STATUS_SPEED_AND_DUPLEX_100G:
		p_link->speed = 100000;
		break;
	case LINK_STATUS_SPEED_AND_DUPLEX_50G:
		p_link->speed = 50000;
		break;
	case LINK_STATUS_SPEED_AND_DUPLEX_40G:
		p_link->speed = 40000;
		break;
	case LINK_STATUS_SPEED_AND_DUPLEX_25G:
		p_link->speed = 25000;
		break;
	case LINK_STATUS_SPEED_AND_DUPLEX_20G:
		p_link->speed = 20000;
		break;
	case LINK_STATUS_SPEED_AND_DUPLEX_10G:
		p_link->speed = 10000;
		break;
	case LINK_STATUS_SPEED_AND_DUPLEX_1000THD:
		p_link->full_duplex = false;
	/* Fall-through */
	case LINK_STATUS_SPEED_AND_DUPLEX_1000TFD:
		p_link->speed = 1000;
		break;
	default:
		p_link->speed = 0;
	}

	if (p_link->link_up && p_link->speed)
		p_link->line_speed = p_link->speed;
	else
		p_link->line_speed = 0;

	max_bw = p_hwfn->mcp_info->func_info.bandwidth_max;
	min_bw = p_hwfn->mcp_info->func_info.bandwidth_min;

	/* Max bandwidth configuration */
	__qed_configure_pf_max_bandwidth(p_hwfn, p_ptt, p_link, max_bw);

	/* Min bandwidth configuration */
	__qed_configure_pf_min_bandwidth(p_hwfn, p_ptt, p_link, min_bw);
	qed_configure_vp_wfq_on_link_change(p_hwfn->cdev, p_link->min_pf_rate);

	p_link->an = !!(status & LINK_STATUS_AUTO_NEGOTIATE_ENABLED);
	p_link->an_complete = !!(status &
				 LINK_STATUS_AUTO_NEGOTIATE_COMPLETE);
	p_link->parallel_detection = !!(status &
					LINK_STATUS_PARALLEL_DETECTION_USED);
	p_link->pfc_enabled = !!(status & LINK_STATUS_PFC_ENABLED);

	p_link->partner_adv_speed |=
		(status & LINK_STATUS_LINK_PARTNER_1000TFD_CAPABLE) ?
		QED_LINK_PARTNER_SPEED_1G_FD : 0;
	p_link->partner_adv_speed |=
		(status & LINK_STATUS_LINK_PARTNER_1000THD_CAPABLE) ?
		QED_LINK_PARTNER_SPEED_1G_HD : 0;
	p_link->partner_adv_speed |=
		(status & LINK_STATUS_LINK_PARTNER_10G_CAPABLE) ?
		QED_LINK_PARTNER_SPEED_10G : 0;
	p_link->partner_adv_speed |=
		(status & LINK_STATUS_LINK_PARTNER_20G_CAPABLE) ?
		QED_LINK_PARTNER_SPEED_20G : 0;
	p_link->partner_adv_speed |=
		(status & LINK_STATUS_LINK_PARTNER_40G_CAPABLE) ?
		QED_LINK_PARTNER_SPEED_40G : 0;
	p_link->partner_adv_speed |=
		(status & LINK_STATUS_LINK_PARTNER_50G_CAPABLE) ?
		QED_LINK_PARTNER_SPEED_50G : 0;
	p_link->partner_adv_speed |=
		(status & LINK_STATUS_LINK_PARTNER_100G_CAPABLE) ?
		QED_LINK_PARTNER_SPEED_100G : 0;

	p_link->partner_tx_flow_ctrl_en =
		!!(status & LINK_STATUS_TX_FLOW_CONTROL_ENABLED);
	p_link->partner_rx_flow_ctrl_en =
		!!(status & LINK_STATUS_RX_FLOW_CONTROL_ENABLED);

	switch (status & LINK_STATUS_LINK_PARTNER_FLOW_CONTROL_MASK) {
	case LINK_STATUS_LINK_PARTNER_SYMMETRIC_PAUSE:
		p_link->partner_adv_pause = QED_LINK_PARTNER_SYMMETRIC_PAUSE;
		break;
	case LINK_STATUS_LINK_PARTNER_ASYMMETRIC_PAUSE:
		p_link->partner_adv_pause = QED_LINK_PARTNER_ASYMMETRIC_PAUSE;
		break;
	case LINK_STATUS_LINK_PARTNER_BOTH_PAUSE:
		p_link->partner_adv_pause = QED_LINK_PARTNER_BOTH_PAUSE;
		break;
	default:
		p_link->partner_adv_pause = 0;
	}

	p_link->sfp_tx_fault = !!(status & LINK_STATUS_SFP_TX_FAULT);

	qed_link_update(p_hwfn);
}

int qed_mcp_set_link(struct qed_hwfn *p_hwfn,
		     struct qed_ptt *p_ptt,
		     bool b_up)
{
	struct qed_mcp_link_params *params = &p_hwfn->mcp_info->link_input;
	struct qed_mcp_mb_params mb_params;
	union drv_union_data union_data;
	struct pmm_phy_cfg *phy_cfg;
	int rc = 0;
	u32 cmd;

	/* Set the shmem configuration according to params */
	phy_cfg = &union_data.drv_phy_cfg;
	memset(phy_cfg, 0, sizeof(*phy_cfg));
	cmd = b_up ? DRV_MSG_CODE_INIT_PHY : DRV_MSG_CODE_LINK_RESET;
	if (!params->speed.autoneg)
		phy_cfg->speed = params->speed.forced_speed;
	phy_cfg->pause |= (params->pause.autoneg) ? PMM_PAUSE_AUTONEG : 0;
	phy_cfg->pause |= (params->pause.forced_rx) ? PMM_PAUSE_RX : 0;
	phy_cfg->pause |= (params->pause.forced_tx) ? PMM_PAUSE_TX : 0;
	phy_cfg->adv_speed = params->speed.advertised_speeds;
	phy_cfg->loopback_mode = params->loopback_mode;

	p_hwfn->b_drv_link_init = b_up;

	if (b_up) {
		DP_VERBOSE(p_hwfn, NETIF_MSG_LINK,
			   "Configuring Link: Speed 0x%08x, Pause 0x%08x, adv_speed 0x%08x, loopback 0x%08x, features 0x%08x\n",
			   phy_cfg->speed,
			   phy_cfg->pause,
			   phy_cfg->adv_speed,
			   phy_cfg->loopback_mode,
			   phy_cfg->feature_config_flags);
	} else {
		DP_VERBOSE(p_hwfn, NETIF_MSG_LINK,
			   "Resetting link\n");
	}

	memset(&mb_params, 0, sizeof(mb_params));
	mb_params.cmd = cmd;
	mb_params.p_data_src = &union_data;
	rc = qed_mcp_cmd_and_union(p_hwfn, p_ptt, &mb_params);

	/* if mcp fails to respond we must abort */
	if (rc) {
		DP_ERR(p_hwfn, "MCP response failure, aborting\n");
		return rc;
	}

	/* Reset the link status if needed */
	if (!b_up)
		qed_mcp_handle_link_change(p_hwfn, p_ptt, true);

	return 0;
}

static void qed_read_pf_bandwidth(struct qed_hwfn *p_hwfn,
				  struct public_func *p_shmem_info)
{
	struct qed_mcp_function_info *p_info;

	p_info = &p_hwfn->mcp_info->func_info;

	p_info->bandwidth_min = (p_shmem_info->config &
				 FUNC_MF_CFG_MIN_BW_MASK) >>
					FUNC_MF_CFG_MIN_BW_SHIFT;
	if (p_info->bandwidth_min < 1 || p_info->bandwidth_min > 100) {
		DP_INFO(p_hwfn,
			"bandwidth minimum out of bounds [%02x]. Set to 1\n",
			p_info->bandwidth_min);
		p_info->bandwidth_min = 1;
	}

	p_info->bandwidth_max = (p_shmem_info->config &
				 FUNC_MF_CFG_MAX_BW_MASK) >>
					FUNC_MF_CFG_MAX_BW_SHIFT;
	if (p_info->bandwidth_max < 1 || p_info->bandwidth_max > 100) {
		DP_INFO(p_hwfn,
			"bandwidth maximum out of bounds [%02x]. Set to 100\n",
			p_info->bandwidth_max);
		p_info->bandwidth_max = 100;
	}
}

static u32 qed_mcp_get_shmem_func(struct qed_hwfn *p_hwfn,
				  struct qed_ptt *p_ptt,
				  struct public_func *p_data,
				  int pfid)
{
	u32 addr = SECTION_OFFSIZE_ADDR(p_hwfn->mcp_info->public_base,
					PUBLIC_FUNC);
	u32 mfw_path_offsize = qed_rd(p_hwfn, p_ptt, addr);
	u32 func_addr = SECTION_ADDR(mfw_path_offsize, pfid);
	u32 i, size;

	memset(p_data, 0, sizeof(*p_data));

	size = min_t(u32, sizeof(*p_data),
		     QED_SECTION_SIZE(mfw_path_offsize));
	for (i = 0; i < size / sizeof(u32); i++)
		((u32 *)p_data)[i] = qed_rd(p_hwfn, p_ptt,
					    func_addr + (i << 2));
	return size;
}

static void qed_mcp_update_bw(struct qed_hwfn *p_hwfn,
			      struct qed_ptt *p_ptt)
{
	struct qed_mcp_function_info *p_info;
	struct public_func shmem_info;
	u32 resp = 0, param = 0;

	qed_mcp_get_shmem_func(p_hwfn, p_ptt, &shmem_info,
			       MCP_PF_ID(p_hwfn));

	qed_read_pf_bandwidth(p_hwfn, &shmem_info);

	p_info = &p_hwfn->mcp_info->func_info;

	qed_configure_pf_min_bandwidth(p_hwfn->cdev, p_info->bandwidth_min);
	qed_configure_pf_max_bandwidth(p_hwfn->cdev, p_info->bandwidth_max);

	/* Acknowledge the MFW */
	qed_mcp_cmd(p_hwfn, p_ptt, DRV_MSG_CODE_BW_UPDATE_ACK, 0, &resp,
		    &param);
}

int qed_mcp_handle_events(struct qed_hwfn *p_hwfn,
			  struct qed_ptt *p_ptt)
{
	struct qed_mcp_info *info = p_hwfn->mcp_info;
	int rc = 0;
	bool found = false;
	u16 i;

	DP_VERBOSE(p_hwfn, QED_MSG_SP, "Received message from MFW\n");

	/* Read Messages from MFW */
	qed_mcp_read_mb(p_hwfn, p_ptt);

	/* Compare current messages to old ones */
	for (i = 0; i < info->mfw_mb_length; i++) {
		if (info->mfw_mb_cur[i] == info->mfw_mb_shadow[i])
			continue;

		found = true;

		DP_VERBOSE(p_hwfn, NETIF_MSG_LINK,
			   "Msg [%d] - old CMD 0x%02x, new CMD 0x%02x\n",
			   i, info->mfw_mb_shadow[i], info->mfw_mb_cur[i]);

		switch (i) {
		case MFW_DRV_MSG_LINK_CHANGE:
			qed_mcp_handle_link_change(p_hwfn, p_ptt, false);
			break;
<<<<<<< HEAD
		case MFW_DRV_MSG_TRANSCEIVER_STATE_CHANGE:
			qed_mcp_handle_transceiver_change(p_hwfn, p_ptt);
			break;
=======
		case MFW_DRV_MSG_VF_DISABLED:
			qed_mcp_handle_vf_flr(p_hwfn, p_ptt);
			break;
		case MFW_DRV_MSG_LLDP_DATA_UPDATED:
			qed_dcbx_mib_update_event(p_hwfn, p_ptt,
						  QED_DCBX_REMOTE_LLDP_MIB);
			break;
		case MFW_DRV_MSG_DCBX_REMOTE_MIB_UPDATED:
			qed_dcbx_mib_update_event(p_hwfn, p_ptt,
						  QED_DCBX_REMOTE_MIB);
			break;
		case MFW_DRV_MSG_DCBX_OPERATIONAL_MIB_UPDATED:
			qed_dcbx_mib_update_event(p_hwfn, p_ptt,
						  QED_DCBX_OPERATIONAL_MIB);
			break;
		case MFW_DRV_MSG_TRANSCEIVER_STATE_CHANGE:
			qed_mcp_handle_transceiver_change(p_hwfn, p_ptt);
			break;
		case MFW_DRV_MSG_BW_UPDATE:
			qed_mcp_update_bw(p_hwfn, p_ptt);
			break;
>>>>>>> ed596a4a
		default:
			DP_NOTICE(p_hwfn, "Unimplemented MFW message %d\n", i);
			rc = -EINVAL;
		}
	}

	/* ACK everything */
	for (i = 0; i < MFW_DRV_MSG_MAX_DWORDS(info->mfw_mb_length); i++) {
		__be32 val = cpu_to_be32(((u32 *)info->mfw_mb_cur)[i]);

		/* MFW expect answer in BE, so we force write in that format */
		qed_wr(p_hwfn, p_ptt,
		       info->mfw_mb_addr + sizeof(u32) +
		       MFW_DRV_MSG_MAX_DWORDS(info->mfw_mb_length) *
		       sizeof(u32) + i * sizeof(u32),
		       (__force u32)val);
	}

	if (!found) {
		DP_NOTICE(p_hwfn,
			  "Received an MFW message indication but no new message!\n");
		rc = -EINVAL;
	}

	/* Copy the new mfw messages into the shadow */
	memcpy(info->mfw_mb_shadow, info->mfw_mb_cur, info->mfw_mb_length);

	return rc;
}

int qed_mcp_get_mfw_ver(struct qed_hwfn *p_hwfn,
			struct qed_ptt *p_ptt,
			u32 *p_mfw_ver, u32 *p_running_bundle_id)
{
	u32 global_offsize;

	if (IS_VF(p_hwfn->cdev)) {
		if (p_hwfn->vf_iov_info) {
			struct pfvf_acquire_resp_tlv *p_resp;

			p_resp = &p_hwfn->vf_iov_info->acquire_resp;
			*p_mfw_ver = p_resp->pfdev_info.mfw_ver;
			return 0;
		} else {
			DP_VERBOSE(p_hwfn,
				   QED_MSG_IOV,
				   "VF requested MFW version prior to ACQUIRE\n");
			return -EINVAL;
		}
	}

	global_offsize = qed_rd(p_hwfn, p_ptt,
				SECTION_OFFSIZE_ADDR(p_hwfn->
						     mcp_info->public_base,
						     PUBLIC_GLOBAL));
	*p_mfw_ver =
	    qed_rd(p_hwfn, p_ptt,
		   SECTION_ADDR(global_offsize,
				0) + offsetof(struct public_global, mfw_ver));

	if (p_running_bundle_id != NULL) {
		*p_running_bundle_id = qed_rd(p_hwfn, p_ptt,
					      SECTION_ADDR(global_offsize, 0) +
					      offsetof(struct public_global,
						       running_bundle_id));
	}

	return 0;
}

int qed_mcp_get_media_type(struct qed_dev *cdev,
			   u32 *p_media_type)
{
	struct qed_hwfn *p_hwfn = &cdev->hwfns[0];
	struct qed_ptt  *p_ptt;

	if (IS_VF(cdev))
		return -EINVAL;

	if (!qed_mcp_is_init(p_hwfn)) {
		DP_NOTICE(p_hwfn, "MFW is not initialized !\n");
		return -EBUSY;
	}

	*p_media_type = MEDIA_UNSPECIFIED;

	p_ptt = qed_ptt_acquire(p_hwfn);
	if (!p_ptt)
		return -EBUSY;

	*p_media_type = qed_rd(p_hwfn, p_ptt, p_hwfn->mcp_info->port_addr +
			       offsetof(struct public_port, media_type));

	qed_ptt_release(p_hwfn, p_ptt);

	return 0;
}

static int
qed_mcp_get_shmem_proto(struct qed_hwfn *p_hwfn,
			struct public_func *p_info,
			enum qed_pci_personality *p_proto)
{
	int rc = 0;

	switch (p_info->config & FUNC_MF_CFG_PROTOCOL_MASK) {
	case FUNC_MF_CFG_PROTOCOL_ETHERNET:
		*p_proto = QED_PCI_ETH;
		break;
	default:
		rc = -EINVAL;
	}

	return rc;
}

int qed_mcp_fill_shmem_func_info(struct qed_hwfn *p_hwfn,
				 struct qed_ptt *p_ptt)
{
	struct qed_mcp_function_info *info;
	struct public_func shmem_info;

	qed_mcp_get_shmem_func(p_hwfn, p_ptt, &shmem_info,
			       MCP_PF_ID(p_hwfn));
	info = &p_hwfn->mcp_info->func_info;

	info->pause_on_host = (shmem_info.config &
			       FUNC_MF_CFG_PAUSE_ON_HOST_RING) ? 1 : 0;

	if (qed_mcp_get_shmem_proto(p_hwfn, &shmem_info,
				    &info->protocol)) {
		DP_ERR(p_hwfn, "Unknown personality %08x\n",
		       (u32)(shmem_info.config & FUNC_MF_CFG_PROTOCOL_MASK));
		return -EINVAL;
	}

<<<<<<< HEAD

	info->bandwidth_min = (shmem_info.config &
			       FUNC_MF_CFG_MIN_BW_MASK) >>
			      FUNC_MF_CFG_MIN_BW_SHIFT;
	if (info->bandwidth_min < 1 || info->bandwidth_min > 100) {
		DP_INFO(p_hwfn,
			"bandwidth minimum out of bounds [%02x]. Set to 1\n",
			info->bandwidth_min);
		info->bandwidth_min = 1;
	}

	info->bandwidth_max = (shmem_info.config &
			       FUNC_MF_CFG_MAX_BW_MASK) >>
			      FUNC_MF_CFG_MAX_BW_SHIFT;
	if (info->bandwidth_max < 1 || info->bandwidth_max > 100) {
		DP_INFO(p_hwfn,
			"bandwidth maximum out of bounds [%02x]. Set to 100\n",
			info->bandwidth_max);
		info->bandwidth_max = 100;
	}
=======
	qed_read_pf_bandwidth(p_hwfn, &shmem_info);
>>>>>>> ed596a4a

	if (shmem_info.mac_upper || shmem_info.mac_lower) {
		info->mac[0] = (u8)(shmem_info.mac_upper >> 8);
		info->mac[1] = (u8)(shmem_info.mac_upper);
		info->mac[2] = (u8)(shmem_info.mac_lower >> 24);
		info->mac[3] = (u8)(shmem_info.mac_lower >> 16);
		info->mac[4] = (u8)(shmem_info.mac_lower >> 8);
		info->mac[5] = (u8)(shmem_info.mac_lower);
	} else {
		DP_NOTICE(p_hwfn, "MAC is 0 in shmem\n");
	}

	info->wwn_port = (u64)shmem_info.fcoe_wwn_port_name_upper |
			 (((u64)shmem_info.fcoe_wwn_port_name_lower) << 32);
	info->wwn_node = (u64)shmem_info.fcoe_wwn_node_name_upper |
			 (((u64)shmem_info.fcoe_wwn_node_name_lower) << 32);

	info->ovlan = (u16)(shmem_info.ovlan_stag & FUNC_MF_CFG_OV_STAG_MASK);

	DP_VERBOSE(p_hwfn, (QED_MSG_SP | NETIF_MSG_IFUP),
		   "Read configuration from shmem: pause_on_host %02x protocol %02x BW [%02x - %02x] MAC %02x:%02x:%02x:%02x:%02x:%02x wwn port %llx node %llx ovlan %04x\n",
		info->pause_on_host, info->protocol,
		info->bandwidth_min, info->bandwidth_max,
		info->mac[0], info->mac[1], info->mac[2],
		info->mac[3], info->mac[4], info->mac[5],
		info->wwn_port, info->wwn_node, info->ovlan);

	return 0;
}

struct qed_mcp_link_params
*qed_mcp_get_link_params(struct qed_hwfn *p_hwfn)
{
	if (!p_hwfn || !p_hwfn->mcp_info)
		return NULL;
	return &p_hwfn->mcp_info->link_input;
}

struct qed_mcp_link_state
*qed_mcp_get_link_state(struct qed_hwfn *p_hwfn)
{
	if (!p_hwfn || !p_hwfn->mcp_info)
		return NULL;
	return &p_hwfn->mcp_info->link_output;
}

struct qed_mcp_link_capabilities
*qed_mcp_get_link_capabilities(struct qed_hwfn *p_hwfn)
{
	if (!p_hwfn || !p_hwfn->mcp_info)
		return NULL;
	return &p_hwfn->mcp_info->link_capabilities;
}

int qed_mcp_drain(struct qed_hwfn *p_hwfn,
		  struct qed_ptt *p_ptt)
{
	u32 resp = 0, param = 0;
	int rc;

	rc = qed_mcp_cmd(p_hwfn, p_ptt,
			 DRV_MSG_CODE_NIG_DRAIN, 1000,
			 &resp, &param);

	/* Wait for the drain to complete before returning */
	msleep(1020);

	return rc;
}

int qed_mcp_get_flash_size(struct qed_hwfn *p_hwfn,
			   struct qed_ptt *p_ptt,
			   u32 *p_flash_size)
{
	u32 flash_size;

	if (IS_VF(p_hwfn->cdev))
		return -EINVAL;

	flash_size = qed_rd(p_hwfn, p_ptt, MCP_REG_NVM_CFG4);
	flash_size = (flash_size & MCP_REG_NVM_CFG4_FLASH_SIZE) >>
		      MCP_REG_NVM_CFG4_FLASH_SIZE_SHIFT;
	flash_size = (1 << (flash_size + MCP_BYTES_PER_MBIT_SHIFT));

	*p_flash_size = flash_size;

	return 0;
}

int qed_mcp_config_vf_msix(struct qed_hwfn *p_hwfn,
			   struct qed_ptt *p_ptt, u8 vf_id, u8 num)
{
	u32 resp = 0, param = 0, rc_param = 0;
	int rc;

	/* Only Leader can configure MSIX, and need to take CMT into account */
	if (!IS_LEAD_HWFN(p_hwfn))
		return 0;
	num *= p_hwfn->cdev->num_hwfns;

	param |= (vf_id << DRV_MB_PARAM_CFG_VF_MSIX_VF_ID_SHIFT) &
		 DRV_MB_PARAM_CFG_VF_MSIX_VF_ID_MASK;
	param |= (num << DRV_MB_PARAM_CFG_VF_MSIX_SB_NUM_SHIFT) &
		 DRV_MB_PARAM_CFG_VF_MSIX_SB_NUM_MASK;

	rc = qed_mcp_cmd(p_hwfn, p_ptt, DRV_MSG_CODE_CFG_VF_MSIX, param,
			 &resp, &rc_param);

	if (resp != FW_MSG_CODE_DRV_CFG_VF_MSIX_DONE) {
		DP_NOTICE(p_hwfn, "VF[%d]: MFW failed to set MSI-X\n", vf_id);
		rc = -EINVAL;
	} else {
		DP_VERBOSE(p_hwfn, QED_MSG_IOV,
			   "Requested 0x%02x MSI-x interrupts from VF 0x%02x\n",
			   num, vf_id);
	}

	return rc;
}

int
qed_mcp_send_drv_version(struct qed_hwfn *p_hwfn,
			 struct qed_ptt *p_ptt,
			 struct qed_mcp_drv_version *p_ver)
{
	struct drv_version_stc *p_drv_version;
	struct qed_mcp_mb_params mb_params;
	union drv_union_data union_data;
	__be32 val;
	u32 i;
	int rc;
<<<<<<< HEAD

	p_drv_version = &union_data.drv_version;
	p_drv_version->version = p_ver->version;
	for (i = 0; i < MCP_DRV_VER_STR_SIZE - 1; i += 4) {
		val = cpu_to_be32(p_ver->name[i]);
		*(u32 *)&p_drv_version->name[i * sizeof(u32)] = val;
=======

	p_drv_version = &union_data.drv_version;
	p_drv_version->version = p_ver->version;

	for (i = 0; i < MCP_DRV_VER_STR_SIZE - 1; i += 4) {
		val = cpu_to_be32(p_ver->name[i]);
		*(__be32 *)&p_drv_version->name[i * sizeof(u32)] = val;
>>>>>>> ed596a4a
	}

	memset(&mb_params, 0, sizeof(mb_params));
	mb_params.cmd = DRV_MSG_CODE_SET_VERSION;
	mb_params.p_data_src = &union_data;
	rc = qed_mcp_cmd_and_union(p_hwfn, p_ptt, &mb_params);
	if (rc)
		DP_ERR(p_hwfn, "MCP response failure, aborting\n");

	return rc;
}

int qed_mcp_set_led(struct qed_hwfn *p_hwfn, struct qed_ptt *p_ptt,
		    enum qed_led_mode mode)
{
	u32 resp = 0, param = 0, drv_mb_param;
	int rc;

	switch (mode) {
	case QED_LED_MODE_ON:
		drv_mb_param = DRV_MB_PARAM_SET_LED_MODE_ON;
		break;
	case QED_LED_MODE_OFF:
		drv_mb_param = DRV_MB_PARAM_SET_LED_MODE_OFF;
		break;
	case QED_LED_MODE_RESTORE:
		drv_mb_param = DRV_MB_PARAM_SET_LED_MODE_OPER;
		break;
	default:
		DP_NOTICE(p_hwfn, "Invalid LED mode %d\n", mode);
		return -EINVAL;
	}

	rc = qed_mcp_cmd(p_hwfn, p_ptt, DRV_MSG_CODE_SET_LED_MODE,
			 drv_mb_param, &resp, &param);

	return rc;
}

int qed_mcp_bist_register_test(struct qed_hwfn *p_hwfn, struct qed_ptt *p_ptt)
{
	u32 drv_mb_param = 0, rsp, param;
	int rc = 0;

	drv_mb_param = (DRV_MB_PARAM_BIST_REGISTER_TEST <<
			DRV_MB_PARAM_BIST_TEST_INDEX_SHIFT);

	rc = qed_mcp_cmd(p_hwfn, p_ptt, DRV_MSG_CODE_BIST_TEST,
			 drv_mb_param, &rsp, &param);

	if (rc)
		return rc;

	if (((rsp & FW_MSG_CODE_MASK) != FW_MSG_CODE_OK) ||
	    (param != DRV_MB_PARAM_BIST_RC_PASSED))
		rc = -EAGAIN;

	return rc;
}

int qed_mcp_bist_clock_test(struct qed_hwfn *p_hwfn, struct qed_ptt *p_ptt)
{
	u32 drv_mb_param, rsp, param;
	int rc = 0;

	drv_mb_param = (DRV_MB_PARAM_BIST_CLOCK_TEST <<
			DRV_MB_PARAM_BIST_TEST_INDEX_SHIFT);

	rc = qed_mcp_cmd(p_hwfn, p_ptt, DRV_MSG_CODE_BIST_TEST,
			 drv_mb_param, &rsp, &param);

	if (rc)
		return rc;

	if (((rsp & FW_MSG_CODE_MASK) != FW_MSG_CODE_OK) ||
	    (param != DRV_MB_PARAM_BIST_RC_PASSED))
		rc = -EAGAIN;

	return rc;
}<|MERGE_RESOLUTION|>--- conflicted
+++ resolved
@@ -384,7 +384,6 @@
 {
 	struct qed_mcp_mb_params mb_params;
 	int rc;
-<<<<<<< HEAD
 
 	memset(&mb_params, 0, sizeof(mb_params));
 	mb_params.cmd = cmd;
@@ -396,19 +395,6 @@
 	*o_mcp_resp = mb_params.mcp_resp;
 	*o_mcp_param = mb_params.mcp_param;
 
-=======
-
-	memset(&mb_params, 0, sizeof(mb_params));
-	mb_params.cmd = cmd;
-	mb_params.param = param;
-	rc = qed_mcp_cmd_and_union(p_hwfn, p_ptt, &mb_params);
-	if (rc)
-		return rc;
-
-	*o_mcp_resp = mb_params.mcp_resp;
-	*o_mcp_param = mb_params.mcp_param;
-
->>>>>>> ed596a4a
 	return 0;
 }
 
@@ -457,8 +443,6 @@
 	return 0;
 }
 
-<<<<<<< HEAD
-=======
 static void qed_mcp_handle_vf_flr(struct qed_hwfn *p_hwfn,
 				  struct qed_ptt *p_ptt)
 {
@@ -528,7 +512,6 @@
 	return rc;
 }
 
->>>>>>> ed596a4a
 static void qed_mcp_handle_transceiver_change(struct qed_hwfn *p_hwfn,
 					      struct qed_ptt *p_ptt)
 {
@@ -840,11 +823,6 @@
 		case MFW_DRV_MSG_LINK_CHANGE:
 			qed_mcp_handle_link_change(p_hwfn, p_ptt, false);
 			break;
-<<<<<<< HEAD
-		case MFW_DRV_MSG_TRANSCEIVER_STATE_CHANGE:
-			qed_mcp_handle_transceiver_change(p_hwfn, p_ptt);
-			break;
-=======
 		case MFW_DRV_MSG_VF_DISABLED:
 			qed_mcp_handle_vf_flr(p_hwfn, p_ptt);
 			break;
@@ -866,7 +844,6 @@
 		case MFW_DRV_MSG_BW_UPDATE:
 			qed_mcp_update_bw(p_hwfn, p_ptt);
 			break;
->>>>>>> ed596a4a
 		default:
 			DP_NOTICE(p_hwfn, "Unimplemented MFW message %d\n", i);
 			rc = -EINVAL;
@@ -1003,30 +980,7 @@
 		return -EINVAL;
 	}
 
-<<<<<<< HEAD
-
-	info->bandwidth_min = (shmem_info.config &
-			       FUNC_MF_CFG_MIN_BW_MASK) >>
-			      FUNC_MF_CFG_MIN_BW_SHIFT;
-	if (info->bandwidth_min < 1 || info->bandwidth_min > 100) {
-		DP_INFO(p_hwfn,
-			"bandwidth minimum out of bounds [%02x]. Set to 1\n",
-			info->bandwidth_min);
-		info->bandwidth_min = 1;
-	}
-
-	info->bandwidth_max = (shmem_info.config &
-			       FUNC_MF_CFG_MAX_BW_MASK) >>
-			      FUNC_MF_CFG_MAX_BW_SHIFT;
-	if (info->bandwidth_max < 1 || info->bandwidth_max > 100) {
-		DP_INFO(p_hwfn,
-			"bandwidth maximum out of bounds [%02x]. Set to 100\n",
-			info->bandwidth_max);
-		info->bandwidth_max = 100;
-	}
-=======
 	qed_read_pf_bandwidth(p_hwfn, &shmem_info);
->>>>>>> ed596a4a
 
 	if (shmem_info.mac_upper || shmem_info.mac_lower) {
 		info->mac[0] = (u8)(shmem_info.mac_upper >> 8);
@@ -1158,14 +1112,6 @@
 	__be32 val;
 	u32 i;
 	int rc;
-<<<<<<< HEAD
-
-	p_drv_version = &union_data.drv_version;
-	p_drv_version->version = p_ver->version;
-	for (i = 0; i < MCP_DRV_VER_STR_SIZE - 1; i += 4) {
-		val = cpu_to_be32(p_ver->name[i]);
-		*(u32 *)&p_drv_version->name[i * sizeof(u32)] = val;
-=======
 
 	p_drv_version = &union_data.drv_version;
 	p_drv_version->version = p_ver->version;
@@ -1173,7 +1119,6 @@
 	for (i = 0; i < MCP_DRV_VER_STR_SIZE - 1; i += 4) {
 		val = cpu_to_be32(p_ver->name[i]);
 		*(__be32 *)&p_drv_version->name[i * sizeof(u32)] = val;
->>>>>>> ed596a4a
 	}
 
 	memset(&mb_params, 0, sizeof(mb_params));
