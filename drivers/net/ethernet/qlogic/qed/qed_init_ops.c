/* QLogic qed NIC Driver
 * Copyright (c) 2015 QLogic Corporation
 *
 * This software is available under the terms of the GNU General Public License
 * (GPL) Version 2, available from the file COPYING in the main directory of
 * this source tree.
 */

#include <linux/types.h>
#include <linux/io.h>
#include <linux/delay.h>
#include <linux/errno.h>
#include <linux/kernel.h>
#include <linux/slab.h>
#include <linux/string.h>
#include "qed.h"
#include "qed_hsi.h"
#include "qed_hw.h"
#include "qed_init_ops.h"
#include "qed_reg_addr.h"
#include "qed_sriov.h"

#define QED_INIT_MAX_POLL_COUNT 100
#define QED_INIT_POLL_PERIOD_US 500

static u32 pxp_global_win[] = {
	0,
	0,
	0x1c02, /* win 2: addr=0x1c02000, size=4096 bytes */
	0x1c80, /* win 3: addr=0x1c80000, size=4096 bytes */
	0x1d00, /* win 4: addr=0x1d00000, size=4096 bytes */
	0x1d01, /* win 5: addr=0x1d01000, size=4096 bytes */
	0x1d80, /* win 6: addr=0x1d80000, size=4096 bytes */
	0x1d81, /* win 7: addr=0x1d81000, size=4096 bytes */
	0x1d82, /* win 8: addr=0x1d82000, size=4096 bytes */
	0x1e00, /* win 9: addr=0x1e00000, size=4096 bytes */
	0x1e80, /* win 10: addr=0x1e80000, size=4096 bytes */
	0x1f00, /* win 11: addr=0x1f00000, size=4096 bytes */
	0,
	0,
	0,
	0,
	0,
	0,
	0,
};

void qed_init_iro_array(struct qed_dev *cdev)
{
	cdev->iro_arr = iro_arr;
}

/* Runtime configuration helpers */
void qed_init_clear_rt_data(struct qed_hwfn *p_hwfn)
{
	int i;

	for (i = 0; i < RUNTIME_ARRAY_SIZE; i++)
		p_hwfn->rt_data.b_valid[i] = false;
}

void qed_init_store_rt_reg(struct qed_hwfn *p_hwfn,
			   u32 rt_offset,
			   u32 val)
{
	p_hwfn->rt_data.init_val[rt_offset] = val;
	p_hwfn->rt_data.b_valid[rt_offset] = true;
}

void qed_init_store_rt_agg(struct qed_hwfn *p_hwfn,
			   u32 rt_offset, u32 *p_val,
			   size_t size)
{
	size_t i;

	for (i = 0; i < size / sizeof(u32); i++) {
		p_hwfn->rt_data.init_val[rt_offset + i] = p_val[i];
		p_hwfn->rt_data.b_valid[rt_offset + i]	= true;
	}
}

static int qed_init_rt(struct qed_hwfn	*p_hwfn,
		       struct qed_ptt *p_ptt,
		       u32 addr,
		       u16 rt_offset,
		       u16 size,
		       bool b_must_dmae)
{
	u32 *p_init_val = &p_hwfn->rt_data.init_val[rt_offset];
	bool *p_valid = &p_hwfn->rt_data.b_valid[rt_offset];
	u16 i, segment;
	int rc = 0;

	/* Since not all RT entries are initialized, go over the RT and
	 * for each segment of initialized values use DMA.
	 */
	for (i = 0; i < size; i++) {
		if (!p_valid[i])
			continue;

		/* In case there isn't any wide-bus configuration here,
		 * simply write the data instead of using dmae.
		 */
		if (!b_must_dmae) {
			qed_wr(p_hwfn, p_ptt, addr + (i << 2),
			       p_init_val[i]);
			continue;
		}

		/* Start of a new segment */
		for (segment = 1; i + segment < size; segment++)
			if (!p_valid[i + segment])
				break;

		rc = qed_dmae_host2grc(p_hwfn, p_ptt,
				       (uintptr_t)(p_init_val + i),
				       addr + (i << 2), segment, 0);
		if (rc != 0)
			return rc;

		/* Jump over the entire segment, including invalid entry */
		i += segment;
	}

	return rc;
}

int qed_init_alloc(struct qed_hwfn *p_hwfn)
{
	struct qed_rt_data *rt_data = &p_hwfn->rt_data;
<<<<<<< HEAD
=======

	if (IS_VF(p_hwfn->cdev))
		return 0;
>>>>>>> ed596a4a

	rt_data->b_valid = kzalloc(sizeof(bool) * RUNTIME_ARRAY_SIZE,
				   GFP_KERNEL);
	if (!rt_data->b_valid)
		return -ENOMEM;

	rt_data->init_val = kzalloc(sizeof(u32) * RUNTIME_ARRAY_SIZE,
				    GFP_KERNEL);
	if (!rt_data->init_val) {
		kfree(rt_data->b_valid);
		return -ENOMEM;
	}

	return 0;
}

void qed_init_free(struct qed_hwfn *p_hwfn)
{
	kfree(p_hwfn->rt_data.init_val);
	kfree(p_hwfn->rt_data.b_valid);
}

static int qed_init_array_dmae(struct qed_hwfn *p_hwfn,
			       struct qed_ptt *p_ptt,
			       u32 addr,
			       u32 dmae_data_offset,
			       u32 size,
			       const u32 *buf,
			       bool b_must_dmae,
			       bool b_can_dmae)
{
	int rc = 0;

	/* Perform DMAE only for lengthy enough sections or for wide-bus */
	if (!b_can_dmae || (!b_must_dmae && (size < 16))) {
		const u32 *data = buf + dmae_data_offset;
		u32 i;

		for (i = 0; i < size; i++)
			qed_wr(p_hwfn, p_ptt, addr + (i << 2), data[i]);
	} else {
		rc = qed_dmae_host2grc(p_hwfn, p_ptt,
				       (uintptr_t)(buf + dmae_data_offset),
				       addr, size, 0);
	}

	return rc;
}

static int qed_init_fill_dmae(struct qed_hwfn *p_hwfn,
			      struct qed_ptt *p_ptt,
			      u32 addr,
			      u32 fill,
			      u32 fill_count)
{
	static u32 zero_buffer[DMAE_MAX_RW_SIZE];

	memset(zero_buffer, 0, sizeof(u32) * DMAE_MAX_RW_SIZE);

	/* invoke the DMAE virtual/physical buffer API with
	 * 1. DMAE init channel
	 * 2. addr,
	 * 3. p_hwfb->temp_data,
	 * 4. fill_count
	 */

	return qed_dmae_host2grc(p_hwfn, p_ptt,
				 (uintptr_t)(&zero_buffer[0]),
				 addr, fill_count,
				 QED_DMAE_FLAG_RW_REPL_SRC);
}

static void qed_init_fill(struct qed_hwfn *p_hwfn,
			  struct qed_ptt *p_ptt,
			  u32 addr,
			  u32 fill,
			  u32 fill_count)
{
	u32 i;

	for (i = 0; i < fill_count; i++, addr += sizeof(u32))
		qed_wr(p_hwfn, p_ptt, addr, fill);
}

static int qed_init_cmd_array(struct qed_hwfn *p_hwfn,
			      struct qed_ptt *p_ptt,
			      struct init_write_op *cmd,
			      bool b_must_dmae,
			      bool b_can_dmae)
{
	u32 data = le32_to_cpu(cmd->data);
	u32 addr = GET_FIELD(data, INIT_WRITE_OP_ADDRESS) << 2;
	u32 dmae_array_offset = le32_to_cpu(cmd->args.array_offset);
	u32 offset, output_len, input_len, max_size;
	struct qed_dev *cdev = p_hwfn->cdev;
	union init_array_hdr *hdr;
	const u32 *array_data;
	int rc = 0;
	u32 size;

	array_data = cdev->fw_data->arr_data;

	hdr = (union init_array_hdr *)(array_data +
				       dmae_array_offset);
	data = le32_to_cpu(hdr->raw.data);
	switch (GET_FIELD(data, INIT_ARRAY_RAW_HDR_TYPE)) {
	case INIT_ARR_ZIPPED:
		offset = dmae_array_offset + 1;
		input_len = GET_FIELD(data,
				      INIT_ARRAY_ZIPPED_HDR_ZIPPED_SIZE);
		max_size = MAX_ZIPPED_SIZE * 4;
		memset(p_hwfn->unzip_buf, 0, max_size);

		output_len = qed_unzip_data(p_hwfn, input_len,
					    (u8 *)&array_data[offset],
					    max_size, (u8 *)p_hwfn->unzip_buf);
		if (output_len) {
			rc = qed_init_array_dmae(p_hwfn, p_ptt, addr, 0,
						 output_len,
						 p_hwfn->unzip_buf,
						 b_must_dmae, b_can_dmae);
		} else {
			DP_NOTICE(p_hwfn, "Failed to unzip dmae data\n");
			rc = -EINVAL;
		}
		break;
	case INIT_ARR_PATTERN:
	{
		u32 repeats = GET_FIELD(data,
					INIT_ARRAY_PATTERN_HDR_REPETITIONS);
		u32 i;

		size = GET_FIELD(data, INIT_ARRAY_PATTERN_HDR_PATTERN_SIZE);

		for (i = 0; i < repeats; i++, addr += size << 2) {
			rc = qed_init_array_dmae(p_hwfn, p_ptt, addr,
						 dmae_array_offset + 1,
						 size, array_data,
						 b_must_dmae, b_can_dmae);
			if (rc)
				break;
		}
		break;
	}
	case INIT_ARR_STANDARD:
		size = GET_FIELD(data, INIT_ARRAY_STANDARD_HDR_SIZE);
		rc = qed_init_array_dmae(p_hwfn, p_ptt, addr,
					 dmae_array_offset + 1,
					 size, array_data,
					 b_must_dmae, b_can_dmae);
		break;
	}

	return rc;
}

/* init_ops write command */
static int qed_init_cmd_wr(struct qed_hwfn *p_hwfn,
			   struct qed_ptt *p_ptt,
			   struct init_write_op *cmd,
			   bool b_can_dmae)
{
	u32 data = le32_to_cpu(cmd->data);
	u32 addr = GET_FIELD(data, INIT_WRITE_OP_ADDRESS) << 2;
	bool b_must_dmae = GET_FIELD(data, INIT_WRITE_OP_WIDE_BUS);
	union init_write_args *arg = &cmd->args;
	int rc = 0;

	/* Sanitize */
	if (b_must_dmae && !b_can_dmae) {
		DP_NOTICE(p_hwfn,
			  "Need to write to %08x for Wide-bus but DMAE isn't allowed\n",
			  addr);
		return -EINVAL;
	}

	switch (GET_FIELD(data, INIT_WRITE_OP_SOURCE)) {
	case INIT_SRC_INLINE:
		qed_wr(p_hwfn, p_ptt, addr,
		       le32_to_cpu(arg->inline_val));
		break;
	case INIT_SRC_ZEROS:
		if (b_must_dmae ||
		    (b_can_dmae && (le32_to_cpu(arg->zeros_count) >= 64)))
			rc = qed_init_fill_dmae(p_hwfn, p_ptt, addr, 0,
						le32_to_cpu(arg->zeros_count));
		else
			qed_init_fill(p_hwfn, p_ptt, addr, 0,
				      le32_to_cpu(arg->zeros_count));
		break;
	case INIT_SRC_ARRAY:
		rc = qed_init_cmd_array(p_hwfn, p_ptt, cmd,
					b_must_dmae, b_can_dmae);
		break;
	case INIT_SRC_RUNTIME:
		qed_init_rt(p_hwfn, p_ptt, addr,
			    le16_to_cpu(arg->runtime.offset),
			    le16_to_cpu(arg->runtime.size),
			    b_must_dmae);
		break;
	}

	return rc;
}

static inline bool comp_eq(u32 val, u32 expected_val)
{
	return val == expected_val;
}

static inline bool comp_and(u32 val, u32 expected_val)
{
	return (val & expected_val) == expected_val;
}

static inline bool comp_or(u32 val, u32 expected_val)
{
	return (val | expected_val) > 0;
}

/* init_ops read/poll commands */
static void qed_init_cmd_rd(struct qed_hwfn *p_hwfn,
			    struct qed_ptt *p_ptt,
			    struct init_read_op *cmd)
{
	bool (*comp_check)(u32 val, u32 expected_val);
	u32 delay = QED_INIT_POLL_PERIOD_US, val;
	u32 data, addr, poll;
	int i;

	data = le32_to_cpu(cmd->op_data);
	addr = GET_FIELD(data, INIT_READ_OP_ADDRESS) << 2;
	poll = GET_FIELD(data, INIT_READ_OP_POLL_TYPE);


	val = qed_rd(p_hwfn, p_ptt, addr);

	if (poll == INIT_POLL_NONE)
		return;

	switch (poll) {
	case INIT_POLL_EQ:
		comp_check = comp_eq;
		break;
	case INIT_POLL_OR:
		comp_check = comp_or;
		break;
	case INIT_POLL_AND:
		comp_check = comp_and;
		break;
	default:
		DP_ERR(p_hwfn, "Invalid poll comparison type %08x\n",
		       cmd->op_data);
		return;
	}

	data = le32_to_cpu(cmd->expected_val);
	for (i = 0;
	     i < QED_INIT_MAX_POLL_COUNT && !comp_check(val, data);
	     i++) {
		udelay(delay);
		val = qed_rd(p_hwfn, p_ptt, addr);
	}

	if (i == QED_INIT_MAX_POLL_COUNT) {
		DP_ERR(p_hwfn,
		       "Timeout when polling reg: 0x%08x [ Waiting-for: %08x Got: %08x (comparsion %08x)]\n",
		       addr, le32_to_cpu(cmd->expected_val),
		       val, le32_to_cpu(cmd->op_data));
	}
}

/* init_ops callbacks entry point */
static void qed_init_cmd_cb(struct qed_hwfn *p_hwfn,
			    struct qed_ptt *p_ptt,
			    struct init_callback_op *p_cmd)
{
	DP_NOTICE(p_hwfn, "Currently init values have no need of callbacks\n");
}

static u8 qed_init_cmd_mode_match(struct qed_hwfn *p_hwfn,
				  u16 *offset,
				  int modes)
{
	struct qed_dev *cdev = p_hwfn->cdev;
	const u8 *modes_tree_buf;
	u8 arg1, arg2, tree_val;

	modes_tree_buf = cdev->fw_data->modes_tree_buf;
	tree_val = modes_tree_buf[(*offset)++];
	switch (tree_val) {
	case INIT_MODE_OP_NOT:
		return qed_init_cmd_mode_match(p_hwfn, offset, modes) ^ 1;
	case INIT_MODE_OP_OR:
		arg1	= qed_init_cmd_mode_match(p_hwfn, offset, modes);
		arg2	= qed_init_cmd_mode_match(p_hwfn, offset, modes);
		return arg1 | arg2;
	case INIT_MODE_OP_AND:
		arg1	= qed_init_cmd_mode_match(p_hwfn, offset, modes);
		arg2	= qed_init_cmd_mode_match(p_hwfn, offset, modes);
		return arg1 & arg2;
	default:
		tree_val -= MAX_INIT_MODE_OPS;
		return (modes & (1 << tree_val)) ? 1 : 0;
	}
}

static u32 qed_init_cmd_mode(struct qed_hwfn *p_hwfn,
			     struct init_if_mode_op *p_cmd,
			     int modes)
{
	u16 offset = le16_to_cpu(p_cmd->modes_buf_offset);

	if (qed_init_cmd_mode_match(p_hwfn, &offset, modes))
		return 0;
	else
		return GET_FIELD(le32_to_cpu(p_cmd->op_data),
				 INIT_IF_MODE_OP_CMD_OFFSET);
}

static u32 qed_init_cmd_phase(struct qed_hwfn *p_hwfn,
			      struct init_if_phase_op *p_cmd,
			      u32 phase,
			      u32 phase_id)
{
	u32 data = le32_to_cpu(p_cmd->phase_data);
	u32 op_data = le32_to_cpu(p_cmd->op_data);

	if (!(GET_FIELD(data, INIT_IF_PHASE_OP_PHASE) == phase &&
	      (GET_FIELD(data, INIT_IF_PHASE_OP_PHASE_ID) == ANY_PHASE_ID ||
	       GET_FIELD(data, INIT_IF_PHASE_OP_PHASE_ID) == phase_id)))
		return GET_FIELD(op_data, INIT_IF_PHASE_OP_CMD_OFFSET);
	else
		return 0;
}

int qed_init_run(struct qed_hwfn *p_hwfn,
		 struct qed_ptt *p_ptt,
		 int phase,
		 int phase_id,
		 int modes)
{
	struct qed_dev *cdev = p_hwfn->cdev;
	u32 cmd_num, num_init_ops;
	union init_op *init_ops;
	bool b_dmae = false;
	int rc = 0;

	num_init_ops = cdev->fw_data->init_ops_size;
	init_ops = cdev->fw_data->init_ops;

	p_hwfn->unzip_buf = kzalloc(MAX_ZIPPED_SIZE * 4, GFP_ATOMIC);
	if (!p_hwfn->unzip_buf) {
		DP_NOTICE(p_hwfn, "Failed to allocate unzip buffer\n");
		return -ENOMEM;
	}

	for (cmd_num = 0; cmd_num < num_init_ops; cmd_num++) {
		union init_op *cmd = &init_ops[cmd_num];
		u32 data = le32_to_cpu(cmd->raw.op_data);

		switch (GET_FIELD(data, INIT_CALLBACK_OP_OP)) {
		case INIT_OP_WRITE:
			rc = qed_init_cmd_wr(p_hwfn, p_ptt, &cmd->write,
					     b_dmae);
			break;
		case INIT_OP_READ:
			qed_init_cmd_rd(p_hwfn, p_ptt, &cmd->read);
			break;
		case INIT_OP_IF_MODE:
			cmd_num += qed_init_cmd_mode(p_hwfn, &cmd->if_mode,
						     modes);
			break;
		case INIT_OP_IF_PHASE:
			cmd_num += qed_init_cmd_phase(p_hwfn, &cmd->if_phase,
						      phase, phase_id);
			b_dmae = GET_FIELD(data, INIT_IF_PHASE_OP_DMAE_ENABLE);
			break;
		case INIT_OP_DELAY:
			/* qed_init_run is always invoked from
			 * sleep-able context
			 */
			udelay(le32_to_cpu(cmd->delay.delay));
			break;

		case INIT_OP_CALLBACK:
			qed_init_cmd_cb(p_hwfn, p_ptt, &cmd->callback);
			break;
		}

		if (rc)
			break;
	}

	kfree(p_hwfn->unzip_buf);
	return rc;
}

void qed_gtt_init(struct qed_hwfn *p_hwfn)
{
	u32 gtt_base;
	u32 i;

	/* Set the global windows */
	gtt_base = PXP_PF_WINDOW_ADMIN_START + PXP_PF_WINDOW_ADMIN_GLOBAL_START;

	for (i = 0; i < ARRAY_SIZE(pxp_global_win); i++)
		if (pxp_global_win[i])
			REG_WR(p_hwfn, gtt_base + i * PXP_GLOBAL_ENTRY_SIZE,
			       pxp_global_win[i]);
}

int qed_init_fw_data(struct qed_dev *cdev,
		     const u8 *data)
{
	struct qed_fw_data *fw = cdev->fw_data;
	struct bin_buffer_hdr *buf_hdr;
	u32 offset, len;

	if (!data) {
		DP_NOTICE(cdev, "Invalid fw data\n");
		return -EINVAL;
	}

	buf_hdr = (struct bin_buffer_hdr *)data;

	offset = buf_hdr[BIN_BUF_INIT_CMD].offset;
	fw->init_ops = (union init_op *)(data + offset);

	offset = buf_hdr[BIN_BUF_INIT_VAL].offset;
	fw->arr_data = (u32 *)(data + offset);

	offset = buf_hdr[BIN_BUF_INIT_MODE_TREE].offset;
	fw->modes_tree_buf = (u8 *)(data + offset);
	len = buf_hdr[BIN_BUF_INIT_CMD].length;
	fw->init_ops_size = len / sizeof(struct init_raw_op);

	return 0;
}<|MERGE_RESOLUTION|>--- conflicted
+++ resolved
@@ -128,12 +128,9 @@
 int qed_init_alloc(struct qed_hwfn *p_hwfn)
 {
 	struct qed_rt_data *rt_data = &p_hwfn->rt_data;
-<<<<<<< HEAD
-=======
 
 	if (IS_VF(p_hwfn->cdev))
 		return 0;
->>>>>>> ed596a4a
 
 	rt_data->b_valid = kzalloc(sizeof(bool) * RUNTIME_ARRAY_SIZE,
 				   GFP_KERNEL);
