--- conflicted
+++ resolved
@@ -1361,11 +1361,7 @@
 	if (i40e_chk_linearize(skb, count)) {
 		if (__skb_linearize(skb))
 			goto out_drop;
-<<<<<<< HEAD
-		count = TXD_USE_COUNT(skb->len);
-=======
 		count = i40e_txd_use_count(skb->len);
->>>>>>> ed596a4a
 		tx_ring->tx_stats.tx_linearize++;
 	}
 
