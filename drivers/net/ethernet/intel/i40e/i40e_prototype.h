--- conflicted
+++ resolved
@@ -134,8 +134,6 @@
 		bool rx_only_promisc);
 i40e_status i40e_aq_set_vsi_multicast_promiscuous(struct i40e_hw *hw,
 		u16 vsi_id, bool set, struct i40e_asq_cmd_details *cmd_details);
-<<<<<<< HEAD
-=======
 enum i40e_status_code i40e_aq_set_vsi_mc_promisc_on_vlan(struct i40e_hw *hw,
 							 u16 seid, bool enable,
 							 u16 vid,
@@ -144,7 +142,6 @@
 							 u16 seid, bool enable,
 							 u16 vid,
 				struct i40e_asq_cmd_details *cmd_details);
->>>>>>> ed596a4a
 i40e_status i40e_aq_set_vsi_vlan_promisc(struct i40e_hw *hw,
 				u16 seid, bool enable,
 				struct i40e_asq_cmd_details *cmd_details);
