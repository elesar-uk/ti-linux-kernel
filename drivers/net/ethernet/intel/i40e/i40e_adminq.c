/*******************************************************************************
 *
 * Intel Ethernet Controller XL710 Family Linux Driver
 * Copyright(c) 2013 - 2016 Intel Corporation.
 *
 * This program is free software; you can redistribute it and/or modify it
 * under the terms and conditions of the GNU General Public License,
 * version 2, as published by the Free Software Foundation.
 *
 * This program is distributed in the hope it will be useful, but WITHOUT
 * ANY WARRANTY; without even the implied warranty of MERCHANTABILITY or
 * FITNESS FOR A PARTICULAR PURPOSE.  See the GNU General Public License for
 * more details.
 *
 * You should have received a copy of the GNU General Public License along
 * with this program.  If not, see <http://www.gnu.org/licenses/>.
 *
 * The full GNU General Public License is included in this distribution in
 * the file called "COPYING".
 *
 * Contact Information:
 * e1000-devel Mailing List <e1000-devel@lists.sourceforge.net>
 * Intel Corporation, 5200 N.E. Elam Young Parkway, Hillsboro, OR 97124-6497
 *
 ******************************************************************************/

#include "i40e_status.h"
#include "i40e_type.h"
#include "i40e_register.h"
#include "i40e_adminq.h"
#include "i40e_prototype.h"

static void i40e_resume_aq(struct i40e_hw *hw);

/**
 *  i40e_adminq_init_regs - Initialize AdminQ registers
 *  @hw: pointer to the hardware structure
 *
 *  This assumes the alloc_asq and alloc_arq functions have already been called
 **/
static void i40e_adminq_init_regs(struct i40e_hw *hw)
{
	/* set head and tail registers in our local struct */
	if (i40e_is_vf(hw)) {
		hw->aq.asq.tail = I40E_VF_ATQT1;
		hw->aq.asq.head = I40E_VF_ATQH1;
		hw->aq.asq.len  = I40E_VF_ATQLEN1;
		hw->aq.asq.bal  = I40E_VF_ATQBAL1;
		hw->aq.asq.bah  = I40E_VF_ATQBAH1;
		hw->aq.arq.tail = I40E_VF_ARQT1;
		hw->aq.arq.head = I40E_VF_ARQH1;
		hw->aq.arq.len  = I40E_VF_ARQLEN1;
		hw->aq.arq.bal  = I40E_VF_ARQBAL1;
		hw->aq.arq.bah  = I40E_VF_ARQBAH1;
	} else {
		hw->aq.asq.tail = I40E_PF_ATQT;
		hw->aq.asq.head = I40E_PF_ATQH;
		hw->aq.asq.len  = I40E_PF_ATQLEN;
		hw->aq.asq.bal  = I40E_PF_ATQBAL;
		hw->aq.asq.bah  = I40E_PF_ATQBAH;
		hw->aq.arq.tail = I40E_PF_ARQT;
		hw->aq.arq.head = I40E_PF_ARQH;
		hw->aq.arq.len  = I40E_PF_ARQLEN;
		hw->aq.arq.bal  = I40E_PF_ARQBAL;
		hw->aq.arq.bah  = I40E_PF_ARQBAH;
	}
}

/**
 *  i40e_alloc_adminq_asq_ring - Allocate Admin Queue send rings
 *  @hw: pointer to the hardware structure
 **/
static i40e_status i40e_alloc_adminq_asq_ring(struct i40e_hw *hw)
{
	i40e_status ret_code;

	ret_code = i40e_allocate_dma_mem(hw, &hw->aq.asq.desc_buf,
					 i40e_mem_atq_ring,
					 (hw->aq.num_asq_entries *
					 sizeof(struct i40e_aq_desc)),
					 I40E_ADMINQ_DESC_ALIGNMENT);
	if (ret_code)
		return ret_code;

	ret_code = i40e_allocate_virt_mem(hw, &hw->aq.asq.cmd_buf,
					  (hw->aq.num_asq_entries *
					  sizeof(struct i40e_asq_cmd_details)));
	if (ret_code) {
		i40e_free_dma_mem(hw, &hw->aq.asq.desc_buf);
		return ret_code;
	}

	return ret_code;
}

/**
 *  i40e_alloc_adminq_arq_ring - Allocate Admin Queue receive rings
 *  @hw: pointer to the hardware structure
 **/
static i40e_status i40e_alloc_adminq_arq_ring(struct i40e_hw *hw)
{
	i40e_status ret_code;

	ret_code = i40e_allocate_dma_mem(hw, &hw->aq.arq.desc_buf,
					 i40e_mem_arq_ring,
					 (hw->aq.num_arq_entries *
					 sizeof(struct i40e_aq_desc)),
					 I40E_ADMINQ_DESC_ALIGNMENT);

	return ret_code;
}

/**
 *  i40e_free_adminq_asq - Free Admin Queue send rings
 *  @hw: pointer to the hardware structure
 *
 *  This assumes the posted send buffers have already been cleaned
 *  and de-allocated
 **/
static void i40e_free_adminq_asq(struct i40e_hw *hw)
{
	i40e_free_dma_mem(hw, &hw->aq.asq.desc_buf);
}

/**
 *  i40e_free_adminq_arq - Free Admin Queue receive rings
 *  @hw: pointer to the hardware structure
 *
 *  This assumes the posted receive buffers have already been cleaned
 *  and de-allocated
 **/
static void i40e_free_adminq_arq(struct i40e_hw *hw)
{
	i40e_free_dma_mem(hw, &hw->aq.arq.desc_buf);
}

/**
 *  i40e_alloc_arq_bufs - Allocate pre-posted buffers for the receive queue
 *  @hw: pointer to the hardware structure
 **/
static i40e_status i40e_alloc_arq_bufs(struct i40e_hw *hw)
{
	i40e_status ret_code;
	struct i40e_aq_desc *desc;
	struct i40e_dma_mem *bi;
	int i;

	/* We'll be allocating the buffer info memory first, then we can
	 * allocate the mapped buffers for the event processing
	 */

	/* buffer_info structures do not need alignment */
	ret_code = i40e_allocate_virt_mem(hw, &hw->aq.arq.dma_head,
		(hw->aq.num_arq_entries * sizeof(struct i40e_dma_mem)));
	if (ret_code)
		goto alloc_arq_bufs;
	hw->aq.arq.r.arq_bi = (struct i40e_dma_mem *)hw->aq.arq.dma_head.va;

	/* allocate the mapped buffers */
	for (i = 0; i < hw->aq.num_arq_entries; i++) {
		bi = &hw->aq.arq.r.arq_bi[i];
		ret_code = i40e_allocate_dma_mem(hw, bi,
						 i40e_mem_arq_buf,
						 hw->aq.arq_buf_size,
						 I40E_ADMINQ_DESC_ALIGNMENT);
		if (ret_code)
			goto unwind_alloc_arq_bufs;

		/* now configure the descriptors for use */
		desc = I40E_ADMINQ_DESC(hw->aq.arq, i);

		desc->flags = cpu_to_le16(I40E_AQ_FLAG_BUF);
		if (hw->aq.arq_buf_size > I40E_AQ_LARGE_BUF)
			desc->flags |= cpu_to_le16(I40E_AQ_FLAG_LB);
		desc->opcode = 0;
		/* This is in accordance with Admin queue design, there is no
		 * register for buffer size configuration
		 */
		desc->datalen = cpu_to_le16((u16)bi->size);
		desc->retval = 0;
		desc->cookie_high = 0;
		desc->cookie_low = 0;
		desc->params.external.addr_high =
			cpu_to_le32(upper_32_bits(bi->pa));
		desc->params.external.addr_low =
			cpu_to_le32(lower_32_bits(bi->pa));
		desc->params.external.param0 = 0;
		desc->params.external.param1 = 0;
	}

alloc_arq_bufs:
	return ret_code;

unwind_alloc_arq_bufs:
	/* don't try to free the one that failed... */
	i--;
	for (; i >= 0; i--)
		i40e_free_dma_mem(hw, &hw->aq.arq.r.arq_bi[i]);
	i40e_free_virt_mem(hw, &hw->aq.arq.dma_head);

	return ret_code;
}

/**
 *  i40e_alloc_asq_bufs - Allocate empty buffer structs for the send queue
 *  @hw: pointer to the hardware structure
 **/
static i40e_status i40e_alloc_asq_bufs(struct i40e_hw *hw)
{
	i40e_status ret_code;
	struct i40e_dma_mem *bi;
	int i;

	/* No mapped memory needed yet, just the buffer info structures */
	ret_code = i40e_allocate_virt_mem(hw, &hw->aq.asq.dma_head,
		(hw->aq.num_asq_entries * sizeof(struct i40e_dma_mem)));
	if (ret_code)
		goto alloc_asq_bufs;
	hw->aq.asq.r.asq_bi = (struct i40e_dma_mem *)hw->aq.asq.dma_head.va;

	/* allocate the mapped buffers */
	for (i = 0; i < hw->aq.num_asq_entries; i++) {
		bi = &hw->aq.asq.r.asq_bi[i];
		ret_code = i40e_allocate_dma_mem(hw, bi,
						 i40e_mem_asq_buf,
						 hw->aq.asq_buf_size,
						 I40E_ADMINQ_DESC_ALIGNMENT);
		if (ret_code)
			goto unwind_alloc_asq_bufs;
	}
alloc_asq_bufs:
	return ret_code;

unwind_alloc_asq_bufs:
	/* don't try to free the one that failed... */
	i--;
	for (; i >= 0; i--)
		i40e_free_dma_mem(hw, &hw->aq.asq.r.asq_bi[i]);
	i40e_free_virt_mem(hw, &hw->aq.asq.dma_head);

	return ret_code;
}

/**
 *  i40e_free_arq_bufs - Free receive queue buffer info elements
 *  @hw: pointer to the hardware structure
 **/
static void i40e_free_arq_bufs(struct i40e_hw *hw)
{
	int i;

	/* free descriptors */
	for (i = 0; i < hw->aq.num_arq_entries; i++)
		i40e_free_dma_mem(hw, &hw->aq.arq.r.arq_bi[i]);

	/* free the descriptor memory */
	i40e_free_dma_mem(hw, &hw->aq.arq.desc_buf);

	/* free the dma header */
	i40e_free_virt_mem(hw, &hw->aq.arq.dma_head);
}

/**
 *  i40e_free_asq_bufs - Free send queue buffer info elements
 *  @hw: pointer to the hardware structure
 **/
static void i40e_free_asq_bufs(struct i40e_hw *hw)
{
	int i;

	/* only unmap if the address is non-NULL */
	for (i = 0; i < hw->aq.num_asq_entries; i++)
		if (hw->aq.asq.r.asq_bi[i].pa)
			i40e_free_dma_mem(hw, &hw->aq.asq.r.asq_bi[i]);

	/* free the buffer info list */
	i40e_free_virt_mem(hw, &hw->aq.asq.cmd_buf);

	/* free the descriptor memory */
	i40e_free_dma_mem(hw, &hw->aq.asq.desc_buf);

	/* free the dma header */
	i40e_free_virt_mem(hw, &hw->aq.asq.dma_head);
}

/**
 *  i40e_config_asq_regs - configure ASQ registers
 *  @hw: pointer to the hardware structure
 *
 *  Configure base address and length registers for the transmit queue
 **/
static i40e_status i40e_config_asq_regs(struct i40e_hw *hw)
{
	i40e_status ret_code = 0;
	u32 reg = 0;

	/* Clear Head and Tail */
	wr32(hw, hw->aq.asq.head, 0);
	wr32(hw, hw->aq.asq.tail, 0);

	/* set starting point */
	wr32(hw, hw->aq.asq.len, (hw->aq.num_asq_entries |
				  I40E_PF_ATQLEN_ATQENABLE_MASK));
	wr32(hw, hw->aq.asq.bal, lower_32_bits(hw->aq.asq.desc_buf.pa));
	wr32(hw, hw->aq.asq.bah, upper_32_bits(hw->aq.asq.desc_buf.pa));

	/* Check one register to verify that config was applied */
	reg = rd32(hw, hw->aq.asq.bal);
	if (reg != lower_32_bits(hw->aq.asq.desc_buf.pa))
		ret_code = I40E_ERR_ADMIN_QUEUE_ERROR;

	return ret_code;
}

/**
 *  i40e_config_arq_regs - ARQ register configuration
 *  @hw: pointer to the hardware structure
 *
 * Configure base address and length registers for the receive (event queue)
 **/
static i40e_status i40e_config_arq_regs(struct i40e_hw *hw)
{
	i40e_status ret_code = 0;
	u32 reg = 0;

	/* Clear Head and Tail */
	wr32(hw, hw->aq.arq.head, 0);
	wr32(hw, hw->aq.arq.tail, 0);

	/* set starting point */
	wr32(hw, hw->aq.arq.len, (hw->aq.num_arq_entries |
				  I40E_PF_ARQLEN_ARQENABLE_MASK));
	wr32(hw, hw->aq.arq.bal, lower_32_bits(hw->aq.arq.desc_buf.pa));
	wr32(hw, hw->aq.arq.bah, upper_32_bits(hw->aq.arq.desc_buf.pa));

	/* Update tail in the HW to post pre-allocated buffers */
	wr32(hw, hw->aq.arq.tail, hw->aq.num_arq_entries - 1);

	/* Check one register to verify that config was applied */
	reg = rd32(hw, hw->aq.arq.bal);
	if (reg != lower_32_bits(hw->aq.arq.desc_buf.pa))
		ret_code = I40E_ERR_ADMIN_QUEUE_ERROR;

	return ret_code;
}

/**
 *  i40e_init_asq - main initialization routine for ASQ
 *  @hw: pointer to the hardware structure
 *
 *  This is the main initialization routine for the Admin Send Queue
 *  Prior to calling this function, drivers *MUST* set the following fields
 *  in the hw->aq structure:
 *     - hw->aq.num_asq_entries
 *     - hw->aq.arq_buf_size
 *
 *  Do *NOT* hold the lock when calling this as the memory allocation routines
 *  called are not going to be atomic context safe
 **/
static i40e_status i40e_init_asq(struct i40e_hw *hw)
{
	i40e_status ret_code = 0;

	if (hw->aq.asq.count > 0) {
		/* queue already initialized */
		ret_code = I40E_ERR_NOT_READY;
		goto init_adminq_exit;
	}

	/* verify input for valid configuration */
	if ((hw->aq.num_asq_entries == 0) ||
	    (hw->aq.asq_buf_size == 0)) {
		ret_code = I40E_ERR_CONFIG;
		goto init_adminq_exit;
	}

	hw->aq.asq.next_to_use = 0;
	hw->aq.asq.next_to_clean = 0;

	/* allocate the ring memory */
	ret_code = i40e_alloc_adminq_asq_ring(hw);
	if (ret_code)
		goto init_adminq_exit;

	/* allocate buffers in the rings */
	ret_code = i40e_alloc_asq_bufs(hw);
	if (ret_code)
		goto init_adminq_free_rings;

	/* initialize base registers */
	ret_code = i40e_config_asq_regs(hw);
	if (ret_code)
		goto init_adminq_free_rings;

	/* success! */
	hw->aq.asq.count = hw->aq.num_asq_entries;
	goto init_adminq_exit;

init_adminq_free_rings:
	i40e_free_adminq_asq(hw);

init_adminq_exit:
	return ret_code;
}

/**
 *  i40e_init_arq - initialize ARQ
 *  @hw: pointer to the hardware structure
 *
 *  The main initialization routine for the Admin Receive (Event) Queue.
 *  Prior to calling this function, drivers *MUST* set the following fields
 *  in the hw->aq structure:
 *     - hw->aq.num_asq_entries
 *     - hw->aq.arq_buf_size
 *
 *  Do *NOT* hold the lock when calling this as the memory allocation routines
 *  called are not going to be atomic context safe
 **/
static i40e_status i40e_init_arq(struct i40e_hw *hw)
{
	i40e_status ret_code = 0;

	if (hw->aq.arq.count > 0) {
		/* queue already initialized */
		ret_code = I40E_ERR_NOT_READY;
		goto init_adminq_exit;
	}

	/* verify input for valid configuration */
	if ((hw->aq.num_arq_entries == 0) ||
	    (hw->aq.arq_buf_size == 0)) {
		ret_code = I40E_ERR_CONFIG;
		goto init_adminq_exit;
	}

	hw->aq.arq.next_to_use = 0;
	hw->aq.arq.next_to_clean = 0;

	/* allocate the ring memory */
	ret_code = i40e_alloc_adminq_arq_ring(hw);
	if (ret_code)
		goto init_adminq_exit;

	/* allocate buffers in the rings */
	ret_code = i40e_alloc_arq_bufs(hw);
	if (ret_code)
		goto init_adminq_free_rings;

	/* initialize base registers */
	ret_code = i40e_config_arq_regs(hw);
	if (ret_code)
		goto init_adminq_free_rings;

	/* success! */
	hw->aq.arq.count = hw->aq.num_arq_entries;
	goto init_adminq_exit;

init_adminq_free_rings:
	i40e_free_adminq_arq(hw);

init_adminq_exit:
	return ret_code;
}

/**
 *  i40e_shutdown_asq - shutdown the ASQ
 *  @hw: pointer to the hardware structure
 *
 *  The main shutdown routine for the Admin Send Queue
 **/
static i40e_status i40e_shutdown_asq(struct i40e_hw *hw)
{
	i40e_status ret_code = 0;

	mutex_lock(&hw->aq.asq_mutex);

	if (hw->aq.asq.count == 0) {
		ret_code = I40E_ERR_NOT_READY;
		goto shutdown_asq_out;
	}

	/* Stop firmware AdminQ processing */
	wr32(hw, hw->aq.asq.head, 0);
	wr32(hw, hw->aq.asq.tail, 0);
	wr32(hw, hw->aq.asq.len, 0);
	wr32(hw, hw->aq.asq.bal, 0);
	wr32(hw, hw->aq.asq.bah, 0);

	hw->aq.asq.count = 0; /* to indicate uninitialized queue */

	/* free ring buffers */
	i40e_free_asq_bufs(hw);

shutdown_asq_out:
	mutex_unlock(&hw->aq.asq_mutex);
	return ret_code;
}

/**
 *  i40e_shutdown_arq - shutdown ARQ
 *  @hw: pointer to the hardware structure
 *
 *  The main shutdown routine for the Admin Receive Queue
 **/
static i40e_status i40e_shutdown_arq(struct i40e_hw *hw)
{
	i40e_status ret_code = 0;

	mutex_lock(&hw->aq.arq_mutex);

	if (hw->aq.arq.count == 0) {
		ret_code = I40E_ERR_NOT_READY;
		goto shutdown_arq_out;
	}

	/* Stop firmware AdminQ processing */
	wr32(hw, hw->aq.arq.head, 0);
	wr32(hw, hw->aq.arq.tail, 0);
	wr32(hw, hw->aq.arq.len, 0);
	wr32(hw, hw->aq.arq.bal, 0);
	wr32(hw, hw->aq.arq.bah, 0);

	hw->aq.arq.count = 0; /* to indicate uninitialized queue */

	/* free ring buffers */
	i40e_free_arq_bufs(hw);

shutdown_arq_out:
	mutex_unlock(&hw->aq.arq_mutex);
	return ret_code;
}

/**
 *  i40e_init_adminq - main initialization routine for Admin Queue
 *  @hw: pointer to the hardware structure
 *
 *  Prior to calling this function, drivers *MUST* set the following fields
 *  in the hw->aq structure:
 *     - hw->aq.num_asq_entries
 *     - hw->aq.num_arq_entries
 *     - hw->aq.arq_buf_size
 *     - hw->aq.asq_buf_size
 **/
i40e_status i40e_init_adminq(struct i40e_hw *hw)
{
	u16 cfg_ptr, oem_hi, oem_lo;
	u16 eetrack_lo, eetrack_hi;
	i40e_status ret_code;
	int retry = 0;

	/* verify input for valid configuration */
	if ((hw->aq.num_arq_entries == 0) ||
	    (hw->aq.num_asq_entries == 0) ||
	    (hw->aq.arq_buf_size == 0) ||
	    (hw->aq.asq_buf_size == 0)) {
		ret_code = I40E_ERR_CONFIG;
		goto init_adminq_exit;
	}

	/* Set up register offsets */
	i40e_adminq_init_regs(hw);

	/* setup ASQ command write back timeout */
	hw->aq.asq_cmd_timeout = I40E_ASQ_CMD_TIMEOUT;

	/* allocate the ASQ */
	ret_code = i40e_init_asq(hw);
	if (ret_code)
		goto init_adminq_destroy_locks;

	/* allocate the ARQ */
	ret_code = i40e_init_arq(hw);
	if (ret_code)
		goto init_adminq_free_asq;

	/* There are some cases where the firmware may not be quite ready
	 * for AdminQ operations, so we retry the AdminQ setup a few times
	 * if we see timeouts in this first AQ call.
	 */
	do {
		ret_code = i40e_aq_get_firmware_version(hw,
							&hw->aq.fw_maj_ver,
							&hw->aq.fw_min_ver,
							&hw->aq.fw_build,
							&hw->aq.api_maj_ver,
							&hw->aq.api_min_ver,
							NULL);
		if (ret_code != I40E_ERR_ADMIN_QUEUE_TIMEOUT)
			break;
		retry++;
		msleep(100);
		i40e_resume_aq(hw);
	} while (retry < 10);
	if (ret_code != I40E_SUCCESS)
		goto init_adminq_free_arq;

	/* get the NVM version info */
	i40e_read_nvm_word(hw, I40E_SR_NVM_DEV_STARTER_VERSION,
			   &hw->nvm.version);
	i40e_read_nvm_word(hw, I40E_SR_NVM_EETRACK_LO, &eetrack_lo);
	i40e_read_nvm_word(hw, I40E_SR_NVM_EETRACK_HI, &eetrack_hi);
	hw->nvm.eetrack = (eetrack_hi << 16) | eetrack_lo;
	i40e_read_nvm_word(hw, I40E_SR_BOOT_CONFIG_PTR, &cfg_ptr);
	i40e_read_nvm_word(hw, (cfg_ptr + I40E_NVM_OEM_VER_OFF),
			   &oem_hi);
	i40e_read_nvm_word(hw, (cfg_ptr + (I40E_NVM_OEM_VER_OFF + 1)),
			   &oem_lo);
	hw->nvm.oem_ver = ((u32)oem_hi << 16) | oem_lo;

	if (hw->aq.api_maj_ver > I40E_FW_API_VERSION_MAJOR) {
		ret_code = I40E_ERR_FIRMWARE_API_VERSION;
		goto init_adminq_free_arq;
	}

	/* pre-emptive resource lock release */
	i40e_aq_release_resource(hw, I40E_NVM_RESOURCE_ID, 0, NULL);
	hw->nvm_release_on_done = false;
	hw->nvmupd_state = I40E_NVMUPD_STATE_INIT;

	ret_code = 0;

	/* success! */
	goto init_adminq_exit;

init_adminq_free_arq:
	i40e_shutdown_arq(hw);
init_adminq_free_asq:
	i40e_shutdown_asq(hw);
init_adminq_destroy_locks:

init_adminq_exit:
	return ret_code;
}

/**
 *  i40e_shutdown_adminq - shutdown routine for the Admin Queue
 *  @hw: pointer to the hardware structure
 **/
i40e_status i40e_shutdown_adminq(struct i40e_hw *hw)
{
	i40e_status ret_code = 0;

	if (i40e_check_asq_alive(hw))
		i40e_aq_queue_shutdown(hw, true);

	i40e_shutdown_asq(hw);
	i40e_shutdown_arq(hw);

	if (hw->nvm_buff.va)
		i40e_free_virt_mem(hw, &hw->nvm_buff);

	return ret_code;
}

/**
 *  i40e_clean_asq - cleans Admin send queue
 *  @hw: pointer to the hardware structure
 *
 *  returns the number of free desc
 **/
static u16 i40e_clean_asq(struct i40e_hw *hw)
{
	struct i40e_adminq_ring *asq = &(hw->aq.asq);
	struct i40e_asq_cmd_details *details;
	u16 ntc = asq->next_to_clean;
	struct i40e_aq_desc desc_cb;
	struct i40e_aq_desc *desc;

	desc = I40E_ADMINQ_DESC(*asq, ntc);
	details = I40E_ADMINQ_DETAILS(*asq, ntc);
	while (rd32(hw, hw->aq.asq.head) != ntc) {
		i40e_debug(hw, I40E_DEBUG_AQ_MESSAGE,
			   "ntc %d head %d.\n", ntc, rd32(hw, hw->aq.asq.head));

		if (details->callback) {
			I40E_ADMINQ_CALLBACK cb_func =
					(I40E_ADMINQ_CALLBACK)details->callback;
			desc_cb = *desc;
			cb_func(hw, &desc_cb);
		}
		memset(desc, 0, sizeof(*desc));
		memset(details, 0, sizeof(*details));
		ntc++;
		if (ntc == asq->count)
			ntc = 0;
		desc = I40E_ADMINQ_DESC(*asq, ntc);
		details = I40E_ADMINQ_DETAILS(*asq, ntc);
	}

	asq->next_to_clean = ntc;

	return I40E_DESC_UNUSED(asq);
}

/**
 *  i40e_asq_done - check if FW has processed the Admin Send Queue
 *  @hw: pointer to the hw struct
 *
 *  Returns true if the firmware has processed all descriptors on the
 *  admin send queue. Returns false if there are still requests pending.
 **/
static bool i40e_asq_done(struct i40e_hw *hw)
{
	/* AQ designers suggest use of head for better
	 * timing reliability than DD bit
	 */
	return rd32(hw, hw->aq.asq.head) == hw->aq.asq.next_to_use;

}

/**
 *  i40e_asq_send_command - send command to Admin Queue
 *  @hw: pointer to the hw struct
 *  @desc: prefilled descriptor describing the command (non DMA mem)
 *  @buff: buffer to use for indirect commands
 *  @buff_size: size of buffer for indirect commands
 *  @cmd_details: pointer to command details structure
 *
 *  This is the main send command driver routine for the Admin Queue send
 *  queue.  It runs the queue, cleans the queue, etc
 **/
i40e_status i40e_asq_send_command(struct i40e_hw *hw,
				struct i40e_aq_desc *desc,
				void *buff, /* can be NULL */
				u16  buff_size,
				struct i40e_asq_cmd_details *cmd_details)
{
	i40e_status status = 0;
	struct i40e_dma_mem *dma_buff = NULL;
	struct i40e_asq_cmd_details *details;
	struct i40e_aq_desc *desc_on_ring;
	bool cmd_completed = false;
	u16  retval = 0;
	u32  val = 0;

	mutex_lock(&hw->aq.asq_mutex);

	if (hw->aq.asq.count == 0) {
		i40e_debug(hw, I40E_DEBUG_AQ_MESSAGE,
			   "AQTX: Admin queue not initialized.\n");
		status = I40E_ERR_QUEUE_EMPTY;
		goto asq_send_command_error;
	}

	hw->aq.asq_last_status = I40E_AQ_RC_OK;

	val = rd32(hw, hw->aq.asq.head);
	if (val >= hw->aq.num_asq_entries) {
		i40e_debug(hw, I40E_DEBUG_AQ_MESSAGE,
			   "AQTX: head overrun at %d\n", val);
		status = I40E_ERR_QUEUE_EMPTY;
		goto asq_send_command_error;
	}

	details = I40E_ADMINQ_DETAILS(hw->aq.asq, hw->aq.asq.next_to_use);
	if (cmd_details) {
		*details = *cmd_details;

		/* If the cmd_details are defined copy the cookie.  The
		 * cpu_to_le32 is not needed here because the data is ignored
		 * by the FW, only used by the driver
		 */
		if (details->cookie) {
			desc->cookie_high =
				cpu_to_le32(upper_32_bits(details->cookie));
			desc->cookie_low =
				cpu_to_le32(lower_32_bits(details->cookie));
		}
	} else {
		memset(details, 0, sizeof(struct i40e_asq_cmd_details));
	}

	/* clear requested flags and then set additional flags if defined */
	desc->flags &= ~cpu_to_le16(details->flags_dis);
	desc->flags |= cpu_to_le16(details->flags_ena);

	if (buff_size > hw->aq.asq_buf_size) {
		i40e_debug(hw,
			   I40E_DEBUG_AQ_MESSAGE,
			   "AQTX: Invalid buffer size: %d.\n",
			   buff_size);
		status = I40E_ERR_INVALID_SIZE;
		goto asq_send_command_error;
	}

	if (details->postpone && !details->async) {
		i40e_debug(hw,
			   I40E_DEBUG_AQ_MESSAGE,
			   "AQTX: Async flag not set along with postpone flag");
		status = I40E_ERR_PARAM;
		goto asq_send_command_error;
	}

	/* call clean and check queue available function to reclaim the
	 * descriptors that were processed by FW, the function returns the
	 * number of desc available
	 */
	/* the clean function called here could be called in a separate thread
	 * in case of asynchronous completions
	 */
	if (i40e_clean_asq(hw) == 0) {
		i40e_debug(hw,
			   I40E_DEBUG_AQ_MESSAGE,
			   "AQTX: Error queue is full.\n");
		status = I40E_ERR_ADMIN_QUEUE_FULL;
		goto asq_send_command_error;
	}

	/* initialize the temp desc pointer with the right desc */
	desc_on_ring = I40E_ADMINQ_DESC(hw->aq.asq, hw->aq.asq.next_to_use);

	/* if the desc is available copy the temp desc to the right place */
	*desc_on_ring = *desc;

	/* if buff is not NULL assume indirect command */
	if (buff != NULL) {
		dma_buff = &(hw->aq.asq.r.asq_bi[hw->aq.asq.next_to_use]);
		/* copy the user buff into the respective DMA buff */
		memcpy(dma_buff->va, buff, buff_size);
		desc_on_ring->datalen = cpu_to_le16(buff_size);

		/* Update the address values in the desc with the pa value
		 * for respective buffer
		 */
		desc_on_ring->params.external.addr_high =
				cpu_to_le32(upper_32_bits(dma_buff->pa));
		desc_on_ring->params.external.addr_low =
				cpu_to_le32(lower_32_bits(dma_buff->pa));
	}

	/* bump the tail */
	i40e_debug(hw, I40E_DEBUG_AQ_MESSAGE, "AQTX: desc and buffer:\n");
	i40e_debug_aq(hw, I40E_DEBUG_AQ_COMMAND, (void *)desc_on_ring,
		      buff, buff_size);
	(hw->aq.asq.next_to_use)++;
	if (hw->aq.asq.next_to_use == hw->aq.asq.count)
		hw->aq.asq.next_to_use = 0;
	if (!details->postpone)
		wr32(hw, hw->aq.asq.tail, hw->aq.asq.next_to_use);

	/* if cmd_details are not defined or async flag is not set,
	 * we need to wait for desc write back
	 */
	if (!details->async && !details->postpone) {
		u32 total_delay = 0;

		do {
			/* AQ designers suggest use of head for better
			 * timing reliability than DD bit
			 */
			if (i40e_asq_done(hw))
				break;
			usleep_range(1000, 2000);
			total_delay++;
		} while (total_delay < hw->aq.asq_cmd_timeout);
	}

	/* if ready, copy the desc back to temp */
	if (i40e_asq_done(hw)) {
		*desc = *desc_on_ring;
		if (buff != NULL)
			memcpy(buff, dma_buff->va, buff_size);
		retval = le16_to_cpu(desc->retval);
		if (retval != 0) {
			i40e_debug(hw,
				   I40E_DEBUG_AQ_MESSAGE,
				   "AQTX: Command completed with error 0x%X.\n",
				   retval);

			/* strip off FW internal code */
			retval &= 0xff;
		}
		cmd_completed = true;
		if ((enum i40e_admin_queue_err)retval == I40E_AQ_RC_OK)
			status = 0;
		else
			status = I40E_ERR_ADMIN_QUEUE_ERROR;
		hw->aq.asq_last_status = (enum i40e_admin_queue_err)retval;
	}

	i40e_debug(hw, I40E_DEBUG_AQ_MESSAGE,
		   "AQTX: desc and buffer writeback:\n");
	i40e_debug_aq(hw, I40E_DEBUG_AQ_COMMAND, (void *)desc, buff, buff_size);

	/* save writeback aq if requested */
	if (details->wb_desc)
		*details->wb_desc = *desc_on_ring;

	/* update the error if time out occurred */
	if ((!cmd_completed) &&
	    (!details->async && !details->postpone)) {
		i40e_debug(hw,
			   I40E_DEBUG_AQ_MESSAGE,
			   "AQTX: Writeback timeout.\n");
		status = I40E_ERR_ADMIN_QUEUE_TIMEOUT;
	}

asq_send_command_error:
	mutex_unlock(&hw->aq.asq_mutex);
	return status;
}

/**
 *  i40e_fill_default_direct_cmd_desc - AQ descriptor helper function
 *  @desc:     pointer to the temp descriptor (non DMA mem)
 *  @opcode:   the opcode can be used to decide which flags to turn off or on
 *
 *  Fill the desc with default values
 **/
void i40e_fill_default_direct_cmd_desc(struct i40e_aq_desc *desc,
				       u16 opcode)
{
	/* zero out the desc */
	memset((void *)desc, 0, sizeof(struct i40e_aq_desc));
	desc->opcode = cpu_to_le16(opcode);
	desc->flags = cpu_to_le16(I40E_AQ_FLAG_SI);
}

/**
 *  i40e_clean_arq_element
 *  @hw: pointer to the hw struct
 *  @e: event info from the receive descriptor, includes any buffers
 *  @pending: number of events that could be left to process
 *
 *  This function cleans one Admin Receive Queue element and returns
 *  the contents through e.  It can also return how many events are
 *  left to process through 'pending'
 **/
i40e_status i40e_clean_arq_element(struct i40e_hw *hw,
					     struct i40e_arq_event_info *e,
					     u16 *pending)
{
	i40e_status ret_code = 0;
	u16 ntc = hw->aq.arq.next_to_clean;
	struct i40e_aq_desc *desc;
	struct i40e_dma_mem *bi;
	u16 desc_idx;
	u16 datalen;
	u16 flags;
	u16 ntu;

	/* pre-clean the event info */
	memset(&e->desc, 0, sizeof(e->desc));

	/* take the lock before we start messing with the ring */
	mutex_lock(&hw->aq.arq_mutex);

	if (hw->aq.arq.count == 0) {
		i40e_debug(hw, I40E_DEBUG_AQ_MESSAGE,
			   "AQRX: Admin queue not initialized.\n");
		ret_code = I40E_ERR_QUEUE_EMPTY;
		goto clean_arq_element_err;
	}

	/* set next_to_use to head */
	ntu = (rd32(hw, hw->aq.arq.head) & I40E_PF_ARQH_ARQH_MASK);
	if (ntu == ntc) {
		/* nothing to do - shouldn't need to update ring's values */
		ret_code = I40E_ERR_ADMIN_QUEUE_NO_WORK;
		goto clean_arq_element_out;
	}

	/* now clean the next descriptor */
	desc = I40E_ADMINQ_DESC(hw->aq.arq, ntc);
	desc_idx = ntc;

	flags = le16_to_cpu(desc->flags);
	if (flags & I40E_AQ_FLAG_ERR) {
		ret_code = I40E_ERR_ADMIN_QUEUE_ERROR;
		hw->aq.arq_last_status =
			(enum i40e_admin_queue_err)le16_to_cpu(desc->retval);
		i40e_debug(hw,
			   I40E_DEBUG_AQ_MESSAGE,
			   "AQRX: Event received with error 0x%X.\n",
			   hw->aq.arq_last_status);
	}

	e->desc = *desc;
	datalen = le16_to_cpu(desc->datalen);
	e->msg_len = min(datalen, e->buf_len);
	if (e->msg_buf != NULL && (e->msg_len != 0))
		memcpy(e->msg_buf, hw->aq.arq.r.arq_bi[desc_idx].va,
		       e->msg_len);

	i40e_debug(hw, I40E_DEBUG_AQ_MESSAGE, "AQRX: desc and buffer:\n");
	i40e_debug_aq(hw, I40E_DEBUG_AQ_COMMAND, (void *)desc, e->msg_buf,
		      hw->aq.arq_buf_size);

	/* Restore the original datalen and buffer address in the desc,
	 * FW updates datalen to indicate the event message
	 * size
	 */
	bi = &hw->aq.arq.r.arq_bi[ntc];
	memset((void *)desc, 0, sizeof(struct i40e_aq_desc));

	desc->flags = cpu_to_le16(I40E_AQ_FLAG_BUF);
	if (hw->aq.arq_buf_size > I40E_AQ_LARGE_BUF)
		desc->flags |= cpu_to_le16(I40E_AQ_FLAG_LB);
	desc->datalen = cpu_to_le16((u16)bi->size);
	desc->params.external.addr_high = cpu_to_le32(upper_32_bits(bi->pa));
	desc->params.external.addr_low = cpu_to_le32(lower_32_bits(bi->pa));

	/* set tail = the last cleaned desc index. */
	wr32(hw, hw->aq.arq.tail, ntc);
	/* ntc is updated to tail + 1 */
	ntc++;
	if (ntc == hw->aq.num_arq_entries)
		ntc = 0;
	hw->aq.arq.next_to_clean = ntc;
	hw->aq.arq.next_to_use = ntu;

<<<<<<< HEAD
	if (i40e_is_nvm_update_op(&e->desc)) {
		if (hw->aq.nvm_release_on_done) {
			i40e_release_nvm(hw);
			hw->aq.nvm_release_on_done = false;
		}

		switch (hw->nvmupd_state) {
		case I40E_NVMUPD_STATE_INIT_WAIT:
			hw->nvmupd_state = I40E_NVMUPD_STATE_INIT;
			break;

		case I40E_NVMUPD_STATE_WRITE_WAIT:
			hw->nvmupd_state = I40E_NVMUPD_STATE_WRITING;
			break;

		default:
			break;
		}
	}

=======
	i40e_nvmupd_check_wait_event(hw, le16_to_cpu(e->desc.opcode));
>>>>>>> ed596a4a
clean_arq_element_out:
	/* Set pending if needed, unlock and return */
	if (pending)
		*pending = (ntc > ntu ? hw->aq.arq.count : 0) + (ntu - ntc);
clean_arq_element_err:
	mutex_unlock(&hw->aq.arq_mutex);

	return ret_code;
}

static void i40e_resume_aq(struct i40e_hw *hw)
{
	/* Registers are reset after PF reset */
	hw->aq.asq.next_to_use = 0;
	hw->aq.asq.next_to_clean = 0;

	i40e_config_asq_regs(hw);

	hw->aq.arq.next_to_use = 0;
	hw->aq.arq.next_to_clean = 0;

	i40e_config_arq_regs(hw);
}<|MERGE_RESOLUTION|>--- conflicted
+++ resolved
@@ -1009,30 +1009,7 @@
 	hw->aq.arq.next_to_clean = ntc;
 	hw->aq.arq.next_to_use = ntu;
 
-<<<<<<< HEAD
-	if (i40e_is_nvm_update_op(&e->desc)) {
-		if (hw->aq.nvm_release_on_done) {
-			i40e_release_nvm(hw);
-			hw->aq.nvm_release_on_done = false;
-		}
-
-		switch (hw->nvmupd_state) {
-		case I40E_NVMUPD_STATE_INIT_WAIT:
-			hw->nvmupd_state = I40E_NVMUPD_STATE_INIT;
-			break;
-
-		case I40E_NVMUPD_STATE_WRITE_WAIT:
-			hw->nvmupd_state = I40E_NVMUPD_STATE_WRITING;
-			break;
-
-		default:
-			break;
-		}
-	}
-
-=======
 	i40e_nvmupd_check_wait_event(hw, le16_to_cpu(e->desc.opcode));
->>>>>>> ed596a4a
 clean_arq_element_out:
 	/* Set pending if needed, unlock and return */
 	if (pending)
