/*******************************************************************************
 *
 * Intel Ethernet Controller XL710 Family Linux Driver
 * Copyright(c) 2013 - 2014 Intel Corporation.
 *
 * This program is free software; you can redistribute it and/or modify it
 * under the terms and conditions of the GNU General Public License,
 * version 2, as published by the Free Software Foundation.
 *
 * This program is distributed in the hope it will be useful, but WITHOUT
 * ANY WARRANTY; without even the implied warranty of MERCHANTABILITY or
 * FITNESS FOR A PARTICULAR PURPOSE.  See the GNU General Public License for
 * more details.
 *
 * You should have received a copy of the GNU General Public License along
 * with this program.  If not, see <http://www.gnu.org/licenses/>.
 *
 * The full GNU General Public License is included in this distribution in
 * the file called "COPYING".
 *
 * Contact Information:
 * e1000-devel Mailing List <e1000-devel@lists.sourceforge.net>
 * Intel Corporation, 5200 N.E. Elam Young Parkway, Hillsboro, OR 97124-6497
 *
 ******************************************************************************/

/* Local includes */
#include "i40e.h"
#include "i40e_diag.h"
#ifdef CONFIG_I40E_VXLAN
#include <net/vxlan.h>
#endif

const char i40e_driver_name[] = "i40e";
static const char i40e_driver_string[] =
			"Intel(R) Ethernet Connection XL710 Network Driver";

#define DRV_KERN "-k"

#define DRV_VERSION_MAJOR 1
<<<<<<< HEAD
#define DRV_VERSION_MINOR 0
#define DRV_VERSION_BUILD 11
=======
#define DRV_VERSION_MINOR 2
#define DRV_VERSION_BUILD 2
>>>>>>> e529fea9
#define DRV_VERSION __stringify(DRV_VERSION_MAJOR) "." \
	     __stringify(DRV_VERSION_MINOR) "." \
	     __stringify(DRV_VERSION_BUILD)    DRV_KERN
const char i40e_driver_version_str[] = DRV_VERSION;
static const char i40e_copyright[] = "Copyright (c) 2013 - 2014 Intel Corporation.";

/* a bit of forward declarations */
static void i40e_vsi_reinit_locked(struct i40e_vsi *vsi);
static void i40e_handle_reset_warning(struct i40e_pf *pf);
static int i40e_add_vsi(struct i40e_vsi *vsi);
static int i40e_add_veb(struct i40e_veb *veb, struct i40e_vsi *vsi);
static int i40e_setup_pf_switch(struct i40e_pf *pf, bool reinit);
static int i40e_setup_misc_vector(struct i40e_pf *pf);
static void i40e_determine_queue_usage(struct i40e_pf *pf);
static int i40e_setup_pf_filter_control(struct i40e_pf *pf);
static void i40e_fdir_sb_setup(struct i40e_pf *pf);
static int i40e_veb_get_bw_info(struct i40e_veb *veb);

/* i40e_pci_tbl - PCI Device ID Table
 *
 * Last entry must be all 0s
 *
 * { Vendor ID, Device ID, SubVendor ID, SubDevice ID,
 *   Class, Class Mask, private data (not used) }
 */
static const struct pci_device_id i40e_pci_tbl[] = {
	{PCI_VDEVICE(INTEL, I40E_DEV_ID_SFP_XL710), 0},
	{PCI_VDEVICE(INTEL, I40E_DEV_ID_QEMU), 0},
	{PCI_VDEVICE(INTEL, I40E_DEV_ID_KX_A), 0},
	{PCI_VDEVICE(INTEL, I40E_DEV_ID_KX_B), 0},
	{PCI_VDEVICE(INTEL, I40E_DEV_ID_KX_C), 0},
	{PCI_VDEVICE(INTEL, I40E_DEV_ID_QSFP_A), 0},
	{PCI_VDEVICE(INTEL, I40E_DEV_ID_QSFP_B), 0},
	{PCI_VDEVICE(INTEL, I40E_DEV_ID_QSFP_C), 0},
	{PCI_VDEVICE(INTEL, I40E_DEV_ID_10G_BASE_T), 0},
	/* required last entry */
	{0, }
};
MODULE_DEVICE_TABLE(pci, i40e_pci_tbl);

#define I40E_MAX_VF_COUNT 128
static int debug = -1;
module_param(debug, int, 0);
MODULE_PARM_DESC(debug, "Debug level (0=none,...,16=all)");

MODULE_AUTHOR("Intel Corporation, <e1000-devel@lists.sourceforge.net>");
MODULE_DESCRIPTION("Intel(R) Ethernet Connection XL710 Network Driver");
MODULE_LICENSE("GPL");
MODULE_VERSION(DRV_VERSION);

/**
 * i40e_allocate_dma_mem_d - OS specific memory alloc for shared code
 * @hw:   pointer to the HW structure
 * @mem:  ptr to mem struct to fill out
 * @size: size of memory requested
 * @alignment: what to align the allocation to
 **/
int i40e_allocate_dma_mem_d(struct i40e_hw *hw, struct i40e_dma_mem *mem,
			    u64 size, u32 alignment)
{
	struct i40e_pf *pf = (struct i40e_pf *)hw->back;

	mem->size = ALIGN(size, alignment);
	mem->va = dma_zalloc_coherent(&pf->pdev->dev, mem->size,
				      &mem->pa, GFP_KERNEL);
	if (!mem->va)
		return -ENOMEM;

	return 0;
}

/**
 * i40e_free_dma_mem_d - OS specific memory free for shared code
 * @hw:   pointer to the HW structure
 * @mem:  ptr to mem struct to free
 **/
int i40e_free_dma_mem_d(struct i40e_hw *hw, struct i40e_dma_mem *mem)
{
	struct i40e_pf *pf = (struct i40e_pf *)hw->back;

	dma_free_coherent(&pf->pdev->dev, mem->size, mem->va, mem->pa);
	mem->va = NULL;
	mem->pa = 0;
	mem->size = 0;

	return 0;
}

/**
 * i40e_allocate_virt_mem_d - OS specific memory alloc for shared code
 * @hw:   pointer to the HW structure
 * @mem:  ptr to mem struct to fill out
 * @size: size of memory requested
 **/
int i40e_allocate_virt_mem_d(struct i40e_hw *hw, struct i40e_virt_mem *mem,
			     u32 size)
{
	mem->size = size;
	mem->va = kzalloc(size, GFP_KERNEL);

	if (!mem->va)
		return -ENOMEM;

	return 0;
}

/**
 * i40e_free_virt_mem_d - OS specific memory free for shared code
 * @hw:   pointer to the HW structure
 * @mem:  ptr to mem struct to free
 **/
int i40e_free_virt_mem_d(struct i40e_hw *hw, struct i40e_virt_mem *mem)
{
	/* it's ok to kfree a NULL pointer */
	kfree(mem->va);
	mem->va = NULL;
	mem->size = 0;

	return 0;
}

/**
 * i40e_get_lump - find a lump of free generic resource
 * @pf: board private structure
 * @pile: the pile of resource to search
 * @needed: the number of items needed
 * @id: an owner id to stick on the items assigned
 *
 * Returns the base item index of the lump, or negative for error
 *
 * The search_hint trick and lack of advanced fit-finding only work
 * because we're highly likely to have all the same size lump requests.
 * Linear search time and any fragmentation should be minimal.
 **/
static int i40e_get_lump(struct i40e_pf *pf, struct i40e_lump_tracking *pile,
			 u16 needed, u16 id)
{
	int ret = -ENOMEM;
	int i, j;

	if (!pile || needed == 0 || id >= I40E_PILE_VALID_BIT) {
		dev_info(&pf->pdev->dev,
			 "param err: pile=%p needed=%d id=0x%04x\n",
			 pile, needed, id);
		return -EINVAL;
	}

	/* start the linear search with an imperfect hint */
	i = pile->search_hint;
	while (i < pile->num_entries) {
		/* skip already allocated entries */
		if (pile->list[i] & I40E_PILE_VALID_BIT) {
			i++;
			continue;
		}

		/* do we have enough in this lump? */
		for (j = 0; (j < needed) && ((i+j) < pile->num_entries); j++) {
			if (pile->list[i+j] & I40E_PILE_VALID_BIT)
				break;
		}

		if (j == needed) {
			/* there was enough, so assign it to the requestor */
			for (j = 0; j < needed; j++)
				pile->list[i+j] = id | I40E_PILE_VALID_BIT;
			ret = i;
			pile->search_hint = i + j;
			break;
		} else {
			/* not enough, so skip over it and continue looking */
			i += j;
		}
	}

	return ret;
}

/**
 * i40e_put_lump - return a lump of generic resource
 * @pile: the pile of resource to search
 * @index: the base item index
 * @id: the owner id of the items assigned
 *
 * Returns the count of items in the lump
 **/
static int i40e_put_lump(struct i40e_lump_tracking *pile, u16 index, u16 id)
{
	int valid_id = (id | I40E_PILE_VALID_BIT);
	int count = 0;
	int i;

	if (!pile || index >= pile->num_entries)
		return -EINVAL;

	for (i = index;
	     i < pile->num_entries && pile->list[i] == valid_id;
	     i++) {
		pile->list[i] = 0;
		count++;
	}

	if (count && index < pile->search_hint)
		pile->search_hint = index;

	return count;
}

/**
 * i40e_service_event_schedule - Schedule the service task to wake up
 * @pf: board private structure
 *
 * If not already scheduled, this puts the task into the work queue
 **/
static void i40e_service_event_schedule(struct i40e_pf *pf)
{
	if (!test_bit(__I40E_DOWN, &pf->state) &&
	    !test_bit(__I40E_RESET_RECOVERY_PENDING, &pf->state) &&
	    !test_and_set_bit(__I40E_SERVICE_SCHED, &pf->state))
		schedule_work(&pf->service_task);
}

/**
 * i40e_tx_timeout - Respond to a Tx Hang
 * @netdev: network interface device structure
 *
 * If any port has noticed a Tx timeout, it is likely that the whole
 * device is munged, not just the one netdev port, so go for the full
 * reset.
 **/
#ifdef I40E_FCOE
void i40e_tx_timeout(struct net_device *netdev)
#else
static void i40e_tx_timeout(struct net_device *netdev)
#endif
{
	struct i40e_netdev_priv *np = netdev_priv(netdev);
	struct i40e_vsi *vsi = np->vsi;
	struct i40e_pf *pf = vsi->back;

	pf->tx_timeout_count++;

	if (time_after(jiffies, (pf->tx_timeout_last_recovery + HZ*20)))
		pf->tx_timeout_recovery_level = 1;
	pf->tx_timeout_last_recovery = jiffies;
	netdev_info(netdev, "tx_timeout recovery level %d\n",
		    pf->tx_timeout_recovery_level);

	switch (pf->tx_timeout_recovery_level) {
	case 0:
		/* disable and re-enable queues for the VSI */
		if (in_interrupt()) {
			set_bit(__I40E_REINIT_REQUESTED, &pf->state);
			set_bit(__I40E_REINIT_REQUESTED, &vsi->state);
		} else {
			i40e_vsi_reinit_locked(vsi);
		}
		break;
	case 1:
		set_bit(__I40E_PF_RESET_REQUESTED, &pf->state);
		break;
	case 2:
		set_bit(__I40E_CORE_RESET_REQUESTED, &pf->state);
		break;
	case 3:
		set_bit(__I40E_GLOBAL_RESET_REQUESTED, &pf->state);
		break;
	default:
		netdev_err(netdev, "tx_timeout recovery unsuccessful\n");
		set_bit(__I40E_DOWN_REQUESTED, &pf->state);
		set_bit(__I40E_DOWN_REQUESTED, &vsi->state);
		break;
	}
	i40e_service_event_schedule(pf);
	pf->tx_timeout_recovery_level++;
}

/**
 * i40e_release_rx_desc - Store the new tail and head values
 * @rx_ring: ring to bump
 * @val: new head index
 **/
static inline void i40e_release_rx_desc(struct i40e_ring *rx_ring, u32 val)
{
	rx_ring->next_to_use = val;

	/* Force memory writes to complete before letting h/w
	 * know there are new descriptors to fetch.  (Only
	 * applicable for weak-ordered memory model archs,
	 * such as IA-64).
	 */
	wmb();
	writel(val, rx_ring->tail);
}

/**
 * i40e_get_vsi_stats_struct - Get System Network Statistics
 * @vsi: the VSI we care about
 *
 * Returns the address of the device statistics structure.
 * The statistics are actually updated from the service task.
 **/
struct rtnl_link_stats64 *i40e_get_vsi_stats_struct(struct i40e_vsi *vsi)
{
	return &vsi->net_stats;
}

/**
 * i40e_get_netdev_stats_struct - Get statistics for netdev interface
 * @netdev: network interface device structure
 *
 * Returns the address of the device statistics structure.
 * The statistics are actually updated from the service task.
 **/
#ifdef I40E_FCOE
struct rtnl_link_stats64 *i40e_get_netdev_stats_struct(
					     struct net_device *netdev,
					     struct rtnl_link_stats64 *stats)
#else
static struct rtnl_link_stats64 *i40e_get_netdev_stats_struct(
					     struct net_device *netdev,
					     struct rtnl_link_stats64 *stats)
#endif
{
	struct i40e_netdev_priv *np = netdev_priv(netdev);
	struct i40e_ring *tx_ring, *rx_ring;
	struct i40e_vsi *vsi = np->vsi;
	struct rtnl_link_stats64 *vsi_stats = i40e_get_vsi_stats_struct(vsi);
	int i;

	if (test_bit(__I40E_DOWN, &vsi->state))
		return stats;

	if (!vsi->tx_rings)
		return stats;

	rcu_read_lock();
	for (i = 0; i < vsi->num_queue_pairs; i++) {
		u64 bytes, packets;
		unsigned int start;

		tx_ring = ACCESS_ONCE(vsi->tx_rings[i]);
		if (!tx_ring)
			continue;

		do {
			start = u64_stats_fetch_begin_irq(&tx_ring->syncp);
			packets = tx_ring->stats.packets;
			bytes   = tx_ring->stats.bytes;
		} while (u64_stats_fetch_retry_irq(&tx_ring->syncp, start));

		stats->tx_packets += packets;
		stats->tx_bytes   += bytes;
		rx_ring = &tx_ring[1];

		do {
			start = u64_stats_fetch_begin_irq(&rx_ring->syncp);
			packets = rx_ring->stats.packets;
			bytes   = rx_ring->stats.bytes;
		} while (u64_stats_fetch_retry_irq(&rx_ring->syncp, start));

		stats->rx_packets += packets;
		stats->rx_bytes   += bytes;
	}
	rcu_read_unlock();

	/* following stats updated by i40e_watchdog_subtask() */
	stats->multicast	= vsi_stats->multicast;
	stats->tx_errors	= vsi_stats->tx_errors;
	stats->tx_dropped	= vsi_stats->tx_dropped;
	stats->rx_errors	= vsi_stats->rx_errors;
	stats->rx_crc_errors	= vsi_stats->rx_crc_errors;
	stats->rx_length_errors	= vsi_stats->rx_length_errors;

	return stats;
}

/**
 * i40e_vsi_reset_stats - Resets all stats of the given vsi
 * @vsi: the VSI to have its stats reset
 **/
void i40e_vsi_reset_stats(struct i40e_vsi *vsi)
{
	struct rtnl_link_stats64 *ns;
	int i;

	if (!vsi)
		return;

	ns = i40e_get_vsi_stats_struct(vsi);
	memset(ns, 0, sizeof(*ns));
	memset(&vsi->net_stats_offsets, 0, sizeof(vsi->net_stats_offsets));
	memset(&vsi->eth_stats, 0, sizeof(vsi->eth_stats));
	memset(&vsi->eth_stats_offsets, 0, sizeof(vsi->eth_stats_offsets));
	if (vsi->rx_rings && vsi->rx_rings[0]) {
		for (i = 0; i < vsi->num_queue_pairs; i++) {
			memset(&vsi->rx_rings[i]->stats, 0 ,
			       sizeof(vsi->rx_rings[i]->stats));
			memset(&vsi->rx_rings[i]->rx_stats, 0 ,
			       sizeof(vsi->rx_rings[i]->rx_stats));
			memset(&vsi->tx_rings[i]->stats, 0 ,
			       sizeof(vsi->tx_rings[i]->stats));
			memset(&vsi->tx_rings[i]->tx_stats, 0,
			       sizeof(vsi->tx_rings[i]->tx_stats));
		}
	}
	vsi->stat_offsets_loaded = false;
}

/**
 * i40e_pf_reset_stats - Reset all of the stats for the given pf
 * @pf: the PF to be reset
 **/
void i40e_pf_reset_stats(struct i40e_pf *pf)
{
	int i;

	memset(&pf->stats, 0, sizeof(pf->stats));
	memset(&pf->stats_offsets, 0, sizeof(pf->stats_offsets));
	pf->stat_offsets_loaded = false;

	for (i = 0; i < I40E_MAX_VEB; i++) {
		if (pf->veb[i]) {
			memset(&pf->veb[i]->stats, 0,
			       sizeof(pf->veb[i]->stats));
			memset(&pf->veb[i]->stats_offsets, 0,
			       sizeof(pf->veb[i]->stats_offsets));
			pf->veb[i]->stat_offsets_loaded = false;
		}
	}
}

/**
 * i40e_stat_update48 - read and update a 48 bit stat from the chip
 * @hw: ptr to the hardware info
 * @hireg: the high 32 bit reg to read
 * @loreg: the low 32 bit reg to read
 * @offset_loaded: has the initial offset been loaded yet
 * @offset: ptr to current offset value
 * @stat: ptr to the stat
 *
 * Since the device stats are not reset at PFReset, they likely will not
 * be zeroed when the driver starts.  We'll save the first values read
 * and use them as offsets to be subtracted from the raw values in order
 * to report stats that count from zero.  In the process, we also manage
 * the potential roll-over.
 **/
static void i40e_stat_update48(struct i40e_hw *hw, u32 hireg, u32 loreg,
			       bool offset_loaded, u64 *offset, u64 *stat)
{
	u64 new_data;

	if (hw->device_id == I40E_DEV_ID_QEMU) {
		new_data = rd32(hw, loreg);
		new_data |= ((u64)(rd32(hw, hireg) & 0xFFFF)) << 32;
	} else {
		new_data = rd64(hw, loreg);
	}
	if (!offset_loaded)
		*offset = new_data;
	if (likely(new_data >= *offset))
		*stat = new_data - *offset;
	else
		*stat = (new_data + ((u64)1 << 48)) - *offset;
	*stat &= 0xFFFFFFFFFFFFULL;
}

/**
 * i40e_stat_update32 - read and update a 32 bit stat from the chip
 * @hw: ptr to the hardware info
 * @reg: the hw reg to read
 * @offset_loaded: has the initial offset been loaded yet
 * @offset: ptr to current offset value
 * @stat: ptr to the stat
 **/
static void i40e_stat_update32(struct i40e_hw *hw, u32 reg,
			       bool offset_loaded, u64 *offset, u64 *stat)
{
	u32 new_data;

	new_data = rd32(hw, reg);
	if (!offset_loaded)
		*offset = new_data;
	if (likely(new_data >= *offset))
		*stat = (u32)(new_data - *offset);
	else
		*stat = (u32)((new_data + ((u64)1 << 32)) - *offset);
}

/**
 * i40e_update_eth_stats - Update VSI-specific ethernet statistics counters.
 * @vsi: the VSI to be updated
 **/
void i40e_update_eth_stats(struct i40e_vsi *vsi)
{
	int stat_idx = le16_to_cpu(vsi->info.stat_counter_idx);
	struct i40e_pf *pf = vsi->back;
	struct i40e_hw *hw = &pf->hw;
	struct i40e_eth_stats *oes;
	struct i40e_eth_stats *es;     /* device's eth stats */

	es = &vsi->eth_stats;
	oes = &vsi->eth_stats_offsets;

	/* Gather up the stats that the hw collects */
	i40e_stat_update32(hw, I40E_GLV_TEPC(stat_idx),
			   vsi->stat_offsets_loaded,
			   &oes->tx_errors, &es->tx_errors);
	i40e_stat_update32(hw, I40E_GLV_RDPC(stat_idx),
			   vsi->stat_offsets_loaded,
			   &oes->rx_discards, &es->rx_discards);
	i40e_stat_update32(hw, I40E_GLV_RUPP(stat_idx),
			   vsi->stat_offsets_loaded,
			   &oes->rx_unknown_protocol, &es->rx_unknown_protocol);
	i40e_stat_update32(hw, I40E_GLV_TEPC(stat_idx),
			   vsi->stat_offsets_loaded,
			   &oes->tx_errors, &es->tx_errors);

	i40e_stat_update48(hw, I40E_GLV_GORCH(stat_idx),
			   I40E_GLV_GORCL(stat_idx),
			   vsi->stat_offsets_loaded,
			   &oes->rx_bytes, &es->rx_bytes);
	i40e_stat_update48(hw, I40E_GLV_UPRCH(stat_idx),
			   I40E_GLV_UPRCL(stat_idx),
			   vsi->stat_offsets_loaded,
			   &oes->rx_unicast, &es->rx_unicast);
	i40e_stat_update48(hw, I40E_GLV_MPRCH(stat_idx),
			   I40E_GLV_MPRCL(stat_idx),
			   vsi->stat_offsets_loaded,
			   &oes->rx_multicast, &es->rx_multicast);
	i40e_stat_update48(hw, I40E_GLV_BPRCH(stat_idx),
			   I40E_GLV_BPRCL(stat_idx),
			   vsi->stat_offsets_loaded,
			   &oes->rx_broadcast, &es->rx_broadcast);

	i40e_stat_update48(hw, I40E_GLV_GOTCH(stat_idx),
			   I40E_GLV_GOTCL(stat_idx),
			   vsi->stat_offsets_loaded,
			   &oes->tx_bytes, &es->tx_bytes);
	i40e_stat_update48(hw, I40E_GLV_UPTCH(stat_idx),
			   I40E_GLV_UPTCL(stat_idx),
			   vsi->stat_offsets_loaded,
			   &oes->tx_unicast, &es->tx_unicast);
	i40e_stat_update48(hw, I40E_GLV_MPTCH(stat_idx),
			   I40E_GLV_MPTCL(stat_idx),
			   vsi->stat_offsets_loaded,
			   &oes->tx_multicast, &es->tx_multicast);
	i40e_stat_update48(hw, I40E_GLV_BPTCH(stat_idx),
			   I40E_GLV_BPTCL(stat_idx),
			   vsi->stat_offsets_loaded,
			   &oes->tx_broadcast, &es->tx_broadcast);
	vsi->stat_offsets_loaded = true;
}

/**
 * i40e_update_veb_stats - Update Switch component statistics
 * @veb: the VEB being updated
 **/
static void i40e_update_veb_stats(struct i40e_veb *veb)
{
	struct i40e_pf *pf = veb->pf;
	struct i40e_hw *hw = &pf->hw;
	struct i40e_eth_stats *oes;
	struct i40e_eth_stats *es;     /* device's eth stats */
	int idx = 0;

	idx = veb->stats_idx;
	es = &veb->stats;
	oes = &veb->stats_offsets;

	/* Gather up the stats that the hw collects */
	i40e_stat_update32(hw, I40E_GLSW_TDPC(idx),
			   veb->stat_offsets_loaded,
			   &oes->tx_discards, &es->tx_discards);
	if (hw->revision_id > 0)
		i40e_stat_update32(hw, I40E_GLSW_RUPP(idx),
				   veb->stat_offsets_loaded,
				   &oes->rx_unknown_protocol,
				   &es->rx_unknown_protocol);
	i40e_stat_update48(hw, I40E_GLSW_GORCH(idx), I40E_GLSW_GORCL(idx),
			   veb->stat_offsets_loaded,
			   &oes->rx_bytes, &es->rx_bytes);
	i40e_stat_update48(hw, I40E_GLSW_UPRCH(idx), I40E_GLSW_UPRCL(idx),
			   veb->stat_offsets_loaded,
			   &oes->rx_unicast, &es->rx_unicast);
	i40e_stat_update48(hw, I40E_GLSW_MPRCH(idx), I40E_GLSW_MPRCL(idx),
			   veb->stat_offsets_loaded,
			   &oes->rx_multicast, &es->rx_multicast);
	i40e_stat_update48(hw, I40E_GLSW_BPRCH(idx), I40E_GLSW_BPRCL(idx),
			   veb->stat_offsets_loaded,
			   &oes->rx_broadcast, &es->rx_broadcast);

	i40e_stat_update48(hw, I40E_GLSW_GOTCH(idx), I40E_GLSW_GOTCL(idx),
			   veb->stat_offsets_loaded,
			   &oes->tx_bytes, &es->tx_bytes);
	i40e_stat_update48(hw, I40E_GLSW_UPTCH(idx), I40E_GLSW_UPTCL(idx),
			   veb->stat_offsets_loaded,
			   &oes->tx_unicast, &es->tx_unicast);
	i40e_stat_update48(hw, I40E_GLSW_MPTCH(idx), I40E_GLSW_MPTCL(idx),
			   veb->stat_offsets_loaded,
			   &oes->tx_multicast, &es->tx_multicast);
	i40e_stat_update48(hw, I40E_GLSW_BPTCH(idx), I40E_GLSW_BPTCL(idx),
			   veb->stat_offsets_loaded,
			   &oes->tx_broadcast, &es->tx_broadcast);
	veb->stat_offsets_loaded = true;
}

#ifdef I40E_FCOE
/**
 * i40e_update_fcoe_stats - Update FCoE-specific ethernet statistics counters.
 * @vsi: the VSI that is capable of doing FCoE
 **/
static void i40e_update_fcoe_stats(struct i40e_vsi *vsi)
{
	struct i40e_pf *pf = vsi->back;
	struct i40e_hw *hw = &pf->hw;
	struct i40e_fcoe_stats *ofs;
	struct i40e_fcoe_stats *fs;     /* device's eth stats */
	int idx;

	if (vsi->type != I40E_VSI_FCOE)
		return;

	idx = (pf->pf_seid - I40E_BASE_PF_SEID) + I40E_FCOE_PF_STAT_OFFSET;
	fs = &vsi->fcoe_stats;
	ofs = &vsi->fcoe_stats_offsets;

	i40e_stat_update32(hw, I40E_GL_FCOEPRC(idx),
			   vsi->fcoe_stat_offsets_loaded,
			   &ofs->rx_fcoe_packets, &fs->rx_fcoe_packets);
	i40e_stat_update48(hw, I40E_GL_FCOEDWRCH(idx), I40E_GL_FCOEDWRCL(idx),
			   vsi->fcoe_stat_offsets_loaded,
			   &ofs->rx_fcoe_dwords, &fs->rx_fcoe_dwords);
	i40e_stat_update32(hw, I40E_GL_FCOERPDC(idx),
			   vsi->fcoe_stat_offsets_loaded,
			   &ofs->rx_fcoe_dropped, &fs->rx_fcoe_dropped);
	i40e_stat_update32(hw, I40E_GL_FCOEPTC(idx),
			   vsi->fcoe_stat_offsets_loaded,
			   &ofs->tx_fcoe_packets, &fs->tx_fcoe_packets);
	i40e_stat_update48(hw, I40E_GL_FCOEDWTCH(idx), I40E_GL_FCOEDWTCL(idx),
			   vsi->fcoe_stat_offsets_loaded,
			   &ofs->tx_fcoe_dwords, &fs->tx_fcoe_dwords);
	i40e_stat_update32(hw, I40E_GL_FCOECRC(idx),
			   vsi->fcoe_stat_offsets_loaded,
			   &ofs->fcoe_bad_fccrc, &fs->fcoe_bad_fccrc);
	i40e_stat_update32(hw, I40E_GL_FCOELAST(idx),
			   vsi->fcoe_stat_offsets_loaded,
			   &ofs->fcoe_last_error, &fs->fcoe_last_error);
	i40e_stat_update32(hw, I40E_GL_FCOEDDPC(idx),
			   vsi->fcoe_stat_offsets_loaded,
			   &ofs->fcoe_ddp_count, &fs->fcoe_ddp_count);

	vsi->fcoe_stat_offsets_loaded = true;
}

#endif
/**
 * i40e_update_link_xoff_rx - Update XOFF received in link flow control mode
 * @pf: the corresponding PF
 *
 * Update the Rx XOFF counter (PAUSE frames) in link flow control mode
 **/
static void i40e_update_link_xoff_rx(struct i40e_pf *pf)
{
	struct i40e_hw_port_stats *osd = &pf->stats_offsets;
	struct i40e_hw_port_stats *nsd = &pf->stats;
	struct i40e_hw *hw = &pf->hw;
	u64 xoff = 0;
	u16 i, v;

	if ((hw->fc.current_mode != I40E_FC_FULL) &&
	    (hw->fc.current_mode != I40E_FC_RX_PAUSE))
		return;

	xoff = nsd->link_xoff_rx;
	i40e_stat_update32(hw, I40E_GLPRT_LXOFFRXC(hw->port),
			   pf->stat_offsets_loaded,
			   &osd->link_xoff_rx, &nsd->link_xoff_rx);

	/* No new LFC xoff rx */
	if (!(nsd->link_xoff_rx - xoff))
		return;

	/* Clear the __I40E_HANG_CHECK_ARMED bit for all Tx rings */
	for (v = 0; v < pf->num_alloc_vsi; v++) {
		struct i40e_vsi *vsi = pf->vsi[v];

		if (!vsi || !vsi->tx_rings[0])
			continue;

		for (i = 0; i < vsi->num_queue_pairs; i++) {
			struct i40e_ring *ring = vsi->tx_rings[i];
			clear_bit(__I40E_HANG_CHECK_ARMED, &ring->state);
		}
	}
}

/**
 * i40e_update_prio_xoff_rx - Update XOFF received in PFC mode
 * @pf: the corresponding PF
 *
 * Update the Rx XOFF counter (PAUSE frames) in PFC mode
 **/
static void i40e_update_prio_xoff_rx(struct i40e_pf *pf)
{
	struct i40e_hw_port_stats *osd = &pf->stats_offsets;
	struct i40e_hw_port_stats *nsd = &pf->stats;
	bool xoff[I40E_MAX_TRAFFIC_CLASS] = {false};
	struct i40e_dcbx_config *dcb_cfg;
	struct i40e_hw *hw = &pf->hw;
	u16 i, v;
	u8 tc;

	dcb_cfg = &hw->local_dcbx_config;

	/* See if DCB enabled with PFC TC */
	if (!(pf->flags & I40E_FLAG_DCB_ENABLED) ||
	    !(dcb_cfg->pfc.pfcenable)) {
		i40e_update_link_xoff_rx(pf);
		return;
	}

	for (i = 0; i < I40E_MAX_USER_PRIORITY; i++) {
		u64 prio_xoff = nsd->priority_xoff_rx[i];
		i40e_stat_update32(hw, I40E_GLPRT_PXOFFRXC(hw->port, i),
				   pf->stat_offsets_loaded,
				   &osd->priority_xoff_rx[i],
				   &nsd->priority_xoff_rx[i]);

		/* No new PFC xoff rx */
		if (!(nsd->priority_xoff_rx[i] - prio_xoff))
			continue;
		/* Get the TC for given priority */
		tc = dcb_cfg->etscfg.prioritytable[i];
		xoff[tc] = true;
	}

	/* Clear the __I40E_HANG_CHECK_ARMED bit for Tx rings */
	for (v = 0; v < pf->num_alloc_vsi; v++) {
		struct i40e_vsi *vsi = pf->vsi[v];

		if (!vsi || !vsi->tx_rings[0])
			continue;

		for (i = 0; i < vsi->num_queue_pairs; i++) {
			struct i40e_ring *ring = vsi->tx_rings[i];

			tc = ring->dcb_tc;
			if (xoff[tc])
				clear_bit(__I40E_HANG_CHECK_ARMED,
					  &ring->state);
		}
	}
}

/**
 * i40e_update_vsi_stats - Update the vsi statistics counters.
 * @vsi: the VSI to be updated
 *
 * There are a few instances where we store the same stat in a
 * couple of different structs.  This is partly because we have
 * the netdev stats that need to be filled out, which is slightly
 * different from the "eth_stats" defined by the chip and used in
 * VF communications.  We sort it out here.
 **/
static void i40e_update_vsi_stats(struct i40e_vsi *vsi)
{
	struct i40e_pf *pf = vsi->back;
	struct rtnl_link_stats64 *ons;
	struct rtnl_link_stats64 *ns;   /* netdev stats */
	struct i40e_eth_stats *oes;
	struct i40e_eth_stats *es;     /* device's eth stats */
	u32 tx_restart, tx_busy;
	struct i40e_ring *p;
	u32 rx_page, rx_buf;
	u64 bytes, packets;
	unsigned int start;
	u64 rx_p, rx_b;
	u64 tx_p, tx_b;
	u16 q;

	if (test_bit(__I40E_DOWN, &vsi->state) ||
	    test_bit(__I40E_CONFIG_BUSY, &pf->state))
		return;

	ns = i40e_get_vsi_stats_struct(vsi);
	ons = &vsi->net_stats_offsets;
	es = &vsi->eth_stats;
	oes = &vsi->eth_stats_offsets;

	/* Gather up the netdev and vsi stats that the driver collects
	 * on the fly during packet processing
	 */
	rx_b = rx_p = 0;
	tx_b = tx_p = 0;
	tx_restart = tx_busy = 0;
	rx_page = 0;
	rx_buf = 0;
	rcu_read_lock();
	for (q = 0; q < vsi->num_queue_pairs; q++) {
		/* locate Tx ring */
		p = ACCESS_ONCE(vsi->tx_rings[q]);

		do {
			start = u64_stats_fetch_begin_irq(&p->syncp);
			packets = p->stats.packets;
			bytes = p->stats.bytes;
		} while (u64_stats_fetch_retry_irq(&p->syncp, start));
		tx_b += bytes;
		tx_p += packets;
		tx_restart += p->tx_stats.restart_queue;
		tx_busy += p->tx_stats.tx_busy;

		/* Rx queue is part of the same block as Tx queue */
		p = &p[1];
		do {
			start = u64_stats_fetch_begin_irq(&p->syncp);
			packets = p->stats.packets;
			bytes = p->stats.bytes;
		} while (u64_stats_fetch_retry_irq(&p->syncp, start));
		rx_b += bytes;
		rx_p += packets;
		rx_buf += p->rx_stats.alloc_buff_failed;
		rx_page += p->rx_stats.alloc_page_failed;
	}
	rcu_read_unlock();
	vsi->tx_restart = tx_restart;
	vsi->tx_busy = tx_busy;
	vsi->rx_page_failed = rx_page;
	vsi->rx_buf_failed = rx_buf;

	ns->rx_packets = rx_p;
	ns->rx_bytes = rx_b;
	ns->tx_packets = tx_p;
	ns->tx_bytes = tx_b;

	/* update netdev stats from eth stats */
	i40e_update_eth_stats(vsi);
	ons->tx_errors = oes->tx_errors;
	ns->tx_errors = es->tx_errors;
	ons->multicast = oes->rx_multicast;
	ns->multicast = es->rx_multicast;
	ons->rx_dropped = oes->rx_discards;
	ns->rx_dropped = es->rx_discards;
	ons->tx_dropped = oes->tx_discards;
	ns->tx_dropped = es->tx_discards;

	/* pull in a couple PF stats if this is the main vsi */
	if (vsi == pf->vsi[pf->lan_vsi]) {
		ns->rx_crc_errors = pf->stats.crc_errors;
		ns->rx_errors = pf->stats.crc_errors + pf->stats.illegal_bytes;
		ns->rx_length_errors = pf->stats.rx_length_errors;
	}
}

/**
 * i40e_update_pf_stats - Update the pf statistics counters.
 * @pf: the PF to be updated
 **/
static void i40e_update_pf_stats(struct i40e_pf *pf)
{
	struct i40e_hw_port_stats *osd = &pf->stats_offsets;
	struct i40e_hw_port_stats *nsd = &pf->stats;
	struct i40e_hw *hw = &pf->hw;
	u32 val;
	int i;

	i40e_stat_update48(hw, I40E_GLPRT_GORCH(hw->port),
			   I40E_GLPRT_GORCL(hw->port),
			   pf->stat_offsets_loaded,
			   &osd->eth.rx_bytes, &nsd->eth.rx_bytes);
	i40e_stat_update48(hw, I40E_GLPRT_GOTCH(hw->port),
			   I40E_GLPRT_GOTCL(hw->port),
			   pf->stat_offsets_loaded,
			   &osd->eth.tx_bytes, &nsd->eth.tx_bytes);
	i40e_stat_update32(hw, I40E_GLPRT_RDPC(hw->port),
			   pf->stat_offsets_loaded,
			   &osd->eth.rx_discards,
			   &nsd->eth.rx_discards);
	i40e_stat_update32(hw, I40E_GLPRT_TDPC(hw->port),
			   pf->stat_offsets_loaded,
			   &osd->eth.tx_discards,
			   &nsd->eth.tx_discards);

	i40e_stat_update48(hw, I40E_GLPRT_UPRCH(hw->port),
			   I40E_GLPRT_UPRCL(hw->port),
			   pf->stat_offsets_loaded,
			   &osd->eth.rx_unicast,
			   &nsd->eth.rx_unicast);
	i40e_stat_update48(hw, I40E_GLPRT_MPRCH(hw->port),
			   I40E_GLPRT_MPRCL(hw->port),
			   pf->stat_offsets_loaded,
			   &osd->eth.rx_multicast,
			   &nsd->eth.rx_multicast);
	i40e_stat_update48(hw, I40E_GLPRT_BPRCH(hw->port),
			   I40E_GLPRT_BPRCL(hw->port),
			   pf->stat_offsets_loaded,
			   &osd->eth.rx_broadcast,
			   &nsd->eth.rx_broadcast);
	i40e_stat_update48(hw, I40E_GLPRT_UPTCH(hw->port),
			   I40E_GLPRT_UPTCL(hw->port),
			   pf->stat_offsets_loaded,
			   &osd->eth.tx_unicast,
			   &nsd->eth.tx_unicast);
	i40e_stat_update48(hw, I40E_GLPRT_MPTCH(hw->port),
			   I40E_GLPRT_MPTCL(hw->port),
			   pf->stat_offsets_loaded,
			   &osd->eth.tx_multicast,
			   &nsd->eth.tx_multicast);
	i40e_stat_update48(hw, I40E_GLPRT_BPTCH(hw->port),
			   I40E_GLPRT_BPTCL(hw->port),
			   pf->stat_offsets_loaded,
			   &osd->eth.tx_broadcast,
			   &nsd->eth.tx_broadcast);

	i40e_stat_update32(hw, I40E_GLPRT_TDOLD(hw->port),
			   pf->stat_offsets_loaded,
			   &osd->tx_dropped_link_down,
			   &nsd->tx_dropped_link_down);

	i40e_stat_update32(hw, I40E_GLPRT_CRCERRS(hw->port),
			   pf->stat_offsets_loaded,
			   &osd->crc_errors, &nsd->crc_errors);

	i40e_stat_update32(hw, I40E_GLPRT_ILLERRC(hw->port),
			   pf->stat_offsets_loaded,
			   &osd->illegal_bytes, &nsd->illegal_bytes);

	i40e_stat_update32(hw, I40E_GLPRT_MLFC(hw->port),
			   pf->stat_offsets_loaded,
			   &osd->mac_local_faults,
			   &nsd->mac_local_faults);
	i40e_stat_update32(hw, I40E_GLPRT_MRFC(hw->port),
			   pf->stat_offsets_loaded,
			   &osd->mac_remote_faults,
			   &nsd->mac_remote_faults);

	i40e_stat_update32(hw, I40E_GLPRT_RLEC(hw->port),
			   pf->stat_offsets_loaded,
			   &osd->rx_length_errors,
			   &nsd->rx_length_errors);

	i40e_stat_update32(hw, I40E_GLPRT_LXONRXC(hw->port),
			   pf->stat_offsets_loaded,
			   &osd->link_xon_rx, &nsd->link_xon_rx);
	i40e_stat_update32(hw, I40E_GLPRT_LXONTXC(hw->port),
			   pf->stat_offsets_loaded,
			   &osd->link_xon_tx, &nsd->link_xon_tx);
	i40e_update_prio_xoff_rx(pf);  /* handles I40E_GLPRT_LXOFFRXC */
	i40e_stat_update32(hw, I40E_GLPRT_LXOFFTXC(hw->port),
			   pf->stat_offsets_loaded,
			   &osd->link_xoff_tx, &nsd->link_xoff_tx);

	for (i = 0; i < 8; i++) {
		i40e_stat_update32(hw, I40E_GLPRT_PXONRXC(hw->port, i),
				   pf->stat_offsets_loaded,
				   &osd->priority_xon_rx[i],
				   &nsd->priority_xon_rx[i]);
		i40e_stat_update32(hw, I40E_GLPRT_PXONTXC(hw->port, i),
				   pf->stat_offsets_loaded,
				   &osd->priority_xon_tx[i],
				   &nsd->priority_xon_tx[i]);
		i40e_stat_update32(hw, I40E_GLPRT_PXOFFTXC(hw->port, i),
				   pf->stat_offsets_loaded,
				   &osd->priority_xoff_tx[i],
				   &nsd->priority_xoff_tx[i]);
		i40e_stat_update32(hw,
				   I40E_GLPRT_RXON2OFFCNT(hw->port, i),
				   pf->stat_offsets_loaded,
				   &osd->priority_xon_2_xoff[i],
				   &nsd->priority_xon_2_xoff[i]);
	}

	i40e_stat_update48(hw, I40E_GLPRT_PRC64H(hw->port),
			   I40E_GLPRT_PRC64L(hw->port),
			   pf->stat_offsets_loaded,
			   &osd->rx_size_64, &nsd->rx_size_64);
	i40e_stat_update48(hw, I40E_GLPRT_PRC127H(hw->port),
			   I40E_GLPRT_PRC127L(hw->port),
			   pf->stat_offsets_loaded,
			   &osd->rx_size_127, &nsd->rx_size_127);
	i40e_stat_update48(hw, I40E_GLPRT_PRC255H(hw->port),
			   I40E_GLPRT_PRC255L(hw->port),
			   pf->stat_offsets_loaded,
			   &osd->rx_size_255, &nsd->rx_size_255);
	i40e_stat_update48(hw, I40E_GLPRT_PRC511H(hw->port),
			   I40E_GLPRT_PRC511L(hw->port),
			   pf->stat_offsets_loaded,
			   &osd->rx_size_511, &nsd->rx_size_511);
	i40e_stat_update48(hw, I40E_GLPRT_PRC1023H(hw->port),
			   I40E_GLPRT_PRC1023L(hw->port),
			   pf->stat_offsets_loaded,
			   &osd->rx_size_1023, &nsd->rx_size_1023);
	i40e_stat_update48(hw, I40E_GLPRT_PRC1522H(hw->port),
			   I40E_GLPRT_PRC1522L(hw->port),
			   pf->stat_offsets_loaded,
			   &osd->rx_size_1522, &nsd->rx_size_1522);
	i40e_stat_update48(hw, I40E_GLPRT_PRC9522H(hw->port),
			   I40E_GLPRT_PRC9522L(hw->port),
			   pf->stat_offsets_loaded,
			   &osd->rx_size_big, &nsd->rx_size_big);

	i40e_stat_update48(hw, I40E_GLPRT_PTC64H(hw->port),
			   I40E_GLPRT_PTC64L(hw->port),
			   pf->stat_offsets_loaded,
			   &osd->tx_size_64, &nsd->tx_size_64);
	i40e_stat_update48(hw, I40E_GLPRT_PTC127H(hw->port),
			   I40E_GLPRT_PTC127L(hw->port),
			   pf->stat_offsets_loaded,
			   &osd->tx_size_127, &nsd->tx_size_127);
	i40e_stat_update48(hw, I40E_GLPRT_PTC255H(hw->port),
			   I40E_GLPRT_PTC255L(hw->port),
			   pf->stat_offsets_loaded,
			   &osd->tx_size_255, &nsd->tx_size_255);
	i40e_stat_update48(hw, I40E_GLPRT_PTC511H(hw->port),
			   I40E_GLPRT_PTC511L(hw->port),
			   pf->stat_offsets_loaded,
			   &osd->tx_size_511, &nsd->tx_size_511);
	i40e_stat_update48(hw, I40E_GLPRT_PTC1023H(hw->port),
			   I40E_GLPRT_PTC1023L(hw->port),
			   pf->stat_offsets_loaded,
			   &osd->tx_size_1023, &nsd->tx_size_1023);
	i40e_stat_update48(hw, I40E_GLPRT_PTC1522H(hw->port),
			   I40E_GLPRT_PTC1522L(hw->port),
			   pf->stat_offsets_loaded,
			   &osd->tx_size_1522, &nsd->tx_size_1522);
	i40e_stat_update48(hw, I40E_GLPRT_PTC9522H(hw->port),
			   I40E_GLPRT_PTC9522L(hw->port),
			   pf->stat_offsets_loaded,
			   &osd->tx_size_big, &nsd->tx_size_big);

	i40e_stat_update32(hw, I40E_GLPRT_RUC(hw->port),
			   pf->stat_offsets_loaded,
			   &osd->rx_undersize, &nsd->rx_undersize);
	i40e_stat_update32(hw, I40E_GLPRT_RFC(hw->port),
			   pf->stat_offsets_loaded,
			   &osd->rx_fragments, &nsd->rx_fragments);
	i40e_stat_update32(hw, I40E_GLPRT_ROC(hw->port),
			   pf->stat_offsets_loaded,
			   &osd->rx_oversize, &nsd->rx_oversize);
	i40e_stat_update32(hw, I40E_GLPRT_RJC(hw->port),
			   pf->stat_offsets_loaded,
			   &osd->rx_jabber, &nsd->rx_jabber);

	/* FDIR stats */
	i40e_stat_update32(hw, I40E_GLQF_PCNT(pf->fd_atr_cnt_idx),
			   pf->stat_offsets_loaded,
			   &osd->fd_atr_match, &nsd->fd_atr_match);
	i40e_stat_update32(hw, I40E_GLQF_PCNT(pf->fd_sb_cnt_idx),
			   pf->stat_offsets_loaded,
			   &osd->fd_sb_match, &nsd->fd_sb_match);

	val = rd32(hw, I40E_PRTPM_EEE_STAT);
	nsd->tx_lpi_status =
		       (val & I40E_PRTPM_EEE_STAT_TX_LPI_STATUS_MASK) >>
			I40E_PRTPM_EEE_STAT_TX_LPI_STATUS_SHIFT;
	nsd->rx_lpi_status =
		       (val & I40E_PRTPM_EEE_STAT_RX_LPI_STATUS_MASK) >>
			I40E_PRTPM_EEE_STAT_RX_LPI_STATUS_SHIFT;
	i40e_stat_update32(hw, I40E_PRTPM_TLPIC,
			   pf->stat_offsets_loaded,
			   &osd->tx_lpi_count, &nsd->tx_lpi_count);
	i40e_stat_update32(hw, I40E_PRTPM_RLPIC,
			   pf->stat_offsets_loaded,
			   &osd->rx_lpi_count, &nsd->rx_lpi_count);

	pf->stat_offsets_loaded = true;
}

/**
 * i40e_update_stats - Update the various statistics counters.
 * @vsi: the VSI to be updated
 *
 * Update the various stats for this VSI and its related entities.
 **/
void i40e_update_stats(struct i40e_vsi *vsi)
{
	struct i40e_pf *pf = vsi->back;

	if (vsi == pf->vsi[pf->lan_vsi])
		i40e_update_pf_stats(pf);

	i40e_update_vsi_stats(vsi);
#ifdef I40E_FCOE
	i40e_update_fcoe_stats(vsi);
#endif
}

/**
 * i40e_find_filter - Search VSI filter list for specific mac/vlan filter
 * @vsi: the VSI to be searched
 * @macaddr: the MAC address
 * @vlan: the vlan
 * @is_vf: make sure its a vf filter, else doesn't matter
 * @is_netdev: make sure its a netdev filter, else doesn't matter
 *
 * Returns ptr to the filter object or NULL
 **/
static struct i40e_mac_filter *i40e_find_filter(struct i40e_vsi *vsi,
						u8 *macaddr, s16 vlan,
						bool is_vf, bool is_netdev)
{
	struct i40e_mac_filter *f;

	if (!vsi || !macaddr)
		return NULL;

	list_for_each_entry(f, &vsi->mac_filter_list, list) {
		if ((ether_addr_equal(macaddr, f->macaddr)) &&
		    (vlan == f->vlan)    &&
		    (!is_vf || f->is_vf) &&
		    (!is_netdev || f->is_netdev))
			return f;
	}
	return NULL;
}

/**
 * i40e_find_mac - Find a mac addr in the macvlan filters list
 * @vsi: the VSI to be searched
 * @macaddr: the MAC address we are searching for
 * @is_vf: make sure its a vf filter, else doesn't matter
 * @is_netdev: make sure its a netdev filter, else doesn't matter
 *
 * Returns the first filter with the provided MAC address or NULL if
 * MAC address was not found
 **/
struct i40e_mac_filter *i40e_find_mac(struct i40e_vsi *vsi, u8 *macaddr,
				      bool is_vf, bool is_netdev)
{
	struct i40e_mac_filter *f;

	if (!vsi || !macaddr)
		return NULL;

	list_for_each_entry(f, &vsi->mac_filter_list, list) {
		if ((ether_addr_equal(macaddr, f->macaddr)) &&
		    (!is_vf || f->is_vf) &&
		    (!is_netdev || f->is_netdev))
			return f;
	}
	return NULL;
}

/**
 * i40e_is_vsi_in_vlan - Check if VSI is in vlan mode
 * @vsi: the VSI to be searched
 *
 * Returns true if VSI is in vlan mode or false otherwise
 **/
bool i40e_is_vsi_in_vlan(struct i40e_vsi *vsi)
{
	struct i40e_mac_filter *f;

	/* Only -1 for all the filters denotes not in vlan mode
	 * so we have to go through all the list in order to make sure
	 */
	list_for_each_entry(f, &vsi->mac_filter_list, list) {
		if (f->vlan >= 0)
			return true;
	}

	return false;
}

/**
 * i40e_put_mac_in_vlan - Make macvlan filters from macaddrs and vlans
 * @vsi: the VSI to be searched
 * @macaddr: the mac address to be filtered
 * @is_vf: true if it is a vf
 * @is_netdev: true if it is a netdev
 *
 * Goes through all the macvlan filters and adds a
 * macvlan filter for each unique vlan that already exists
 *
 * Returns first filter found on success, else NULL
 **/
struct i40e_mac_filter *i40e_put_mac_in_vlan(struct i40e_vsi *vsi, u8 *macaddr,
					     bool is_vf, bool is_netdev)
{
	struct i40e_mac_filter *f;

	list_for_each_entry(f, &vsi->mac_filter_list, list) {
		if (!i40e_find_filter(vsi, macaddr, f->vlan,
				      is_vf, is_netdev)) {
			if (!i40e_add_filter(vsi, macaddr, f->vlan,
					     is_vf, is_netdev))
				return NULL;
		}
	}

	return list_first_entry_or_null(&vsi->mac_filter_list,
					struct i40e_mac_filter, list);
}

/**
 * i40e_rm_default_mac_filter - Remove the default MAC filter set by NVM
 * @vsi: the PF Main VSI - inappropriate for any other VSI
 * @macaddr: the MAC address
 *
 * Some older firmware configurations set up a default promiscuous VLAN
 * filter that needs to be removed.
 **/
static int i40e_rm_default_mac_filter(struct i40e_vsi *vsi, u8 *macaddr)
{
	struct i40e_aqc_remove_macvlan_element_data element;
	struct i40e_pf *pf = vsi->back;
	i40e_status aq_ret;

	/* Only appropriate for the PF main VSI */
	if (vsi->type != I40E_VSI_MAIN)
		return -EINVAL;

	memset(&element, 0, sizeof(element));
	ether_addr_copy(element.mac_addr, macaddr);
	element.vlan_tag = 0;
	element.flags = I40E_AQC_MACVLAN_DEL_PERFECT_MATCH |
			I40E_AQC_MACVLAN_DEL_IGNORE_VLAN;
	aq_ret = i40e_aq_remove_macvlan(&pf->hw, vsi->seid, &element, 1, NULL);
	if (aq_ret)
		return -ENOENT;

	return 0;
}

/**
 * i40e_add_filter - Add a mac/vlan filter to the VSI
 * @vsi: the VSI to be searched
 * @macaddr: the MAC address
 * @vlan: the vlan
 * @is_vf: make sure its a vf filter, else doesn't matter
 * @is_netdev: make sure its a netdev filter, else doesn't matter
 *
 * Returns ptr to the filter object or NULL when no memory available.
 **/
struct i40e_mac_filter *i40e_add_filter(struct i40e_vsi *vsi,
					u8 *macaddr, s16 vlan,
					bool is_vf, bool is_netdev)
{
	struct i40e_mac_filter *f;

	if (!vsi || !macaddr)
		return NULL;

	f = i40e_find_filter(vsi, macaddr, vlan, is_vf, is_netdev);
	if (!f) {
		f = kzalloc(sizeof(*f), GFP_ATOMIC);
		if (!f)
			goto add_filter_out;

		ether_addr_copy(f->macaddr, macaddr);
		f->vlan = vlan;
		f->changed = true;

		INIT_LIST_HEAD(&f->list);
		list_add(&f->list, &vsi->mac_filter_list);
	}

	/* increment counter and add a new flag if needed */
	if (is_vf) {
		if (!f->is_vf) {
			f->is_vf = true;
			f->counter++;
		}
	} else if (is_netdev) {
		if (!f->is_netdev) {
			f->is_netdev = true;
			f->counter++;
		}
	} else {
		f->counter++;
	}

	/* changed tells sync_filters_subtask to
	 * push the filter down to the firmware
	 */
	if (f->changed) {
		vsi->flags |= I40E_VSI_FLAG_FILTER_CHANGED;
		vsi->back->flags |= I40E_FLAG_FILTER_SYNC;
	}

add_filter_out:
	return f;
}

/**
 * i40e_del_filter - Remove a mac/vlan filter from the VSI
 * @vsi: the VSI to be searched
 * @macaddr: the MAC address
 * @vlan: the vlan
 * @is_vf: make sure it's a vf filter, else doesn't matter
 * @is_netdev: make sure it's a netdev filter, else doesn't matter
 **/
void i40e_del_filter(struct i40e_vsi *vsi,
		     u8 *macaddr, s16 vlan,
		     bool is_vf, bool is_netdev)
{
	struct i40e_mac_filter *f;

	if (!vsi || !macaddr)
		return;

	f = i40e_find_filter(vsi, macaddr, vlan, is_vf, is_netdev);
	if (!f || f->counter == 0)
		return;

	if (is_vf) {
		if (f->is_vf) {
			f->is_vf = false;
			f->counter--;
		}
	} else if (is_netdev) {
		if (f->is_netdev) {
			f->is_netdev = false;
			f->counter--;
		}
	} else {
		/* make sure we don't remove a filter in use by vf or netdev */
		int min_f = 0;
		min_f += (f->is_vf ? 1 : 0);
		min_f += (f->is_netdev ? 1 : 0);

		if (f->counter > min_f)
			f->counter--;
	}

	/* counter == 0 tells sync_filters_subtask to
	 * remove the filter from the firmware's list
	 */
	if (f->counter == 0) {
		f->changed = true;
		vsi->flags |= I40E_VSI_FLAG_FILTER_CHANGED;
		vsi->back->flags |= I40E_FLAG_FILTER_SYNC;
	}
}

/**
 * i40e_set_mac - NDO callback to set mac address
 * @netdev: network interface device structure
 * @p: pointer to an address structure
 *
 * Returns 0 on success, negative on failure
 **/
#ifdef I40E_FCOE
int i40e_set_mac(struct net_device *netdev, void *p)
#else
static int i40e_set_mac(struct net_device *netdev, void *p)
#endif
{
	struct i40e_netdev_priv *np = netdev_priv(netdev);
	struct i40e_vsi *vsi = np->vsi;
	struct i40e_pf *pf = vsi->back;
	struct i40e_hw *hw = &pf->hw;
	struct sockaddr *addr = p;
	struct i40e_mac_filter *f;

	if (!is_valid_ether_addr(addr->sa_data))
		return -EADDRNOTAVAIL;

	if (ether_addr_equal(netdev->dev_addr, addr->sa_data)) {
		netdev_info(netdev, "already using mac address %pM\n",
			    addr->sa_data);
		return 0;
	}

	if (test_bit(__I40E_DOWN, &vsi->back->state) ||
	    test_bit(__I40E_RESET_RECOVERY_PENDING, &vsi->back->state))
		return -EADDRNOTAVAIL;

	if (ether_addr_equal(hw->mac.addr, addr->sa_data))
		netdev_info(netdev, "returning to hw mac address %pM\n",
			    hw->mac.addr);
	else
		netdev_info(netdev, "set new mac address %pM\n", addr->sa_data);

	if (vsi->type == I40E_VSI_MAIN) {
		i40e_status ret;
		ret = i40e_aq_mac_address_write(&vsi->back->hw,
						I40E_AQC_WRITE_TYPE_LAA_WOL,
						addr->sa_data, NULL);
		if (ret) {
			netdev_info(netdev,
				    "Addr change for Main VSI failed: %d\n",
				    ret);
			return -EADDRNOTAVAIL;
		}
	}

	if (ether_addr_equal(netdev->dev_addr, hw->mac.addr)) {
		struct i40e_aqc_remove_macvlan_element_data element;

		memset(&element, 0, sizeof(element));
		ether_addr_copy(element.mac_addr, netdev->dev_addr);
		element.flags = I40E_AQC_MACVLAN_DEL_PERFECT_MATCH;
		i40e_aq_remove_macvlan(&pf->hw, vsi->seid, &element, 1, NULL);
	} else {
		i40e_del_filter(vsi, netdev->dev_addr, I40E_VLAN_ANY,
				false, false);
	}

	if (ether_addr_equal(addr->sa_data, hw->mac.addr)) {
		struct i40e_aqc_add_macvlan_element_data element;

		memset(&element, 0, sizeof(element));
		ether_addr_copy(element.mac_addr, hw->mac.addr);
		element.flags = cpu_to_le16(I40E_AQC_MACVLAN_ADD_PERFECT_MATCH);
		i40e_aq_add_macvlan(&pf->hw, vsi->seid, &element, 1, NULL);
	} else {
		f = i40e_add_filter(vsi, addr->sa_data, I40E_VLAN_ANY,
				    false, false);
		if (f)
			f->is_laa = true;
	}

	i40e_sync_vsi_filters(vsi);
	ether_addr_copy(netdev->dev_addr, addr->sa_data);

	return 0;
}

/**
 * i40e_vsi_setup_queue_map - Setup a VSI queue map based on enabled_tc
 * @vsi: the VSI being setup
 * @ctxt: VSI context structure
 * @enabled_tc: Enabled TCs bitmap
 * @is_add: True if called before Add VSI
 *
 * Setup VSI queue mapping for enabled traffic classes.
 **/
#ifdef I40E_FCOE
void i40e_vsi_setup_queue_map(struct i40e_vsi *vsi,
			      struct i40e_vsi_context *ctxt,
			      u8 enabled_tc,
			      bool is_add)
#else
static void i40e_vsi_setup_queue_map(struct i40e_vsi *vsi,
				     struct i40e_vsi_context *ctxt,
				     u8 enabled_tc,
				     bool is_add)
#endif
{
	struct i40e_pf *pf = vsi->back;
	u16 sections = 0;
	u8 netdev_tc = 0;
	u16 numtc = 0;
	u16 qcount;
	u8 offset;
	u16 qmap;
	int i;
	u16 num_tc_qps = 0;

	sections = I40E_AQ_VSI_PROP_QUEUE_MAP_VALID;
	offset = 0;

	if (enabled_tc && (vsi->back->flags & I40E_FLAG_DCB_ENABLED)) {
		/* Find numtc from enabled TC bitmap */
		for (i = 0; i < I40E_MAX_TRAFFIC_CLASS; i++) {
			if (enabled_tc & (1 << i)) /* TC is enabled */
				numtc++;
		}
		if (!numtc) {
			dev_warn(&pf->pdev->dev, "DCB is enabled but no TC enabled, forcing TC0\n");
			numtc = 1;
		}
	} else {
		/* At least TC0 is enabled in case of non-DCB case */
		numtc = 1;
	}

	vsi->tc_config.numtc = numtc;
	vsi->tc_config.enabled_tc = enabled_tc ? enabled_tc : 1;
	/* Number of queues per enabled TC */
	num_tc_qps = vsi->alloc_queue_pairs/numtc;
	num_tc_qps = min_t(int, num_tc_qps, I40E_MAX_QUEUES_PER_TC);

	/* Setup queue offset/count for all TCs for given VSI */
	for (i = 0; i < I40E_MAX_TRAFFIC_CLASS; i++) {
		/* See if the given TC is enabled for the given VSI */
		if (vsi->tc_config.enabled_tc & (1 << i)) { /* TC is enabled */
			int pow, num_qps;

			switch (vsi->type) {
			case I40E_VSI_MAIN:
				qcount = min_t(int, pf->rss_size, num_tc_qps);
				break;
#ifdef I40E_FCOE
			case I40E_VSI_FCOE:
				qcount = num_tc_qps;
				break;
#endif
			case I40E_VSI_FDIR:
			case I40E_VSI_SRIOV:
			case I40E_VSI_VMDQ2:
			default:
				qcount = num_tc_qps;
				WARN_ON(i != 0);
				break;
			}
			vsi->tc_config.tc_info[i].qoffset = offset;
			vsi->tc_config.tc_info[i].qcount = qcount;

			/* find the power-of-2 of the number of queue pairs */
			num_qps = qcount;
			pow = 0;
			while (num_qps && ((1 << pow) < qcount)) {
				pow++;
				num_qps >>= 1;
			}

			vsi->tc_config.tc_info[i].netdev_tc = netdev_tc++;
			qmap =
			    (offset << I40E_AQ_VSI_TC_QUE_OFFSET_SHIFT) |
			    (pow << I40E_AQ_VSI_TC_QUE_NUMBER_SHIFT);

			offset += qcount;
		} else {
			/* TC is not enabled so set the offset to
			 * default queue and allocate one queue
			 * for the given TC.
			 */
			vsi->tc_config.tc_info[i].qoffset = 0;
			vsi->tc_config.tc_info[i].qcount = 1;
			vsi->tc_config.tc_info[i].netdev_tc = 0;

			qmap = 0;
		}
		ctxt->info.tc_mapping[i] = cpu_to_le16(qmap);
	}

	/* Set actual Tx/Rx queue pairs */
	vsi->num_queue_pairs = offset;

	/* Scheduler section valid can only be set for ADD VSI */
	if (is_add) {
		sections |= I40E_AQ_VSI_PROP_SCHED_VALID;

		ctxt->info.up_enable_bits = enabled_tc;
	}
	if (vsi->type == I40E_VSI_SRIOV) {
		ctxt->info.mapping_flags |=
				     cpu_to_le16(I40E_AQ_VSI_QUE_MAP_NONCONTIG);
		for (i = 0; i < vsi->num_queue_pairs; i++)
			ctxt->info.queue_mapping[i] =
					       cpu_to_le16(vsi->base_queue + i);
	} else {
		ctxt->info.mapping_flags |=
					cpu_to_le16(I40E_AQ_VSI_QUE_MAP_CONTIG);
		ctxt->info.queue_mapping[0] = cpu_to_le16(vsi->base_queue);
	}
	ctxt->info.valid_sections |= cpu_to_le16(sections);
}

/**
 * i40e_set_rx_mode - NDO callback to set the netdev filters
 * @netdev: network interface device structure
 **/
#ifdef I40E_FCOE
void i40e_set_rx_mode(struct net_device *netdev)
#else
static void i40e_set_rx_mode(struct net_device *netdev)
#endif
{
	struct i40e_netdev_priv *np = netdev_priv(netdev);
	struct i40e_mac_filter *f, *ftmp;
	struct i40e_vsi *vsi = np->vsi;
	struct netdev_hw_addr *uca;
	struct netdev_hw_addr *mca;
	struct netdev_hw_addr *ha;

	/* add addr if not already in the filter list */
	netdev_for_each_uc_addr(uca, netdev) {
		if (!i40e_find_mac(vsi, uca->addr, false, true)) {
			if (i40e_is_vsi_in_vlan(vsi))
				i40e_put_mac_in_vlan(vsi, uca->addr,
						     false, true);
			else
				i40e_add_filter(vsi, uca->addr, I40E_VLAN_ANY,
						false, true);
		}
	}

	netdev_for_each_mc_addr(mca, netdev) {
		if (!i40e_find_mac(vsi, mca->addr, false, true)) {
			if (i40e_is_vsi_in_vlan(vsi))
				i40e_put_mac_in_vlan(vsi, mca->addr,
						     false, true);
			else
				i40e_add_filter(vsi, mca->addr, I40E_VLAN_ANY,
						false, true);
		}
	}

	/* remove filter if not in netdev list */
	list_for_each_entry_safe(f, ftmp, &vsi->mac_filter_list, list) {
		bool found = false;

		if (!f->is_netdev)
			continue;

		if (is_multicast_ether_addr(f->macaddr)) {
			netdev_for_each_mc_addr(mca, netdev) {
				if (ether_addr_equal(mca->addr, f->macaddr)) {
					found = true;
					break;
				}
			}
		} else {
			netdev_for_each_uc_addr(uca, netdev) {
				if (ether_addr_equal(uca->addr, f->macaddr)) {
					found = true;
					break;
				}
			}

			for_each_dev_addr(netdev, ha) {
				if (ether_addr_equal(ha->addr, f->macaddr)) {
					found = true;
					break;
				}
			}
		}
		if (!found)
			i40e_del_filter(
			   vsi, f->macaddr, I40E_VLAN_ANY, false, true);
	}

	/* check for other flag changes */
	if (vsi->current_netdev_flags != vsi->netdev->flags) {
		vsi->flags |= I40E_VSI_FLAG_FILTER_CHANGED;
		vsi->back->flags |= I40E_FLAG_FILTER_SYNC;
	}
}

/**
 * i40e_sync_vsi_filters - Update the VSI filter list to the HW
 * @vsi: ptr to the VSI
 *
 * Push any outstanding VSI filter changes through the AdminQ.
 *
 * Returns 0 or error value
 **/
int i40e_sync_vsi_filters(struct i40e_vsi *vsi)
{
	struct i40e_mac_filter *f, *ftmp;
	bool promisc_forced_on = false;
	bool add_happened = false;
	int filter_list_len = 0;
	u32 changed_flags = 0;
	i40e_status aq_ret = 0;
	struct i40e_pf *pf;
	int num_add = 0;
	int num_del = 0;
	u16 cmd_flags;

	/* empty array typed pointers, kcalloc later */
	struct i40e_aqc_add_macvlan_element_data *add_list;
	struct i40e_aqc_remove_macvlan_element_data *del_list;

	while (test_and_set_bit(__I40E_CONFIG_BUSY, &vsi->state))
		usleep_range(1000, 2000);
	pf = vsi->back;

	if (vsi->netdev) {
		changed_flags = vsi->current_netdev_flags ^ vsi->netdev->flags;
		vsi->current_netdev_flags = vsi->netdev->flags;
	}

	if (vsi->flags & I40E_VSI_FLAG_FILTER_CHANGED) {
		vsi->flags &= ~I40E_VSI_FLAG_FILTER_CHANGED;

		filter_list_len = pf->hw.aq.asq_buf_size /
			    sizeof(struct i40e_aqc_remove_macvlan_element_data);
		del_list = kcalloc(filter_list_len,
			    sizeof(struct i40e_aqc_remove_macvlan_element_data),
			    GFP_KERNEL);
		if (!del_list)
			return -ENOMEM;

		list_for_each_entry_safe(f, ftmp, &vsi->mac_filter_list, list) {
			if (!f->changed)
				continue;

			if (f->counter != 0)
				continue;
			f->changed = false;
			cmd_flags = 0;

			/* add to delete list */
			ether_addr_copy(del_list[num_del].mac_addr, f->macaddr);
			del_list[num_del].vlan_tag =
				cpu_to_le16((u16)(f->vlan ==
					    I40E_VLAN_ANY ? 0 : f->vlan));

			cmd_flags |= I40E_AQC_MACVLAN_DEL_PERFECT_MATCH;
			del_list[num_del].flags = cmd_flags;
			num_del++;

			/* unlink from filter list */
			list_del(&f->list);
			kfree(f);

			/* flush a full buffer */
			if (num_del == filter_list_len) {
				aq_ret = i40e_aq_remove_macvlan(&pf->hw,
					    vsi->seid, del_list, num_del,
					    NULL);
				num_del = 0;
				memset(del_list, 0, sizeof(*del_list));

				if (aq_ret &&
				    pf->hw.aq.asq_last_status !=
							      I40E_AQ_RC_ENOENT)
					dev_info(&pf->pdev->dev,
						 "ignoring delete macvlan error, err %d, aq_err %d while flushing a full buffer\n",
						 aq_ret,
						 pf->hw.aq.asq_last_status);
			}
		}
		if (num_del) {
			aq_ret = i40e_aq_remove_macvlan(&pf->hw, vsi->seid,
						     del_list, num_del, NULL);
			num_del = 0;

			if (aq_ret &&
			    pf->hw.aq.asq_last_status != I40E_AQ_RC_ENOENT)
				dev_info(&pf->pdev->dev,
					 "ignoring delete macvlan error, err %d, aq_err %d\n",
					 aq_ret, pf->hw.aq.asq_last_status);
		}

		kfree(del_list);
		del_list = NULL;

		/* do all the adds now */
		filter_list_len = pf->hw.aq.asq_buf_size /
			       sizeof(struct i40e_aqc_add_macvlan_element_data),
		add_list = kcalloc(filter_list_len,
			       sizeof(struct i40e_aqc_add_macvlan_element_data),
			       GFP_KERNEL);
		if (!add_list)
			return -ENOMEM;

		list_for_each_entry_safe(f, ftmp, &vsi->mac_filter_list, list) {
			if (!f->changed)
				continue;

			if (f->counter == 0)
				continue;
			f->changed = false;
			add_happened = true;
			cmd_flags = 0;

			/* add to add array */
			ether_addr_copy(add_list[num_add].mac_addr, f->macaddr);
			add_list[num_add].vlan_tag =
				cpu_to_le16(
				 (u16)(f->vlan == I40E_VLAN_ANY ? 0 : f->vlan));
			add_list[num_add].queue_number = 0;

			cmd_flags |= I40E_AQC_MACVLAN_ADD_PERFECT_MATCH;
			add_list[num_add].flags = cpu_to_le16(cmd_flags);
			num_add++;

			/* flush a full buffer */
			if (num_add == filter_list_len) {
				aq_ret = i40e_aq_add_macvlan(&pf->hw, vsi->seid,
							     add_list, num_add,
							     NULL);
				num_add = 0;

				if (aq_ret)
					break;
				memset(add_list, 0, sizeof(*add_list));
			}
		}
		if (num_add) {
			aq_ret = i40e_aq_add_macvlan(&pf->hw, vsi->seid,
						     add_list, num_add, NULL);
			num_add = 0;
		}
		kfree(add_list);
		add_list = NULL;

		if (add_happened && aq_ret &&
		    pf->hw.aq.asq_last_status != I40E_AQ_RC_EINVAL) {
			dev_info(&pf->pdev->dev,
				 "add filter failed, err %d, aq_err %d\n",
				 aq_ret, pf->hw.aq.asq_last_status);
			if ((pf->hw.aq.asq_last_status == I40E_AQ_RC_ENOSPC) &&
			    !test_bit(__I40E_FILTER_OVERFLOW_PROMISC,
				      &vsi->state)) {
				promisc_forced_on = true;
				set_bit(__I40E_FILTER_OVERFLOW_PROMISC,
					&vsi->state);
				dev_info(&pf->pdev->dev, "promiscuous mode forced on\n");
			}
		}
	}

	/* check for changes in promiscuous modes */
	if (changed_flags & IFF_ALLMULTI) {
		bool cur_multipromisc;
		cur_multipromisc = !!(vsi->current_netdev_flags & IFF_ALLMULTI);
		aq_ret = i40e_aq_set_vsi_multicast_promiscuous(&vsi->back->hw,
							       vsi->seid,
							       cur_multipromisc,
							       NULL);
		if (aq_ret)
			dev_info(&pf->pdev->dev,
				 "set multi promisc failed, err %d, aq_err %d\n",
				 aq_ret, pf->hw.aq.asq_last_status);
	}
	if ((changed_flags & IFF_PROMISC) || promisc_forced_on) {
		bool cur_promisc;
		cur_promisc = (!!(vsi->current_netdev_flags & IFF_PROMISC) ||
			       test_bit(__I40E_FILTER_OVERFLOW_PROMISC,
					&vsi->state));
		aq_ret = i40e_aq_set_vsi_unicast_promiscuous(&vsi->back->hw,
							     vsi->seid,
							     cur_promisc, NULL);
		if (aq_ret)
			dev_info(&pf->pdev->dev,
				 "set uni promisc failed, err %d, aq_err %d\n",
				 aq_ret, pf->hw.aq.asq_last_status);
		aq_ret = i40e_aq_set_vsi_broadcast(&vsi->back->hw,
						   vsi->seid,
						   cur_promisc, NULL);
		if (aq_ret)
			dev_info(&pf->pdev->dev,
				 "set brdcast promisc failed, err %d, aq_err %d\n",
				 aq_ret, pf->hw.aq.asq_last_status);
	}

	clear_bit(__I40E_CONFIG_BUSY, &vsi->state);
	return 0;
}

/**
 * i40e_sync_filters_subtask - Sync the VSI filter list with HW
 * @pf: board private structure
 **/
static void i40e_sync_filters_subtask(struct i40e_pf *pf)
{
	int v;

	if (!pf || !(pf->flags & I40E_FLAG_FILTER_SYNC))
		return;
	pf->flags &= ~I40E_FLAG_FILTER_SYNC;

	for (v = 0; v < pf->num_alloc_vsi; v++) {
		if (pf->vsi[v] &&
		    (pf->vsi[v]->flags & I40E_VSI_FLAG_FILTER_CHANGED))
			i40e_sync_vsi_filters(pf->vsi[v]);
	}
}

/**
 * i40e_change_mtu - NDO callback to change the Maximum Transfer Unit
 * @netdev: network interface device structure
 * @new_mtu: new value for maximum frame size
 *
 * Returns 0 on success, negative on failure
 **/
static int i40e_change_mtu(struct net_device *netdev, int new_mtu)
{
	struct i40e_netdev_priv *np = netdev_priv(netdev);
	int max_frame = new_mtu + ETH_HLEN + ETH_FCS_LEN + VLAN_HLEN;
	struct i40e_vsi *vsi = np->vsi;

	/* MTU < 68 is an error and causes problems on some kernels */
	if ((new_mtu < 68) || (max_frame > I40E_MAX_RXBUFFER))
		return -EINVAL;

	netdev_info(netdev, "changing MTU from %d to %d\n",
		    netdev->mtu, new_mtu);
	netdev->mtu = new_mtu;
	if (netif_running(netdev))
		i40e_vsi_reinit_locked(vsi);

	return 0;
}

/**
 * i40e_ioctl - Access the hwtstamp interface
 * @netdev: network interface device structure
 * @ifr: interface request data
 * @cmd: ioctl command
 **/
int i40e_ioctl(struct net_device *netdev, struct ifreq *ifr, int cmd)
{
	struct i40e_netdev_priv *np = netdev_priv(netdev);
	struct i40e_pf *pf = np->vsi->back;

	switch (cmd) {
	case SIOCGHWTSTAMP:
		return i40e_ptp_get_ts_config(pf, ifr);
	case SIOCSHWTSTAMP:
		return i40e_ptp_set_ts_config(pf, ifr);
	default:
		return -EOPNOTSUPP;
	}
}

/**
 * i40e_vlan_stripping_enable - Turn on vlan stripping for the VSI
 * @vsi: the vsi being adjusted
 **/
void i40e_vlan_stripping_enable(struct i40e_vsi *vsi)
{
	struct i40e_vsi_context ctxt;
	i40e_status ret;

	if ((vsi->info.valid_sections &
	     cpu_to_le16(I40E_AQ_VSI_PROP_VLAN_VALID)) &&
	    ((vsi->info.port_vlan_flags & I40E_AQ_VSI_PVLAN_MODE_MASK) == 0))
		return;  /* already enabled */

	vsi->info.valid_sections = cpu_to_le16(I40E_AQ_VSI_PROP_VLAN_VALID);
	vsi->info.port_vlan_flags = I40E_AQ_VSI_PVLAN_MODE_ALL |
				    I40E_AQ_VSI_PVLAN_EMOD_STR_BOTH;

	ctxt.seid = vsi->seid;
	memcpy(&ctxt.info, &vsi->info, sizeof(vsi->info));
	ret = i40e_aq_update_vsi_params(&vsi->back->hw, &ctxt, NULL);
	if (ret) {
		dev_info(&vsi->back->pdev->dev,
			 "%s: update vsi failed, aq_err=%d\n",
			 __func__, vsi->back->hw.aq.asq_last_status);
	}
}

/**
 * i40e_vlan_stripping_disable - Turn off vlan stripping for the VSI
 * @vsi: the vsi being adjusted
 **/
void i40e_vlan_stripping_disable(struct i40e_vsi *vsi)
{
	struct i40e_vsi_context ctxt;
	i40e_status ret;

	if ((vsi->info.valid_sections &
	     cpu_to_le16(I40E_AQ_VSI_PROP_VLAN_VALID)) &&
	    ((vsi->info.port_vlan_flags & I40E_AQ_VSI_PVLAN_EMOD_MASK) ==
	     I40E_AQ_VSI_PVLAN_EMOD_MASK))
		return;  /* already disabled */

	vsi->info.valid_sections = cpu_to_le16(I40E_AQ_VSI_PROP_VLAN_VALID);
	vsi->info.port_vlan_flags = I40E_AQ_VSI_PVLAN_MODE_ALL |
				    I40E_AQ_VSI_PVLAN_EMOD_NOTHING;

	ctxt.seid = vsi->seid;
	memcpy(&ctxt.info, &vsi->info, sizeof(vsi->info));
	ret = i40e_aq_update_vsi_params(&vsi->back->hw, &ctxt, NULL);
	if (ret) {
		dev_info(&vsi->back->pdev->dev,
			 "%s: update vsi failed, aq_err=%d\n",
			 __func__, vsi->back->hw.aq.asq_last_status);
	}
}

/**
 * i40e_vlan_rx_register - Setup or shutdown vlan offload
 * @netdev: network interface to be adjusted
 * @features: netdev features to test if VLAN offload is enabled or not
 **/
static void i40e_vlan_rx_register(struct net_device *netdev, u32 features)
{
	struct i40e_netdev_priv *np = netdev_priv(netdev);
	struct i40e_vsi *vsi = np->vsi;

	if (features & NETIF_F_HW_VLAN_CTAG_RX)
		i40e_vlan_stripping_enable(vsi);
	else
		i40e_vlan_stripping_disable(vsi);
}

/**
 * i40e_vsi_add_vlan - Add vsi membership for given vlan
 * @vsi: the vsi being configured
 * @vid: vlan id to be added (0 = untagged only , -1 = any)
 **/
int i40e_vsi_add_vlan(struct i40e_vsi *vsi, s16 vid)
{
	struct i40e_mac_filter *f, *add_f;
	bool is_netdev, is_vf;

	is_vf = (vsi->type == I40E_VSI_SRIOV);
	is_netdev = !!(vsi->netdev);

	if (is_netdev) {
		add_f = i40e_add_filter(vsi, vsi->netdev->dev_addr, vid,
					is_vf, is_netdev);
		if (!add_f) {
			dev_info(&vsi->back->pdev->dev,
				 "Could not add vlan filter %d for %pM\n",
				 vid, vsi->netdev->dev_addr);
			return -ENOMEM;
		}
	}

	list_for_each_entry(f, &vsi->mac_filter_list, list) {
		add_f = i40e_add_filter(vsi, f->macaddr, vid, is_vf, is_netdev);
		if (!add_f) {
			dev_info(&vsi->back->pdev->dev,
				 "Could not add vlan filter %d for %pM\n",
				 vid, f->macaddr);
			return -ENOMEM;
		}
	}

	/* Now if we add a vlan tag, make sure to check if it is the first
	 * tag (i.e. a "tag" -1 does exist) and if so replace the -1 "tag"
	 * with 0, so we now accept untagged and specified tagged traffic
	 * (and not any taged and untagged)
	 */
	if (vid > 0) {
		if (is_netdev && i40e_find_filter(vsi, vsi->netdev->dev_addr,
						  I40E_VLAN_ANY,
						  is_vf, is_netdev)) {
			i40e_del_filter(vsi, vsi->netdev->dev_addr,
					I40E_VLAN_ANY, is_vf, is_netdev);
			add_f = i40e_add_filter(vsi, vsi->netdev->dev_addr, 0,
						is_vf, is_netdev);
			if (!add_f) {
				dev_info(&vsi->back->pdev->dev,
					 "Could not add filter 0 for %pM\n",
					 vsi->netdev->dev_addr);
				return -ENOMEM;
			}
		}
	}

	/* Do not assume that I40E_VLAN_ANY should be reset to VLAN 0 */
	if (vid > 0 && !vsi->info.pvid) {
		list_for_each_entry(f, &vsi->mac_filter_list, list) {
			if (i40e_find_filter(vsi, f->macaddr, I40E_VLAN_ANY,
					     is_vf, is_netdev)) {
				i40e_del_filter(vsi, f->macaddr, I40E_VLAN_ANY,
						is_vf, is_netdev);
				add_f = i40e_add_filter(vsi, f->macaddr,
							0, is_vf, is_netdev);
				if (!add_f) {
					dev_info(&vsi->back->pdev->dev,
						 "Could not add filter 0 for %pM\n",
						 f->macaddr);
					return -ENOMEM;
				}
			}
		}
	}

	if (test_bit(__I40E_DOWN, &vsi->back->state) ||
	    test_bit(__I40E_RESET_RECOVERY_PENDING, &vsi->back->state))
		return 0;

	return i40e_sync_vsi_filters(vsi);
}

/**
 * i40e_vsi_kill_vlan - Remove vsi membership for given vlan
 * @vsi: the vsi being configured
 * @vid: vlan id to be removed (0 = untagged only , -1 = any)
 *
 * Return: 0 on success or negative otherwise
 **/
int i40e_vsi_kill_vlan(struct i40e_vsi *vsi, s16 vid)
{
	struct net_device *netdev = vsi->netdev;
	struct i40e_mac_filter *f, *add_f;
	bool is_vf, is_netdev;
	int filter_count = 0;

	is_vf = (vsi->type == I40E_VSI_SRIOV);
	is_netdev = !!(netdev);

	if (is_netdev)
		i40e_del_filter(vsi, netdev->dev_addr, vid, is_vf, is_netdev);

	list_for_each_entry(f, &vsi->mac_filter_list, list)
		i40e_del_filter(vsi, f->macaddr, vid, is_vf, is_netdev);

	/* go through all the filters for this VSI and if there is only
	 * vid == 0 it means there are no other filters, so vid 0 must
	 * be replaced with -1. This signifies that we should from now
	 * on accept any traffic (with any tag present, or untagged)
	 */
	list_for_each_entry(f, &vsi->mac_filter_list, list) {
		if (is_netdev) {
			if (f->vlan &&
			    ether_addr_equal(netdev->dev_addr, f->macaddr))
				filter_count++;
		}

		if (f->vlan)
			filter_count++;
	}

	if (!filter_count && is_netdev) {
		i40e_del_filter(vsi, netdev->dev_addr, 0, is_vf, is_netdev);
		f = i40e_add_filter(vsi, netdev->dev_addr, I40E_VLAN_ANY,
				    is_vf, is_netdev);
		if (!f) {
			dev_info(&vsi->back->pdev->dev,
				 "Could not add filter %d for %pM\n",
				 I40E_VLAN_ANY, netdev->dev_addr);
			return -ENOMEM;
		}
	}

	if (!filter_count) {
		list_for_each_entry(f, &vsi->mac_filter_list, list) {
			i40e_del_filter(vsi, f->macaddr, 0, is_vf, is_netdev);
			add_f = i40e_add_filter(vsi, f->macaddr, I40E_VLAN_ANY,
					    is_vf, is_netdev);
			if (!add_f) {
				dev_info(&vsi->back->pdev->dev,
					 "Could not add filter %d for %pM\n",
					 I40E_VLAN_ANY, f->macaddr);
				return -ENOMEM;
			}
		}
	}

	if (test_bit(__I40E_DOWN, &vsi->back->state) ||
	    test_bit(__I40E_RESET_RECOVERY_PENDING, &vsi->back->state))
		return 0;

	return i40e_sync_vsi_filters(vsi);
}

/**
 * i40e_vlan_rx_add_vid - Add a vlan id filter to HW offload
 * @netdev: network interface to be adjusted
 * @vid: vlan id to be added
 *
 * net_device_ops implementation for adding vlan ids
 **/
#ifdef I40E_FCOE
int i40e_vlan_rx_add_vid(struct net_device *netdev,
			 __always_unused __be16 proto, u16 vid)
#else
static int i40e_vlan_rx_add_vid(struct net_device *netdev,
				__always_unused __be16 proto, u16 vid)
#endif
{
	struct i40e_netdev_priv *np = netdev_priv(netdev);
	struct i40e_vsi *vsi = np->vsi;
	int ret = 0;

	if (vid > 4095)
		return -EINVAL;

	netdev_info(netdev, "adding %pM vid=%d\n", netdev->dev_addr, vid);

	/* If the network stack called us with vid = 0 then
	 * it is asking to receive priority tagged packets with
	 * vlan id 0.  Our HW receives them by default when configured
	 * to receive untagged packets so there is no need to add an
	 * extra filter for vlan 0 tagged packets.
	 */
	if (vid)
		ret = i40e_vsi_add_vlan(vsi, vid);

	if (!ret && (vid < VLAN_N_VID))
		set_bit(vid, vsi->active_vlans);

	return ret;
}

/**
 * i40e_vlan_rx_kill_vid - Remove a vlan id filter from HW offload
 * @netdev: network interface to be adjusted
 * @vid: vlan id to be removed
 *
 * net_device_ops implementation for removing vlan ids
 **/
#ifdef I40E_FCOE
int i40e_vlan_rx_kill_vid(struct net_device *netdev,
			  __always_unused __be16 proto, u16 vid)
#else
static int i40e_vlan_rx_kill_vid(struct net_device *netdev,
				 __always_unused __be16 proto, u16 vid)
#endif
{
	struct i40e_netdev_priv *np = netdev_priv(netdev);
	struct i40e_vsi *vsi = np->vsi;

	netdev_info(netdev, "removing %pM vid=%d\n", netdev->dev_addr, vid);

	/* return code is ignored as there is nothing a user
	 * can do about failure to remove and a log message was
	 * already printed from the other function
	 */
	i40e_vsi_kill_vlan(vsi, vid);

	clear_bit(vid, vsi->active_vlans);

	return 0;
}

/**
 * i40e_restore_vlan - Reinstate vlans when vsi/netdev comes back up
 * @vsi: the vsi being brought back up
 **/
static void i40e_restore_vlan(struct i40e_vsi *vsi)
{
	u16 vid;

	if (!vsi->netdev)
		return;

	i40e_vlan_rx_register(vsi->netdev, vsi->netdev->features);

	for_each_set_bit(vid, vsi->active_vlans, VLAN_N_VID)
		i40e_vlan_rx_add_vid(vsi->netdev, htons(ETH_P_8021Q),
				     vid);
}

/**
 * i40e_vsi_add_pvid - Add pvid for the VSI
 * @vsi: the vsi being adjusted
 * @vid: the vlan id to set as a PVID
 **/
int i40e_vsi_add_pvid(struct i40e_vsi *vsi, u16 vid)
{
	struct i40e_vsi_context ctxt;
	i40e_status aq_ret;

	vsi->info.valid_sections = cpu_to_le16(I40E_AQ_VSI_PROP_VLAN_VALID);
	vsi->info.pvid = cpu_to_le16(vid);
	vsi->info.port_vlan_flags = I40E_AQ_VSI_PVLAN_MODE_TAGGED |
				    I40E_AQ_VSI_PVLAN_INSERT_PVID |
				    I40E_AQ_VSI_PVLAN_EMOD_STR;

	ctxt.seid = vsi->seid;
	memcpy(&ctxt.info, &vsi->info, sizeof(vsi->info));
	aq_ret = i40e_aq_update_vsi_params(&vsi->back->hw, &ctxt, NULL);
	if (aq_ret) {
		dev_info(&vsi->back->pdev->dev,
			 "%s: update vsi failed, aq_err=%d\n",
			 __func__, vsi->back->hw.aq.asq_last_status);
		return -ENOENT;
	}

	return 0;
}

/**
 * i40e_vsi_remove_pvid - Remove the pvid from the VSI
 * @vsi: the vsi being adjusted
 *
 * Just use the vlan_rx_register() service to put it back to normal
 **/
void i40e_vsi_remove_pvid(struct i40e_vsi *vsi)
{
	i40e_vlan_stripping_disable(vsi);

	vsi->info.pvid = 0;
}

/**
 * i40e_vsi_setup_tx_resources - Allocate VSI Tx queue resources
 * @vsi: ptr to the VSI
 *
 * If this function returns with an error, then it's possible one or
 * more of the rings is populated (while the rest are not).  It is the
 * callers duty to clean those orphaned rings.
 *
 * Return 0 on success, negative on failure
 **/
static int i40e_vsi_setup_tx_resources(struct i40e_vsi *vsi)
{
	int i, err = 0;

	for (i = 0; i < vsi->num_queue_pairs && !err; i++)
		err = i40e_setup_tx_descriptors(vsi->tx_rings[i]);

	return err;
}

/**
 * i40e_vsi_free_tx_resources - Free Tx resources for VSI queues
 * @vsi: ptr to the VSI
 *
 * Free VSI's transmit software resources
 **/
static void i40e_vsi_free_tx_resources(struct i40e_vsi *vsi)
{
	int i;

	if (!vsi->tx_rings)
		return;

	for (i = 0; i < vsi->num_queue_pairs; i++)
		if (vsi->tx_rings[i] && vsi->tx_rings[i]->desc)
			i40e_free_tx_resources(vsi->tx_rings[i]);
}

/**
 * i40e_vsi_setup_rx_resources - Allocate VSI queues Rx resources
 * @vsi: ptr to the VSI
 *
 * If this function returns with an error, then it's possible one or
 * more of the rings is populated (while the rest are not).  It is the
 * callers duty to clean those orphaned rings.
 *
 * Return 0 on success, negative on failure
 **/
static int i40e_vsi_setup_rx_resources(struct i40e_vsi *vsi)
{
	int i, err = 0;

	for (i = 0; i < vsi->num_queue_pairs && !err; i++)
		err = i40e_setup_rx_descriptors(vsi->rx_rings[i]);
#ifdef I40E_FCOE
	i40e_fcoe_setup_ddp_resources(vsi);
#endif
	return err;
}

/**
 * i40e_vsi_free_rx_resources - Free Rx Resources for VSI queues
 * @vsi: ptr to the VSI
 *
 * Free all receive software resources
 **/
static void i40e_vsi_free_rx_resources(struct i40e_vsi *vsi)
{
	int i;

	if (!vsi->rx_rings)
		return;

	for (i = 0; i < vsi->num_queue_pairs; i++)
		if (vsi->rx_rings[i] && vsi->rx_rings[i]->desc)
			i40e_free_rx_resources(vsi->rx_rings[i]);
#ifdef I40E_FCOE
	i40e_fcoe_free_ddp_resources(vsi);
#endif
}

/**
 * i40e_config_xps_tx_ring - Configure XPS for a Tx ring
 * @ring: The Tx ring to configure
 *
 * This enables/disables XPS for a given Tx descriptor ring
 * based on the TCs enabled for the VSI that ring belongs to.
 **/
static void i40e_config_xps_tx_ring(struct i40e_ring *ring)
{
	struct i40e_vsi *vsi = ring->vsi;
	cpumask_var_t mask;

	if (ring->q_vector && ring->netdev) {
		/* Single TC mode enable XPS */
		if (vsi->tc_config.numtc <= 1 &&
		    !test_and_set_bit(__I40E_TX_XPS_INIT_DONE, &ring->state)) {
			netif_set_xps_queue(ring->netdev,
					    &ring->q_vector->affinity_mask,
					    ring->queue_index);
		} else if (alloc_cpumask_var(&mask, GFP_KERNEL)) {
			/* Disable XPS to allow selection based on TC */
			bitmap_zero(cpumask_bits(mask), nr_cpumask_bits);
			netif_set_xps_queue(ring->netdev, mask,
					    ring->queue_index);
			free_cpumask_var(mask);
		}
	}
}

/**
 * i40e_configure_tx_ring - Configure a transmit ring context and rest
 * @ring: The Tx ring to configure
 *
 * Configure the Tx descriptor ring in the HMC context.
 **/
static int i40e_configure_tx_ring(struct i40e_ring *ring)
{
	struct i40e_vsi *vsi = ring->vsi;
	u16 pf_q = vsi->base_queue + ring->queue_index;
	struct i40e_hw *hw = &vsi->back->hw;
	struct i40e_hmc_obj_txq tx_ctx;
	i40e_status err = 0;
	u32 qtx_ctl = 0;

	/* some ATR related tx ring init */
	if (vsi->back->flags & I40E_FLAG_FD_ATR_ENABLED) {
		ring->atr_sample_rate = vsi->back->atr_sample_rate;
		ring->atr_count = 0;
	} else {
		ring->atr_sample_rate = 0;
	}

	/* configure XPS */
	i40e_config_xps_tx_ring(ring);

	/* clear the context structure first */
	memset(&tx_ctx, 0, sizeof(tx_ctx));

	tx_ctx.new_context = 1;
	tx_ctx.base = (ring->dma / 128);
	tx_ctx.qlen = ring->count;
	tx_ctx.fd_ena = !!(vsi->back->flags & (I40E_FLAG_FD_SB_ENABLED |
					       I40E_FLAG_FD_ATR_ENABLED));
#ifdef I40E_FCOE
	tx_ctx.fc_ena = (vsi->type == I40E_VSI_FCOE);
#endif
	tx_ctx.timesync_ena = !!(vsi->back->flags & I40E_FLAG_PTP);
	/* FDIR VSI tx ring can still use RS bit and writebacks */
	if (vsi->type != I40E_VSI_FDIR)
		tx_ctx.head_wb_ena = 1;
	tx_ctx.head_wb_addr = ring->dma +
			      (ring->count * sizeof(struct i40e_tx_desc));

	/* As part of VSI creation/update, FW allocates certain
	 * Tx arbitration queue sets for each TC enabled for
	 * the VSI. The FW returns the handles to these queue
	 * sets as part of the response buffer to Add VSI,
	 * Update VSI, etc. AQ commands. It is expected that
	 * these queue set handles be associated with the Tx
	 * queues by the driver as part of the TX queue context
	 * initialization. This has to be done regardless of
	 * DCB as by default everything is mapped to TC0.
	 */
	tx_ctx.rdylist = le16_to_cpu(vsi->info.qs_handle[ring->dcb_tc]);
	tx_ctx.rdylist_act = 0;

	/* clear the context in the HMC */
	err = i40e_clear_lan_tx_queue_context(hw, pf_q);
	if (err) {
		dev_info(&vsi->back->pdev->dev,
			 "Failed to clear LAN Tx queue context on Tx ring %d (pf_q %d), error: %d\n",
			 ring->queue_index, pf_q, err);
		return -ENOMEM;
	}

	/* set the context in the HMC */
	err = i40e_set_lan_tx_queue_context(hw, pf_q, &tx_ctx);
	if (err) {
		dev_info(&vsi->back->pdev->dev,
			 "Failed to set LAN Tx queue context on Tx ring %d (pf_q %d, error: %d\n",
			 ring->queue_index, pf_q, err);
		return -ENOMEM;
	}

	/* Now associate this queue with this PCI function */
	if (vsi->type == I40E_VSI_VMDQ2) {
		qtx_ctl = I40E_QTX_CTL_VM_QUEUE;
		qtx_ctl |= ((vsi->id) << I40E_QTX_CTL_VFVM_INDX_SHIFT) &
			   I40E_QTX_CTL_VFVM_INDX_MASK;
	} else {
		qtx_ctl = I40E_QTX_CTL_PF_QUEUE;
	}

	qtx_ctl |= ((hw->pf_id << I40E_QTX_CTL_PF_INDX_SHIFT) &
		    I40E_QTX_CTL_PF_INDX_MASK);
	wr32(hw, I40E_QTX_CTL(pf_q), qtx_ctl);
	i40e_flush(hw);

	clear_bit(__I40E_HANG_CHECK_ARMED, &ring->state);

	/* cache tail off for easier writes later */
	ring->tail = hw->hw_addr + I40E_QTX_TAIL(pf_q);

	return 0;
}

/**
 * i40e_configure_rx_ring - Configure a receive ring context
 * @ring: The Rx ring to configure
 *
 * Configure the Rx descriptor ring in the HMC context.
 **/
static int i40e_configure_rx_ring(struct i40e_ring *ring)
{
	struct i40e_vsi *vsi = ring->vsi;
	u32 chain_len = vsi->back->hw.func_caps.rx_buf_chain_len;
	u16 pf_q = vsi->base_queue + ring->queue_index;
	struct i40e_hw *hw = &vsi->back->hw;
	struct i40e_hmc_obj_rxq rx_ctx;
	i40e_status err = 0;

	ring->state = 0;

	/* clear the context structure first */
	memset(&rx_ctx, 0, sizeof(rx_ctx));

	ring->rx_buf_len = vsi->rx_buf_len;
	ring->rx_hdr_len = vsi->rx_hdr_len;

	rx_ctx.dbuff = ring->rx_buf_len >> I40E_RXQ_CTX_DBUFF_SHIFT;
	rx_ctx.hbuff = ring->rx_hdr_len >> I40E_RXQ_CTX_HBUFF_SHIFT;

	rx_ctx.base = (ring->dma / 128);
	rx_ctx.qlen = ring->count;

	if (vsi->back->flags & I40E_FLAG_16BYTE_RX_DESC_ENABLED) {
		set_ring_16byte_desc_enabled(ring);
		rx_ctx.dsize = 0;
	} else {
		rx_ctx.dsize = 1;
	}

	rx_ctx.dtype = vsi->dtype;
	if (vsi->dtype) {
		set_ring_ps_enabled(ring);
		rx_ctx.hsplit_0 = I40E_RX_SPLIT_L2      |
				  I40E_RX_SPLIT_IP      |
				  I40E_RX_SPLIT_TCP_UDP |
				  I40E_RX_SPLIT_SCTP;
	} else {
		rx_ctx.hsplit_0 = 0;
	}

	rx_ctx.rxmax = min_t(u16, vsi->max_frame,
				  (chain_len * ring->rx_buf_len));
	if (hw->revision_id == 0)
		rx_ctx.lrxqthresh = 0;
	else
		rx_ctx.lrxqthresh = 2;
	rx_ctx.crcstrip = 1;
	rx_ctx.l2tsel = 1;
	rx_ctx.showiv = 1;
#ifdef I40E_FCOE
	rx_ctx.fc_ena = (vsi->type == I40E_VSI_FCOE);
#endif
	/* set the prefena field to 1 because the manual says to */
	rx_ctx.prefena = 1;

	/* clear the context in the HMC */
	err = i40e_clear_lan_rx_queue_context(hw, pf_q);
	if (err) {
		dev_info(&vsi->back->pdev->dev,
			 "Failed to clear LAN Rx queue context on Rx ring %d (pf_q %d), error: %d\n",
			 ring->queue_index, pf_q, err);
		return -ENOMEM;
	}

	/* set the context in the HMC */
	err = i40e_set_lan_rx_queue_context(hw, pf_q, &rx_ctx);
	if (err) {
		dev_info(&vsi->back->pdev->dev,
			 "Failed to set LAN Rx queue context on Rx ring %d (pf_q %d), error: %d\n",
			 ring->queue_index, pf_q, err);
		return -ENOMEM;
	}

	/* cache tail for quicker writes, and clear the reg before use */
	ring->tail = hw->hw_addr + I40E_QRX_TAIL(pf_q);
	writel(0, ring->tail);

	i40e_alloc_rx_buffers(ring, I40E_DESC_UNUSED(ring));

	return 0;
}

/**
 * i40e_vsi_configure_tx - Configure the VSI for Tx
 * @vsi: VSI structure describing this set of rings and resources
 *
 * Configure the Tx VSI for operation.
 **/
static int i40e_vsi_configure_tx(struct i40e_vsi *vsi)
{
	int err = 0;
	u16 i;

	for (i = 0; (i < vsi->num_queue_pairs) && !err; i++)
		err = i40e_configure_tx_ring(vsi->tx_rings[i]);

	return err;
}

/**
 * i40e_vsi_configure_rx - Configure the VSI for Rx
 * @vsi: the VSI being configured
 *
 * Configure the Rx VSI for operation.
 **/
static int i40e_vsi_configure_rx(struct i40e_vsi *vsi)
{
	int err = 0;
	u16 i;

	if (vsi->netdev && (vsi->netdev->mtu > ETH_DATA_LEN))
		vsi->max_frame = vsi->netdev->mtu + ETH_HLEN
			       + ETH_FCS_LEN + VLAN_HLEN;
	else
		vsi->max_frame = I40E_RXBUFFER_2048;

	/* figure out correct receive buffer length */
	switch (vsi->back->flags & (I40E_FLAG_RX_1BUF_ENABLED |
				    I40E_FLAG_RX_PS_ENABLED)) {
	case I40E_FLAG_RX_1BUF_ENABLED:
		vsi->rx_hdr_len = 0;
		vsi->rx_buf_len = vsi->max_frame;
		vsi->dtype = I40E_RX_DTYPE_NO_SPLIT;
		break;
	case I40E_FLAG_RX_PS_ENABLED:
		vsi->rx_hdr_len = I40E_RX_HDR_SIZE;
		vsi->rx_buf_len = I40E_RXBUFFER_2048;
		vsi->dtype = I40E_RX_DTYPE_HEADER_SPLIT;
		break;
	default:
		vsi->rx_hdr_len = I40E_RX_HDR_SIZE;
		vsi->rx_buf_len = I40E_RXBUFFER_2048;
		vsi->dtype = I40E_RX_DTYPE_SPLIT_ALWAYS;
		break;
	}

#ifdef I40E_FCOE
	/* setup rx buffer for FCoE */
	if ((vsi->type == I40E_VSI_FCOE) &&
	    (vsi->back->flags & I40E_FLAG_FCOE_ENABLED)) {
		vsi->rx_hdr_len = 0;
		vsi->rx_buf_len = I40E_RXBUFFER_3072;
		vsi->max_frame = I40E_RXBUFFER_3072;
		vsi->dtype = I40E_RX_DTYPE_NO_SPLIT;
	}

#endif /* I40E_FCOE */
	/* round up for the chip's needs */
	vsi->rx_hdr_len = ALIGN(vsi->rx_hdr_len,
				(1 << I40E_RXQ_CTX_HBUFF_SHIFT));
	vsi->rx_buf_len = ALIGN(vsi->rx_buf_len,
				(1 << I40E_RXQ_CTX_DBUFF_SHIFT));

	/* set up individual rings */
	for (i = 0; i < vsi->num_queue_pairs && !err; i++)
		err = i40e_configure_rx_ring(vsi->rx_rings[i]);

	return err;
}

/**
 * i40e_vsi_config_dcb_rings - Update rings to reflect DCB TC
 * @vsi: ptr to the VSI
 **/
static void i40e_vsi_config_dcb_rings(struct i40e_vsi *vsi)
{
	struct i40e_ring *tx_ring, *rx_ring;
	u16 qoffset, qcount;
	int i, n;

	if (!(vsi->back->flags & I40E_FLAG_DCB_ENABLED))
		return;

	for (n = 0; n < I40E_MAX_TRAFFIC_CLASS; n++) {
		if (!(vsi->tc_config.enabled_tc & (1 << n)))
			continue;

		qoffset = vsi->tc_config.tc_info[n].qoffset;
		qcount = vsi->tc_config.tc_info[n].qcount;
		for (i = qoffset; i < (qoffset + qcount); i++) {
			rx_ring = vsi->rx_rings[i];
			tx_ring = vsi->tx_rings[i];
			rx_ring->dcb_tc = n;
			tx_ring->dcb_tc = n;
		}
	}
}

/**
 * i40e_set_vsi_rx_mode - Call set_rx_mode on a VSI
 * @vsi: ptr to the VSI
 **/
static void i40e_set_vsi_rx_mode(struct i40e_vsi *vsi)
{
	if (vsi->netdev)
		i40e_set_rx_mode(vsi->netdev);
}

/**
 * i40e_fdir_filter_restore - Restore the Sideband Flow Director filters
 * @vsi: Pointer to the targeted VSI
 *
 * This function replays the hlist on the hw where all the SB Flow Director
 * filters were saved.
 **/
static void i40e_fdir_filter_restore(struct i40e_vsi *vsi)
{
	struct i40e_fdir_filter *filter;
	struct i40e_pf *pf = vsi->back;
	struct hlist_node *node;

	if (!(pf->flags & I40E_FLAG_FD_SB_ENABLED))
		return;

	hlist_for_each_entry_safe(filter, node,
				  &pf->fdir_filter_list, fdir_node) {
		i40e_add_del_fdir(vsi, filter, true);
	}
}

/**
 * i40e_vsi_configure - Set up the VSI for action
 * @vsi: the VSI being configured
 **/
static int i40e_vsi_configure(struct i40e_vsi *vsi)
{
	int err;

	i40e_set_vsi_rx_mode(vsi);
	i40e_restore_vlan(vsi);
	i40e_vsi_config_dcb_rings(vsi);
	err = i40e_vsi_configure_tx(vsi);
	if (!err)
		err = i40e_vsi_configure_rx(vsi);

	return err;
}

/**
 * i40e_vsi_configure_msix - MSIX mode Interrupt Config in the HW
 * @vsi: the VSI being configured
 **/
static void i40e_vsi_configure_msix(struct i40e_vsi *vsi)
{
	struct i40e_pf *pf = vsi->back;
	struct i40e_q_vector *q_vector;
	struct i40e_hw *hw = &pf->hw;
	u16 vector;
	int i, q;
	u32 val;
	u32 qp;

	/* The interrupt indexing is offset by 1 in the PFINT_ITRn
	 * and PFINT_LNKLSTn registers, e.g.:
	 *   PFINT_ITRn[0..n-1] gets msix-1..msix-n  (qpair interrupts)
	 */
	qp = vsi->base_queue;
	vector = vsi->base_vector;
	for (i = 0; i < vsi->num_q_vectors; i++, vector++) {
		q_vector = vsi->q_vectors[i];
		q_vector->rx.itr = ITR_TO_REG(vsi->rx_itr_setting);
		q_vector->rx.latency_range = I40E_LOW_LATENCY;
		wr32(hw, I40E_PFINT_ITRN(I40E_RX_ITR, vector - 1),
		     q_vector->rx.itr);
		q_vector->tx.itr = ITR_TO_REG(vsi->tx_itr_setting);
		q_vector->tx.latency_range = I40E_LOW_LATENCY;
		wr32(hw, I40E_PFINT_ITRN(I40E_TX_ITR, vector - 1),
		     q_vector->tx.itr);

		/* Linked list for the queuepairs assigned to this vector */
		wr32(hw, I40E_PFINT_LNKLSTN(vector - 1), qp);
		for (q = 0; q < q_vector->num_ringpairs; q++) {
			val = I40E_QINT_RQCTL_CAUSE_ENA_MASK |
			      (I40E_RX_ITR << I40E_QINT_RQCTL_ITR_INDX_SHIFT)  |
			      (vector      << I40E_QINT_RQCTL_MSIX_INDX_SHIFT) |
			      (qp          << I40E_QINT_RQCTL_NEXTQ_INDX_SHIFT)|
			      (I40E_QUEUE_TYPE_TX
				      << I40E_QINT_RQCTL_NEXTQ_TYPE_SHIFT);

			wr32(hw, I40E_QINT_RQCTL(qp), val);

			val = I40E_QINT_TQCTL_CAUSE_ENA_MASK |
			      (I40E_TX_ITR << I40E_QINT_TQCTL_ITR_INDX_SHIFT)  |
			      (vector      << I40E_QINT_TQCTL_MSIX_INDX_SHIFT) |
			      ((qp+1)      << I40E_QINT_TQCTL_NEXTQ_INDX_SHIFT)|
			      (I40E_QUEUE_TYPE_RX
				      << I40E_QINT_TQCTL_NEXTQ_TYPE_SHIFT);

			/* Terminate the linked list */
			if (q == (q_vector->num_ringpairs - 1))
				val |= (I40E_QUEUE_END_OF_LIST
					   << I40E_QINT_TQCTL_NEXTQ_INDX_SHIFT);

			wr32(hw, I40E_QINT_TQCTL(qp), val);
			qp++;
		}
	}

	i40e_flush(hw);
}

/**
 * i40e_enable_misc_int_causes - enable the non-queue interrupts
 * @hw: ptr to the hardware info
 **/
static void i40e_enable_misc_int_causes(struct i40e_hw *hw)
{
	u32 val;

	/* clear things first */
	wr32(hw, I40E_PFINT_ICR0_ENA, 0);  /* disable all */
	rd32(hw, I40E_PFINT_ICR0);         /* read to clear */

	val = I40E_PFINT_ICR0_ENA_ECC_ERR_MASK       |
	      I40E_PFINT_ICR0_ENA_MAL_DETECT_MASK    |
	      I40E_PFINT_ICR0_ENA_GRST_MASK          |
	      I40E_PFINT_ICR0_ENA_PCI_EXCEPTION_MASK |
	      I40E_PFINT_ICR0_ENA_GPIO_MASK          |
	      I40E_PFINT_ICR0_ENA_TIMESYNC_MASK      |
	      I40E_PFINT_ICR0_ENA_HMC_ERR_MASK       |
	      I40E_PFINT_ICR0_ENA_VFLR_MASK          |
	      I40E_PFINT_ICR0_ENA_ADMINQ_MASK;

	wr32(hw, I40E_PFINT_ICR0_ENA, val);

	/* SW_ITR_IDX = 0, but don't change INTENA */
	wr32(hw, I40E_PFINT_DYN_CTL0, I40E_PFINT_DYN_CTL0_SW_ITR_INDX_MASK |
					I40E_PFINT_DYN_CTL0_INTENA_MSK_MASK);

	/* OTHER_ITR_IDX = 0 */
	wr32(hw, I40E_PFINT_STAT_CTL0, 0);
}

/**
 * i40e_configure_msi_and_legacy - Legacy mode interrupt config in the HW
 * @vsi: the VSI being configured
 **/
static void i40e_configure_msi_and_legacy(struct i40e_vsi *vsi)
{
	struct i40e_q_vector *q_vector = vsi->q_vectors[0];
	struct i40e_pf *pf = vsi->back;
	struct i40e_hw *hw = &pf->hw;
	u32 val;

	/* set the ITR configuration */
	q_vector->rx.itr = ITR_TO_REG(vsi->rx_itr_setting);
	q_vector->rx.latency_range = I40E_LOW_LATENCY;
	wr32(hw, I40E_PFINT_ITR0(I40E_RX_ITR), q_vector->rx.itr);
	q_vector->tx.itr = ITR_TO_REG(vsi->tx_itr_setting);
	q_vector->tx.latency_range = I40E_LOW_LATENCY;
	wr32(hw, I40E_PFINT_ITR0(I40E_TX_ITR), q_vector->tx.itr);

	i40e_enable_misc_int_causes(hw);

	/* FIRSTQ_INDX = 0, FIRSTQ_TYPE = 0 (rx) */
	wr32(hw, I40E_PFINT_LNKLST0, 0);

	/* Associate the queue pair to the vector and enable the queue int */
	val = I40E_QINT_RQCTL_CAUSE_ENA_MASK		      |
	      (I40E_RX_ITR << I40E_QINT_RQCTL_ITR_INDX_SHIFT) |
	      (I40E_QUEUE_TYPE_TX << I40E_QINT_TQCTL_NEXTQ_TYPE_SHIFT);

	wr32(hw, I40E_QINT_RQCTL(0), val);

	val = I40E_QINT_TQCTL_CAUSE_ENA_MASK		      |
	      (I40E_TX_ITR << I40E_QINT_TQCTL_ITR_INDX_SHIFT) |
	      (I40E_QUEUE_END_OF_LIST << I40E_QINT_TQCTL_NEXTQ_INDX_SHIFT);

	wr32(hw, I40E_QINT_TQCTL(0), val);
	i40e_flush(hw);
}

/**
 * i40e_irq_dynamic_disable_icr0 - Disable default interrupt generation for icr0
 * @pf: board private structure
 **/
void i40e_irq_dynamic_disable_icr0(struct i40e_pf *pf)
{
	struct i40e_hw *hw = &pf->hw;

	wr32(hw, I40E_PFINT_DYN_CTL0,
	     I40E_ITR_NONE << I40E_PFINT_DYN_CTLN_ITR_INDX_SHIFT);
	i40e_flush(hw);
}

/**
 * i40e_irq_dynamic_enable_icr0 - Enable default interrupt generation for icr0
 * @pf: board private structure
 **/
void i40e_irq_dynamic_enable_icr0(struct i40e_pf *pf)
{
	struct i40e_hw *hw = &pf->hw;
	u32 val;

	val = I40E_PFINT_DYN_CTL0_INTENA_MASK   |
	      I40E_PFINT_DYN_CTL0_CLEARPBA_MASK |
	      (I40E_ITR_NONE << I40E_PFINT_DYN_CTL0_ITR_INDX_SHIFT);

	wr32(hw, I40E_PFINT_DYN_CTL0, val);
	i40e_flush(hw);
}

/**
 * i40e_irq_dynamic_enable - Enable default interrupt generation settings
 * @vsi: pointer to a vsi
 * @vector: enable a particular Hw Interrupt vector
 **/
void i40e_irq_dynamic_enable(struct i40e_vsi *vsi, int vector)
{
	struct i40e_pf *pf = vsi->back;
	struct i40e_hw *hw = &pf->hw;
	u32 val;

	val = I40E_PFINT_DYN_CTLN_INTENA_MASK |
	      I40E_PFINT_DYN_CTLN_CLEARPBA_MASK |
	      (I40E_ITR_NONE << I40E_PFINT_DYN_CTLN_ITR_INDX_SHIFT);
	wr32(hw, I40E_PFINT_DYN_CTLN(vector - 1), val);
	/* skip the flush */
}

/**
 * i40e_irq_dynamic_disable - Disable default interrupt generation settings
 * @vsi: pointer to a vsi
 * @vector: enable a particular Hw Interrupt vector
 **/
void i40e_irq_dynamic_disable(struct i40e_vsi *vsi, int vector)
{
	struct i40e_pf *pf = vsi->back;
	struct i40e_hw *hw = &pf->hw;
	u32 val;

	val = I40E_ITR_NONE << I40E_PFINT_DYN_CTLN_ITR_INDX_SHIFT;
	wr32(hw, I40E_PFINT_DYN_CTLN(vector - 1), val);
	i40e_flush(hw);
}

/**
 * i40e_msix_clean_rings - MSIX mode Interrupt Handler
 * @irq: interrupt number
 * @data: pointer to a q_vector
 **/
static irqreturn_t i40e_msix_clean_rings(int irq, void *data)
{
	struct i40e_q_vector *q_vector = data;

	if (!q_vector->tx.ring && !q_vector->rx.ring)
		return IRQ_HANDLED;

	napi_schedule(&q_vector->napi);

	return IRQ_HANDLED;
}

/**
 * i40e_vsi_request_irq_msix - Initialize MSI-X interrupts
 * @vsi: the VSI being configured
 * @basename: name for the vector
 *
 * Allocates MSI-X vectors and requests interrupts from the kernel.
 **/
static int i40e_vsi_request_irq_msix(struct i40e_vsi *vsi, char *basename)
{
	int q_vectors = vsi->num_q_vectors;
	struct i40e_pf *pf = vsi->back;
	int base = vsi->base_vector;
	int rx_int_idx = 0;
	int tx_int_idx = 0;
	int vector, err;

	for (vector = 0; vector < q_vectors; vector++) {
		struct i40e_q_vector *q_vector = vsi->q_vectors[vector];

		if (q_vector->tx.ring && q_vector->rx.ring) {
			snprintf(q_vector->name, sizeof(q_vector->name) - 1,
				 "%s-%s-%d", basename, "TxRx", rx_int_idx++);
			tx_int_idx++;
		} else if (q_vector->rx.ring) {
			snprintf(q_vector->name, sizeof(q_vector->name) - 1,
				 "%s-%s-%d", basename, "rx", rx_int_idx++);
		} else if (q_vector->tx.ring) {
			snprintf(q_vector->name, sizeof(q_vector->name) - 1,
				 "%s-%s-%d", basename, "tx", tx_int_idx++);
		} else {
			/* skip this unused q_vector */
			continue;
		}
		err = request_irq(pf->msix_entries[base + vector].vector,
				  vsi->irq_handler,
				  0,
				  q_vector->name,
				  q_vector);
		if (err) {
			dev_info(&pf->pdev->dev,
				 "%s: request_irq failed, error: %d\n",
				 __func__, err);
			goto free_queue_irqs;
		}
		/* assign the mask for this irq */
		irq_set_affinity_hint(pf->msix_entries[base + vector].vector,
				      &q_vector->affinity_mask);
	}

	vsi->irqs_ready = true;
	return 0;

free_queue_irqs:
	while (vector) {
		vector--;
		irq_set_affinity_hint(pf->msix_entries[base + vector].vector,
				      NULL);
		free_irq(pf->msix_entries[base + vector].vector,
			 &(vsi->q_vectors[vector]));
	}
	return err;
}

/**
 * i40e_vsi_disable_irq - Mask off queue interrupt generation on the VSI
 * @vsi: the VSI being un-configured
 **/
static void i40e_vsi_disable_irq(struct i40e_vsi *vsi)
{
	struct i40e_pf *pf = vsi->back;
	struct i40e_hw *hw = &pf->hw;
	int base = vsi->base_vector;
	int i;

	for (i = 0; i < vsi->num_queue_pairs; i++) {
		wr32(hw, I40E_QINT_TQCTL(vsi->tx_rings[i]->reg_idx), 0);
		wr32(hw, I40E_QINT_RQCTL(vsi->rx_rings[i]->reg_idx), 0);
	}

	if (pf->flags & I40E_FLAG_MSIX_ENABLED) {
		for (i = vsi->base_vector;
		     i < (vsi->num_q_vectors + vsi->base_vector); i++)
			wr32(hw, I40E_PFINT_DYN_CTLN(i - 1), 0);

		i40e_flush(hw);
		for (i = 0; i < vsi->num_q_vectors; i++)
			synchronize_irq(pf->msix_entries[i + base].vector);
	} else {
		/* Legacy and MSI mode - this stops all interrupt handling */
		wr32(hw, I40E_PFINT_ICR0_ENA, 0);
		wr32(hw, I40E_PFINT_DYN_CTL0, 0);
		i40e_flush(hw);
		synchronize_irq(pf->pdev->irq);
	}
}

/**
 * i40e_vsi_enable_irq - Enable IRQ for the given VSI
 * @vsi: the VSI being configured
 **/
static int i40e_vsi_enable_irq(struct i40e_vsi *vsi)
{
	struct i40e_pf *pf = vsi->back;
	int i;

	if (pf->flags & I40E_FLAG_MSIX_ENABLED) {
		for (i = vsi->base_vector;
		     i < (vsi->num_q_vectors + vsi->base_vector); i++)
			i40e_irq_dynamic_enable(vsi, i);
	} else {
		i40e_irq_dynamic_enable_icr0(pf);
	}

	i40e_flush(&pf->hw);
	return 0;
}

/**
 * i40e_stop_misc_vector - Stop the vector that handles non-queue events
 * @pf: board private structure
 **/
static void i40e_stop_misc_vector(struct i40e_pf *pf)
{
	/* Disable ICR 0 */
	wr32(&pf->hw, I40E_PFINT_ICR0_ENA, 0);
	i40e_flush(&pf->hw);
}

/**
 * i40e_intr - MSI/Legacy and non-queue interrupt handler
 * @irq: interrupt number
 * @data: pointer to a q_vector
 *
 * This is the handler used for all MSI/Legacy interrupts, and deals
 * with both queue and non-queue interrupts.  This is also used in
 * MSIX mode to handle the non-queue interrupts.
 **/
static irqreturn_t i40e_intr(int irq, void *data)
{
	struct i40e_pf *pf = (struct i40e_pf *)data;
	struct i40e_hw *hw = &pf->hw;
	irqreturn_t ret = IRQ_NONE;
	u32 icr0, icr0_remaining;
	u32 val, ena_mask;

	icr0 = rd32(hw, I40E_PFINT_ICR0);
	ena_mask = rd32(hw, I40E_PFINT_ICR0_ENA);

	/* if sharing a legacy IRQ, we might get called w/o an intr pending */
	if ((icr0 & I40E_PFINT_ICR0_INTEVENT_MASK) == 0)
		goto enable_intr;

	/* if interrupt but no bits showing, must be SWINT */
	if (((icr0 & ~I40E_PFINT_ICR0_INTEVENT_MASK) == 0) ||
	    (icr0 & I40E_PFINT_ICR0_SWINT_MASK))
		pf->sw_int_count++;

	/* only q0 is used in MSI/Legacy mode, and none are used in MSIX */
	if (icr0 & I40E_PFINT_ICR0_QUEUE_0_MASK) {

		/* temporarily disable queue cause for NAPI processing */
		u32 qval = rd32(hw, I40E_QINT_RQCTL(0));
		qval &= ~I40E_QINT_RQCTL_CAUSE_ENA_MASK;
		wr32(hw, I40E_QINT_RQCTL(0), qval);

		qval = rd32(hw, I40E_QINT_TQCTL(0));
		qval &= ~I40E_QINT_TQCTL_CAUSE_ENA_MASK;
		wr32(hw, I40E_QINT_TQCTL(0), qval);

		if (!test_bit(__I40E_DOWN, &pf->state))
			napi_schedule(&pf->vsi[pf->lan_vsi]->q_vectors[0]->napi);
	}

	if (icr0 & I40E_PFINT_ICR0_ADMINQ_MASK) {
		ena_mask &= ~I40E_PFINT_ICR0_ENA_ADMINQ_MASK;
		set_bit(__I40E_ADMINQ_EVENT_PENDING, &pf->state);
	}

	if (icr0 & I40E_PFINT_ICR0_MAL_DETECT_MASK) {
		ena_mask &= ~I40E_PFINT_ICR0_ENA_MAL_DETECT_MASK;
		set_bit(__I40E_MDD_EVENT_PENDING, &pf->state);
	}

	if (icr0 & I40E_PFINT_ICR0_VFLR_MASK) {
		ena_mask &= ~I40E_PFINT_ICR0_ENA_VFLR_MASK;
		set_bit(__I40E_VFLR_EVENT_PENDING, &pf->state);
	}

	if (icr0 & I40E_PFINT_ICR0_GRST_MASK) {
		if (!test_bit(__I40E_RESET_RECOVERY_PENDING, &pf->state))
			set_bit(__I40E_RESET_INTR_RECEIVED, &pf->state);
		ena_mask &= ~I40E_PFINT_ICR0_ENA_GRST_MASK;
		val = rd32(hw, I40E_GLGEN_RSTAT);
		val = (val & I40E_GLGEN_RSTAT_RESET_TYPE_MASK)
		       >> I40E_GLGEN_RSTAT_RESET_TYPE_SHIFT;
		if (val == I40E_RESET_CORER) {
			pf->corer_count++;
		} else if (val == I40E_RESET_GLOBR) {
			pf->globr_count++;
		} else if (val == I40E_RESET_EMPR) {
			pf->empr_count++;
			set_bit(__I40E_EMP_RESET_REQUESTED, &pf->state);
		}
	}

	if (icr0 & I40E_PFINT_ICR0_HMC_ERR_MASK) {
		icr0 &= ~I40E_PFINT_ICR0_HMC_ERR_MASK;
		dev_info(&pf->pdev->dev, "HMC error interrupt\n");
	}

	if (icr0 & I40E_PFINT_ICR0_TIMESYNC_MASK) {
		u32 prttsyn_stat = rd32(hw, I40E_PRTTSYN_STAT_0);

		if (prttsyn_stat & I40E_PRTTSYN_STAT_0_TXTIME_MASK) {
			icr0 &= ~I40E_PFINT_ICR0_ENA_TIMESYNC_MASK;
			i40e_ptp_tx_hwtstamp(pf);
		}
	}

	/* If a critical error is pending we have no choice but to reset the
	 * device.
	 * Report and mask out any remaining unexpected interrupts.
	 */
	icr0_remaining = icr0 & ena_mask;
	if (icr0_remaining) {
		dev_info(&pf->pdev->dev, "unhandled interrupt icr0=0x%08x\n",
			 icr0_remaining);
		if ((icr0_remaining & I40E_PFINT_ICR0_PE_CRITERR_MASK) ||
		    (icr0_remaining & I40E_PFINT_ICR0_PCI_EXCEPTION_MASK) ||
		    (icr0_remaining & I40E_PFINT_ICR0_ECC_ERR_MASK)) {
			dev_info(&pf->pdev->dev, "device will be reset\n");
			set_bit(__I40E_PF_RESET_REQUESTED, &pf->state);
			i40e_service_event_schedule(pf);
		}
		ena_mask &= ~icr0_remaining;
	}
	ret = IRQ_HANDLED;

enable_intr:
	/* re-enable interrupt causes */
	wr32(hw, I40E_PFINT_ICR0_ENA, ena_mask);
	if (!test_bit(__I40E_DOWN, &pf->state)) {
		i40e_service_event_schedule(pf);
		i40e_irq_dynamic_enable_icr0(pf);
	}

	return ret;
}

/**
 * i40e_clean_fdir_tx_irq - Reclaim resources after transmit completes
 * @tx_ring:  tx ring to clean
 * @budget:   how many cleans we're allowed
 *
 * Returns true if there's any budget left (e.g. the clean is finished)
 **/
static bool i40e_clean_fdir_tx_irq(struct i40e_ring *tx_ring, int budget)
{
	struct i40e_vsi *vsi = tx_ring->vsi;
	u16 i = tx_ring->next_to_clean;
	struct i40e_tx_buffer *tx_buf;
	struct i40e_tx_desc *tx_desc;

	tx_buf = &tx_ring->tx_bi[i];
	tx_desc = I40E_TX_DESC(tx_ring, i);
	i -= tx_ring->count;

	do {
		struct i40e_tx_desc *eop_desc = tx_buf->next_to_watch;

		/* if next_to_watch is not set then there is no work pending */
		if (!eop_desc)
			break;

		/* prevent any other reads prior to eop_desc */
		read_barrier_depends();

		/* if the descriptor isn't done, no work yet to do */
		if (!(eop_desc->cmd_type_offset_bsz &
		      cpu_to_le64(I40E_TX_DESC_DTYPE_DESC_DONE)))
			break;

		/* clear next_to_watch to prevent false hangs */
		tx_buf->next_to_watch = NULL;

		tx_desc->buffer_addr = 0;
		tx_desc->cmd_type_offset_bsz = 0;
		/* move past filter desc */
		tx_buf++;
		tx_desc++;
		i++;
		if (unlikely(!i)) {
			i -= tx_ring->count;
			tx_buf = tx_ring->tx_bi;
			tx_desc = I40E_TX_DESC(tx_ring, 0);
		}
		/* unmap skb header data */
		dma_unmap_single(tx_ring->dev,
				 dma_unmap_addr(tx_buf, dma),
				 dma_unmap_len(tx_buf, len),
				 DMA_TO_DEVICE);
		if (tx_buf->tx_flags & I40E_TX_FLAGS_FD_SB)
			kfree(tx_buf->raw_buf);

		tx_buf->raw_buf = NULL;
		tx_buf->tx_flags = 0;
		tx_buf->next_to_watch = NULL;
		dma_unmap_len_set(tx_buf, len, 0);
		tx_desc->buffer_addr = 0;
		tx_desc->cmd_type_offset_bsz = 0;

		/* move us past the eop_desc for start of next FD desc */
		tx_buf++;
		tx_desc++;
		i++;
		if (unlikely(!i)) {
			i -= tx_ring->count;
			tx_buf = tx_ring->tx_bi;
			tx_desc = I40E_TX_DESC(tx_ring, 0);
		}

		/* update budget accounting */
		budget--;
	} while (likely(budget));

	i += tx_ring->count;
	tx_ring->next_to_clean = i;

	if (vsi->back->flags & I40E_FLAG_MSIX_ENABLED) {
		i40e_irq_dynamic_enable(vsi,
				tx_ring->q_vector->v_idx + vsi->base_vector);
	}
	return budget > 0;
}

/**
 * i40e_fdir_clean_ring - Interrupt Handler for FDIR SB ring
 * @irq: interrupt number
 * @data: pointer to a q_vector
 **/
static irqreturn_t i40e_fdir_clean_ring(int irq, void *data)
{
	struct i40e_q_vector *q_vector = data;
	struct i40e_vsi *vsi;

	if (!q_vector->tx.ring)
		return IRQ_HANDLED;

	vsi = q_vector->tx.ring->vsi;
	i40e_clean_fdir_tx_irq(q_vector->tx.ring, vsi->work_limit);

	return IRQ_HANDLED;
}

/**
 * i40e_map_vector_to_qp - Assigns the queue pair to the vector
 * @vsi: the VSI being configured
 * @v_idx: vector index
 * @qp_idx: queue pair index
 **/
static void map_vector_to_qp(struct i40e_vsi *vsi, int v_idx, int qp_idx)
{
	struct i40e_q_vector *q_vector = vsi->q_vectors[v_idx];
	struct i40e_ring *tx_ring = vsi->tx_rings[qp_idx];
	struct i40e_ring *rx_ring = vsi->rx_rings[qp_idx];

	tx_ring->q_vector = q_vector;
	tx_ring->next = q_vector->tx.ring;
	q_vector->tx.ring = tx_ring;
	q_vector->tx.count++;

	rx_ring->q_vector = q_vector;
	rx_ring->next = q_vector->rx.ring;
	q_vector->rx.ring = rx_ring;
	q_vector->rx.count++;
}

/**
 * i40e_vsi_map_rings_to_vectors - Maps descriptor rings to vectors
 * @vsi: the VSI being configured
 *
 * This function maps descriptor rings to the queue-specific vectors
 * we were allotted through the MSI-X enabling code.  Ideally, we'd have
 * one vector per queue pair, but on a constrained vector budget, we
 * group the queue pairs as "efficiently" as possible.
 **/
static void i40e_vsi_map_rings_to_vectors(struct i40e_vsi *vsi)
{
	int qp_remaining = vsi->num_queue_pairs;
	int q_vectors = vsi->num_q_vectors;
	int num_ringpairs;
	int v_start = 0;
	int qp_idx = 0;

	/* If we don't have enough vectors for a 1-to-1 mapping, we'll have to
	 * group them so there are multiple queues per vector.
	 * It is also important to go through all the vectors available to be
	 * sure that if we don't use all the vectors, that the remaining vectors
	 * are cleared. This is especially important when decreasing the
	 * number of queues in use.
	 */
	for (; v_start < q_vectors; v_start++) {
		struct i40e_q_vector *q_vector = vsi->q_vectors[v_start];

		num_ringpairs = DIV_ROUND_UP(qp_remaining, q_vectors - v_start);

		q_vector->num_ringpairs = num_ringpairs;

		q_vector->rx.count = 0;
		q_vector->tx.count = 0;
		q_vector->rx.ring = NULL;
		q_vector->tx.ring = NULL;

		while (num_ringpairs--) {
			map_vector_to_qp(vsi, v_start, qp_idx);
			qp_idx++;
			qp_remaining--;
		}
	}
}

/**
 * i40e_vsi_request_irq - Request IRQ from the OS
 * @vsi: the VSI being configured
 * @basename: name for the vector
 **/
static int i40e_vsi_request_irq(struct i40e_vsi *vsi, char *basename)
{
	struct i40e_pf *pf = vsi->back;
	int err;

	if (pf->flags & I40E_FLAG_MSIX_ENABLED)
		err = i40e_vsi_request_irq_msix(vsi, basename);
	else if (pf->flags & I40E_FLAG_MSI_ENABLED)
		err = request_irq(pf->pdev->irq, i40e_intr, 0,
				  pf->misc_int_name, pf);
	else
		err = request_irq(pf->pdev->irq, i40e_intr, IRQF_SHARED,
				  pf->misc_int_name, pf);

	if (err)
		dev_info(&pf->pdev->dev, "request_irq failed, Error %d\n", err);

	return err;
}

#ifdef CONFIG_NET_POLL_CONTROLLER
/**
 * i40e_netpoll - A Polling 'interrupt'handler
 * @netdev: network interface device structure
 *
 * This is used by netconsole to send skbs without having to re-enable
 * interrupts.  It's not called while the normal interrupt routine is executing.
 **/
#ifdef I40E_FCOE
void i40e_netpoll(struct net_device *netdev)
#else
static void i40e_netpoll(struct net_device *netdev)
#endif
{
	struct i40e_netdev_priv *np = netdev_priv(netdev);
	struct i40e_vsi *vsi = np->vsi;
	struct i40e_pf *pf = vsi->back;
	int i;

	/* if interface is down do nothing */
	if (test_bit(__I40E_DOWN, &vsi->state))
		return;

	pf->flags |= I40E_FLAG_IN_NETPOLL;
	if (pf->flags & I40E_FLAG_MSIX_ENABLED) {
		for (i = 0; i < vsi->num_q_vectors; i++)
			i40e_msix_clean_rings(0, vsi->q_vectors[i]);
	} else {
		i40e_intr(pf->pdev->irq, netdev);
	}
	pf->flags &= ~I40E_FLAG_IN_NETPOLL;
}
#endif

/**
 * i40e_pf_txq_wait - Wait for a PF's Tx queue to be enabled or disabled
 * @pf: the PF being configured
 * @pf_q: the PF queue
 * @enable: enable or disable state of the queue
 *
 * This routine will wait for the given Tx queue of the PF to reach the
 * enabled or disabled state.
 * Returns -ETIMEDOUT in case of failing to reach the requested state after
 * multiple retries; else will return 0 in case of success.
 **/
static int i40e_pf_txq_wait(struct i40e_pf *pf, int pf_q, bool enable)
{
	int i;
	u32 tx_reg;

	for (i = 0; i < I40E_QUEUE_WAIT_RETRY_LIMIT; i++) {
		tx_reg = rd32(&pf->hw, I40E_QTX_ENA(pf_q));
		if (enable == !!(tx_reg & I40E_QTX_ENA_QENA_STAT_MASK))
			break;

		usleep_range(10, 20);
	}
	if (i >= I40E_QUEUE_WAIT_RETRY_LIMIT)
		return -ETIMEDOUT;

	return 0;
}

/**
 * i40e_vsi_control_tx - Start or stop a VSI's rings
 * @vsi: the VSI being configured
 * @enable: start or stop the rings
 **/
static int i40e_vsi_control_tx(struct i40e_vsi *vsi, bool enable)
{
	struct i40e_pf *pf = vsi->back;
	struct i40e_hw *hw = &pf->hw;
	int i, j, pf_q, ret = 0;
	u32 tx_reg;

	pf_q = vsi->base_queue;
	for (i = 0; i < vsi->num_queue_pairs; i++, pf_q++) {

		/* warn the TX unit of coming changes */
		i40e_pre_tx_queue_cfg(&pf->hw, pf_q, enable);
		if (!enable)
			usleep_range(10, 20);

		for (j = 0; j < 50; j++) {
			tx_reg = rd32(hw, I40E_QTX_ENA(pf_q));
			if (((tx_reg >> I40E_QTX_ENA_QENA_REQ_SHIFT) & 1) ==
			    ((tx_reg >> I40E_QTX_ENA_QENA_STAT_SHIFT) & 1))
				break;
			usleep_range(1000, 2000);
		}
		/* Skip if the queue is already in the requested state */
		if (enable == !!(tx_reg & I40E_QTX_ENA_QENA_STAT_MASK))
			continue;

		/* turn on/off the queue */
		if (enable) {
			wr32(hw, I40E_QTX_HEAD(pf_q), 0);
			tx_reg |= I40E_QTX_ENA_QENA_REQ_MASK;
		} else {
			tx_reg &= ~I40E_QTX_ENA_QENA_REQ_MASK;
		}

		wr32(hw, I40E_QTX_ENA(pf_q), tx_reg);
		/* No waiting for the Tx queue to disable */
		if (!enable && test_bit(__I40E_PORT_TX_SUSPENDED, &pf->state))
			continue;

		/* wait for the change to finish */
		ret = i40e_pf_txq_wait(pf, pf_q, enable);
		if (ret) {
			dev_info(&pf->pdev->dev,
				 "%s: VSI seid %d Tx ring %d %sable timeout\n",
				 __func__, vsi->seid, pf_q,
				 (enable ? "en" : "dis"));
			break;
		}
	}

	if (hw->revision_id == 0)
		mdelay(50);
	return ret;
}

/**
 * i40e_pf_rxq_wait - Wait for a PF's Rx queue to be enabled or disabled
 * @pf: the PF being configured
 * @pf_q: the PF queue
 * @enable: enable or disable state of the queue
 *
 * This routine will wait for the given Rx queue of the PF to reach the
 * enabled or disabled state.
 * Returns -ETIMEDOUT in case of failing to reach the requested state after
 * multiple retries; else will return 0 in case of success.
 **/
static int i40e_pf_rxq_wait(struct i40e_pf *pf, int pf_q, bool enable)
{
	int i;
	u32 rx_reg;

	for (i = 0; i < I40E_QUEUE_WAIT_RETRY_LIMIT; i++) {
		rx_reg = rd32(&pf->hw, I40E_QRX_ENA(pf_q));
		if (enable == !!(rx_reg & I40E_QRX_ENA_QENA_STAT_MASK))
			break;

		usleep_range(10, 20);
	}
	if (i >= I40E_QUEUE_WAIT_RETRY_LIMIT)
		return -ETIMEDOUT;

	return 0;
}

/**
 * i40e_vsi_control_rx - Start or stop a VSI's rings
 * @vsi: the VSI being configured
 * @enable: start or stop the rings
 **/
static int i40e_vsi_control_rx(struct i40e_vsi *vsi, bool enable)
{
	struct i40e_pf *pf = vsi->back;
	struct i40e_hw *hw = &pf->hw;
	int i, j, pf_q, ret = 0;
	u32 rx_reg;

	pf_q = vsi->base_queue;
	for (i = 0; i < vsi->num_queue_pairs; i++, pf_q++) {
		for (j = 0; j < 50; j++) {
			rx_reg = rd32(hw, I40E_QRX_ENA(pf_q));
			if (((rx_reg >> I40E_QRX_ENA_QENA_REQ_SHIFT) & 1) ==
			    ((rx_reg >> I40E_QRX_ENA_QENA_STAT_SHIFT) & 1))
				break;
			usleep_range(1000, 2000);
		}

		/* Skip if the queue is already in the requested state */
		if (enable == !!(rx_reg & I40E_QRX_ENA_QENA_STAT_MASK))
			continue;

		/* turn on/off the queue */
		if (enable)
			rx_reg |= I40E_QRX_ENA_QENA_REQ_MASK;
		else
			rx_reg &= ~I40E_QRX_ENA_QENA_REQ_MASK;
		wr32(hw, I40E_QRX_ENA(pf_q), rx_reg);

		/* wait for the change to finish */
		ret = i40e_pf_rxq_wait(pf, pf_q, enable);
		if (ret) {
			dev_info(&pf->pdev->dev,
				 "%s: VSI seid %d Rx ring %d %sable timeout\n",
				 __func__, vsi->seid, pf_q,
				 (enable ? "en" : "dis"));
			break;
		}
	}

	return ret;
}

/**
 * i40e_vsi_control_rings - Start or stop a VSI's rings
 * @vsi: the VSI being configured
 * @enable: start or stop the rings
 **/
int i40e_vsi_control_rings(struct i40e_vsi *vsi, bool request)
{
	int ret = 0;

	/* do rx first for enable and last for disable */
	if (request) {
		ret = i40e_vsi_control_rx(vsi, request);
		if (ret)
			return ret;
		ret = i40e_vsi_control_tx(vsi, request);
	} else {
		/* Ignore return value, we need to shutdown whatever we can */
		i40e_vsi_control_tx(vsi, request);
		i40e_vsi_control_rx(vsi, request);
	}

	return ret;
}

/**
 * i40e_vsi_free_irq - Free the irq association with the OS
 * @vsi: the VSI being configured
 **/
static void i40e_vsi_free_irq(struct i40e_vsi *vsi)
{
	struct i40e_pf *pf = vsi->back;
	struct i40e_hw *hw = &pf->hw;
	int base = vsi->base_vector;
	u32 val, qp;
	int i;

	if (pf->flags & I40E_FLAG_MSIX_ENABLED) {
		if (!vsi->q_vectors)
			return;

		if (!vsi->irqs_ready)
			return;

		vsi->irqs_ready = false;
		for (i = 0; i < vsi->num_q_vectors; i++) {
			u16 vector = i + base;

			/* free only the irqs that were actually requested */
			if (!vsi->q_vectors[i] ||
			    !vsi->q_vectors[i]->num_ringpairs)
				continue;

			/* clear the affinity_mask in the IRQ descriptor */
			irq_set_affinity_hint(pf->msix_entries[vector].vector,
					      NULL);
			free_irq(pf->msix_entries[vector].vector,
				 vsi->q_vectors[i]);

			/* Tear down the interrupt queue link list
			 *
			 * We know that they come in pairs and always
			 * the Rx first, then the Tx.  To clear the
			 * link list, stick the EOL value into the
			 * next_q field of the registers.
			 */
			val = rd32(hw, I40E_PFINT_LNKLSTN(vector - 1));
			qp = (val & I40E_PFINT_LNKLSTN_FIRSTQ_INDX_MASK)
				>> I40E_PFINT_LNKLSTN_FIRSTQ_INDX_SHIFT;
			val |= I40E_QUEUE_END_OF_LIST
				<< I40E_PFINT_LNKLSTN_FIRSTQ_INDX_SHIFT;
			wr32(hw, I40E_PFINT_LNKLSTN(vector - 1), val);

			while (qp != I40E_QUEUE_END_OF_LIST) {
				u32 next;

				val = rd32(hw, I40E_QINT_RQCTL(qp));

				val &= ~(I40E_QINT_RQCTL_MSIX_INDX_MASK  |
					 I40E_QINT_RQCTL_MSIX0_INDX_MASK |
					 I40E_QINT_RQCTL_CAUSE_ENA_MASK  |
					 I40E_QINT_RQCTL_INTEVENT_MASK);

				val |= (I40E_QINT_RQCTL_ITR_INDX_MASK |
					 I40E_QINT_RQCTL_NEXTQ_INDX_MASK);

				wr32(hw, I40E_QINT_RQCTL(qp), val);

				val = rd32(hw, I40E_QINT_TQCTL(qp));

				next = (val & I40E_QINT_TQCTL_NEXTQ_INDX_MASK)
					>> I40E_QINT_TQCTL_NEXTQ_INDX_SHIFT;

				val &= ~(I40E_QINT_TQCTL_MSIX_INDX_MASK  |
					 I40E_QINT_TQCTL_MSIX0_INDX_MASK |
					 I40E_QINT_TQCTL_CAUSE_ENA_MASK  |
					 I40E_QINT_TQCTL_INTEVENT_MASK);

				val |= (I40E_QINT_TQCTL_ITR_INDX_MASK |
					 I40E_QINT_TQCTL_NEXTQ_INDX_MASK);

				wr32(hw, I40E_QINT_TQCTL(qp), val);
				qp = next;
			}
		}
	} else {
		free_irq(pf->pdev->irq, pf);

		val = rd32(hw, I40E_PFINT_LNKLST0);
		qp = (val & I40E_PFINT_LNKLSTN_FIRSTQ_INDX_MASK)
			>> I40E_PFINT_LNKLSTN_FIRSTQ_INDX_SHIFT;
		val |= I40E_QUEUE_END_OF_LIST
			<< I40E_PFINT_LNKLST0_FIRSTQ_INDX_SHIFT;
		wr32(hw, I40E_PFINT_LNKLST0, val);

		val = rd32(hw, I40E_QINT_RQCTL(qp));
		val &= ~(I40E_QINT_RQCTL_MSIX_INDX_MASK  |
			 I40E_QINT_RQCTL_MSIX0_INDX_MASK |
			 I40E_QINT_RQCTL_CAUSE_ENA_MASK  |
			 I40E_QINT_RQCTL_INTEVENT_MASK);

		val |= (I40E_QINT_RQCTL_ITR_INDX_MASK |
			I40E_QINT_RQCTL_NEXTQ_INDX_MASK);

		wr32(hw, I40E_QINT_RQCTL(qp), val);

		val = rd32(hw, I40E_QINT_TQCTL(qp));

		val &= ~(I40E_QINT_TQCTL_MSIX_INDX_MASK  |
			 I40E_QINT_TQCTL_MSIX0_INDX_MASK |
			 I40E_QINT_TQCTL_CAUSE_ENA_MASK  |
			 I40E_QINT_TQCTL_INTEVENT_MASK);

		val |= (I40E_QINT_TQCTL_ITR_INDX_MASK |
			I40E_QINT_TQCTL_NEXTQ_INDX_MASK);

		wr32(hw, I40E_QINT_TQCTL(qp), val);
	}
}

/**
 * i40e_free_q_vector - Free memory allocated for specific interrupt vector
 * @vsi: the VSI being configured
 * @v_idx: Index of vector to be freed
 *
 * This function frees the memory allocated to the q_vector.  In addition if
 * NAPI is enabled it will delete any references to the NAPI struct prior
 * to freeing the q_vector.
 **/
static void i40e_free_q_vector(struct i40e_vsi *vsi, int v_idx)
{
	struct i40e_q_vector *q_vector = vsi->q_vectors[v_idx];
	struct i40e_ring *ring;

	if (!q_vector)
		return;

	/* disassociate q_vector from rings */
	i40e_for_each_ring(ring, q_vector->tx)
		ring->q_vector = NULL;

	i40e_for_each_ring(ring, q_vector->rx)
		ring->q_vector = NULL;

	/* only VSI w/ an associated netdev is set up w/ NAPI */
	if (vsi->netdev)
		netif_napi_del(&q_vector->napi);

	vsi->q_vectors[v_idx] = NULL;

	kfree_rcu(q_vector, rcu);
}

/**
 * i40e_vsi_free_q_vectors - Free memory allocated for interrupt vectors
 * @vsi: the VSI being un-configured
 *
 * This frees the memory allocated to the q_vectors and
 * deletes references to the NAPI struct.
 **/
static void i40e_vsi_free_q_vectors(struct i40e_vsi *vsi)
{
	int v_idx;

	for (v_idx = 0; v_idx < vsi->num_q_vectors; v_idx++)
		i40e_free_q_vector(vsi, v_idx);
}

/**
 * i40e_reset_interrupt_capability - Disable interrupt setup in OS
 * @pf: board private structure
 **/
static void i40e_reset_interrupt_capability(struct i40e_pf *pf)
{
	/* If we're in Legacy mode, the interrupt was cleaned in vsi_close */
	if (pf->flags & I40E_FLAG_MSIX_ENABLED) {
		pci_disable_msix(pf->pdev);
		kfree(pf->msix_entries);
		pf->msix_entries = NULL;
	} else if (pf->flags & I40E_FLAG_MSI_ENABLED) {
		pci_disable_msi(pf->pdev);
	}
	pf->flags &= ~(I40E_FLAG_MSIX_ENABLED | I40E_FLAG_MSI_ENABLED);
}

/**
 * i40e_clear_interrupt_scheme - Clear the current interrupt scheme settings
 * @pf: board private structure
 *
 * We go through and clear interrupt specific resources and reset the structure
 * to pre-load conditions
 **/
static void i40e_clear_interrupt_scheme(struct i40e_pf *pf)
{
	int i;

	i40e_put_lump(pf->irq_pile, 0, I40E_PILE_VALID_BIT-1);
	for (i = 0; i < pf->num_alloc_vsi; i++)
		if (pf->vsi[i])
			i40e_vsi_free_q_vectors(pf->vsi[i]);
	i40e_reset_interrupt_capability(pf);
}

/**
 * i40e_napi_enable_all - Enable NAPI for all q_vectors in the VSI
 * @vsi: the VSI being configured
 **/
static void i40e_napi_enable_all(struct i40e_vsi *vsi)
{
	int q_idx;

	if (!vsi->netdev)
		return;

	for (q_idx = 0; q_idx < vsi->num_q_vectors; q_idx++)
		napi_enable(&vsi->q_vectors[q_idx]->napi);
}

/**
 * i40e_napi_disable_all - Disable NAPI for all q_vectors in the VSI
 * @vsi: the VSI being configured
 **/
static void i40e_napi_disable_all(struct i40e_vsi *vsi)
{
	int q_idx;

	if (!vsi->netdev)
		return;

	for (q_idx = 0; q_idx < vsi->num_q_vectors; q_idx++)
		napi_disable(&vsi->q_vectors[q_idx]->napi);
}

/**
 * i40e_vsi_close - Shut down a VSI
 * @vsi: the vsi to be quelled
 **/
static void i40e_vsi_close(struct i40e_vsi *vsi)
{
	if (!test_and_set_bit(__I40E_DOWN, &vsi->state))
		i40e_down(vsi);
	i40e_vsi_free_irq(vsi);
	i40e_vsi_free_tx_resources(vsi);
	i40e_vsi_free_rx_resources(vsi);
}

/**
 * i40e_quiesce_vsi - Pause a given VSI
 * @vsi: the VSI being paused
 **/
static void i40e_quiesce_vsi(struct i40e_vsi *vsi)
{
	if (test_bit(__I40E_DOWN, &vsi->state))
		return;

	/* No need to disable FCoE VSI when Tx suspended */
	if ((test_bit(__I40E_PORT_TX_SUSPENDED, &vsi->back->state)) &&
	    vsi->type == I40E_VSI_FCOE) {
		dev_dbg(&vsi->back->pdev->dev,
			"%s: VSI seid %d skipping FCoE VSI disable\n",
			 __func__, vsi->seid);
		return;
	}

	set_bit(__I40E_NEEDS_RESTART, &vsi->state);
	if (vsi->netdev && netif_running(vsi->netdev)) {
		vsi->netdev->netdev_ops->ndo_stop(vsi->netdev);
	} else {
		i40e_vsi_close(vsi);
	}
}

/**
 * i40e_unquiesce_vsi - Resume a given VSI
 * @vsi: the VSI being resumed
 **/
static void i40e_unquiesce_vsi(struct i40e_vsi *vsi)
{
	if (!test_bit(__I40E_NEEDS_RESTART, &vsi->state))
		return;

	clear_bit(__I40E_NEEDS_RESTART, &vsi->state);
	if (vsi->netdev && netif_running(vsi->netdev))
		vsi->netdev->netdev_ops->ndo_open(vsi->netdev);
	else
		i40e_vsi_open(vsi);   /* this clears the DOWN bit */
}

/**
 * i40e_pf_quiesce_all_vsi - Pause all VSIs on a PF
 * @pf: the PF
 **/
static void i40e_pf_quiesce_all_vsi(struct i40e_pf *pf)
{
	int v;

	for (v = 0; v < pf->num_alloc_vsi; v++) {
		if (pf->vsi[v])
			i40e_quiesce_vsi(pf->vsi[v]);
	}
}

/**
 * i40e_pf_unquiesce_all_vsi - Resume all VSIs on a PF
 * @pf: the PF
 **/
static void i40e_pf_unquiesce_all_vsi(struct i40e_pf *pf)
{
	int v;

	for (v = 0; v < pf->num_alloc_vsi; v++) {
		if (pf->vsi[v])
			i40e_unquiesce_vsi(pf->vsi[v]);
	}
}

#ifdef CONFIG_I40E_DCB
/**
 * i40e_vsi_wait_txq_disabled - Wait for VSI's queues to be disabled
 * @vsi: the VSI being configured
 *
 * This function waits for the given VSI's Tx queues to be disabled.
 **/
static int i40e_vsi_wait_txq_disabled(struct i40e_vsi *vsi)
{
	struct i40e_pf *pf = vsi->back;
	int i, pf_q, ret;

	pf_q = vsi->base_queue;
	for (i = 0; i < vsi->num_queue_pairs; i++, pf_q++) {
		/* Check and wait for the disable status of the queue */
		ret = i40e_pf_txq_wait(pf, pf_q, false);
		if (ret) {
			dev_info(&pf->pdev->dev,
				 "%s: VSI seid %d Tx ring %d disable timeout\n",
				 __func__, vsi->seid, pf_q);
			return ret;
		}
	}

	return 0;
}

/**
 * i40e_pf_wait_txq_disabled - Wait for all queues of PF VSIs to be disabled
 * @pf: the PF
 *
 * This function waits for the Tx queues to be in disabled state for all the
 * VSIs that are managed by this PF.
 **/
static int i40e_pf_wait_txq_disabled(struct i40e_pf *pf)
{
	int v, ret = 0;

	for (v = 0; v < pf->hw.func_caps.num_vsis; v++) {
		/* No need to wait for FCoE VSI queues */
		if (pf->vsi[v] && pf->vsi[v]->type != I40E_VSI_FCOE) {
			ret = i40e_vsi_wait_txq_disabled(pf->vsi[v]);
			if (ret)
				break;
		}
	}

	return ret;
}

#endif
/**
 * i40e_dcb_get_num_tc -  Get the number of TCs from DCBx config
 * @dcbcfg: the corresponding DCBx configuration structure
 *
 * Return the number of TCs from given DCBx configuration
 **/
static u8 i40e_dcb_get_num_tc(struct i40e_dcbx_config *dcbcfg)
{
	u8 num_tc = 0;
	int i;

	/* Scan the ETS Config Priority Table to find
	 * traffic class enabled for a given priority
	 * and use the traffic class index to get the
	 * number of traffic classes enabled
	 */
	for (i = 0; i < I40E_MAX_USER_PRIORITY; i++) {
		if (dcbcfg->etscfg.prioritytable[i] > num_tc)
			num_tc = dcbcfg->etscfg.prioritytable[i];
	}

	/* Traffic class index starts from zero so
	 * increment to return the actual count
	 */
	return num_tc + 1;
}

/**
 * i40e_dcb_get_enabled_tc - Get enabled traffic classes
 * @dcbcfg: the corresponding DCBx configuration structure
 *
 * Query the current DCB configuration and return the number of
 * traffic classes enabled from the given DCBX config
 **/
static u8 i40e_dcb_get_enabled_tc(struct i40e_dcbx_config *dcbcfg)
{
	u8 num_tc = i40e_dcb_get_num_tc(dcbcfg);
	u8 enabled_tc = 1;
	u8 i;

	for (i = 0; i < num_tc; i++)
		enabled_tc |= 1 << i;

	return enabled_tc;
}

/**
 * i40e_pf_get_num_tc - Get enabled traffic classes for PF
 * @pf: PF being queried
 *
 * Return number of traffic classes enabled for the given PF
 **/
static u8 i40e_pf_get_num_tc(struct i40e_pf *pf)
{
	struct i40e_hw *hw = &pf->hw;
	u8 i, enabled_tc;
	u8 num_tc = 0;
	struct i40e_dcbx_config *dcbcfg = &hw->local_dcbx_config;

	/* If DCB is not enabled then always in single TC */
	if (!(pf->flags & I40E_FLAG_DCB_ENABLED))
		return 1;

	/* MFP mode return count of enabled TCs for this PF */
	if (pf->flags & I40E_FLAG_MFP_ENABLED) {
		enabled_tc = pf->hw.func_caps.enabled_tcmap;
		for (i = 0; i < I40E_MAX_TRAFFIC_CLASS; i++) {
			if (enabled_tc & (1 << i))
				num_tc++;
		}
		return num_tc;
	}

	/* SFP mode will be enabled for all TCs on port */
	return i40e_dcb_get_num_tc(dcbcfg);
}

/**
 * i40e_pf_get_default_tc - Get bitmap for first enabled TC
 * @pf: PF being queried
 *
 * Return a bitmap for first enabled traffic class for this PF.
 **/
static u8 i40e_pf_get_default_tc(struct i40e_pf *pf)
{
	u8 enabled_tc = pf->hw.func_caps.enabled_tcmap;
	u8 i = 0;

	if (!enabled_tc)
		return 0x1; /* TC0 */

	/* Find the first enabled TC */
	for (i = 0; i < I40E_MAX_TRAFFIC_CLASS; i++) {
		if (enabled_tc & (1 << i))
			break;
	}

	return 1 << i;
}

/**
 * i40e_pf_get_pf_tc_map - Get bitmap for enabled traffic classes
 * @pf: PF being queried
 *
 * Return a bitmap for enabled traffic classes for this PF.
 **/
static u8 i40e_pf_get_tc_map(struct i40e_pf *pf)
{
	/* If DCB is not enabled for this PF then just return default TC */
	if (!(pf->flags & I40E_FLAG_DCB_ENABLED))
		return i40e_pf_get_default_tc(pf);

	/* MFP mode will have enabled TCs set by FW */
	if (pf->flags & I40E_FLAG_MFP_ENABLED)
		return pf->hw.func_caps.enabled_tcmap;

	/* SFP mode we want PF to be enabled for all TCs */
	return i40e_dcb_get_enabled_tc(&pf->hw.local_dcbx_config);
}

/**
 * i40e_vsi_get_bw_info - Query VSI BW Information
 * @vsi: the VSI being queried
 *
 * Returns 0 on success, negative value on failure
 **/
static int i40e_vsi_get_bw_info(struct i40e_vsi *vsi)
{
	struct i40e_aqc_query_vsi_ets_sla_config_resp bw_ets_config = {0};
	struct i40e_aqc_query_vsi_bw_config_resp bw_config = {0};
	struct i40e_pf *pf = vsi->back;
	struct i40e_hw *hw = &pf->hw;
	i40e_status aq_ret;
	u32 tc_bw_max;
	int i;

	/* Get the VSI level BW configuration */
	aq_ret = i40e_aq_query_vsi_bw_config(hw, vsi->seid, &bw_config, NULL);
	if (aq_ret) {
		dev_info(&pf->pdev->dev,
			 "couldn't get pf vsi bw config, err %d, aq_err %d\n",
			 aq_ret, pf->hw.aq.asq_last_status);
		return -EINVAL;
	}

	/* Get the VSI level BW configuration per TC */
	aq_ret = i40e_aq_query_vsi_ets_sla_config(hw, vsi->seid, &bw_ets_config,
						  NULL);
	if (aq_ret) {
		dev_info(&pf->pdev->dev,
			 "couldn't get pf vsi ets bw config, err %d, aq_err %d\n",
			 aq_ret, pf->hw.aq.asq_last_status);
		return -EINVAL;
	}

	if (bw_config.tc_valid_bits != bw_ets_config.tc_valid_bits) {
		dev_info(&pf->pdev->dev,
			 "Enabled TCs mismatch from querying VSI BW info 0x%08x 0x%08x\n",
			 bw_config.tc_valid_bits,
			 bw_ets_config.tc_valid_bits);
		/* Still continuing */
	}

	vsi->bw_limit = le16_to_cpu(bw_config.port_bw_limit);
	vsi->bw_max_quanta = bw_config.max_bw;
	tc_bw_max = le16_to_cpu(bw_ets_config.tc_bw_max[0]) |
		    (le16_to_cpu(bw_ets_config.tc_bw_max[1]) << 16);
	for (i = 0; i < I40E_MAX_TRAFFIC_CLASS; i++) {
		vsi->bw_ets_share_credits[i] = bw_ets_config.share_credits[i];
		vsi->bw_ets_limit_credits[i] =
					le16_to_cpu(bw_ets_config.credits[i]);
		/* 3 bits out of 4 for each TC */
		vsi->bw_ets_max_quanta[i] = (u8)((tc_bw_max >> (i*4)) & 0x7);
	}

	return 0;
}

/**
 * i40e_vsi_configure_bw_alloc - Configure VSI BW allocation per TC
 * @vsi: the VSI being configured
 * @enabled_tc: TC bitmap
 * @bw_credits: BW shared credits per TC
 *
 * Returns 0 on success, negative value on failure
 **/
static int i40e_vsi_configure_bw_alloc(struct i40e_vsi *vsi, u8 enabled_tc,
				       u8 *bw_share)
{
	struct i40e_aqc_configure_vsi_tc_bw_data bw_data;
	i40e_status aq_ret;
	int i;

	bw_data.tc_valid_bits = enabled_tc;
	for (i = 0; i < I40E_MAX_TRAFFIC_CLASS; i++)
		bw_data.tc_bw_credits[i] = bw_share[i];

	aq_ret = i40e_aq_config_vsi_tc_bw(&vsi->back->hw, vsi->seid, &bw_data,
					  NULL);
	if (aq_ret) {
		dev_info(&vsi->back->pdev->dev,
			 "AQ command Config VSI BW allocation per TC failed = %d\n",
			 vsi->back->hw.aq.asq_last_status);
		return -EINVAL;
	}

	for (i = 0; i < I40E_MAX_TRAFFIC_CLASS; i++)
		vsi->info.qs_handle[i] = bw_data.qs_handles[i];

	return 0;
}

/**
 * i40e_vsi_config_netdev_tc - Setup the netdev TC configuration
 * @vsi: the VSI being configured
 * @enabled_tc: TC map to be enabled
 *
 **/
static void i40e_vsi_config_netdev_tc(struct i40e_vsi *vsi, u8 enabled_tc)
{
	struct net_device *netdev = vsi->netdev;
	struct i40e_pf *pf = vsi->back;
	struct i40e_hw *hw = &pf->hw;
	u8 netdev_tc = 0;
	int i;
	struct i40e_dcbx_config *dcbcfg = &hw->local_dcbx_config;

	if (!netdev)
		return;

	if (!enabled_tc) {
		netdev_reset_tc(netdev);
		return;
	}

	/* Set up actual enabled TCs on the VSI */
	if (netdev_set_num_tc(netdev, vsi->tc_config.numtc))
		return;

	/* set per TC queues for the VSI */
	for (i = 0; i < I40E_MAX_TRAFFIC_CLASS; i++) {
		/* Only set TC queues for enabled tcs
		 *
		 * e.g. For a VSI that has TC0 and TC3 enabled the
		 * enabled_tc bitmap would be 0x00001001; the driver
		 * will set the numtc for netdev as 2 that will be
		 * referenced by the netdev layer as TC 0 and 1.
		 */
		if (vsi->tc_config.enabled_tc & (1 << i))
			netdev_set_tc_queue(netdev,
					vsi->tc_config.tc_info[i].netdev_tc,
					vsi->tc_config.tc_info[i].qcount,
					vsi->tc_config.tc_info[i].qoffset);
	}

	/* Assign UP2TC map for the VSI */
	for (i = 0; i < I40E_MAX_USER_PRIORITY; i++) {
		/* Get the actual TC# for the UP */
		u8 ets_tc = dcbcfg->etscfg.prioritytable[i];
		/* Get the mapped netdev TC# for the UP */
		netdev_tc =  vsi->tc_config.tc_info[ets_tc].netdev_tc;
		netdev_set_prio_tc_map(netdev, i, netdev_tc);
	}
}

/**
 * i40e_vsi_update_queue_map - Update our copy of VSi info with new queue map
 * @vsi: the VSI being configured
 * @ctxt: the ctxt buffer returned from AQ VSI update param command
 **/
static void i40e_vsi_update_queue_map(struct i40e_vsi *vsi,
				      struct i40e_vsi_context *ctxt)
{
	/* copy just the sections touched not the entire info
	 * since not all sections are valid as returned by
	 * update vsi params
	 */
	vsi->info.mapping_flags = ctxt->info.mapping_flags;
	memcpy(&vsi->info.queue_mapping,
	       &ctxt->info.queue_mapping, sizeof(vsi->info.queue_mapping));
	memcpy(&vsi->info.tc_mapping, ctxt->info.tc_mapping,
	       sizeof(vsi->info.tc_mapping));
}

/**
 * i40e_vsi_config_tc - Configure VSI Tx Scheduler for given TC map
 * @vsi: VSI to be configured
 * @enabled_tc: TC bitmap
 *
 * This configures a particular VSI for TCs that are mapped to the
 * given TC bitmap. It uses default bandwidth share for TCs across
 * VSIs to configure TC for a particular VSI.
 *
 * NOTE:
 * It is expected that the VSI queues have been quisced before calling
 * this function.
 **/
static int i40e_vsi_config_tc(struct i40e_vsi *vsi, u8 enabled_tc)
{
	u8 bw_share[I40E_MAX_TRAFFIC_CLASS] = {0};
	struct i40e_vsi_context ctxt;
	int ret = 0;
	int i;

	/* Check if enabled_tc is same as existing or new TCs */
	if (vsi->tc_config.enabled_tc == enabled_tc)
		return ret;

	/* Enable ETS TCs with equal BW Share for now across all VSIs */
	for (i = 0; i < I40E_MAX_TRAFFIC_CLASS; i++) {
		if (enabled_tc & (1 << i))
			bw_share[i] = 1;
	}

	ret = i40e_vsi_configure_bw_alloc(vsi, enabled_tc, bw_share);
	if (ret) {
		dev_info(&vsi->back->pdev->dev,
			 "Failed configuring TC map %d for VSI %d\n",
			 enabled_tc, vsi->seid);
		goto out;
	}

	/* Update Queue Pairs Mapping for currently enabled UPs */
	ctxt.seid = vsi->seid;
	ctxt.pf_num = vsi->back->hw.pf_id;
	ctxt.vf_num = 0;
	ctxt.uplink_seid = vsi->uplink_seid;
	memcpy(&ctxt.info, &vsi->info, sizeof(vsi->info));
	i40e_vsi_setup_queue_map(vsi, &ctxt, enabled_tc, false);

	/* Update the VSI after updating the VSI queue-mapping information */
	ret = i40e_aq_update_vsi_params(&vsi->back->hw, &ctxt, NULL);
	if (ret) {
		dev_info(&vsi->back->pdev->dev,
			 "update vsi failed, aq_err=%d\n",
			 vsi->back->hw.aq.asq_last_status);
		goto out;
	}
	/* update the local VSI info with updated queue map */
	i40e_vsi_update_queue_map(vsi, &ctxt);
	vsi->info.valid_sections = 0;

	/* Update current VSI BW information */
	ret = i40e_vsi_get_bw_info(vsi);
	if (ret) {
		dev_info(&vsi->back->pdev->dev,
			 "Failed updating vsi bw info, aq_err=%d\n",
			 vsi->back->hw.aq.asq_last_status);
		goto out;
	}

	/* Update the netdev TC setup */
	i40e_vsi_config_netdev_tc(vsi, enabled_tc);
out:
	return ret;
}

/**
 * i40e_veb_config_tc - Configure TCs for given VEB
 * @veb: given VEB
 * @enabled_tc: TC bitmap
 *
 * Configures given TC bitmap for VEB (switching) element
 **/
int i40e_veb_config_tc(struct i40e_veb *veb, u8 enabled_tc)
{
	struct i40e_aqc_configure_switching_comp_bw_config_data bw_data = {0};
	struct i40e_pf *pf = veb->pf;
	int ret = 0;
	int i;

	/* No TCs or already enabled TCs just return */
	if (!enabled_tc || veb->enabled_tc == enabled_tc)
		return ret;

	bw_data.tc_valid_bits = enabled_tc;
	/* bw_data.absolute_credits is not set (relative) */

	/* Enable ETS TCs with equal BW Share for now */
	for (i = 0; i < I40E_MAX_TRAFFIC_CLASS; i++) {
		if (enabled_tc & (1 << i))
			bw_data.tc_bw_share_credits[i] = 1;
	}

	ret = i40e_aq_config_switch_comp_bw_config(&pf->hw, veb->seid,
						   &bw_data, NULL);
	if (ret) {
		dev_info(&pf->pdev->dev,
			 "veb bw config failed, aq_err=%d\n",
			 pf->hw.aq.asq_last_status);
		goto out;
	}

	/* Update the BW information */
	ret = i40e_veb_get_bw_info(veb);
	if (ret) {
		dev_info(&pf->pdev->dev,
			 "Failed getting veb bw config, aq_err=%d\n",
			 pf->hw.aq.asq_last_status);
	}

out:
	return ret;
}

#ifdef CONFIG_I40E_DCB
/**
 * i40e_dcb_reconfigure - Reconfigure all VEBs and VSIs
 * @pf: PF struct
 *
 * Reconfigure VEB/VSIs on a given PF; it is assumed that
 * the caller would've quiesce all the VSIs before calling
 * this function
 **/
static void i40e_dcb_reconfigure(struct i40e_pf *pf)
{
	u8 tc_map = 0;
	int ret;
	u8 v;

	/* Enable the TCs available on PF to all VEBs */
	tc_map = i40e_pf_get_tc_map(pf);
	for (v = 0; v < I40E_MAX_VEB; v++) {
		if (!pf->veb[v])
			continue;
		ret = i40e_veb_config_tc(pf->veb[v], tc_map);
		if (ret) {
			dev_info(&pf->pdev->dev,
				 "Failed configuring TC for VEB seid=%d\n",
				 pf->veb[v]->seid);
			/* Will try to configure as many components */
		}
	}

	/* Update each VSI */
	for (v = 0; v < pf->num_alloc_vsi; v++) {
		if (!pf->vsi[v])
			continue;

		/* - Enable all TCs for the LAN VSI
#ifdef I40E_FCOE
		 * - For FCoE VSI only enable the TC configured
		 *   as per the APP TLV
#endif
		 * - For all others keep them at TC0 for now
		 */
		if (v == pf->lan_vsi)
			tc_map = i40e_pf_get_tc_map(pf);
		else
			tc_map = i40e_pf_get_default_tc(pf);
#ifdef I40E_FCOE
		if (pf->vsi[v]->type == I40E_VSI_FCOE)
			tc_map = i40e_get_fcoe_tc_map(pf);
#endif /* #ifdef I40E_FCOE */

		ret = i40e_vsi_config_tc(pf->vsi[v], tc_map);
		if (ret) {
			dev_info(&pf->pdev->dev,
				 "Failed configuring TC for VSI seid=%d\n",
				 pf->vsi[v]->seid);
			/* Will try to configure as many components */
		} else {
			/* Re-configure VSI vectors based on updated TC map */
			i40e_vsi_map_rings_to_vectors(pf->vsi[v]);
			if (pf->vsi[v]->netdev)
				i40e_dcbnl_set_all(pf->vsi[v]);
		}
	}
}

/**
 * i40e_resume_port_tx - Resume port Tx
 * @pf: PF struct
 *
 * Resume a port's Tx and issue a PF reset in case of failure to
 * resume.
 **/
static int i40e_resume_port_tx(struct i40e_pf *pf)
{
	struct i40e_hw *hw = &pf->hw;
	int ret;

	ret = i40e_aq_resume_port_tx(hw, NULL);
	if (ret) {
		dev_info(&pf->pdev->dev,
			 "AQ command Resume Port Tx failed = %d\n",
			  pf->hw.aq.asq_last_status);
		/* Schedule PF reset to recover */
		set_bit(__I40E_PF_RESET_REQUESTED, &pf->state);
		i40e_service_event_schedule(pf);
	}

	return ret;
}

/**
 * i40e_init_pf_dcb - Initialize DCB configuration
 * @pf: PF being configured
 *
 * Query the current DCB configuration and cache it
 * in the hardware structure
 **/
static int i40e_init_pf_dcb(struct i40e_pf *pf)
{
	struct i40e_hw *hw = &pf->hw;
	int err = 0;

	if (pf->hw.func_caps.npar_enable)
		goto out;

	/* Get the initial DCB configuration */
	err = i40e_init_dcb(hw);
	if (!err) {
		/* Device/Function is not DCBX capable */
		if ((!hw->func_caps.dcb) ||
		    (hw->dcbx_status == I40E_DCBX_STATUS_DISABLED)) {
			dev_info(&pf->pdev->dev,
				 "DCBX offload is not supported or is disabled for this PF.\n");

			if (pf->flags & I40E_FLAG_MFP_ENABLED)
				goto out;

		} else {
			/* When status is not DISABLED then DCBX in FW */
			pf->dcbx_cap = DCB_CAP_DCBX_LLD_MANAGED |
				       DCB_CAP_DCBX_VER_IEEE;

			pf->flags |= I40E_FLAG_DCB_CAPABLE;
			/* Enable DCB tagging only when more than one TC */
			if (i40e_dcb_get_num_tc(&hw->local_dcbx_config) > 1)
				pf->flags |= I40E_FLAG_DCB_ENABLED;
			dev_dbg(&pf->pdev->dev,
				"DCBX offload is supported for this PF.\n");
		}
	} else {
		dev_info(&pf->pdev->dev, "AQ Querying DCB configuration failed: %d\n",
			 pf->hw.aq.asq_last_status);
	}

out:
	return err;
}
#endif /* CONFIG_I40E_DCB */
#define SPEED_SIZE 14
#define FC_SIZE 8
/**
 * i40e_print_link_message - print link up or down
 * @vsi: the VSI for which link needs a message
 */
static void i40e_print_link_message(struct i40e_vsi *vsi, bool isup)
{
	char speed[SPEED_SIZE] = "Unknown";
	char fc[FC_SIZE] = "RX/TX";

	if (!isup) {
		netdev_info(vsi->netdev, "NIC Link is Down\n");
		return;
	}

	switch (vsi->back->hw.phy.link_info.link_speed) {
	case I40E_LINK_SPEED_40GB:
		strlcpy(speed, "40 Gbps", SPEED_SIZE);
		break;
	case I40E_LINK_SPEED_10GB:
		strlcpy(speed, "10 Gbps", SPEED_SIZE);
		break;
	case I40E_LINK_SPEED_1GB:
		strlcpy(speed, "1000 Mbps", SPEED_SIZE);
		break;
	case I40E_LINK_SPEED_100MB:
		strncpy(speed, "100 Mbps", SPEED_SIZE);
		break;
	default:
		break;
	}

	switch (vsi->back->hw.fc.current_mode) {
	case I40E_FC_FULL:
		strlcpy(fc, "RX/TX", FC_SIZE);
		break;
	case I40E_FC_TX_PAUSE:
		strlcpy(fc, "TX", FC_SIZE);
		break;
	case I40E_FC_RX_PAUSE:
		strlcpy(fc, "RX", FC_SIZE);
		break;
	default:
		strlcpy(fc, "None", FC_SIZE);
		break;
	}

	netdev_info(vsi->netdev, "NIC Link is Up %s Full Duplex, Flow Control: %s\n",
		    speed, fc);
}

/**
 * i40e_up_complete - Finish the last steps of bringing up a connection
 * @vsi: the VSI being configured
 **/
static int i40e_up_complete(struct i40e_vsi *vsi)
{
	struct i40e_pf *pf = vsi->back;
	int err;

	if (pf->flags & I40E_FLAG_MSIX_ENABLED)
		i40e_vsi_configure_msix(vsi);
	else
		i40e_configure_msi_and_legacy(vsi);

	/* start rings */
	err = i40e_vsi_control_rings(vsi, true);
	if (err)
		return err;

	clear_bit(__I40E_DOWN, &vsi->state);
	i40e_napi_enable_all(vsi);
	i40e_vsi_enable_irq(vsi);

	if ((pf->hw.phy.link_info.link_info & I40E_AQ_LINK_UP) &&
	    (vsi->netdev)) {
		i40e_print_link_message(vsi, true);
		netif_tx_start_all_queues(vsi->netdev);
		netif_carrier_on(vsi->netdev);
	} else if (vsi->netdev) {
		i40e_print_link_message(vsi, false);
		/* need to check for qualified module here*/
		if ((pf->hw.phy.link_info.link_info &
			I40E_AQ_MEDIA_AVAILABLE) &&
		    (!(pf->hw.phy.link_info.an_info &
			I40E_AQ_QUALIFIED_MODULE)))
			netdev_err(vsi->netdev,
				   "the driver failed to link because an unqualified module was detected.");
	}

	/* replay FDIR SB filters */
	if (vsi->type == I40E_VSI_FDIR) {
		/* reset fd counters */
		pf->fd_add_err = pf->fd_atr_cnt = 0;
		if (pf->fd_tcp_rule > 0) {
			pf->flags &= ~I40E_FLAG_FD_ATR_ENABLED;
			dev_info(&pf->pdev->dev, "Forcing ATR off, sideband rules for TCP/IPv4 exist\n");
			pf->fd_tcp_rule = 0;
		}
		i40e_fdir_filter_restore(vsi);
	}
	i40e_service_event_schedule(pf);

	return 0;
}

/**
 * i40e_vsi_reinit_locked - Reset the VSI
 * @vsi: the VSI being configured
 *
 * Rebuild the ring structs after some configuration
 * has changed, e.g. MTU size.
 **/
static void i40e_vsi_reinit_locked(struct i40e_vsi *vsi)
{
	struct i40e_pf *pf = vsi->back;

	WARN_ON(in_interrupt());
	while (test_and_set_bit(__I40E_CONFIG_BUSY, &pf->state))
		usleep_range(1000, 2000);
	i40e_down(vsi);

	/* Give a VF some time to respond to the reset.  The
	 * two second wait is based upon the watchdog cycle in
	 * the VF driver.
	 */
	if (vsi->type == I40E_VSI_SRIOV)
		msleep(2000);
	i40e_up(vsi);
	clear_bit(__I40E_CONFIG_BUSY, &pf->state);
}

/**
 * i40e_up - Bring the connection back up after being down
 * @vsi: the VSI being configured
 **/
int i40e_up(struct i40e_vsi *vsi)
{
	int err;

	err = i40e_vsi_configure(vsi);
	if (!err)
		err = i40e_up_complete(vsi);

	return err;
}

/**
 * i40e_down - Shutdown the connection processing
 * @vsi: the VSI being stopped
 **/
void i40e_down(struct i40e_vsi *vsi)
{
	int i;

	/* It is assumed that the caller of this function
	 * sets the vsi->state __I40E_DOWN bit.
	 */
	if (vsi->netdev) {
		netif_carrier_off(vsi->netdev);
		netif_tx_disable(vsi->netdev);
	}
	i40e_vsi_disable_irq(vsi);
	i40e_vsi_control_rings(vsi, false);
	i40e_napi_disable_all(vsi);

	for (i = 0; i < vsi->num_queue_pairs; i++) {
		i40e_clean_tx_ring(vsi->tx_rings[i]);
		i40e_clean_rx_ring(vsi->rx_rings[i]);
	}
}

/**
 * i40e_setup_tc - configure multiple traffic classes
 * @netdev: net device to configure
 * @tc: number of traffic classes to enable
 **/
#ifdef I40E_FCOE
int i40e_setup_tc(struct net_device *netdev, u8 tc)
#else
static int i40e_setup_tc(struct net_device *netdev, u8 tc)
#endif
{
	struct i40e_netdev_priv *np = netdev_priv(netdev);
	struct i40e_vsi *vsi = np->vsi;
	struct i40e_pf *pf = vsi->back;
	u8 enabled_tc = 0;
	int ret = -EINVAL;
	int i;

	/* Check if DCB enabled to continue */
	if (!(pf->flags & I40E_FLAG_DCB_ENABLED)) {
		netdev_info(netdev, "DCB is not enabled for adapter\n");
		goto exit;
	}

	/* Check if MFP enabled */
	if (pf->flags & I40E_FLAG_MFP_ENABLED) {
		netdev_info(netdev, "Configuring TC not supported in MFP mode\n");
		goto exit;
	}

	/* Check whether tc count is within enabled limit */
	if (tc > i40e_pf_get_num_tc(pf)) {
		netdev_info(netdev, "TC count greater than enabled on link for adapter\n");
		goto exit;
	}

	/* Generate TC map for number of tc requested */
	for (i = 0; i < tc; i++)
		enabled_tc |= (1 << i);

	/* Requesting same TC configuration as already enabled */
	if (enabled_tc == vsi->tc_config.enabled_tc)
		return 0;

	/* Quiesce VSI queues */
	i40e_quiesce_vsi(vsi);

	/* Configure VSI for enabled TCs */
	ret = i40e_vsi_config_tc(vsi, enabled_tc);
	if (ret) {
		netdev_info(netdev, "Failed configuring TC for VSI seid=%d\n",
			    vsi->seid);
		goto exit;
	}

	/* Unquiesce VSI */
	i40e_unquiesce_vsi(vsi);

exit:
	return ret;
}

/**
 * i40e_open - Called when a network interface is made active
 * @netdev: network interface device structure
 *
 * The open entry point is called when a network interface is made
 * active by the system (IFF_UP).  At this point all resources needed
 * for transmit and receive operations are allocated, the interrupt
 * handler is registered with the OS, the netdev watchdog subtask is
 * enabled, and the stack is notified that the interface is ready.
 *
 * Returns 0 on success, negative value on failure
 **/
#ifdef I40E_FCOE
int i40e_open(struct net_device *netdev)
#else
static int i40e_open(struct net_device *netdev)
#endif
{
	struct i40e_netdev_priv *np = netdev_priv(netdev);
	struct i40e_vsi *vsi = np->vsi;
	struct i40e_pf *pf = vsi->back;
	int err;

	/* disallow open during test or if eeprom is broken */
	if (test_bit(__I40E_TESTING, &pf->state) ||
	    test_bit(__I40E_BAD_EEPROM, &pf->state))
		return -EBUSY;

	netif_carrier_off(netdev);

	err = i40e_vsi_open(vsi);
	if (err)
		return err;

	/* configure global TSO hardware offload settings */
	wr32(&pf->hw, I40E_GLLAN_TSOMSK_F, be32_to_cpu(TCP_FLAG_PSH |
						       TCP_FLAG_FIN) >> 16);
	wr32(&pf->hw, I40E_GLLAN_TSOMSK_M, be32_to_cpu(TCP_FLAG_PSH |
						       TCP_FLAG_FIN |
						       TCP_FLAG_CWR) >> 16);
	wr32(&pf->hw, I40E_GLLAN_TSOMSK_L, be32_to_cpu(TCP_FLAG_CWR) >> 16);

#ifdef CONFIG_I40E_VXLAN
	vxlan_get_rx_port(netdev);
#endif

	return 0;
}

/**
 * i40e_vsi_open -
 * @vsi: the VSI to open
 *
 * Finish initialization of the VSI.
 *
 * Returns 0 on success, negative value on failure
 **/
int i40e_vsi_open(struct i40e_vsi *vsi)
{
	struct i40e_pf *pf = vsi->back;
	char int_name[IFNAMSIZ];
	int err;

	/* allocate descriptors */
	err = i40e_vsi_setup_tx_resources(vsi);
	if (err)
		goto err_setup_tx;
	err = i40e_vsi_setup_rx_resources(vsi);
	if (err)
		goto err_setup_rx;

	err = i40e_vsi_configure(vsi);
	if (err)
		goto err_setup_rx;

	if (vsi->netdev) {
		snprintf(int_name, sizeof(int_name) - 1, "%s-%s",
			 dev_driver_string(&pf->pdev->dev), vsi->netdev->name);
		err = i40e_vsi_request_irq(vsi, int_name);
		if (err)
			goto err_setup_rx;

		/* Notify the stack of the actual queue counts. */
		err = netif_set_real_num_tx_queues(vsi->netdev,
						   vsi->num_queue_pairs);
		if (err)
			goto err_set_queues;

		err = netif_set_real_num_rx_queues(vsi->netdev,
						   vsi->num_queue_pairs);
		if (err)
			goto err_set_queues;

	} else if (vsi->type == I40E_VSI_FDIR) {
		snprintf(int_name, sizeof(int_name) - 1, "%s-%s-fdir",
			 dev_driver_string(&pf->pdev->dev),
			 dev_name(&pf->pdev->dev));
		err = i40e_vsi_request_irq(vsi, int_name);

	} else {
		err = -EINVAL;
		goto err_setup_rx;
	}

	err = i40e_up_complete(vsi);
	if (err)
		goto err_up_complete;

	return 0;

err_up_complete:
	i40e_down(vsi);
err_set_queues:
	i40e_vsi_free_irq(vsi);
err_setup_rx:
	i40e_vsi_free_rx_resources(vsi);
err_setup_tx:
	i40e_vsi_free_tx_resources(vsi);
	if (vsi == pf->vsi[pf->lan_vsi])
		i40e_do_reset(pf, (1 << __I40E_PF_RESET_REQUESTED));

	return err;
}

/**
 * i40e_fdir_filter_exit - Cleans up the Flow Director accounting
 * @pf: Pointer to pf
 *
 * This function destroys the hlist where all the Flow Director
 * filters were saved.
 **/
static void i40e_fdir_filter_exit(struct i40e_pf *pf)
{
	struct i40e_fdir_filter *filter;
	struct hlist_node *node2;

	hlist_for_each_entry_safe(filter, node2,
				  &pf->fdir_filter_list, fdir_node) {
		hlist_del(&filter->fdir_node);
		kfree(filter);
	}
	pf->fdir_pf_active_filters = 0;
}

/**
 * i40e_close - Disables a network interface
 * @netdev: network interface device structure
 *
 * The close entry point is called when an interface is de-activated
 * by the OS.  The hardware is still under the driver's control, but
 * this netdev interface is disabled.
 *
 * Returns 0, this is not allowed to fail
 **/
#ifdef I40E_FCOE
int i40e_close(struct net_device *netdev)
#else
static int i40e_close(struct net_device *netdev)
#endif
{
	struct i40e_netdev_priv *np = netdev_priv(netdev);
	struct i40e_vsi *vsi = np->vsi;

	i40e_vsi_close(vsi);

	return 0;
}

/**
 * i40e_do_reset - Start a PF or Core Reset sequence
 * @pf: board private structure
 * @reset_flags: which reset is requested
 *
 * The essential difference in resets is that the PF Reset
 * doesn't clear the packet buffers, doesn't reset the PE
 * firmware, and doesn't bother the other PFs on the chip.
 **/
void i40e_do_reset(struct i40e_pf *pf, u32 reset_flags)
{
	u32 val;

	WARN_ON(in_interrupt());

	if (i40e_check_asq_alive(&pf->hw))
		i40e_vc_notify_reset(pf);

	/* do the biggest reset indicated */
	if (reset_flags & (1 << __I40E_GLOBAL_RESET_REQUESTED)) {

		/* Request a Global Reset
		 *
		 * This will start the chip's countdown to the actual full
		 * chip reset event, and a warning interrupt to be sent
		 * to all PFs, including the requestor.  Our handler
		 * for the warning interrupt will deal with the shutdown
		 * and recovery of the switch setup.
		 */
		dev_dbg(&pf->pdev->dev, "GlobalR requested\n");
		val = rd32(&pf->hw, I40E_GLGEN_RTRIG);
		val |= I40E_GLGEN_RTRIG_GLOBR_MASK;
		wr32(&pf->hw, I40E_GLGEN_RTRIG, val);

	} else if (reset_flags & (1 << __I40E_CORE_RESET_REQUESTED)) {

		/* Request a Core Reset
		 *
		 * Same as Global Reset, except does *not* include the MAC/PHY
		 */
		dev_dbg(&pf->pdev->dev, "CoreR requested\n");
		val = rd32(&pf->hw, I40E_GLGEN_RTRIG);
		val |= I40E_GLGEN_RTRIG_CORER_MASK;
		wr32(&pf->hw, I40E_GLGEN_RTRIG, val);
		i40e_flush(&pf->hw);

	} else if (reset_flags & (1 << __I40E_EMP_RESET_REQUESTED)) {

		/* Request a Firmware Reset
		 *
		 * Same as Global reset, plus restarting the
		 * embedded firmware engine.
		 */
		/* enable EMP Reset */
		val = rd32(&pf->hw, I40E_GLGEN_RSTENA_EMP);
		val |= I40E_GLGEN_RSTENA_EMP_EMP_RST_ENA_MASK;
		wr32(&pf->hw, I40E_GLGEN_RSTENA_EMP, val);

		/* force the reset */
		val = rd32(&pf->hw, I40E_GLGEN_RTRIG);
		val |= I40E_GLGEN_RTRIG_EMPFWR_MASK;
		wr32(&pf->hw, I40E_GLGEN_RTRIG, val);
		i40e_flush(&pf->hw);

	} else if (reset_flags & (1 << __I40E_PF_RESET_REQUESTED)) {

		/* Request a PF Reset
		 *
		 * Resets only the PF-specific registers
		 *
		 * This goes directly to the tear-down and rebuild of
		 * the switch, since we need to do all the recovery as
		 * for the Core Reset.
		 */
		dev_dbg(&pf->pdev->dev, "PFR requested\n");
		i40e_handle_reset_warning(pf);

	} else if (reset_flags & (1 << __I40E_REINIT_REQUESTED)) {
		int v;

		/* Find the VSI(s) that requested a re-init */
		dev_info(&pf->pdev->dev,
			 "VSI reinit requested\n");
		for (v = 0; v < pf->num_alloc_vsi; v++) {
			struct i40e_vsi *vsi = pf->vsi[v];
			if (vsi != NULL &&
			    test_bit(__I40E_REINIT_REQUESTED, &vsi->state)) {
				i40e_vsi_reinit_locked(pf->vsi[v]);
				clear_bit(__I40E_REINIT_REQUESTED, &vsi->state);
			}
		}

		/* no further action needed, so return now */
		return;
	} else if (reset_flags & (1 << __I40E_DOWN_REQUESTED)) {
		int v;

		/* Find the VSI(s) that needs to be brought down */
		dev_info(&pf->pdev->dev, "VSI down requested\n");
		for (v = 0; v < pf->num_alloc_vsi; v++) {
			struct i40e_vsi *vsi = pf->vsi[v];
			if (vsi != NULL &&
			    test_bit(__I40E_DOWN_REQUESTED, &vsi->state)) {
				set_bit(__I40E_DOWN, &vsi->state);
				i40e_down(vsi);
				clear_bit(__I40E_DOWN_REQUESTED, &vsi->state);
			}
		}

		/* no further action needed, so return now */
		return;
	} else {
		dev_info(&pf->pdev->dev,
			 "bad reset request 0x%08x\n", reset_flags);
		return;
	}
}

#ifdef CONFIG_I40E_DCB
/**
 * i40e_dcb_need_reconfig - Check if DCB needs reconfig
 * @pf: board private structure
 * @old_cfg: current DCB config
 * @new_cfg: new DCB config
 **/
bool i40e_dcb_need_reconfig(struct i40e_pf *pf,
			    struct i40e_dcbx_config *old_cfg,
			    struct i40e_dcbx_config *new_cfg)
{
	bool need_reconfig = false;

	/* Check if ETS configuration has changed */
	if (memcmp(&new_cfg->etscfg,
		   &old_cfg->etscfg,
		   sizeof(new_cfg->etscfg))) {
		/* If Priority Table has changed reconfig is needed */
		if (memcmp(&new_cfg->etscfg.prioritytable,
			   &old_cfg->etscfg.prioritytable,
			   sizeof(new_cfg->etscfg.prioritytable))) {
			need_reconfig = true;
			dev_dbg(&pf->pdev->dev, "ETS UP2TC changed.\n");
		}

		if (memcmp(&new_cfg->etscfg.tcbwtable,
			   &old_cfg->etscfg.tcbwtable,
			   sizeof(new_cfg->etscfg.tcbwtable)))
			dev_dbg(&pf->pdev->dev, "ETS TC BW Table changed.\n");

		if (memcmp(&new_cfg->etscfg.tsatable,
			   &old_cfg->etscfg.tsatable,
			   sizeof(new_cfg->etscfg.tsatable)))
			dev_dbg(&pf->pdev->dev, "ETS TSA Table changed.\n");
	}

	/* Check if PFC configuration has changed */
	if (memcmp(&new_cfg->pfc,
		   &old_cfg->pfc,
		   sizeof(new_cfg->pfc))) {
		need_reconfig = true;
		dev_dbg(&pf->pdev->dev, "PFC config change detected.\n");
	}

	/* Check if APP Table has changed */
	if (memcmp(&new_cfg->app,
		   &old_cfg->app,
		   sizeof(new_cfg->app))) {
		need_reconfig = true;
		dev_dbg(&pf->pdev->dev, "APP Table change detected.\n");
	}

	dev_dbg(&pf->pdev->dev, "%s: need_reconfig=%d\n", __func__,
		need_reconfig);
	return need_reconfig;
}

/**
 * i40e_handle_lldp_event - Handle LLDP Change MIB event
 * @pf: board private structure
 * @e: event info posted on ARQ
 **/
static int i40e_handle_lldp_event(struct i40e_pf *pf,
				  struct i40e_arq_event_info *e)
{
	struct i40e_aqc_lldp_get_mib *mib =
		(struct i40e_aqc_lldp_get_mib *)&e->desc.params.raw;
	struct i40e_hw *hw = &pf->hw;
	struct i40e_dcbx_config *dcbx_cfg = &hw->local_dcbx_config;
	struct i40e_dcbx_config tmp_dcbx_cfg;
	bool need_reconfig = false;
	int ret = 0;
	u8 type;

	/* Not DCB capable or capability disabled */
	if (!(pf->flags & I40E_FLAG_DCB_CAPABLE))
		return ret;

	/* Ignore if event is not for Nearest Bridge */
	type = ((mib->type >> I40E_AQ_LLDP_BRIDGE_TYPE_SHIFT)
		& I40E_AQ_LLDP_BRIDGE_TYPE_MASK);
	dev_dbg(&pf->pdev->dev,
		"%s: LLDP event mib bridge type 0x%x\n", __func__, type);
	if (type != I40E_AQ_LLDP_BRIDGE_TYPE_NEAREST_BRIDGE)
		return ret;

	/* Check MIB Type and return if event for Remote MIB update */
	type = mib->type & I40E_AQ_LLDP_MIB_TYPE_MASK;
	dev_dbg(&pf->pdev->dev,
		"%s: LLDP event mib type %s\n", __func__,
		type ? "remote" : "local");
	if (type == I40E_AQ_LLDP_MIB_REMOTE) {
		/* Update the remote cached instance and return */
		ret = i40e_aq_get_dcb_config(hw, I40E_AQ_LLDP_MIB_REMOTE,
				I40E_AQ_LLDP_BRIDGE_TYPE_NEAREST_BRIDGE,
				&hw->remote_dcbx_config);
		goto exit;
	}

	memset(&tmp_dcbx_cfg, 0, sizeof(tmp_dcbx_cfg));
	/* Store the old configuration */
	tmp_dcbx_cfg = *dcbx_cfg;

	/* Get updated DCBX data from firmware */
	ret = i40e_get_dcb_config(&pf->hw);
	if (ret) {
		dev_info(&pf->pdev->dev, "Failed querying DCB configuration data from firmware.\n");
		goto exit;
	}

	/* No change detected in DCBX configs */
	if (!memcmp(&tmp_dcbx_cfg, dcbx_cfg, sizeof(tmp_dcbx_cfg))) {
		dev_dbg(&pf->pdev->dev, "No change detected in DCBX configuration.\n");
		goto exit;
	}

	need_reconfig = i40e_dcb_need_reconfig(pf, &tmp_dcbx_cfg, dcbx_cfg);

	i40e_dcbnl_flush_apps(pf, dcbx_cfg);

	if (!need_reconfig)
		goto exit;

	/* Enable DCB tagging only when more than one TC */
	if (i40e_dcb_get_num_tc(dcbx_cfg) > 1)
		pf->flags |= I40E_FLAG_DCB_ENABLED;
	else
		pf->flags &= ~I40E_FLAG_DCB_ENABLED;

	set_bit(__I40E_PORT_TX_SUSPENDED, &pf->state);
	/* Reconfiguration needed quiesce all VSIs */
	i40e_pf_quiesce_all_vsi(pf);

	/* Changes in configuration update VEB/VSI */
	i40e_dcb_reconfigure(pf);

	ret = i40e_resume_port_tx(pf);

	clear_bit(__I40E_PORT_TX_SUSPENDED, &pf->state);
	/* In case of error no point in resuming VSIs */
	if (ret)
		goto exit;

	/* Wait for the PF's Tx queues to be disabled */
	ret = i40e_pf_wait_txq_disabled(pf);
	if (!ret)
		i40e_pf_unquiesce_all_vsi(pf);
exit:
	return ret;
}
#endif /* CONFIG_I40E_DCB */

/**
 * i40e_do_reset_safe - Protected reset path for userland calls.
 * @pf: board private structure
 * @reset_flags: which reset is requested
 *
 **/
void i40e_do_reset_safe(struct i40e_pf *pf, u32 reset_flags)
{
	rtnl_lock();
	i40e_do_reset(pf, reset_flags);
	rtnl_unlock();
}

/**
 * i40e_handle_lan_overflow_event - Handler for LAN queue overflow event
 * @pf: board private structure
 * @e: event info posted on ARQ
 *
 * Handler for LAN Queue Overflow Event generated by the firmware for PF
 * and VF queues
 **/
static void i40e_handle_lan_overflow_event(struct i40e_pf *pf,
					   struct i40e_arq_event_info *e)
{
	struct i40e_aqc_lan_overflow *data =
		(struct i40e_aqc_lan_overflow *)&e->desc.params.raw;
	u32 queue = le32_to_cpu(data->prtdcb_rupto);
	u32 qtx_ctl = le32_to_cpu(data->otx_ctl);
	struct i40e_hw *hw = &pf->hw;
	struct i40e_vf *vf;
	u16 vf_id;

	dev_dbg(&pf->pdev->dev, "overflow Rx Queue Number = %d QTX_CTL=0x%08x\n",
		queue, qtx_ctl);

	/* Queue belongs to VF, find the VF and issue VF reset */
	if (((qtx_ctl & I40E_QTX_CTL_PFVF_Q_MASK)
	    >> I40E_QTX_CTL_PFVF_Q_SHIFT) == I40E_QTX_CTL_VF_QUEUE) {
		vf_id = (u16)((qtx_ctl & I40E_QTX_CTL_VFVM_INDX_MASK)
			 >> I40E_QTX_CTL_VFVM_INDX_SHIFT);
		vf_id -= hw->func_caps.vf_base_id;
		vf = &pf->vf[vf_id];
		i40e_vc_notify_vf_reset(vf);
		/* Allow VF to process pending reset notification */
		msleep(20);
		i40e_reset_vf(vf, false);
	}
}

/**
 * i40e_service_event_complete - Finish up the service event
 * @pf: board private structure
 **/
static void i40e_service_event_complete(struct i40e_pf *pf)
{
	BUG_ON(!test_bit(__I40E_SERVICE_SCHED, &pf->state));

	/* flush memory to make sure state is correct before next watchog */
	smp_mb__before_atomic();
	clear_bit(__I40E_SERVICE_SCHED, &pf->state);
}

/**
 * i40e_get_cur_guaranteed_fd_count - Get the consumed guaranteed FD filters
 * @pf: board private structure
 **/
int i40e_get_cur_guaranteed_fd_count(struct i40e_pf *pf)
{
	int val, fcnt_prog;

	val = rd32(&pf->hw, I40E_PFQF_FDSTAT);
	fcnt_prog = (val & I40E_PFQF_FDSTAT_GUARANT_CNT_MASK);
	return fcnt_prog;
}

/**
 * i40e_get_current_fd_count - Get the count of total FD filters programmed
 * @pf: board private structure
 **/
int i40e_get_current_fd_count(struct i40e_pf *pf)
{
	int val, fcnt_prog;
	val = rd32(&pf->hw, I40E_PFQF_FDSTAT);
	fcnt_prog = (val & I40E_PFQF_FDSTAT_GUARANT_CNT_MASK) +
		    ((val & I40E_PFQF_FDSTAT_BEST_CNT_MASK) >>
		      I40E_PFQF_FDSTAT_BEST_CNT_SHIFT);
	return fcnt_prog;
}

/**
 * i40e_fdir_check_and_reenable - Function to reenabe FD ATR or SB if disabled
 * @pf: board private structure
 **/
void i40e_fdir_check_and_reenable(struct i40e_pf *pf)
{
	u32 fcnt_prog, fcnt_avail;

	if (test_bit(__I40E_FD_FLUSH_REQUESTED, &pf->state))
		return;

	/* Check if, FD SB or ATR was auto disabled and if there is enough room
	 * to re-enable
	 */
	fcnt_prog = i40e_get_cur_guaranteed_fd_count(pf);
	fcnt_avail = pf->fdir_pf_filter_count;
	if ((fcnt_prog < (fcnt_avail - I40E_FDIR_BUFFER_HEAD_ROOM)) ||
	    (pf->fd_add_err == 0) ||
	    (i40e_get_current_atr_cnt(pf) < pf->fd_atr_cnt)) {
		if ((pf->flags & I40E_FLAG_FD_SB_ENABLED) &&
		    (pf->auto_disable_flags & I40E_FLAG_FD_SB_ENABLED)) {
			pf->auto_disable_flags &= ~I40E_FLAG_FD_SB_ENABLED;
			dev_info(&pf->pdev->dev, "FD Sideband/ntuple is being enabled since we have space in the table now\n");
		}
	}
	/* Wait for some more space to be available to turn on ATR */
	if (fcnt_prog < (fcnt_avail - I40E_FDIR_BUFFER_HEAD_ROOM * 2)) {
		if ((pf->flags & I40E_FLAG_FD_ATR_ENABLED) &&
		    (pf->auto_disable_flags & I40E_FLAG_FD_ATR_ENABLED)) {
			pf->auto_disable_flags &= ~I40E_FLAG_FD_ATR_ENABLED;
			dev_info(&pf->pdev->dev, "ATR is being enabled since we have space in the table now\n");
		}
	}
}

#define I40E_MIN_FD_FLUSH_INTERVAL 10
/**
 * i40e_fdir_flush_and_replay - Function to flush all FD filters and replay SB
 * @pf: board private structure
 **/
static void i40e_fdir_flush_and_replay(struct i40e_pf *pf)
{
	int flush_wait_retry = 50;
	int reg;

<<<<<<< HEAD
=======
	if (!(pf->flags & (I40E_FLAG_FD_SB_ENABLED | I40E_FLAG_FD_ATR_ENABLED)))
		return;

>>>>>>> e529fea9
	if (time_after(jiffies, pf->fd_flush_timestamp +
				(I40E_MIN_FD_FLUSH_INTERVAL * HZ))) {
		set_bit(__I40E_FD_FLUSH_REQUESTED, &pf->state);
		pf->fd_flush_timestamp = jiffies;
		pf->auto_disable_flags |= I40E_FLAG_FD_SB_ENABLED;
		pf->flags &= ~I40E_FLAG_FD_ATR_ENABLED;
		/* flush all filters */
		wr32(&pf->hw, I40E_PFQF_CTL_1,
		     I40E_PFQF_CTL_1_CLEARFDTABLE_MASK);
		i40e_flush(&pf->hw);
		pf->fd_flush_cnt++;
		pf->fd_add_err = 0;
		do {
			/* Check FD flush status every 5-6msec */
			usleep_range(5000, 6000);
			reg = rd32(&pf->hw, I40E_PFQF_CTL_1);
			if (!(reg & I40E_PFQF_CTL_1_CLEARFDTABLE_MASK))
				break;
		} while (flush_wait_retry--);
		if (reg & I40E_PFQF_CTL_1_CLEARFDTABLE_MASK) {
			dev_warn(&pf->pdev->dev, "FD table did not flush, needs more time\n");
		} else {
			/* replay sideband filters */
			i40e_fdir_filter_restore(pf->vsi[pf->lan_vsi]);

			pf->flags |= I40E_FLAG_FD_ATR_ENABLED;
			pf->auto_disable_flags &= ~I40E_FLAG_FD_ATR_ENABLED;
			pf->auto_disable_flags &= ~I40E_FLAG_FD_SB_ENABLED;
			clear_bit(__I40E_FD_FLUSH_REQUESTED, &pf->state);
			dev_info(&pf->pdev->dev, "FD Filter table flushed and FD-SB replayed.\n");
		}
	}
}

/**
 * i40e_get_current_atr_count - Get the count of total FD ATR filters programmed
 * @pf: board private structure
 **/
int i40e_get_current_atr_cnt(struct i40e_pf *pf)
{
	return i40e_get_current_fd_count(pf) - pf->fdir_pf_active_filters;
}

/* We can see up to 256 filter programming desc in transit if the filters are
 * being applied really fast; before we see the first
 * filter miss error on Rx queue 0. Accumulating enough error messages before
 * reacting will make sure we don't cause flush too often.
 */
#define I40E_MAX_FD_PROGRAM_ERROR 256

/**
 * i40e_fdir_reinit_subtask - Worker thread to reinit FDIR filter table
 * @pf: board private structure
 **/
static void i40e_fdir_reinit_subtask(struct i40e_pf *pf)
{

	/* if interface is down do nothing */
	if (test_bit(__I40E_DOWN, &pf->state))
		return;

<<<<<<< HEAD
=======
	if (!(pf->flags & (I40E_FLAG_FD_SB_ENABLED | I40E_FLAG_FD_ATR_ENABLED)))
		return;

>>>>>>> e529fea9
	if ((pf->fd_add_err >= I40E_MAX_FD_PROGRAM_ERROR) &&
	    (i40e_get_current_atr_cnt(pf) >= pf->fd_atr_cnt) &&
	    (i40e_get_current_atr_cnt(pf) > pf->fdir_pf_filter_count))
		i40e_fdir_flush_and_replay(pf);

	i40e_fdir_check_and_reenable(pf);

}

/**
 * i40e_vsi_link_event - notify VSI of a link event
 * @vsi: vsi to be notified
 * @link_up: link up or down
 **/
static void i40e_vsi_link_event(struct i40e_vsi *vsi, bool link_up)
{
	if (!vsi || test_bit(__I40E_DOWN, &vsi->state))
		return;

	switch (vsi->type) {
	case I40E_VSI_MAIN:
#ifdef I40E_FCOE
	case I40E_VSI_FCOE:
#endif
		if (!vsi->netdev || !vsi->netdev_registered)
			break;

		if (link_up) {
			netif_carrier_on(vsi->netdev);
			netif_tx_wake_all_queues(vsi->netdev);
		} else {
			netif_carrier_off(vsi->netdev);
			netif_tx_stop_all_queues(vsi->netdev);
		}
		break;

	case I40E_VSI_SRIOV:
	case I40E_VSI_VMDQ2:
	case I40E_VSI_CTRL:
	case I40E_VSI_MIRROR:
	default:
		/* there is no notification for other VSIs */
		break;
	}
}

/**
 * i40e_veb_link_event - notify elements on the veb of a link event
 * @veb: veb to be notified
 * @link_up: link up or down
 **/
static void i40e_veb_link_event(struct i40e_veb *veb, bool link_up)
{
	struct i40e_pf *pf;
	int i;

	if (!veb || !veb->pf)
		return;
	pf = veb->pf;

	/* depth first... */
	for (i = 0; i < I40E_MAX_VEB; i++)
		if (pf->veb[i] && (pf->veb[i]->uplink_seid == veb->seid))
			i40e_veb_link_event(pf->veb[i], link_up);

	/* ... now the local VSIs */
	for (i = 0; i < pf->num_alloc_vsi; i++)
		if (pf->vsi[i] && (pf->vsi[i]->uplink_seid == veb->seid))
			i40e_vsi_link_event(pf->vsi[i], link_up);
}

/**
 * i40e_link_event - Update netif_carrier status
 * @pf: board private structure
 **/
static void i40e_link_event(struct i40e_pf *pf)
{
	bool new_link, old_link;
	struct i40e_vsi *vsi = pf->vsi[pf->lan_vsi];

	/* set this to force the get_link_status call to refresh state */
	pf->hw.phy.get_link_info = true;

	old_link = (pf->hw.phy.link_info_old.link_info & I40E_AQ_LINK_UP);
	new_link = i40e_get_link_status(&pf->hw);

	if (new_link == old_link &&
	    (test_bit(__I40E_DOWN, &vsi->state) ||
	     new_link == netif_carrier_ok(vsi->netdev)))
		return;

	if (!test_bit(__I40E_DOWN, &vsi->state))
		i40e_print_link_message(vsi, new_link);

	/* Notify the base of the switch tree connected to
	 * the link.  Floating VEBs are not notified.
	 */
	if (pf->lan_veb != I40E_NO_VEB && pf->veb[pf->lan_veb])
		i40e_veb_link_event(pf->veb[pf->lan_veb], new_link);
	else
		i40e_vsi_link_event(vsi, new_link);

	if (pf->vf)
		i40e_vc_notify_link_state(pf);

	if (pf->flags & I40E_FLAG_PTP)
		i40e_ptp_set_increment(pf);
}

/**
 * i40e_check_hang_subtask - Check for hung queues and dropped interrupts
 * @pf: board private structure
 *
 * Set the per-queue flags to request a check for stuck queues in the irq
 * clean functions, then force interrupts to be sure the irq clean is called.
 **/
static void i40e_check_hang_subtask(struct i40e_pf *pf)
{
	int i, v;

	/* If we're down or resetting, just bail */
	if (test_bit(__I40E_CONFIG_BUSY, &pf->state))
		return;

	/* for each VSI/netdev
	 *     for each Tx queue
	 *         set the check flag
	 *     for each q_vector
	 *         force an interrupt
	 */
	for (v = 0; v < pf->num_alloc_vsi; v++) {
		struct i40e_vsi *vsi = pf->vsi[v];
		int armed = 0;

		if (!pf->vsi[v] ||
		    test_bit(__I40E_DOWN, &vsi->state) ||
		    (vsi->netdev && !netif_carrier_ok(vsi->netdev)))
			continue;

		for (i = 0; i < vsi->num_queue_pairs; i++) {
			set_check_for_tx_hang(vsi->tx_rings[i]);
			if (test_bit(__I40E_HANG_CHECK_ARMED,
				     &vsi->tx_rings[i]->state))
				armed++;
		}

		if (armed) {
			if (!(pf->flags & I40E_FLAG_MSIX_ENABLED)) {
				wr32(&vsi->back->hw, I40E_PFINT_DYN_CTL0,
				     (I40E_PFINT_DYN_CTL0_INTENA_MASK |
				      I40E_PFINT_DYN_CTL0_SWINT_TRIG_MASK |
				      I40E_PFINT_DYN_CTL0_ITR_INDX_MASK |
				      I40E_PFINT_DYN_CTL0_SW_ITR_INDX_ENA_MASK |
				      I40E_PFINT_DYN_CTL0_SW_ITR_INDX_MASK));
			} else {
				u16 vec = vsi->base_vector - 1;
				u32 val = (I40E_PFINT_DYN_CTLN_INTENA_MASK |
				      I40E_PFINT_DYN_CTLN_SWINT_TRIG_MASK |
				      I40E_PFINT_DYN_CTLN_ITR_INDX_MASK |
				      I40E_PFINT_DYN_CTLN_SW_ITR_INDX_ENA_MASK |
				      I40E_PFINT_DYN_CTLN_SW_ITR_INDX_MASK);
				for (i = 0; i < vsi->num_q_vectors; i++, vec++)
					wr32(&vsi->back->hw,
					     I40E_PFINT_DYN_CTLN(vec), val);
			}
			i40e_flush(&vsi->back->hw);
		}
	}
}

/**
 * i40e_watchdog_subtask - periodic checks not using event driven response
 * @pf: board private structure
 **/
static void i40e_watchdog_subtask(struct i40e_pf *pf)
{
	int i;

	/* if interface is down do nothing */
	if (test_bit(__I40E_DOWN, &pf->state) ||
	    test_bit(__I40E_CONFIG_BUSY, &pf->state))
		return;

	/* make sure we don't do these things too often */
	if (time_before(jiffies, (pf->service_timer_previous +
				  pf->service_timer_period)))
		return;
	pf->service_timer_previous = jiffies;

	i40e_check_hang_subtask(pf);
	i40e_link_event(pf);

	/* Update the stats for active netdevs so the network stack
	 * can look at updated numbers whenever it cares to
	 */
	for (i = 0; i < pf->num_alloc_vsi; i++)
		if (pf->vsi[i] && pf->vsi[i]->netdev)
			i40e_update_stats(pf->vsi[i]);

	/* Update the stats for the active switching components */
	for (i = 0; i < I40E_MAX_VEB; i++)
		if (pf->veb[i])
			i40e_update_veb_stats(pf->veb[i]);

	i40e_ptp_rx_hang(pf->vsi[pf->lan_vsi]);
}

/**
 * i40e_reset_subtask - Set up for resetting the device and driver
 * @pf: board private structure
 **/
static void i40e_reset_subtask(struct i40e_pf *pf)
{
	u32 reset_flags = 0;

	rtnl_lock();
	if (test_bit(__I40E_REINIT_REQUESTED, &pf->state)) {
		reset_flags |= (1 << __I40E_REINIT_REQUESTED);
		clear_bit(__I40E_REINIT_REQUESTED, &pf->state);
	}
	if (test_bit(__I40E_PF_RESET_REQUESTED, &pf->state)) {
		reset_flags |= (1 << __I40E_PF_RESET_REQUESTED);
		clear_bit(__I40E_PF_RESET_REQUESTED, &pf->state);
	}
	if (test_bit(__I40E_CORE_RESET_REQUESTED, &pf->state)) {
		reset_flags |= (1 << __I40E_CORE_RESET_REQUESTED);
		clear_bit(__I40E_CORE_RESET_REQUESTED, &pf->state);
	}
	if (test_bit(__I40E_GLOBAL_RESET_REQUESTED, &pf->state)) {
		reset_flags |= (1 << __I40E_GLOBAL_RESET_REQUESTED);
		clear_bit(__I40E_GLOBAL_RESET_REQUESTED, &pf->state);
	}
	if (test_bit(__I40E_DOWN_REQUESTED, &pf->state)) {
		reset_flags |= (1 << __I40E_DOWN_REQUESTED);
		clear_bit(__I40E_DOWN_REQUESTED, &pf->state);
	}

	/* If there's a recovery already waiting, it takes
	 * precedence before starting a new reset sequence.
	 */
	if (test_bit(__I40E_RESET_INTR_RECEIVED, &pf->state)) {
		i40e_handle_reset_warning(pf);
		goto unlock;
	}

	/* If we're already down or resetting, just bail */
	if (reset_flags &&
	    !test_bit(__I40E_DOWN, &pf->state) &&
	    !test_bit(__I40E_CONFIG_BUSY, &pf->state))
		i40e_do_reset(pf, reset_flags);

unlock:
	rtnl_unlock();
}

/**
 * i40e_handle_link_event - Handle link event
 * @pf: board private structure
 * @e: event info posted on ARQ
 **/
static void i40e_handle_link_event(struct i40e_pf *pf,
				   struct i40e_arq_event_info *e)
{
	struct i40e_hw *hw = &pf->hw;
	struct i40e_aqc_get_link_status *status =
		(struct i40e_aqc_get_link_status *)&e->desc.params.raw;
	struct i40e_link_status *hw_link_info = &hw->phy.link_info;

	/* save off old link status information */
	memcpy(&pf->hw.phy.link_info_old, hw_link_info,
	       sizeof(pf->hw.phy.link_info_old));

<<<<<<< HEAD
	/* check for unqualified module, if link is down */
	if ((status->link_info & I40E_AQ_MEDIA_AVAILABLE) &&
	    (!(status->an_info & I40E_AQ_QUALIFIED_MODULE)) &&
	    (!(status->link_info & I40E_AQ_LINK_UP)))
		dev_err(&pf->pdev->dev,
			"The driver failed to link because an unqualified module was detected.\n");

	/* update link status */
	hw_link_info->phy_type = (enum i40e_aq_phy_type)status->phy_type;
	hw_link_info->link_speed = (enum i40e_aq_link_speed)status->link_speed;
	hw_link_info->link_info = status->link_info;
	hw_link_info->an_info = status->an_info;
	hw_link_info->ext_info = status->ext_info;
	hw_link_info->lse_enable =
		le16_to_cpu(status->command_flags) &
			    I40E_AQ_LSE_ENABLE;

	/* process the event */
	i40e_link_event(pf);

=======
>>>>>>> e529fea9
	/* Do a new status request to re-enable LSE reporting
	 * and load new status information into the hw struct
	 * This completely ignores any state information
	 * in the ARQ event info, instead choosing to always
	 * issue the AQ update link status command.
	 */
	i40e_link_event(pf);

	/* check for unqualified module, if link is down */
	if ((status->link_info & I40E_AQ_MEDIA_AVAILABLE) &&
	    (!(status->an_info & I40E_AQ_QUALIFIED_MODULE)) &&
	    (!(status->link_info & I40E_AQ_LINK_UP)))
		dev_err(&pf->pdev->dev,
			"The driver failed to link because an unqualified module was detected.\n");
}

/**
 * i40e_clean_adminq_subtask - Clean the AdminQ rings
 * @pf: board private structure
 **/
static void i40e_clean_adminq_subtask(struct i40e_pf *pf)
{
	struct i40e_arq_event_info event;
	struct i40e_hw *hw = &pf->hw;
	u16 pending, i = 0;
	i40e_status ret;
	u16 opcode;
	u32 oldval;
	u32 val;

	/* Do not run clean AQ when PF reset fails */
	if (test_bit(__I40E_RESET_FAILED, &pf->state))
		return;

	/* check for error indications */
	val = rd32(&pf->hw, pf->hw.aq.arq.len);
	oldval = val;
	if (val & I40E_PF_ARQLEN_ARQVFE_MASK) {
		dev_info(&pf->pdev->dev, "ARQ VF Error detected\n");
		val &= ~I40E_PF_ARQLEN_ARQVFE_MASK;
	}
	if (val & I40E_PF_ARQLEN_ARQOVFL_MASK) {
		dev_info(&pf->pdev->dev, "ARQ Overflow Error detected\n");
		val &= ~I40E_PF_ARQLEN_ARQOVFL_MASK;
	}
	if (val & I40E_PF_ARQLEN_ARQCRIT_MASK) {
		dev_info(&pf->pdev->dev, "ARQ Critical Error detected\n");
		val &= ~I40E_PF_ARQLEN_ARQCRIT_MASK;
	}
	if (oldval != val)
		wr32(&pf->hw, pf->hw.aq.arq.len, val);

	val = rd32(&pf->hw, pf->hw.aq.asq.len);
	oldval = val;
	if (val & I40E_PF_ATQLEN_ATQVFE_MASK) {
		dev_info(&pf->pdev->dev, "ASQ VF Error detected\n");
		val &= ~I40E_PF_ATQLEN_ATQVFE_MASK;
	}
	if (val & I40E_PF_ATQLEN_ATQOVFL_MASK) {
		dev_info(&pf->pdev->dev, "ASQ Overflow Error detected\n");
		val &= ~I40E_PF_ATQLEN_ATQOVFL_MASK;
	}
	if (val & I40E_PF_ATQLEN_ATQCRIT_MASK) {
		dev_info(&pf->pdev->dev, "ASQ Critical Error detected\n");
		val &= ~I40E_PF_ATQLEN_ATQCRIT_MASK;
	}
	if (oldval != val)
		wr32(&pf->hw, pf->hw.aq.asq.len, val);

	event.buf_len = I40E_MAX_AQ_BUF_SIZE;
	event.msg_buf = kzalloc(event.buf_len, GFP_KERNEL);
	if (!event.msg_buf)
		return;

	do {
		ret = i40e_clean_arq_element(hw, &event, &pending);
		if (ret == I40E_ERR_ADMIN_QUEUE_NO_WORK)
			break;
		else if (ret) {
			dev_info(&pf->pdev->dev, "ARQ event error %d\n", ret);
			break;
		}

		opcode = le16_to_cpu(event.desc.opcode);
		switch (opcode) {

		case i40e_aqc_opc_get_link_status:
			i40e_handle_link_event(pf, &event);
			break;
		case i40e_aqc_opc_send_msg_to_pf:
			ret = i40e_vc_process_vf_msg(pf,
					le16_to_cpu(event.desc.retval),
					le32_to_cpu(event.desc.cookie_high),
					le32_to_cpu(event.desc.cookie_low),
					event.msg_buf,
					event.msg_len);
			break;
		case i40e_aqc_opc_lldp_update_mib:
			dev_dbg(&pf->pdev->dev, "ARQ: Update LLDP MIB event received\n");
#ifdef CONFIG_I40E_DCB
			rtnl_lock();
			ret = i40e_handle_lldp_event(pf, &event);
			rtnl_unlock();
#endif /* CONFIG_I40E_DCB */
			break;
		case i40e_aqc_opc_event_lan_overflow:
			dev_dbg(&pf->pdev->dev, "ARQ LAN queue overflow event received\n");
			i40e_handle_lan_overflow_event(pf, &event);
			break;
		case i40e_aqc_opc_send_msg_to_peer:
			dev_info(&pf->pdev->dev, "ARQ: Msg from other pf\n");
			break;
		default:
			dev_info(&pf->pdev->dev,
				 "ARQ Error: Unknown event 0x%04x received\n",
				 opcode);
			break;
		}
	} while (pending && (i++ < pf->adminq_work_limit));

	clear_bit(__I40E_ADMINQ_EVENT_PENDING, &pf->state);
	/* re-enable Admin queue interrupt cause */
	val = rd32(hw, I40E_PFINT_ICR0_ENA);
	val |=  I40E_PFINT_ICR0_ENA_ADMINQ_MASK;
	wr32(hw, I40E_PFINT_ICR0_ENA, val);
	i40e_flush(hw);

	kfree(event.msg_buf);
}

/**
 * i40e_verify_eeprom - make sure eeprom is good to use
 * @pf: board private structure
 **/
static void i40e_verify_eeprom(struct i40e_pf *pf)
{
	int err;

	err = i40e_diag_eeprom_test(&pf->hw);
	if (err) {
		/* retry in case of garbage read */
		err = i40e_diag_eeprom_test(&pf->hw);
		if (err) {
			dev_info(&pf->pdev->dev, "eeprom check failed (%d), Tx/Rx traffic disabled\n",
				 err);
			set_bit(__I40E_BAD_EEPROM, &pf->state);
		}
	}

	if (!err && test_bit(__I40E_BAD_EEPROM, &pf->state)) {
		dev_info(&pf->pdev->dev, "eeprom check passed, Tx/Rx traffic enabled\n");
		clear_bit(__I40E_BAD_EEPROM, &pf->state);
	}
}

/**
 * i40e_reconstitute_veb - rebuild the VEB and anything connected to it
 * @veb: pointer to the VEB instance
 *
 * This is a recursive function that first builds the attached VSIs then
 * recurses in to build the next layer of VEB.  We track the connections
 * through our own index numbers because the seid's from the HW could
 * change across the reset.
 **/
static int i40e_reconstitute_veb(struct i40e_veb *veb)
{
	struct i40e_vsi *ctl_vsi = NULL;
	struct i40e_pf *pf = veb->pf;
	int v, veb_idx;
	int ret;

	/* build VSI that owns this VEB, temporarily attached to base VEB */
	for (v = 0; v < pf->num_alloc_vsi && !ctl_vsi; v++) {
		if (pf->vsi[v] &&
		    pf->vsi[v]->veb_idx == veb->idx &&
		    pf->vsi[v]->flags & I40E_VSI_FLAG_VEB_OWNER) {
			ctl_vsi = pf->vsi[v];
			break;
		}
	}
	if (!ctl_vsi) {
		dev_info(&pf->pdev->dev,
			 "missing owner VSI for veb_idx %d\n", veb->idx);
		ret = -ENOENT;
		goto end_reconstitute;
	}
	if (ctl_vsi != pf->vsi[pf->lan_vsi])
		ctl_vsi->uplink_seid = pf->vsi[pf->lan_vsi]->uplink_seid;
	ret = i40e_add_vsi(ctl_vsi);
	if (ret) {
		dev_info(&pf->pdev->dev,
			 "rebuild of owner VSI failed: %d\n", ret);
		goto end_reconstitute;
	}
	i40e_vsi_reset_stats(ctl_vsi);

	/* create the VEB in the switch and move the VSI onto the VEB */
	ret = i40e_add_veb(veb, ctl_vsi);
	if (ret)
		goto end_reconstitute;

	/* Enable LB mode for the main VSI now that it is on a VEB */
	i40e_enable_pf_switch_lb(pf);

	/* create the remaining VSIs attached to this VEB */
	for (v = 0; v < pf->num_alloc_vsi; v++) {
		if (!pf->vsi[v] || pf->vsi[v] == ctl_vsi)
			continue;

		if (pf->vsi[v]->veb_idx == veb->idx) {
			struct i40e_vsi *vsi = pf->vsi[v];
			vsi->uplink_seid = veb->seid;
			ret = i40e_add_vsi(vsi);
			if (ret) {
				dev_info(&pf->pdev->dev,
					 "rebuild of vsi_idx %d failed: %d\n",
					 v, ret);
				goto end_reconstitute;
			}
			i40e_vsi_reset_stats(vsi);
		}
	}

	/* create any VEBs attached to this VEB - RECURSION */
	for (veb_idx = 0; veb_idx < I40E_MAX_VEB; veb_idx++) {
		if (pf->veb[veb_idx] && pf->veb[veb_idx]->veb_idx == veb->idx) {
			pf->veb[veb_idx]->uplink_seid = veb->seid;
			ret = i40e_reconstitute_veb(pf->veb[veb_idx]);
			if (ret)
				break;
		}
	}

end_reconstitute:
	return ret;
}

/**
 * i40e_get_capabilities - get info about the HW
 * @pf: the PF struct
 **/
static int i40e_get_capabilities(struct i40e_pf *pf)
{
	struct i40e_aqc_list_capabilities_element_resp *cap_buf;
	u16 data_size;
	int buf_len;
	int err;

	buf_len = 40 * sizeof(struct i40e_aqc_list_capabilities_element_resp);
	do {
		cap_buf = kzalloc(buf_len, GFP_KERNEL);
		if (!cap_buf)
			return -ENOMEM;

		/* this loads the data into the hw struct for us */
		err = i40e_aq_discover_capabilities(&pf->hw, cap_buf, buf_len,
					    &data_size,
					    i40e_aqc_opc_list_func_capabilities,
					    NULL);
		/* data loaded, buffer no longer needed */
		kfree(cap_buf);

		if (pf->hw.aq.asq_last_status == I40E_AQ_RC_ENOMEM) {
			/* retry with a larger buffer */
			buf_len = data_size;
		} else if (pf->hw.aq.asq_last_status != I40E_AQ_RC_OK) {
			dev_info(&pf->pdev->dev,
				 "capability discovery failed: aq=%d\n",
				 pf->hw.aq.asq_last_status);
			return -ENODEV;
		}
	} while (err);

	if (((pf->hw.aq.fw_maj_ver == 2) && (pf->hw.aq.fw_min_ver < 22)) ||
	    (pf->hw.aq.fw_maj_ver < 2)) {
		pf->hw.func_caps.num_msix_vectors++;
		pf->hw.func_caps.num_msix_vectors_vf++;
	}

	if (pf->hw.debug_mask & I40E_DEBUG_USER)
		dev_info(&pf->pdev->dev,
			 "pf=%d, num_vfs=%d, msix_pf=%d, msix_vf=%d, fd_g=%d, fd_b=%d, pf_max_q=%d num_vsi=%d\n",
			 pf->hw.pf_id, pf->hw.func_caps.num_vfs,
			 pf->hw.func_caps.num_msix_vectors,
			 pf->hw.func_caps.num_msix_vectors_vf,
			 pf->hw.func_caps.fd_filters_guaranteed,
			 pf->hw.func_caps.fd_filters_best_effort,
			 pf->hw.func_caps.num_tx_qp,
			 pf->hw.func_caps.num_vsis);

#define DEF_NUM_VSI (1 + (pf->hw.func_caps.fcoe ? 1 : 0) \
		       + pf->hw.func_caps.num_vfs)
	if (pf->hw.revision_id == 0 && (DEF_NUM_VSI > pf->hw.func_caps.num_vsis)) {
		dev_info(&pf->pdev->dev,
			 "got num_vsis %d, setting num_vsis to %d\n",
			 pf->hw.func_caps.num_vsis, DEF_NUM_VSI);
		pf->hw.func_caps.num_vsis = DEF_NUM_VSI;
	}

	return 0;
}

static int i40e_vsi_clear(struct i40e_vsi *vsi);

/**
 * i40e_fdir_sb_setup - initialize the Flow Director resources for Sideband
 * @pf: board private structure
 **/
static void i40e_fdir_sb_setup(struct i40e_pf *pf)
{
	struct i40e_vsi *vsi;
	int i;

	/* quick workaround for an NVM issue that leaves a critical register
	 * uninitialized
	 */
	if (!rd32(&pf->hw, I40E_GLQF_HKEY(0))) {
		static const u32 hkey[] = {
			0xe640d33f, 0xcdfe98ab, 0x73fa7161, 0x0d7a7d36,
			0xeacb7d61, 0xaa4f05b6, 0x9c5c89ed, 0xfc425ddb,
			0xa4654832, 0xfc7461d4, 0x8f827619, 0xf5c63c21,
			0x95b3a76d};

		for (i = 0; i <= I40E_GLQF_HKEY_MAX_INDEX; i++)
			wr32(&pf->hw, I40E_GLQF_HKEY(i), hkey[i]);
	}

	if (!(pf->flags & I40E_FLAG_FD_SB_ENABLED))
		return;

	/* find existing VSI and see if it needs configuring */
	vsi = NULL;
	for (i = 0; i < pf->num_alloc_vsi; i++) {
		if (pf->vsi[i] && pf->vsi[i]->type == I40E_VSI_FDIR) {
			vsi = pf->vsi[i];
			break;
		}
	}

	/* create a new VSI if none exists */
	if (!vsi) {
		vsi = i40e_vsi_setup(pf, I40E_VSI_FDIR,
				     pf->vsi[pf->lan_vsi]->seid, 0);
		if (!vsi) {
			dev_info(&pf->pdev->dev, "Couldn't create FDir VSI\n");
			pf->flags &= ~I40E_FLAG_FD_SB_ENABLED;
			return;
		}
	}

	i40e_vsi_setup_irqhandler(vsi, i40e_fdir_clean_ring);
}

/**
 * i40e_fdir_teardown - release the Flow Director resources
 * @pf: board private structure
 **/
static void i40e_fdir_teardown(struct i40e_pf *pf)
{
	int i;

	i40e_fdir_filter_exit(pf);
	for (i = 0; i < pf->num_alloc_vsi; i++) {
		if (pf->vsi[i] && pf->vsi[i]->type == I40E_VSI_FDIR) {
			i40e_vsi_release(pf->vsi[i]);
			break;
		}
	}
}

/**
 * i40e_prep_for_reset - prep for the core to reset
 * @pf: board private structure
 *
 * Close up the VFs and other things in prep for pf Reset.
  **/
static void i40e_prep_for_reset(struct i40e_pf *pf)
{
	struct i40e_hw *hw = &pf->hw;
	i40e_status ret = 0;
	u32 v;

	clear_bit(__I40E_RESET_INTR_RECEIVED, &pf->state);
	if (test_and_set_bit(__I40E_RESET_RECOVERY_PENDING, &pf->state))
		return;

	dev_dbg(&pf->pdev->dev, "Tearing down internal switch for reset\n");

	/* quiesce the VSIs and their queues that are not already DOWN */
	i40e_pf_quiesce_all_vsi(pf);

	for (v = 0; v < pf->num_alloc_vsi; v++) {
		if (pf->vsi[v])
			pf->vsi[v]->seid = 0;
	}

	i40e_shutdown_adminq(&pf->hw);

	/* call shutdown HMC */
	if (hw->hmc.hmc_obj) {
		ret = i40e_shutdown_lan_hmc(hw);
		if (ret)
			dev_warn(&pf->pdev->dev,
				 "shutdown_lan_hmc failed: %d\n", ret);
	}
}

/**
 * i40e_send_version - update firmware with driver version
 * @pf: PF struct
 */
static void i40e_send_version(struct i40e_pf *pf)
{
	struct i40e_driver_version dv;

	dv.major_version = DRV_VERSION_MAJOR;
	dv.minor_version = DRV_VERSION_MINOR;
	dv.build_version = DRV_VERSION_BUILD;
	dv.subbuild_version = 0;
	strlcpy(dv.driver_string, DRV_VERSION, sizeof(dv.driver_string));
	i40e_aq_send_driver_version(&pf->hw, &dv, NULL);
}

/**
 * i40e_reset_and_rebuild - reset and rebuild using a saved config
 * @pf: board private structure
 * @reinit: if the Main VSI needs to re-initialized.
 **/
static void i40e_reset_and_rebuild(struct i40e_pf *pf, bool reinit)
{
	struct i40e_hw *hw = &pf->hw;
	u8 set_fc_aq_fail = 0;
	i40e_status ret;
	u32 v;

	/* Now we wait for GRST to settle out.
	 * We don't have to delete the VEBs or VSIs from the hw switch
	 * because the reset will make them disappear.
	 */
	ret = i40e_pf_reset(hw);
	if (ret) {
		dev_info(&pf->pdev->dev, "PF reset failed, %d\n", ret);
		set_bit(__I40E_RESET_FAILED, &pf->state);
		goto clear_recovery;
	}
	pf->pfr_count++;

	if (test_bit(__I40E_DOWN, &pf->state))
		goto clear_recovery;
	dev_dbg(&pf->pdev->dev, "Rebuilding internal switch\n");

	/* rebuild the basics for the AdminQ, HMC, and initial HW switch */
	ret = i40e_init_adminq(&pf->hw);
	if (ret) {
		dev_info(&pf->pdev->dev, "Rebuild AdminQ failed, %d\n", ret);
		goto clear_recovery;
	}

	/* re-verify the eeprom if we just had an EMP reset */
	if (test_bit(__I40E_EMP_RESET_REQUESTED, &pf->state)) {
		clear_bit(__I40E_EMP_RESET_REQUESTED, &pf->state);
		i40e_verify_eeprom(pf);
	}

	i40e_clear_pxe_mode(hw);
	ret = i40e_get_capabilities(pf);
	if (ret) {
		dev_info(&pf->pdev->dev, "i40e_get_capabilities failed, %d\n",
			 ret);
		goto end_core_reset;
	}

	ret = i40e_init_lan_hmc(hw, hw->func_caps.num_tx_qp,
				hw->func_caps.num_rx_qp,
				pf->fcoe_hmc_cntx_num, pf->fcoe_hmc_filt_num);
	if (ret) {
		dev_info(&pf->pdev->dev, "init_lan_hmc failed: %d\n", ret);
		goto end_core_reset;
	}
	ret = i40e_configure_lan_hmc(hw, I40E_HMC_MODEL_DIRECT_ONLY);
	if (ret) {
		dev_info(&pf->pdev->dev, "configure_lan_hmc failed: %d\n", ret);
		goto end_core_reset;
	}

#ifdef CONFIG_I40E_DCB
	ret = i40e_init_pf_dcb(pf);
	if (ret) {
		dev_info(&pf->pdev->dev, "init_pf_dcb failed: %d\n", ret);
		goto end_core_reset;
	}
#endif /* CONFIG_I40E_DCB */
#ifdef I40E_FCOE
	ret = i40e_init_pf_fcoe(pf);
	if (ret)
		dev_info(&pf->pdev->dev, "init_pf_fcoe failed: %d\n", ret);

#endif
	/* do basic switch setup */
	ret = i40e_setup_pf_switch(pf, reinit);
	if (ret)
		goto end_core_reset;

	/* driver is only interested in link up/down and module qualification
	 * reports from firmware
	 */
	ret = i40e_aq_set_phy_int_mask(&pf->hw,
				       I40E_AQ_EVENT_LINK_UPDOWN |
				       I40E_AQ_EVENT_MODULE_QUAL_FAIL, NULL);
	if (ret)
		dev_info(&pf->pdev->dev, "set phy mask fail, aq_err %d\n", ret);

	/* make sure our flow control settings are restored */
	ret = i40e_set_fc(&pf->hw, &set_fc_aq_fail, true);
	if (ret)
		dev_info(&pf->pdev->dev, "set fc fail, aq_err %d\n", ret);

	/* Rebuild the VSIs and VEBs that existed before reset.
	 * They are still in our local switch element arrays, so only
	 * need to rebuild the switch model in the HW.
	 *
	 * If there were VEBs but the reconstitution failed, we'll try
	 * try to recover minimal use by getting the basic PF VSI working.
	 */
	if (pf->vsi[pf->lan_vsi]->uplink_seid != pf->mac_seid) {
		dev_dbg(&pf->pdev->dev, "attempting to rebuild switch\n");
		/* find the one VEB connected to the MAC, and find orphans */
		for (v = 0; v < I40E_MAX_VEB; v++) {
			if (!pf->veb[v])
				continue;

			if (pf->veb[v]->uplink_seid == pf->mac_seid ||
			    pf->veb[v]->uplink_seid == 0) {
				ret = i40e_reconstitute_veb(pf->veb[v]);

				if (!ret)
					continue;

				/* If Main VEB failed, we're in deep doodoo,
				 * so give up rebuilding the switch and set up
				 * for minimal rebuild of PF VSI.
				 * If orphan failed, we'll report the error
				 * but try to keep going.
				 */
				if (pf->veb[v]->uplink_seid == pf->mac_seid) {
					dev_info(&pf->pdev->dev,
						 "rebuild of switch failed: %d, will try to set up simple PF connection\n",
						 ret);
					pf->vsi[pf->lan_vsi]->uplink_seid
								= pf->mac_seid;
					break;
				} else if (pf->veb[v]->uplink_seid == 0) {
					dev_info(&pf->pdev->dev,
						 "rebuild of orphan VEB failed: %d\n",
						 ret);
				}
			}
		}
	}

	if (pf->vsi[pf->lan_vsi]->uplink_seid == pf->mac_seid) {
		dev_dbg(&pf->pdev->dev, "attempting to rebuild PF VSI\n");
		/* no VEB, so rebuild only the Main VSI */
		ret = i40e_add_vsi(pf->vsi[pf->lan_vsi]);
		if (ret) {
			dev_info(&pf->pdev->dev,
				 "rebuild of Main VSI failed: %d\n", ret);
			goto end_core_reset;
		}
	}

	msleep(75);
	ret = i40e_aq_set_link_restart_an(&pf->hw, true, NULL);
	if (ret) {
		dev_info(&pf->pdev->dev, "link restart failed, aq_err=%d\n",
			 pf->hw.aq.asq_last_status);
	}

	/* reinit the misc interrupt */
	if (pf->flags & I40E_FLAG_MSIX_ENABLED)
		ret = i40e_setup_misc_vector(pf);

	/* restart the VSIs that were rebuilt and running before the reset */
	i40e_pf_unquiesce_all_vsi(pf);

	if (pf->num_alloc_vfs) {
		for (v = 0; v < pf->num_alloc_vfs; v++)
			i40e_reset_vf(&pf->vf[v], true);
	}

	/* tell the firmware that we're starting */
	i40e_send_version(pf);

end_core_reset:
	clear_bit(__I40E_RESET_FAILED, &pf->state);
clear_recovery:
	clear_bit(__I40E_RESET_RECOVERY_PENDING, &pf->state);
}

/**
 * i40e_handle_reset_warning - prep for the pf to reset, reset and rebuild
 * @pf: board private structure
 *
 * Close up the VFs and other things in prep for a Core Reset,
 * then get ready to rebuild the world.
 **/
static void i40e_handle_reset_warning(struct i40e_pf *pf)
{
	i40e_prep_for_reset(pf);
	i40e_reset_and_rebuild(pf, false);
}

/**
 * i40e_handle_mdd_event
 * @pf: pointer to the pf structure
 *
 * Called from the MDD irq handler to identify possibly malicious vfs
 **/
static void i40e_handle_mdd_event(struct i40e_pf *pf)
{
	struct i40e_hw *hw = &pf->hw;
	bool mdd_detected = false;
	bool pf_mdd_detected = false;
	struct i40e_vf *vf;
	u32 reg;
	int i;

	if (!test_bit(__I40E_MDD_EVENT_PENDING, &pf->state))
		return;

	/* find what triggered the MDD event */
	reg = rd32(hw, I40E_GL_MDET_TX);
	if (reg & I40E_GL_MDET_TX_VALID_MASK) {
		u8 pf_num = (reg & I40E_GL_MDET_TX_PF_NUM_MASK) >>
				I40E_GL_MDET_TX_PF_NUM_SHIFT;
		u16 vf_num = (reg & I40E_GL_MDET_TX_VF_NUM_MASK) >>
				I40E_GL_MDET_TX_VF_NUM_SHIFT;
		u8 event = (reg & I40E_GL_MDET_TX_EVENT_MASK) >>
				I40E_GL_MDET_TX_EVENT_SHIFT;
<<<<<<< HEAD
		u8 queue = (reg & I40E_GL_MDET_TX_QUEUE_MASK) >>
				I40E_GL_MDET_TX_QUEUE_SHIFT;
=======
		u16 queue = ((reg & I40E_GL_MDET_TX_QUEUE_MASK) >>
				I40E_GL_MDET_TX_QUEUE_SHIFT) -
				pf->hw.func_caps.base_queue;
>>>>>>> e529fea9
		if (netif_msg_tx_err(pf))
			dev_info(&pf->pdev->dev, "Malicious Driver Detection event 0x%02x on TX queue %d pf number 0x%02x vf number 0x%02x\n",
				 event, queue, pf_num, vf_num);
		wr32(hw, I40E_GL_MDET_TX, 0xffffffff);
		mdd_detected = true;
	}
	reg = rd32(hw, I40E_GL_MDET_RX);
	if (reg & I40E_GL_MDET_RX_VALID_MASK) {
		u8 func = (reg & I40E_GL_MDET_RX_FUNCTION_MASK) >>
				I40E_GL_MDET_RX_FUNCTION_SHIFT;
		u8 event = (reg & I40E_GL_MDET_RX_EVENT_MASK) >>
				I40E_GL_MDET_RX_EVENT_SHIFT;
<<<<<<< HEAD
		u8 queue = (reg & I40E_GL_MDET_RX_QUEUE_MASK) >>
				I40E_GL_MDET_RX_QUEUE_SHIFT;
=======
		u16 queue = ((reg & I40E_GL_MDET_RX_QUEUE_MASK) >>
				I40E_GL_MDET_RX_QUEUE_SHIFT) -
				pf->hw.func_caps.base_queue;
>>>>>>> e529fea9
		if (netif_msg_rx_err(pf))
			dev_info(&pf->pdev->dev, "Malicious Driver Detection event 0x%02x on RX queue %d of function 0x%02x\n",
				 event, queue, func);
		wr32(hw, I40E_GL_MDET_RX, 0xffffffff);
		mdd_detected = true;
	}

	if (mdd_detected) {
		reg = rd32(hw, I40E_PF_MDET_TX);
		if (reg & I40E_PF_MDET_TX_VALID_MASK) {
			wr32(hw, I40E_PF_MDET_TX, 0xFFFF);
			dev_info(&pf->pdev->dev, "TX driver issue detected, PF reset issued\n");
			pf_mdd_detected = true;
		}
		reg = rd32(hw, I40E_PF_MDET_RX);
		if (reg & I40E_PF_MDET_RX_VALID_MASK) {
			wr32(hw, I40E_PF_MDET_RX, 0xFFFF);
			dev_info(&pf->pdev->dev, "RX driver issue detected, PF reset issued\n");
			pf_mdd_detected = true;
		}
		/* Queue belongs to the PF, initiate a reset */
		if (pf_mdd_detected) {
			set_bit(__I40E_PF_RESET_REQUESTED, &pf->state);
			i40e_service_event_schedule(pf);
		}
	}

	/* see if one of the VFs needs its hand slapped */
	for (i = 0; i < pf->num_alloc_vfs && mdd_detected; i++) {
		vf = &(pf->vf[i]);
		reg = rd32(hw, I40E_VP_MDET_TX(i));
		if (reg & I40E_VP_MDET_TX_VALID_MASK) {
			wr32(hw, I40E_VP_MDET_TX(i), 0xFFFF);
			vf->num_mdd_events++;
			dev_info(&pf->pdev->dev, "TX driver issue detected on VF %d\n",
				 i);
		}

		reg = rd32(hw, I40E_VP_MDET_RX(i));
		if (reg & I40E_VP_MDET_RX_VALID_MASK) {
			wr32(hw, I40E_VP_MDET_RX(i), 0xFFFF);
			vf->num_mdd_events++;
			dev_info(&pf->pdev->dev, "RX driver issue detected on VF %d\n",
				 i);
		}

		if (vf->num_mdd_events > I40E_DEFAULT_NUM_MDD_EVENTS_ALLOWED) {
			dev_info(&pf->pdev->dev,
				 "Too many MDD events on VF %d, disabled\n", i);
			dev_info(&pf->pdev->dev,
				 "Use PF Control I/F to re-enable the VF\n");
			set_bit(I40E_VF_STAT_DISABLED, &vf->vf_states);
		}
	}

	/* re-enable mdd interrupt cause */
	clear_bit(__I40E_MDD_EVENT_PENDING, &pf->state);
	reg = rd32(hw, I40E_PFINT_ICR0_ENA);
	reg |=  I40E_PFINT_ICR0_ENA_MAL_DETECT_MASK;
	wr32(hw, I40E_PFINT_ICR0_ENA, reg);
	i40e_flush(hw);
}

#ifdef CONFIG_I40E_VXLAN
/**
 * i40e_sync_vxlan_filters_subtask - Sync the VSI filter list with HW
 * @pf: board private structure
 **/
static void i40e_sync_vxlan_filters_subtask(struct i40e_pf *pf)
{
	struct i40e_hw *hw = &pf->hw;
	i40e_status ret;
	u8 filter_index;
	__be16 port;
	int i;

	if (!(pf->flags & I40E_FLAG_VXLAN_FILTER_SYNC))
		return;

	pf->flags &= ~I40E_FLAG_VXLAN_FILTER_SYNC;

	for (i = 0; i < I40E_MAX_PF_UDP_OFFLOAD_PORTS; i++) {
		if (pf->pending_vxlan_bitmap & (1 << i)) {
			pf->pending_vxlan_bitmap &= ~(1 << i);
			port = pf->vxlan_ports[i];
			ret = port ?
			      i40e_aq_add_udp_tunnel(hw, ntohs(port),
						     I40E_AQC_TUNNEL_TYPE_VXLAN,
						     &filter_index, NULL)
			      : i40e_aq_del_udp_tunnel(hw, i, NULL);

			if (ret) {
				dev_info(&pf->pdev->dev, "Failed to execute AQ command for %s port %d with index %d\n",
					 port ? "adding" : "deleting",
					 ntohs(port), port ? i : i);

				pf->vxlan_ports[i] = 0;
			} else {
				dev_info(&pf->pdev->dev, "%s port %d with AQ command with index %d\n",
					 port ? "Added" : "Deleted",
					 ntohs(port), port ? i : filter_index);
			}
		}
	}
}

#endif
/**
 * i40e_service_task - Run the driver's async subtasks
 * @work: pointer to work_struct containing our data
 **/
static void i40e_service_task(struct work_struct *work)
{
	struct i40e_pf *pf = container_of(work,
					  struct i40e_pf,
					  service_task);
	unsigned long start_time = jiffies;

	/* don't bother with service tasks if a reset is in progress */
	if (test_bit(__I40E_RESET_RECOVERY_PENDING, &pf->state)) {
		i40e_service_event_complete(pf);
		return;
	}

	i40e_reset_subtask(pf);
	i40e_handle_mdd_event(pf);
	i40e_vc_process_vflr_event(pf);
	i40e_watchdog_subtask(pf);
	i40e_fdir_reinit_subtask(pf);
	i40e_sync_filters_subtask(pf);
#ifdef CONFIG_I40E_VXLAN
	i40e_sync_vxlan_filters_subtask(pf);
#endif
	i40e_clean_adminq_subtask(pf);

	i40e_service_event_complete(pf);

	/* If the tasks have taken longer than one timer cycle or there
	 * is more work to be done, reschedule the service task now
	 * rather than wait for the timer to tick again.
	 */
	if (time_after(jiffies, (start_time + pf->service_timer_period)) ||
	    test_bit(__I40E_ADMINQ_EVENT_PENDING, &pf->state)		 ||
	    test_bit(__I40E_MDD_EVENT_PENDING, &pf->state)		 ||
	    test_bit(__I40E_VFLR_EVENT_PENDING, &pf->state))
		i40e_service_event_schedule(pf);
}

/**
 * i40e_service_timer - timer callback
 * @data: pointer to PF struct
 **/
static void i40e_service_timer(unsigned long data)
{
	struct i40e_pf *pf = (struct i40e_pf *)data;

	mod_timer(&pf->service_timer,
		  round_jiffies(jiffies + pf->service_timer_period));
	i40e_service_event_schedule(pf);
}

/**
 * i40e_set_num_rings_in_vsi - Determine number of rings in the VSI
 * @vsi: the VSI being configured
 **/
static int i40e_set_num_rings_in_vsi(struct i40e_vsi *vsi)
{
	struct i40e_pf *pf = vsi->back;

	switch (vsi->type) {
	case I40E_VSI_MAIN:
		vsi->alloc_queue_pairs = pf->num_lan_qps;
		vsi->num_desc = ALIGN(I40E_DEFAULT_NUM_DESCRIPTORS,
				      I40E_REQ_DESCRIPTOR_MULTIPLE);
		if (pf->flags & I40E_FLAG_MSIX_ENABLED)
			vsi->num_q_vectors = pf->num_lan_msix;
		else
			vsi->num_q_vectors = 1;

		break;

	case I40E_VSI_FDIR:
		vsi->alloc_queue_pairs = 1;
		vsi->num_desc = ALIGN(I40E_FDIR_RING_COUNT,
				      I40E_REQ_DESCRIPTOR_MULTIPLE);
		vsi->num_q_vectors = 1;
		break;

	case I40E_VSI_VMDQ2:
		vsi->alloc_queue_pairs = pf->num_vmdq_qps;
		vsi->num_desc = ALIGN(I40E_DEFAULT_NUM_DESCRIPTORS,
				      I40E_REQ_DESCRIPTOR_MULTIPLE);
		vsi->num_q_vectors = pf->num_vmdq_msix;
		break;

	case I40E_VSI_SRIOV:
		vsi->alloc_queue_pairs = pf->num_vf_qps;
		vsi->num_desc = ALIGN(I40E_DEFAULT_NUM_DESCRIPTORS,
				      I40E_REQ_DESCRIPTOR_MULTIPLE);
		break;

#ifdef I40E_FCOE
	case I40E_VSI_FCOE:
		vsi->alloc_queue_pairs = pf->num_fcoe_qps;
		vsi->num_desc = ALIGN(I40E_DEFAULT_NUM_DESCRIPTORS,
				      I40E_REQ_DESCRIPTOR_MULTIPLE);
		vsi->num_q_vectors = pf->num_fcoe_msix;
		break;

#endif /* I40E_FCOE */
	default:
		WARN_ON(1);
		return -ENODATA;
	}

	return 0;
}

/**
 * i40e_vsi_alloc_arrays - Allocate queue and vector pointer arrays for the vsi
 * @type: VSI pointer
 * @alloc_qvectors: a bool to specify if q_vectors need to be allocated.
 *
 * On error: returns error code (negative)
 * On success: returns 0
 **/
static int i40e_vsi_alloc_arrays(struct i40e_vsi *vsi, bool alloc_qvectors)
{
	int size;
	int ret = 0;

	/* allocate memory for both Tx and Rx ring pointers */
	size = sizeof(struct i40e_ring *) * vsi->alloc_queue_pairs * 2;
	vsi->tx_rings = kzalloc(size, GFP_KERNEL);
	if (!vsi->tx_rings)
		return -ENOMEM;
	vsi->rx_rings = &vsi->tx_rings[vsi->alloc_queue_pairs];

	if (alloc_qvectors) {
		/* allocate memory for q_vector pointers */
		size = sizeof(struct i40e_q_vector *) * vsi->num_q_vectors;
		vsi->q_vectors = kzalloc(size, GFP_KERNEL);
		if (!vsi->q_vectors) {
			ret = -ENOMEM;
			goto err_vectors;
		}
	}
	return ret;

err_vectors:
	kfree(vsi->tx_rings);
	return ret;
}

/**
 * i40e_vsi_mem_alloc - Allocates the next available struct vsi in the PF
 * @pf: board private structure
 * @type: type of VSI
 *
 * On error: returns error code (negative)
 * On success: returns vsi index in PF (positive)
 **/
static int i40e_vsi_mem_alloc(struct i40e_pf *pf, enum i40e_vsi_type type)
{
	int ret = -ENODEV;
	struct i40e_vsi *vsi;
	int vsi_idx;
	int i;

	/* Need to protect the allocation of the VSIs at the PF level */
	mutex_lock(&pf->switch_mutex);

	/* VSI list may be fragmented if VSI creation/destruction has
	 * been happening.  We can afford to do a quick scan to look
	 * for any free VSIs in the list.
	 *
	 * find next empty vsi slot, looping back around if necessary
	 */
	i = pf->next_vsi;
	while (i < pf->num_alloc_vsi && pf->vsi[i])
		i++;
	if (i >= pf->num_alloc_vsi) {
		i = 0;
		while (i < pf->next_vsi && pf->vsi[i])
			i++;
	}

	if (i < pf->num_alloc_vsi && !pf->vsi[i]) {
		vsi_idx = i;             /* Found one! */
	} else {
		ret = -ENODEV;
		goto unlock_pf;  /* out of VSI slots! */
	}
	pf->next_vsi = ++i;

	vsi = kzalloc(sizeof(*vsi), GFP_KERNEL);
	if (!vsi) {
		ret = -ENOMEM;
		goto unlock_pf;
	}
	vsi->type = type;
	vsi->back = pf;
	set_bit(__I40E_DOWN, &vsi->state);
	vsi->flags = 0;
	vsi->idx = vsi_idx;
	vsi->rx_itr_setting = pf->rx_itr_default;
	vsi->tx_itr_setting = pf->tx_itr_default;
	vsi->netdev_registered = false;
	vsi->work_limit = I40E_DEFAULT_IRQ_WORK;
	INIT_LIST_HEAD(&vsi->mac_filter_list);
	vsi->irqs_ready = false;

	ret = i40e_set_num_rings_in_vsi(vsi);
	if (ret)
		goto err_rings;

	ret = i40e_vsi_alloc_arrays(vsi, true);
	if (ret)
		goto err_rings;

	/* Setup default MSIX irq handler for VSI */
	i40e_vsi_setup_irqhandler(vsi, i40e_msix_clean_rings);

	pf->vsi[vsi_idx] = vsi;
	ret = vsi_idx;
	goto unlock_pf;

err_rings:
	pf->next_vsi = i - 1;
	kfree(vsi);
unlock_pf:
	mutex_unlock(&pf->switch_mutex);
	return ret;
}

/**
 * i40e_vsi_free_arrays - Free queue and vector pointer arrays for the VSI
 * @type: VSI pointer
 * @free_qvectors: a bool to specify if q_vectors need to be freed.
 *
 * On error: returns error code (negative)
 * On success: returns 0
 **/
static void i40e_vsi_free_arrays(struct i40e_vsi *vsi, bool free_qvectors)
{
	/* free the ring and vector containers */
	if (free_qvectors) {
		kfree(vsi->q_vectors);
		vsi->q_vectors = NULL;
	}
	kfree(vsi->tx_rings);
	vsi->tx_rings = NULL;
	vsi->rx_rings = NULL;
}

/**
 * i40e_vsi_clear - Deallocate the VSI provided
 * @vsi: the VSI being un-configured
 **/
static int i40e_vsi_clear(struct i40e_vsi *vsi)
{
	struct i40e_pf *pf;

	if (!vsi)
		return 0;

	if (!vsi->back)
		goto free_vsi;
	pf = vsi->back;

	mutex_lock(&pf->switch_mutex);
	if (!pf->vsi[vsi->idx]) {
		dev_err(&pf->pdev->dev, "pf->vsi[%d] is NULL, just free vsi[%d](%p,type %d)\n",
			vsi->idx, vsi->idx, vsi, vsi->type);
		goto unlock_vsi;
	}

	if (pf->vsi[vsi->idx] != vsi) {
		dev_err(&pf->pdev->dev,
			"pf->vsi[%d](%p, type %d) != vsi[%d](%p,type %d): no free!\n",
			pf->vsi[vsi->idx]->idx,
			pf->vsi[vsi->idx],
			pf->vsi[vsi->idx]->type,
			vsi->idx, vsi, vsi->type);
		goto unlock_vsi;
	}

	/* updates the pf for this cleared vsi */
	i40e_put_lump(pf->qp_pile, vsi->base_queue, vsi->idx);
	i40e_put_lump(pf->irq_pile, vsi->base_vector, vsi->idx);

	i40e_vsi_free_arrays(vsi, true);

	pf->vsi[vsi->idx] = NULL;
	if (vsi->idx < pf->next_vsi)
		pf->next_vsi = vsi->idx;

unlock_vsi:
	mutex_unlock(&pf->switch_mutex);
free_vsi:
	kfree(vsi);

	return 0;
}

/**
 * i40e_vsi_clear_rings - Deallocates the Rx and Tx rings for the provided VSI
 * @vsi: the VSI being cleaned
 **/
static void i40e_vsi_clear_rings(struct i40e_vsi *vsi)
{
	int i;

	if (vsi->tx_rings && vsi->tx_rings[0]) {
		for (i = 0; i < vsi->alloc_queue_pairs; i++) {
			kfree_rcu(vsi->tx_rings[i], rcu);
			vsi->tx_rings[i] = NULL;
			vsi->rx_rings[i] = NULL;
		}
	}
}

/**
 * i40e_alloc_rings - Allocates the Rx and Tx rings for the provided VSI
 * @vsi: the VSI being configured
 **/
static int i40e_alloc_rings(struct i40e_vsi *vsi)
{
	struct i40e_ring *tx_ring, *rx_ring;
	struct i40e_pf *pf = vsi->back;
	int i;

	/* Set basic values in the rings to be used later during open() */
	for (i = 0; i < vsi->alloc_queue_pairs; i++) {
		/* allocate space for both Tx and Rx in one shot */
		tx_ring = kzalloc(sizeof(struct i40e_ring) * 2, GFP_KERNEL);
		if (!tx_ring)
			goto err_out;

		tx_ring->queue_index = i;
		tx_ring->reg_idx = vsi->base_queue + i;
		tx_ring->ring_active = false;
		tx_ring->vsi = vsi;
		tx_ring->netdev = vsi->netdev;
		tx_ring->dev = &pf->pdev->dev;
		tx_ring->count = vsi->num_desc;
		tx_ring->size = 0;
		tx_ring->dcb_tc = 0;
		vsi->tx_rings[i] = tx_ring;

		rx_ring = &tx_ring[1];
		rx_ring->queue_index = i;
		rx_ring->reg_idx = vsi->base_queue + i;
		rx_ring->ring_active = false;
		rx_ring->vsi = vsi;
		rx_ring->netdev = vsi->netdev;
		rx_ring->dev = &pf->pdev->dev;
		rx_ring->count = vsi->num_desc;
		rx_ring->size = 0;
		rx_ring->dcb_tc = 0;
		if (pf->flags & I40E_FLAG_16BYTE_RX_DESC_ENABLED)
			set_ring_16byte_desc_enabled(rx_ring);
		else
			clear_ring_16byte_desc_enabled(rx_ring);
		vsi->rx_rings[i] = rx_ring;
	}

	return 0;

err_out:
	i40e_vsi_clear_rings(vsi);
	return -ENOMEM;
}

/**
 * i40e_reserve_msix_vectors - Reserve MSI-X vectors in the kernel
 * @pf: board private structure
 * @vectors: the number of MSI-X vectors to request
 *
 * Returns the number of vectors reserved, or error
 **/
static int i40e_reserve_msix_vectors(struct i40e_pf *pf, int vectors)
{
	vectors = pci_enable_msix_range(pf->pdev, pf->msix_entries,
					I40E_MIN_MSIX, vectors);
	if (vectors < 0) {
		dev_info(&pf->pdev->dev,
			 "MSI-X vector reservation failed: %d\n", vectors);
		vectors = 0;
	}

	return vectors;
}

/**
 * i40e_init_msix - Setup the MSIX capability
 * @pf: board private structure
 *
 * Work with the OS to set up the MSIX vectors needed.
 *
 * Returns 0 on success, negative on failure
 **/
static int i40e_init_msix(struct i40e_pf *pf)
{
	i40e_status err = 0;
	struct i40e_hw *hw = &pf->hw;
	int other_vecs = 0;
	int v_budget, i;
	int vec;

	if (!(pf->flags & I40E_FLAG_MSIX_ENABLED))
		return -ENODEV;

	/* The number of vectors we'll request will be comprised of:
	 *   - Add 1 for "other" cause for Admin Queue events, etc.
	 *   - The number of LAN queue pairs
	 *	- Queues being used for RSS.
	 *		We don't need as many as max_rss_size vectors.
	 *		use rss_size instead in the calculation since that
	 *		is governed by number of cpus in the system.
	 *	- assumes symmetric Tx/Rx pairing
	 *   - The number of VMDq pairs
#ifdef I40E_FCOE
	 *   - The number of FCOE qps.
#endif
	 * Once we count this up, try the request.
	 *
	 * If we can't get what we want, we'll simplify to nearly nothing
	 * and try again.  If that still fails, we punt.
	 */
	pf->num_lan_msix = pf->num_lan_qps - (pf->rss_size_max - pf->rss_size);
	pf->num_vmdq_msix = pf->num_vmdq_qps;
	other_vecs = 1;
	other_vecs += (pf->num_vmdq_vsis * pf->num_vmdq_msix);
	if (pf->flags & I40E_FLAG_FD_SB_ENABLED)
		other_vecs++;

#ifdef I40E_FCOE
	if (pf->flags & I40E_FLAG_FCOE_ENABLED) {
		pf->num_fcoe_msix = pf->num_fcoe_qps;
		v_budget += pf->num_fcoe_msix;
	}

#endif
	/* Scale down if necessary, and the rings will share vectors */
	pf->num_lan_msix = min_t(int, pf->num_lan_msix,
			(hw->func_caps.num_msix_vectors - other_vecs));
	v_budget = pf->num_lan_msix + other_vecs;

	pf->msix_entries = kcalloc(v_budget, sizeof(struct msix_entry),
				   GFP_KERNEL);
	if (!pf->msix_entries)
		return -ENOMEM;

	for (i = 0; i < v_budget; i++)
		pf->msix_entries[i].entry = i;
	vec = i40e_reserve_msix_vectors(pf, v_budget);

	if (vec != v_budget) {
		/* If we have limited resources, we will start with no vectors
		 * for the special features and then allocate vectors to some
		 * of these features based on the policy and at the end disable
		 * the features that did not get any vectors.
		 */
#ifdef I40E_FCOE
		pf->num_fcoe_qps = 0;
		pf->num_fcoe_msix = 0;
#endif
		pf->num_vmdq_msix = 0;
	}

	if (vec < I40E_MIN_MSIX) {
		pf->flags &= ~I40E_FLAG_MSIX_ENABLED;
		kfree(pf->msix_entries);
		pf->msix_entries = NULL;
		return -ENODEV;

	} else if (vec == I40E_MIN_MSIX) {
		/* Adjust for minimal MSIX use */
		pf->num_vmdq_vsis = 0;
		pf->num_vmdq_qps = 0;
		pf->num_lan_qps = 1;
		pf->num_lan_msix = 1;

	} else if (vec != v_budget) {
		/* reserve the misc vector */
		vec--;

		/* Scale vector usage down */
		pf->num_vmdq_msix = 1;    /* force VMDqs to only one vector */
		pf->num_vmdq_vsis = 1;

		/* partition out the remaining vectors */
		switch (vec) {
		case 2:
			pf->num_lan_msix = 1;
			break;
		case 3:
#ifdef I40E_FCOE
			/* give one vector to FCoE */
			if (pf->flags & I40E_FLAG_FCOE_ENABLED) {
				pf->num_lan_msix = 1;
				pf->num_fcoe_msix = 1;
			}
#else
			pf->num_lan_msix = 2;
#endif
			break;
		default:
#ifdef I40E_FCOE
			/* give one vector to FCoE */
			if (pf->flags & I40E_FLAG_FCOE_ENABLED) {
				pf->num_fcoe_msix = 1;
				vec--;
			}
#endif
			pf->num_lan_msix = min_t(int, (vec / 2),
						 pf->num_lan_qps);
			pf->num_vmdq_vsis = min_t(int, (vec - pf->num_lan_msix),
						  I40E_DEFAULT_NUM_VMDQ_VSI);
			break;
		}
	}

	if ((pf->flags & I40E_FLAG_VMDQ_ENABLED) &&
	    (pf->num_vmdq_msix == 0)) {
		dev_info(&pf->pdev->dev, "VMDq disabled, not enough MSI-X vectors\n");
		pf->flags &= ~I40E_FLAG_VMDQ_ENABLED;
	}
#ifdef I40E_FCOE

	if ((pf->flags & I40E_FLAG_FCOE_ENABLED) && (pf->num_fcoe_msix == 0)) {
		dev_info(&pf->pdev->dev, "FCOE disabled, not enough MSI-X vectors\n");
		pf->flags &= ~I40E_FLAG_FCOE_ENABLED;
	}
#endif
	return err;
}

/**
 * i40e_vsi_alloc_q_vector - Allocate memory for a single interrupt vector
 * @vsi: the VSI being configured
 * @v_idx: index of the vector in the vsi struct
 *
 * We allocate one q_vector.  If allocation fails we return -ENOMEM.
 **/
static int i40e_vsi_alloc_q_vector(struct i40e_vsi *vsi, int v_idx)
{
	struct i40e_q_vector *q_vector;

	/* allocate q_vector */
	q_vector = kzalloc(sizeof(struct i40e_q_vector), GFP_KERNEL);
	if (!q_vector)
		return -ENOMEM;

	q_vector->vsi = vsi;
	q_vector->v_idx = v_idx;
	cpumask_set_cpu(v_idx, &q_vector->affinity_mask);
	if (vsi->netdev)
		netif_napi_add(vsi->netdev, &q_vector->napi,
			       i40e_napi_poll, NAPI_POLL_WEIGHT);

	q_vector->rx.latency_range = I40E_LOW_LATENCY;
	q_vector->tx.latency_range = I40E_LOW_LATENCY;

	/* tie q_vector and vsi together */
	vsi->q_vectors[v_idx] = q_vector;

	return 0;
}

/**
 * i40e_vsi_alloc_q_vectors - Allocate memory for interrupt vectors
 * @vsi: the VSI being configured
 *
 * We allocate one q_vector per queue interrupt.  If allocation fails we
 * return -ENOMEM.
 **/
static int i40e_vsi_alloc_q_vectors(struct i40e_vsi *vsi)
{
	struct i40e_pf *pf = vsi->back;
	int v_idx, num_q_vectors;
	int err;

	/* if not MSIX, give the one vector only to the LAN VSI */
	if (pf->flags & I40E_FLAG_MSIX_ENABLED)
		num_q_vectors = vsi->num_q_vectors;
	else if (vsi == pf->vsi[pf->lan_vsi])
		num_q_vectors = 1;
	else
		return -EINVAL;

	for (v_idx = 0; v_idx < num_q_vectors; v_idx++) {
		err = i40e_vsi_alloc_q_vector(vsi, v_idx);
		if (err)
			goto err_out;
	}

	return 0;

err_out:
	while (v_idx--)
		i40e_free_q_vector(vsi, v_idx);

	return err;
}

/**
 * i40e_init_interrupt_scheme - Determine proper interrupt scheme
 * @pf: board private structure to initialize
 **/
static void i40e_init_interrupt_scheme(struct i40e_pf *pf)
{
	int err = 0;

	if (pf->flags & I40E_FLAG_MSIX_ENABLED) {
		err = i40e_init_msix(pf);
		if (err) {
			pf->flags &= ~(I40E_FLAG_MSIX_ENABLED	|
#ifdef I40E_FCOE
				       I40E_FLAG_FCOE_ENABLED	|
#endif
				       I40E_FLAG_RSS_ENABLED	|
				       I40E_FLAG_DCB_CAPABLE	|
				       I40E_FLAG_SRIOV_ENABLED	|
				       I40E_FLAG_FD_SB_ENABLED	|
				       I40E_FLAG_FD_ATR_ENABLED	|
				       I40E_FLAG_VMDQ_ENABLED);

			/* rework the queue expectations without MSIX */
			i40e_determine_queue_usage(pf);
		}
	}

	if (!(pf->flags & I40E_FLAG_MSIX_ENABLED) &&
	    (pf->flags & I40E_FLAG_MSI_ENABLED)) {
		dev_info(&pf->pdev->dev, "MSI-X not available, trying MSI\n");
		err = pci_enable_msi(pf->pdev);
		if (err) {
			dev_info(&pf->pdev->dev, "MSI init failed - %d\n", err);
			pf->flags &= ~I40E_FLAG_MSI_ENABLED;
		}
	}

	if (!(pf->flags & (I40E_FLAG_MSIX_ENABLED | I40E_FLAG_MSI_ENABLED)))
		dev_info(&pf->pdev->dev, "MSI-X and MSI not available, falling back to Legacy IRQ\n");

	/* track first vector for misc interrupts */
	err = i40e_get_lump(pf, pf->irq_pile, 1, I40E_PILE_VALID_BIT-1);
}

/**
 * i40e_setup_misc_vector - Setup the misc vector to handle non queue events
 * @pf: board private structure
 *
 * This sets up the handler for MSIX 0, which is used to manage the
 * non-queue interrupts, e.g. AdminQ and errors.  This is not used
 * when in MSI or Legacy interrupt mode.
 **/
static int i40e_setup_misc_vector(struct i40e_pf *pf)
{
	struct i40e_hw *hw = &pf->hw;
	int err = 0;

	/* Only request the irq if this is the first time through, and
	 * not when we're rebuilding after a Reset
	 */
	if (!test_bit(__I40E_RESET_RECOVERY_PENDING, &pf->state)) {
		err = request_irq(pf->msix_entries[0].vector,
				  i40e_intr, 0, pf->misc_int_name, pf);
		if (err) {
			dev_info(&pf->pdev->dev,
				 "request_irq for %s failed: %d\n",
				 pf->misc_int_name, err);
			return -EFAULT;
		}
	}

	i40e_enable_misc_int_causes(hw);

	/* associate no queues to the misc vector */
	wr32(hw, I40E_PFINT_LNKLST0, I40E_QUEUE_END_OF_LIST);
	wr32(hw, I40E_PFINT_ITR0(I40E_RX_ITR), I40E_ITR_8K);

	i40e_flush(hw);

	i40e_irq_dynamic_enable_icr0(pf);

	return err;
}

/**
 * i40e_config_rss - Prepare for RSS if used
 * @pf: board private structure
 **/
static int i40e_config_rss(struct i40e_pf *pf)
{
	u32 rss_key[I40E_PFQF_HKEY_MAX_INDEX + 1];
	struct i40e_hw *hw = &pf->hw;
	u32 lut = 0;
	int i, j;
	u64 hena;
	u32 reg_val;

	netdev_rss_key_fill(rss_key, sizeof(rss_key));
	for (i = 0; i <= I40E_PFQF_HKEY_MAX_INDEX; i++)
		wr32(hw, I40E_PFQF_HKEY(i), rss_key[i]);

	/* By default we enable TCP/UDP with IPv4/IPv6 ptypes */
	hena = (u64)rd32(hw, I40E_PFQF_HENA(0)) |
		((u64)rd32(hw, I40E_PFQF_HENA(1)) << 32);
	hena |= I40E_DEFAULT_RSS_HENA;
	wr32(hw, I40E_PFQF_HENA(0), (u32)hena);
	wr32(hw, I40E_PFQF_HENA(1), (u32)(hena >> 32));

	/* Check capability and Set table size and register per hw expectation*/
	reg_val = rd32(hw, I40E_PFQF_CTL_0);
	if (hw->func_caps.rss_table_size == 512) {
		reg_val |= I40E_PFQF_CTL_0_HASHLUTSIZE_512;
		pf->rss_table_size = 512;
	} else {
		pf->rss_table_size = 128;
		reg_val &= ~I40E_PFQF_CTL_0_HASHLUTSIZE_512;
	}
	wr32(hw, I40E_PFQF_CTL_0, reg_val);

	/* Populate the LUT with max no. of queues in round robin fashion */
	for (i = 0, j = 0; i < pf->rss_table_size; i++, j++) {

		/* The assumption is that lan qp count will be the highest
		 * qp count for any PF VSI that needs RSS.
		 * If multiple VSIs need RSS support, all the qp counts
		 * for those VSIs should be a power of 2 for RSS to work.
		 * If LAN VSI is the only consumer for RSS then this requirement
		 * is not necessary.
		 */
		if (j == pf->rss_size)
			j = 0;
		/* lut = 4-byte sliding window of 4 lut entries */
		lut = (lut << 8) | (j &
			 ((0x1 << pf->hw.func_caps.rss_table_entry_width) - 1));
		/* On i = 3, we have 4 entries in lut; write to the register */
		if ((i & 3) == 3)
			wr32(hw, I40E_PFQF_HLUT(i >> 2), lut);
	}
	i40e_flush(hw);

	return 0;
}

/**
 * i40e_reconfig_rss_queues - change number of queues for rss and rebuild
 * @pf: board private structure
 * @queue_count: the requested queue count for rss.
 *
 * returns 0 if rss is not enabled, if enabled returns the final rss queue
 * count which may be different from the requested queue count.
 **/
int i40e_reconfig_rss_queues(struct i40e_pf *pf, int queue_count)
{
	if (!(pf->flags & I40E_FLAG_RSS_ENABLED))
		return 0;

	queue_count = min_t(int, queue_count, pf->rss_size_max);

	if (queue_count != pf->rss_size) {
		i40e_prep_for_reset(pf);

		pf->rss_size = queue_count;

		i40e_reset_and_rebuild(pf, true);
		i40e_config_rss(pf);
	}
	dev_info(&pf->pdev->dev, "RSS count:  %d\n", pf->rss_size);
	return pf->rss_size;
}

/**
 * i40e_sw_init - Initialize general software structures (struct i40e_pf)
 * @pf: board private structure to initialize
 *
 * i40e_sw_init initializes the Adapter private data structure.
 * Fields are initialized based on PCI device information and
 * OS network device settings (MTU size).
 **/
static int i40e_sw_init(struct i40e_pf *pf)
{
	int err = 0;
	int size;

	pf->msg_enable = netif_msg_init(I40E_DEFAULT_MSG_ENABLE,
				(NETIF_MSG_DRV|NETIF_MSG_PROBE|NETIF_MSG_LINK));
	pf->hw.debug_mask = pf->msg_enable | I40E_DEBUG_DIAG;
	if (debug != -1 && debug != I40E_DEFAULT_MSG_ENABLE) {
		if (I40E_DEBUG_USER & debug)
			pf->hw.debug_mask = debug;
		pf->msg_enable = netif_msg_init((debug & ~I40E_DEBUG_USER),
						I40E_DEFAULT_MSG_ENABLE);
	}

	/* Set default capability flags */
	pf->flags = I40E_FLAG_RX_CSUM_ENABLED |
		    I40E_FLAG_MSI_ENABLED     |
		    I40E_FLAG_MSIX_ENABLED    |
		    I40E_FLAG_RX_1BUF_ENABLED;

	/* Set default ITR */
	pf->rx_itr_default = I40E_ITR_DYNAMIC | I40E_ITR_RX_DEF;
	pf->tx_itr_default = I40E_ITR_DYNAMIC | I40E_ITR_TX_DEF;

	/* Depending on PF configurations, it is possible that the RSS
	 * maximum might end up larger than the available queues
	 */
	pf->rss_size_max = 0x1 << pf->hw.func_caps.rss_table_entry_width;
	pf->rss_size = 1;
	pf->rss_size_max = min_t(int, pf->rss_size_max,
				 pf->hw.func_caps.num_tx_qp);
	if (pf->hw.func_caps.rss) {
		pf->flags |= I40E_FLAG_RSS_ENABLED;
		pf->rss_size = min_t(int, pf->rss_size_max, num_online_cpus());
	}

	/* MFP mode enabled */
	if (pf->hw.func_caps.npar_enable || pf->hw.func_caps.mfp_mode_1) {
		pf->flags |= I40E_FLAG_MFP_ENABLED;
		dev_info(&pf->pdev->dev, "MFP mode Enabled\n");
	}

	/* FW/NVM is not yet fixed in this regard */
	if ((pf->hw.func_caps.fd_filters_guaranteed > 0) ||
	    (pf->hw.func_caps.fd_filters_best_effort > 0)) {
		pf->flags |= I40E_FLAG_FD_ATR_ENABLED;
		pf->atr_sample_rate = I40E_DEFAULT_ATR_SAMPLE_RATE;
		/* Setup a counter for fd_atr per pf */
		pf->fd_atr_cnt_idx = I40E_FD_ATR_STAT_IDX(pf->hw.pf_id);
		if (!(pf->flags & I40E_FLAG_MFP_ENABLED)) {
			pf->flags |= I40E_FLAG_FD_SB_ENABLED;
			/* Setup a counter for fd_sb per pf */
			pf->fd_sb_cnt_idx = I40E_FD_SB_STAT_IDX(pf->hw.pf_id);
		} else {
			dev_info(&pf->pdev->dev,
				 "Flow Director Sideband mode Disabled in MFP mode\n");
		}
		pf->fdir_pf_filter_count =
				 pf->hw.func_caps.fd_filters_guaranteed;
		pf->hw.fdir_shared_filter_count =
				 pf->hw.func_caps.fd_filters_best_effort;
	}

	if (pf->hw.func_caps.vmdq) {
		pf->flags |= I40E_FLAG_VMDQ_ENABLED;
		pf->num_vmdq_vsis = I40E_DEFAULT_NUM_VMDQ_VSI;
		pf->num_vmdq_qps = I40E_DEFAULT_QUEUES_PER_VMDQ;
	}

#ifdef I40E_FCOE
	err = i40e_init_pf_fcoe(pf);
	if (err)
		dev_info(&pf->pdev->dev, "init_pf_fcoe failed: %d\n", err);

#endif /* I40E_FCOE */
#ifdef CONFIG_PCI_IOV
	if (pf->hw.func_caps.num_vfs) {
		pf->num_vf_qps = I40E_DEFAULT_QUEUES_PER_VF;
		pf->flags |= I40E_FLAG_SRIOV_ENABLED;
		pf->num_req_vfs = min_t(int,
					pf->hw.func_caps.num_vfs,
					I40E_MAX_VF_COUNT);
	}
#endif /* CONFIG_PCI_IOV */
	pf->eeprom_version = 0xDEAD;
	pf->lan_veb = I40E_NO_VEB;
	pf->lan_vsi = I40E_NO_VSI;

	/* set up queue assignment tracking */
	size = sizeof(struct i40e_lump_tracking)
		+ (sizeof(u16) * pf->hw.func_caps.num_tx_qp);
	pf->qp_pile = kzalloc(size, GFP_KERNEL);
	if (!pf->qp_pile) {
		err = -ENOMEM;
		goto sw_init_done;
	}
	pf->qp_pile->num_entries = pf->hw.func_caps.num_tx_qp;
	pf->qp_pile->search_hint = 0;

	/* set up vector assignment tracking */
	size = sizeof(struct i40e_lump_tracking)
		+ (sizeof(u16) * pf->hw.func_caps.num_msix_vectors);
	pf->irq_pile = kzalloc(size, GFP_KERNEL);
	if (!pf->irq_pile) {
		kfree(pf->qp_pile);
		err = -ENOMEM;
		goto sw_init_done;
	}
	pf->irq_pile->num_entries = pf->hw.func_caps.num_msix_vectors;
	pf->irq_pile->search_hint = 0;

	pf->tx_timeout_recovery_level = 1;

	mutex_init(&pf->switch_mutex);

sw_init_done:
	return err;
}

/**
 * i40e_set_ntuple - set the ntuple feature flag and take action
 * @pf: board private structure to initialize
 * @features: the feature set that the stack is suggesting
 *
 * returns a bool to indicate if reset needs to happen
 **/
bool i40e_set_ntuple(struct i40e_pf *pf, netdev_features_t features)
{
	bool need_reset = false;

	/* Check if Flow Director n-tuple support was enabled or disabled.  If
	 * the state changed, we need to reset.
	 */
	if (features & NETIF_F_NTUPLE) {
		/* Enable filters and mark for reset */
		if (!(pf->flags & I40E_FLAG_FD_SB_ENABLED))
			need_reset = true;
		pf->flags |= I40E_FLAG_FD_SB_ENABLED;
	} else {
		/* turn off filters, mark for reset and clear SW filter list */
		if (pf->flags & I40E_FLAG_FD_SB_ENABLED) {
			need_reset = true;
			i40e_fdir_filter_exit(pf);
		}
		pf->flags &= ~I40E_FLAG_FD_SB_ENABLED;
		pf->auto_disable_flags &= ~I40E_FLAG_FD_SB_ENABLED;
		/* reset fd counters */
		pf->fd_add_err = pf->fd_atr_cnt = pf->fd_tcp_rule = 0;
		pf->fdir_pf_active_filters = 0;
		pf->flags |= I40E_FLAG_FD_ATR_ENABLED;
		dev_info(&pf->pdev->dev, "ATR re-enabled.\n");
		/* if ATR was auto disabled it can be re-enabled. */
		if ((pf->flags & I40E_FLAG_FD_ATR_ENABLED) &&
		    (pf->auto_disable_flags & I40E_FLAG_FD_ATR_ENABLED))
			pf->auto_disable_flags &= ~I40E_FLAG_FD_ATR_ENABLED;
	}
	return need_reset;
}

/**
 * i40e_set_features - set the netdev feature flags
 * @netdev: ptr to the netdev being adjusted
 * @features: the feature set that the stack is suggesting
 **/
static int i40e_set_features(struct net_device *netdev,
			     netdev_features_t features)
{
	struct i40e_netdev_priv *np = netdev_priv(netdev);
	struct i40e_vsi *vsi = np->vsi;
	struct i40e_pf *pf = vsi->back;
	bool need_reset;

	if (features & NETIF_F_HW_VLAN_CTAG_RX)
		i40e_vlan_stripping_enable(vsi);
	else
		i40e_vlan_stripping_disable(vsi);

	need_reset = i40e_set_ntuple(pf, features);

	if (need_reset)
		i40e_do_reset(pf, (1 << __I40E_PF_RESET_REQUESTED));

	return 0;
}

#ifdef CONFIG_I40E_VXLAN
/**
 * i40e_get_vxlan_port_idx - Lookup a possibly offloaded for Rx UDP port
 * @pf: board private structure
 * @port: The UDP port to look up
 *
 * Returns the index number or I40E_MAX_PF_UDP_OFFLOAD_PORTS if port not found
 **/
static u8 i40e_get_vxlan_port_idx(struct i40e_pf *pf, __be16 port)
{
	u8 i;

	for (i = 0; i < I40E_MAX_PF_UDP_OFFLOAD_PORTS; i++) {
		if (pf->vxlan_ports[i] == port)
			return i;
	}

	return i;
}

/**
 * i40e_add_vxlan_port - Get notifications about VXLAN ports that come up
 * @netdev: This physical port's netdev
 * @sa_family: Socket Family that VXLAN is notifying us about
 * @port: New UDP port number that VXLAN started listening to
 **/
static void i40e_add_vxlan_port(struct net_device *netdev,
				sa_family_t sa_family, __be16 port)
{
	struct i40e_netdev_priv *np = netdev_priv(netdev);
	struct i40e_vsi *vsi = np->vsi;
	struct i40e_pf *pf = vsi->back;
	u8 next_idx;
	u8 idx;

	if (sa_family == AF_INET6)
		return;

	idx = i40e_get_vxlan_port_idx(pf, port);

	/* Check if port already exists */
	if (idx < I40E_MAX_PF_UDP_OFFLOAD_PORTS) {
		netdev_info(netdev, "Port %d already offloaded\n", ntohs(port));
		return;
	}

	/* Now check if there is space to add the new port */
	next_idx = i40e_get_vxlan_port_idx(pf, 0);

	if (next_idx == I40E_MAX_PF_UDP_OFFLOAD_PORTS) {
		netdev_info(netdev, "Maximum number of UDP ports reached, not adding port %d\n",
			    ntohs(port));
		return;
	}

	/* New port: add it and mark its index in the bitmap */
	pf->vxlan_ports[next_idx] = port;
	pf->pending_vxlan_bitmap |= (1 << next_idx);

	pf->flags |= I40E_FLAG_VXLAN_FILTER_SYNC;
}

/**
 * i40e_del_vxlan_port - Get notifications about VXLAN ports that go away
 * @netdev: This physical port's netdev
 * @sa_family: Socket Family that VXLAN is notifying us about
 * @port: UDP port number that VXLAN stopped listening to
 **/
static void i40e_del_vxlan_port(struct net_device *netdev,
				sa_family_t sa_family, __be16 port)
{
	struct i40e_netdev_priv *np = netdev_priv(netdev);
	struct i40e_vsi *vsi = np->vsi;
	struct i40e_pf *pf = vsi->back;
	u8 idx;

	if (sa_family == AF_INET6)
		return;

	idx = i40e_get_vxlan_port_idx(pf, port);

	/* Check if port already exists */
	if (idx < I40E_MAX_PF_UDP_OFFLOAD_PORTS) {
		/* if port exists, set it to 0 (mark for deletion)
		 * and make it pending
		 */
		pf->vxlan_ports[idx] = 0;

		pf->pending_vxlan_bitmap |= (1 << idx);

		pf->flags |= I40E_FLAG_VXLAN_FILTER_SYNC;
	} else {
		netdev_warn(netdev, "Port %d was not found, not deleting\n",
			    ntohs(port));
	}
}

#endif
static int i40e_get_phys_port_id(struct net_device *netdev,
				 struct netdev_phys_item_id *ppid)
{
	struct i40e_netdev_priv *np = netdev_priv(netdev);
	struct i40e_pf *pf = np->vsi->back;
	struct i40e_hw *hw = &pf->hw;

	if (!(pf->flags & I40E_FLAG_PORT_ID_VALID))
		return -EOPNOTSUPP;

	ppid->id_len = min_t(int, sizeof(hw->mac.port_addr), sizeof(ppid->id));
	memcpy(ppid->id, hw->mac.port_addr, ppid->id_len);

	return 0;
}

/**
 * i40e_ndo_fdb_add - add an entry to the hardware database
 * @ndm: the input from the stack
 * @tb: pointer to array of nladdr (unused)
 * @dev: the net device pointer
 * @addr: the MAC address entry being added
 * @flags: instructions from stack about fdb operation
 */
static int i40e_ndo_fdb_add(struct ndmsg *ndm, struct nlattr *tb[],
			    struct net_device *dev,
			    const unsigned char *addr, u16 vid,
			    u16 flags)
{
	struct i40e_netdev_priv *np = netdev_priv(dev);
	struct i40e_pf *pf = np->vsi->back;
	int err = 0;

	if (!(pf->flags & I40E_FLAG_SRIOV_ENABLED))
		return -EOPNOTSUPP;

	/* Hardware does not support aging addresses so if a
	 * ndm_state is given only allow permanent addresses
	 */
	if (ndm->ndm_state && !(ndm->ndm_state & NUD_PERMANENT)) {
		netdev_info(dev, "FDB only supports static addresses\n");
		return -EINVAL;
	}

	if (is_unicast_ether_addr(addr) || is_link_local_ether_addr(addr))
		err = dev_uc_add_excl(dev, addr);
	else if (is_multicast_ether_addr(addr))
		err = dev_mc_add_excl(dev, addr);
	else
		err = -EINVAL;

	/* Only return duplicate errors if NLM_F_EXCL is set */
	if (err == -EEXIST && !(flags & NLM_F_EXCL))
		err = 0;

	return err;
}

static const struct net_device_ops i40e_netdev_ops = {
	.ndo_open		= i40e_open,
	.ndo_stop		= i40e_close,
	.ndo_start_xmit		= i40e_lan_xmit_frame,
	.ndo_get_stats64	= i40e_get_netdev_stats_struct,
	.ndo_set_rx_mode	= i40e_set_rx_mode,
	.ndo_validate_addr	= eth_validate_addr,
	.ndo_set_mac_address	= i40e_set_mac,
	.ndo_change_mtu		= i40e_change_mtu,
	.ndo_do_ioctl		= i40e_ioctl,
	.ndo_tx_timeout		= i40e_tx_timeout,
	.ndo_vlan_rx_add_vid	= i40e_vlan_rx_add_vid,
	.ndo_vlan_rx_kill_vid	= i40e_vlan_rx_kill_vid,
#ifdef CONFIG_NET_POLL_CONTROLLER
	.ndo_poll_controller	= i40e_netpoll,
#endif
	.ndo_setup_tc		= i40e_setup_tc,
#ifdef I40E_FCOE
	.ndo_fcoe_enable	= i40e_fcoe_enable,
	.ndo_fcoe_disable	= i40e_fcoe_disable,
#endif
	.ndo_set_features	= i40e_set_features,
	.ndo_set_vf_mac		= i40e_ndo_set_vf_mac,
	.ndo_set_vf_vlan	= i40e_ndo_set_vf_port_vlan,
	.ndo_set_vf_rate	= i40e_ndo_set_vf_bw,
	.ndo_get_vf_config	= i40e_ndo_get_vf_config,
	.ndo_set_vf_link_state	= i40e_ndo_set_vf_link_state,
	.ndo_set_vf_spoofchk	= i40e_ndo_set_vf_spoofchk,
#ifdef CONFIG_I40E_VXLAN
	.ndo_add_vxlan_port	= i40e_add_vxlan_port,
	.ndo_del_vxlan_port	= i40e_del_vxlan_port,
#endif
	.ndo_get_phys_port_id	= i40e_get_phys_port_id,
	.ndo_fdb_add		= i40e_ndo_fdb_add,
};

/**
 * i40e_config_netdev - Setup the netdev flags
 * @vsi: the VSI being configured
 *
 * Returns 0 on success, negative value on failure
 **/
static int i40e_config_netdev(struct i40e_vsi *vsi)
{
	u8 brdcast[ETH_ALEN] = {0xff, 0xff, 0xff, 0xff, 0xff, 0xff};
	struct i40e_pf *pf = vsi->back;
	struct i40e_hw *hw = &pf->hw;
	struct i40e_netdev_priv *np;
	struct net_device *netdev;
	u8 mac_addr[ETH_ALEN];
	int etherdev_size;

	etherdev_size = sizeof(struct i40e_netdev_priv);
	netdev = alloc_etherdev_mq(etherdev_size, vsi->alloc_queue_pairs);
	if (!netdev)
		return -ENOMEM;

	vsi->netdev = netdev;
	np = netdev_priv(netdev);
	np->vsi = vsi;

	netdev->hw_enc_features |= NETIF_F_IP_CSUM	 |
				  NETIF_F_GSO_UDP_TUNNEL |
				  NETIF_F_TSO;

	netdev->features = NETIF_F_SG		       |
			   NETIF_F_IP_CSUM	       |
			   NETIF_F_SCTP_CSUM	       |
			   NETIF_F_HIGHDMA	       |
			   NETIF_F_GSO_UDP_TUNNEL      |
			   NETIF_F_HW_VLAN_CTAG_TX     |
			   NETIF_F_HW_VLAN_CTAG_RX     |
			   NETIF_F_HW_VLAN_CTAG_FILTER |
			   NETIF_F_IPV6_CSUM	       |
			   NETIF_F_TSO		       |
			   NETIF_F_TSO_ECN	       |
			   NETIF_F_TSO6		       |
			   NETIF_F_RXCSUM	       |
			   NETIF_F_RXHASH	       |
			   0;

	if (!(pf->flags & I40E_FLAG_MFP_ENABLED))
		netdev->features |= NETIF_F_NTUPLE;

	/* copy netdev features into list of user selectable features */
	netdev->hw_features |= netdev->features;

	if (vsi->type == I40E_VSI_MAIN) {
		SET_NETDEV_DEV(netdev, &pf->pdev->dev);
		ether_addr_copy(mac_addr, hw->mac.perm_addr);
		/* The following steps are necessary to prevent reception
		 * of tagged packets - some older NVM configurations load a
		 * default a MAC-VLAN filter that accepts any tagged packet
		 * which must be replaced by a normal filter.
		 */
		if (!i40e_rm_default_mac_filter(vsi, mac_addr))
			i40e_add_filter(vsi, mac_addr,
					I40E_VLAN_ANY, false, true);
	} else {
		/* relate the VSI_VMDQ name to the VSI_MAIN name */
		snprintf(netdev->name, IFNAMSIZ, "%sv%%d",
			 pf->vsi[pf->lan_vsi]->netdev->name);
		random_ether_addr(mac_addr);
		i40e_add_filter(vsi, mac_addr, I40E_VLAN_ANY, false, false);
	}
	i40e_add_filter(vsi, brdcast, I40E_VLAN_ANY, false, false);

	ether_addr_copy(netdev->dev_addr, mac_addr);
	ether_addr_copy(netdev->perm_addr, mac_addr);
	/* vlan gets same features (except vlan offload)
	 * after any tweaks for specific VSI types
	 */
	netdev->vlan_features = netdev->features & ~(NETIF_F_HW_VLAN_CTAG_TX |
						     NETIF_F_HW_VLAN_CTAG_RX |
						   NETIF_F_HW_VLAN_CTAG_FILTER);
	netdev->priv_flags |= IFF_UNICAST_FLT;
	netdev->priv_flags |= IFF_SUPP_NOFCS;
	/* Setup netdev TC information */
	i40e_vsi_config_netdev_tc(vsi, vsi->tc_config.enabled_tc);

	netdev->netdev_ops = &i40e_netdev_ops;
	netdev->watchdog_timeo = 5 * HZ;
	i40e_set_ethtool_ops(netdev);
#ifdef I40E_FCOE
	i40e_fcoe_config_netdev(netdev, vsi);
#endif

	return 0;
}

/**
 * i40e_vsi_delete - Delete a VSI from the switch
 * @vsi: the VSI being removed
 *
 * Returns 0 on success, negative value on failure
 **/
static void i40e_vsi_delete(struct i40e_vsi *vsi)
{
	/* remove default VSI is not allowed */
	if (vsi == vsi->back->vsi[vsi->back->lan_vsi])
		return;

	i40e_aq_delete_element(&vsi->back->hw, vsi->seid, NULL);
}

/**
 * i40e_add_vsi - Add a VSI to the switch
 * @vsi: the VSI being configured
 *
 * This initializes a VSI context depending on the VSI type to be added and
 * passes it down to the add_vsi aq command.
 **/
static int i40e_add_vsi(struct i40e_vsi *vsi)
{
	int ret = -ENODEV;
	struct i40e_mac_filter *f, *ftmp;
	struct i40e_pf *pf = vsi->back;
	struct i40e_hw *hw = &pf->hw;
	struct i40e_vsi_context ctxt;
	u8 enabled_tc = 0x1; /* TC0 enabled */
	int f_count = 0;

	memset(&ctxt, 0, sizeof(ctxt));
	switch (vsi->type) {
	case I40E_VSI_MAIN:
		/* The PF's main VSI is already setup as part of the
		 * device initialization, so we'll not bother with
		 * the add_vsi call, but we will retrieve the current
		 * VSI context.
		 */
		ctxt.seid = pf->main_vsi_seid;
		ctxt.pf_num = pf->hw.pf_id;
		ctxt.vf_num = 0;
		ret = i40e_aq_get_vsi_params(&pf->hw, &ctxt, NULL);
		ctxt.flags = I40E_AQ_VSI_TYPE_PF;
		if (ret) {
			dev_info(&pf->pdev->dev,
				 "couldn't get pf vsi config, err %d, aq_err %d\n",
				 ret, pf->hw.aq.asq_last_status);
			return -ENOENT;
		}
		memcpy(&vsi->info, &ctxt.info, sizeof(ctxt.info));
		vsi->info.valid_sections = 0;

		vsi->seid = ctxt.seid;
		vsi->id = ctxt.vsi_number;

		enabled_tc = i40e_pf_get_tc_map(pf);

		/* MFP mode setup queue map and update VSI */
		if (pf->flags & I40E_FLAG_MFP_ENABLED) {
			memset(&ctxt, 0, sizeof(ctxt));
			ctxt.seid = pf->main_vsi_seid;
			ctxt.pf_num = pf->hw.pf_id;
			ctxt.vf_num = 0;
			i40e_vsi_setup_queue_map(vsi, &ctxt, enabled_tc, false);
			ret = i40e_aq_update_vsi_params(hw, &ctxt, NULL);
			if (ret) {
				dev_info(&pf->pdev->dev,
					 "update vsi failed, aq_err=%d\n",
					 pf->hw.aq.asq_last_status);
				ret = -ENOENT;
				goto err;
			}
			/* update the local VSI info queue map */
			i40e_vsi_update_queue_map(vsi, &ctxt);
			vsi->info.valid_sections = 0;
		} else {
			/* Default/Main VSI is only enabled for TC0
			 * reconfigure it to enable all TCs that are
			 * available on the port in SFP mode.
			 */
			ret = i40e_vsi_config_tc(vsi, enabled_tc);
			if (ret) {
				dev_info(&pf->pdev->dev,
					 "failed to configure TCs for main VSI tc_map 0x%08x, err %d, aq_err %d\n",
					 enabled_tc, ret,
					 pf->hw.aq.asq_last_status);
				ret = -ENOENT;
			}
		}
		break;

	case I40E_VSI_FDIR:
		ctxt.pf_num = hw->pf_id;
		ctxt.vf_num = 0;
		ctxt.uplink_seid = vsi->uplink_seid;
		ctxt.connection_type = 0x1;     /* regular data port */
		ctxt.flags = I40E_AQ_VSI_TYPE_PF;
		ctxt.info.valid_sections |=
				cpu_to_le16(I40E_AQ_VSI_PROP_SWITCH_VALID);
		ctxt.info.switch_id =
				cpu_to_le16(I40E_AQ_VSI_SW_ID_FLAG_ALLOW_LB);
		i40e_vsi_setup_queue_map(vsi, &ctxt, enabled_tc, true);
		break;

	case I40E_VSI_VMDQ2:
		ctxt.pf_num = hw->pf_id;
		ctxt.vf_num = 0;
		ctxt.uplink_seid = vsi->uplink_seid;
		ctxt.connection_type = 0x1;     /* regular data port */
		ctxt.flags = I40E_AQ_VSI_TYPE_VMDQ2;

		ctxt.info.valid_sections |= cpu_to_le16(I40E_AQ_VSI_PROP_SWITCH_VALID);

		/* This VSI is connected to VEB so the switch_id
		 * should be set to zero by default.
		 */
		ctxt.info.switch_id = 0;
		ctxt.info.switch_id |= cpu_to_le16(I40E_AQ_VSI_SW_ID_FLAG_ALLOW_LB);

		/* Setup the VSI tx/rx queue map for TC0 only for now */
		i40e_vsi_setup_queue_map(vsi, &ctxt, enabled_tc, true);
		break;

	case I40E_VSI_SRIOV:
		ctxt.pf_num = hw->pf_id;
		ctxt.vf_num = vsi->vf_id + hw->func_caps.vf_base_id;
		ctxt.uplink_seid = vsi->uplink_seid;
		ctxt.connection_type = 0x1;     /* regular data port */
		ctxt.flags = I40E_AQ_VSI_TYPE_VF;

		ctxt.info.valid_sections |= cpu_to_le16(I40E_AQ_VSI_PROP_SWITCH_VALID);

		/* This VSI is connected to VEB so the switch_id
		 * should be set to zero by default.
		 */
		ctxt.info.switch_id = cpu_to_le16(I40E_AQ_VSI_SW_ID_FLAG_ALLOW_LB);

		ctxt.info.valid_sections |= cpu_to_le16(I40E_AQ_VSI_PROP_VLAN_VALID);
		ctxt.info.port_vlan_flags |= I40E_AQ_VSI_PVLAN_MODE_ALL;
		if (pf->vf[vsi->vf_id].spoofchk) {
			ctxt.info.valid_sections |=
				cpu_to_le16(I40E_AQ_VSI_PROP_SECURITY_VALID);
			ctxt.info.sec_flags |=
				(I40E_AQ_VSI_SEC_FLAG_ENABLE_VLAN_CHK |
				 I40E_AQ_VSI_SEC_FLAG_ENABLE_MAC_CHK);
		}
		/* Setup the VSI tx/rx queue map for TC0 only for now */
		i40e_vsi_setup_queue_map(vsi, &ctxt, enabled_tc, true);
		break;

#ifdef I40E_FCOE
	case I40E_VSI_FCOE:
		ret = i40e_fcoe_vsi_init(vsi, &ctxt);
		if (ret) {
			dev_info(&pf->pdev->dev, "failed to initialize FCoE VSI\n");
			return ret;
		}
		break;

#endif /* I40E_FCOE */
	default:
		return -ENODEV;
	}

	if (vsi->type != I40E_VSI_MAIN) {
		ret = i40e_aq_add_vsi(hw, &ctxt, NULL);
		if (ret) {
			dev_info(&vsi->back->pdev->dev,
				 "add vsi failed, aq_err=%d\n",
				 vsi->back->hw.aq.asq_last_status);
			ret = -ENOENT;
			goto err;
		}
		memcpy(&vsi->info, &ctxt.info, sizeof(ctxt.info));
		vsi->info.valid_sections = 0;
		vsi->seid = ctxt.seid;
		vsi->id = ctxt.vsi_number;
	}

	/* If macvlan filters already exist, force them to get loaded */
	list_for_each_entry_safe(f, ftmp, &vsi->mac_filter_list, list) {
		f->changed = true;
		f_count++;

		if (f->is_laa && vsi->type == I40E_VSI_MAIN) {
			struct i40e_aqc_remove_macvlan_element_data element;

			memset(&element, 0, sizeof(element));
			ether_addr_copy(element.mac_addr, f->macaddr);
			element.flags = I40E_AQC_MACVLAN_DEL_PERFECT_MATCH;
			ret = i40e_aq_remove_macvlan(hw, vsi->seid,
						     &element, 1, NULL);
			if (ret) {
				/* some older FW has a different default */
				element.flags |=
					       I40E_AQC_MACVLAN_DEL_IGNORE_VLAN;
				i40e_aq_remove_macvlan(hw, vsi->seid,
						       &element, 1, NULL);
			}

			i40e_aq_mac_address_write(hw,
						  I40E_AQC_WRITE_TYPE_LAA_WOL,
						  f->macaddr, NULL);
		}
	}
	if (f_count) {
		vsi->flags |= I40E_VSI_FLAG_FILTER_CHANGED;
		pf->flags |= I40E_FLAG_FILTER_SYNC;
	}

	/* Update VSI BW information */
	ret = i40e_vsi_get_bw_info(vsi);
	if (ret) {
		dev_info(&pf->pdev->dev,
			 "couldn't get vsi bw info, err %d, aq_err %d\n",
			 ret, pf->hw.aq.asq_last_status);
		/* VSI is already added so not tearing that up */
		ret = 0;
	}

err:
	return ret;
}

/**
 * i40e_vsi_release - Delete a VSI and free its resources
 * @vsi: the VSI being removed
 *
 * Returns 0 on success or < 0 on error
 **/
int i40e_vsi_release(struct i40e_vsi *vsi)
{
	struct i40e_mac_filter *f, *ftmp;
	struct i40e_veb *veb = NULL;
	struct i40e_pf *pf;
	u16 uplink_seid;
	int i, n;

	pf = vsi->back;

	/* release of a VEB-owner or last VSI is not allowed */
	if (vsi->flags & I40E_VSI_FLAG_VEB_OWNER) {
		dev_info(&pf->pdev->dev, "VSI %d has existing VEB %d\n",
			 vsi->seid, vsi->uplink_seid);
		return -ENODEV;
	}
	if (vsi == pf->vsi[pf->lan_vsi] &&
	    !test_bit(__I40E_DOWN, &pf->state)) {
		dev_info(&pf->pdev->dev, "Can't remove PF VSI\n");
		return -ENODEV;
	}

	uplink_seid = vsi->uplink_seid;
	if (vsi->type != I40E_VSI_SRIOV) {
		if (vsi->netdev_registered) {
			vsi->netdev_registered = false;
			if (vsi->netdev) {
				/* results in a call to i40e_close() */
				unregister_netdev(vsi->netdev);
			}
		} else {
			i40e_vsi_close(vsi);
		}
		i40e_vsi_disable_irq(vsi);
	}

	list_for_each_entry_safe(f, ftmp, &vsi->mac_filter_list, list)
		i40e_del_filter(vsi, f->macaddr, f->vlan,
				f->is_vf, f->is_netdev);
	i40e_sync_vsi_filters(vsi);

	i40e_vsi_delete(vsi);
	i40e_vsi_free_q_vectors(vsi);
	if (vsi->netdev) {
		free_netdev(vsi->netdev);
		vsi->netdev = NULL;
	}
	i40e_vsi_clear_rings(vsi);
	i40e_vsi_clear(vsi);

	/* If this was the last thing on the VEB, except for the
	 * controlling VSI, remove the VEB, which puts the controlling
	 * VSI onto the next level down in the switch.
	 *
	 * Well, okay, there's one more exception here: don't remove
	 * the orphan VEBs yet.  We'll wait for an explicit remove request
	 * from up the network stack.
	 */
	for (n = 0, i = 0; i < pf->num_alloc_vsi; i++) {
		if (pf->vsi[i] &&
		    pf->vsi[i]->uplink_seid == uplink_seid &&
		    (pf->vsi[i]->flags & I40E_VSI_FLAG_VEB_OWNER) == 0) {
			n++;      /* count the VSIs */
		}
	}
	for (i = 0; i < I40E_MAX_VEB; i++) {
		if (!pf->veb[i])
			continue;
		if (pf->veb[i]->uplink_seid == uplink_seid)
			n++;     /* count the VEBs */
		if (pf->veb[i]->seid == uplink_seid)
			veb = pf->veb[i];
	}
	if (n == 0 && veb && veb->uplink_seid != 0)
		i40e_veb_release(veb);

	return 0;
}

/**
 * i40e_vsi_setup_vectors - Set up the q_vectors for the given VSI
 * @vsi: ptr to the VSI
 *
 * This should only be called after i40e_vsi_mem_alloc() which allocates the
 * corresponding SW VSI structure and initializes num_queue_pairs for the
 * newly allocated VSI.
 *
 * Returns 0 on success or negative on failure
 **/
static int i40e_vsi_setup_vectors(struct i40e_vsi *vsi)
{
	int ret = -ENOENT;
	struct i40e_pf *pf = vsi->back;

	if (vsi->q_vectors[0]) {
		dev_info(&pf->pdev->dev, "VSI %d has existing q_vectors\n",
			 vsi->seid);
		return -EEXIST;
	}

	if (vsi->base_vector) {
		dev_info(&pf->pdev->dev, "VSI %d has non-zero base vector %d\n",
			 vsi->seid, vsi->base_vector);
		return -EEXIST;
	}

	ret = i40e_vsi_alloc_q_vectors(vsi);
	if (ret) {
		dev_info(&pf->pdev->dev,
			 "failed to allocate %d q_vector for VSI %d, ret=%d\n",
			 vsi->num_q_vectors, vsi->seid, ret);
		vsi->num_q_vectors = 0;
		goto vector_setup_out;
	}

	if (vsi->num_q_vectors)
		vsi->base_vector = i40e_get_lump(pf, pf->irq_pile,
						 vsi->num_q_vectors, vsi->idx);
	if (vsi->base_vector < 0) {
		dev_info(&pf->pdev->dev,
			 "failed to get tracking for %d vectors for VSI %d, err=%d\n",
			 vsi->num_q_vectors, vsi->seid, vsi->base_vector);
		i40e_vsi_free_q_vectors(vsi);
		ret = -ENOENT;
		goto vector_setup_out;
	}

vector_setup_out:
	return ret;
}

/**
 * i40e_vsi_reinit_setup - return and reallocate resources for a VSI
 * @vsi: pointer to the vsi.
 *
 * This re-allocates a vsi's queue resources.
 *
 * Returns pointer to the successfully allocated and configured VSI sw struct
 * on success, otherwise returns NULL on failure.
 **/
static struct i40e_vsi *i40e_vsi_reinit_setup(struct i40e_vsi *vsi)
{
	struct i40e_pf *pf = vsi->back;
	u8 enabled_tc;
	int ret;

	i40e_put_lump(pf->qp_pile, vsi->base_queue, vsi->idx);
	i40e_vsi_clear_rings(vsi);

	i40e_vsi_free_arrays(vsi, false);
	i40e_set_num_rings_in_vsi(vsi);
	ret = i40e_vsi_alloc_arrays(vsi, false);
	if (ret)
		goto err_vsi;

	ret = i40e_get_lump(pf, pf->qp_pile, vsi->alloc_queue_pairs, vsi->idx);
	if (ret < 0) {
		dev_info(&pf->pdev->dev,
			 "failed to get tracking for %d queues for VSI %d err=%d\n",
			 vsi->alloc_queue_pairs, vsi->seid, ret);
		goto err_vsi;
	}
	vsi->base_queue = ret;

	/* Update the FW view of the VSI. Force a reset of TC and queue
	 * layout configurations.
	 */
	enabled_tc = pf->vsi[pf->lan_vsi]->tc_config.enabled_tc;
	pf->vsi[pf->lan_vsi]->tc_config.enabled_tc = 0;
	pf->vsi[pf->lan_vsi]->seid = pf->main_vsi_seid;
	i40e_vsi_config_tc(pf->vsi[pf->lan_vsi], enabled_tc);

	/* assign it some queues */
	ret = i40e_alloc_rings(vsi);
	if (ret)
		goto err_rings;

	/* map all of the rings to the q_vectors */
	i40e_vsi_map_rings_to_vectors(vsi);
	return vsi;

err_rings:
	i40e_vsi_free_q_vectors(vsi);
	if (vsi->netdev_registered) {
		vsi->netdev_registered = false;
		unregister_netdev(vsi->netdev);
		free_netdev(vsi->netdev);
		vsi->netdev = NULL;
	}
	i40e_aq_delete_element(&pf->hw, vsi->seid, NULL);
err_vsi:
	i40e_vsi_clear(vsi);
	return NULL;
}

/**
 * i40e_vsi_setup - Set up a VSI by a given type
 * @pf: board private structure
 * @type: VSI type
 * @uplink_seid: the switch element to link to
 * @param1: usage depends upon VSI type. For VF types, indicates VF id
 *
 * This allocates the sw VSI structure and its queue resources, then add a VSI
 * to the identified VEB.
 *
 * Returns pointer to the successfully allocated and configure VSI sw struct on
 * success, otherwise returns NULL on failure.
 **/
struct i40e_vsi *i40e_vsi_setup(struct i40e_pf *pf, u8 type,
				u16 uplink_seid, u32 param1)
{
	struct i40e_vsi *vsi = NULL;
	struct i40e_veb *veb = NULL;
	int ret, i;
	int v_idx;

	/* The requested uplink_seid must be either
	 *     - the PF's port seid
	 *              no VEB is needed because this is the PF
	 *              or this is a Flow Director special case VSI
	 *     - seid of an existing VEB
	 *     - seid of a VSI that owns an existing VEB
	 *     - seid of a VSI that doesn't own a VEB
	 *              a new VEB is created and the VSI becomes the owner
	 *     - seid of the PF VSI, which is what creates the first VEB
	 *              this is a special case of the previous
	 *
	 * Find which uplink_seid we were given and create a new VEB if needed
	 */
	for (i = 0; i < I40E_MAX_VEB; i++) {
		if (pf->veb[i] && pf->veb[i]->seid == uplink_seid) {
			veb = pf->veb[i];
			break;
		}
	}

	if (!veb && uplink_seid != pf->mac_seid) {

		for (i = 0; i < pf->num_alloc_vsi; i++) {
			if (pf->vsi[i] && pf->vsi[i]->seid == uplink_seid) {
				vsi = pf->vsi[i];
				break;
			}
		}
		if (!vsi) {
			dev_info(&pf->pdev->dev, "no such uplink_seid %d\n",
				 uplink_seid);
			return NULL;
		}

		if (vsi->uplink_seid == pf->mac_seid)
			veb = i40e_veb_setup(pf, 0, pf->mac_seid, vsi->seid,
					     vsi->tc_config.enabled_tc);
		else if ((vsi->flags & I40E_VSI_FLAG_VEB_OWNER) == 0)
			veb = i40e_veb_setup(pf, 0, vsi->uplink_seid, vsi->seid,
					     vsi->tc_config.enabled_tc);
		if (veb) {
			if (vsi->seid != pf->vsi[pf->lan_vsi]->seid) {
				dev_info(&vsi->back->pdev->dev,
					 "%s: New VSI creation error, uplink seid of LAN VSI expected.\n",
					 __func__);
				return NULL;
			}
			i40e_enable_pf_switch_lb(pf);
		}
		for (i = 0; i < I40E_MAX_VEB && !veb; i++) {
			if (pf->veb[i] && pf->veb[i]->seid == vsi->uplink_seid)
				veb = pf->veb[i];
		}
		if (!veb) {
			dev_info(&pf->pdev->dev, "couldn't add VEB\n");
			return NULL;
		}

		vsi->flags |= I40E_VSI_FLAG_VEB_OWNER;
		uplink_seid = veb->seid;
	}

	/* get vsi sw struct */
	v_idx = i40e_vsi_mem_alloc(pf, type);
	if (v_idx < 0)
		goto err_alloc;
	vsi = pf->vsi[v_idx];
	if (!vsi)
		goto err_alloc;
	vsi->type = type;
	vsi->veb_idx = (veb ? veb->idx : I40E_NO_VEB);

	if (type == I40E_VSI_MAIN)
		pf->lan_vsi = v_idx;
	else if (type == I40E_VSI_SRIOV)
		vsi->vf_id = param1;
	/* assign it some queues */
	ret = i40e_get_lump(pf, pf->qp_pile, vsi->alloc_queue_pairs,
				vsi->idx);
	if (ret < 0) {
		dev_info(&pf->pdev->dev,
			 "failed to get tracking for %d queues for VSI %d err=%d\n",
			 vsi->alloc_queue_pairs, vsi->seid, ret);
		goto err_vsi;
	}
	vsi->base_queue = ret;

	/* get a VSI from the hardware */
	vsi->uplink_seid = uplink_seid;
	ret = i40e_add_vsi(vsi);
	if (ret)
		goto err_vsi;

	switch (vsi->type) {
	/* setup the netdev if needed */
	case I40E_VSI_MAIN:
	case I40E_VSI_VMDQ2:
	case I40E_VSI_FCOE:
		ret = i40e_config_netdev(vsi);
		if (ret)
			goto err_netdev;
		ret = register_netdev(vsi->netdev);
		if (ret)
			goto err_netdev;
		vsi->netdev_registered = true;
		netif_carrier_off(vsi->netdev);
#ifdef CONFIG_I40E_DCB
		/* Setup DCB netlink interface */
		i40e_dcbnl_setup(vsi);
#endif /* CONFIG_I40E_DCB */
		/* fall through */

	case I40E_VSI_FDIR:
		/* set up vectors and rings if needed */
		ret = i40e_vsi_setup_vectors(vsi);
		if (ret)
			goto err_msix;

		ret = i40e_alloc_rings(vsi);
		if (ret)
			goto err_rings;

		/* map all of the rings to the q_vectors */
		i40e_vsi_map_rings_to_vectors(vsi);

		i40e_vsi_reset_stats(vsi);
		break;

	default:
		/* no netdev or rings for the other VSI types */
		break;
	}

	return vsi;

err_rings:
	i40e_vsi_free_q_vectors(vsi);
err_msix:
	if (vsi->netdev_registered) {
		vsi->netdev_registered = false;
		unregister_netdev(vsi->netdev);
		free_netdev(vsi->netdev);
		vsi->netdev = NULL;
	}
err_netdev:
	i40e_aq_delete_element(&pf->hw, vsi->seid, NULL);
err_vsi:
	i40e_vsi_clear(vsi);
err_alloc:
	return NULL;
}

/**
 * i40e_veb_get_bw_info - Query VEB BW information
 * @veb: the veb to query
 *
 * Query the Tx scheduler BW configuration data for given VEB
 **/
static int i40e_veb_get_bw_info(struct i40e_veb *veb)
{
	struct i40e_aqc_query_switching_comp_ets_config_resp ets_data;
	struct i40e_aqc_query_switching_comp_bw_config_resp bw_data;
	struct i40e_pf *pf = veb->pf;
	struct i40e_hw *hw = &pf->hw;
	u32 tc_bw_max;
	int ret = 0;
	int i;

	ret = i40e_aq_query_switch_comp_bw_config(hw, veb->seid,
						  &bw_data, NULL);
	if (ret) {
		dev_info(&pf->pdev->dev,
			 "query veb bw config failed, aq_err=%d\n",
			 hw->aq.asq_last_status);
		goto out;
	}

	ret = i40e_aq_query_switch_comp_ets_config(hw, veb->seid,
						   &ets_data, NULL);
	if (ret) {
		dev_info(&pf->pdev->dev,
			 "query veb bw ets config failed, aq_err=%d\n",
			 hw->aq.asq_last_status);
		goto out;
	}

	veb->bw_limit = le16_to_cpu(ets_data.port_bw_limit);
	veb->bw_max_quanta = ets_data.tc_bw_max;
	veb->is_abs_credits = bw_data.absolute_credits_enable;
	veb->enabled_tc = ets_data.tc_valid_bits;
	tc_bw_max = le16_to_cpu(bw_data.tc_bw_max[0]) |
		    (le16_to_cpu(bw_data.tc_bw_max[1]) << 16);
	for (i = 0; i < I40E_MAX_TRAFFIC_CLASS; i++) {
		veb->bw_tc_share_credits[i] = bw_data.tc_bw_share_credits[i];
		veb->bw_tc_limit_credits[i] =
					le16_to_cpu(bw_data.tc_bw_limits[i]);
		veb->bw_tc_max_quanta[i] = ((tc_bw_max >> (i*4)) & 0x7);
	}

out:
	return ret;
}

/**
 * i40e_veb_mem_alloc - Allocates the next available struct veb in the PF
 * @pf: board private structure
 *
 * On error: returns error code (negative)
 * On success: returns vsi index in PF (positive)
 **/
static int i40e_veb_mem_alloc(struct i40e_pf *pf)
{
	int ret = -ENOENT;
	struct i40e_veb *veb;
	int i;

	/* Need to protect the allocation of switch elements at the PF level */
	mutex_lock(&pf->switch_mutex);

	/* VEB list may be fragmented if VEB creation/destruction has
	 * been happening.  We can afford to do a quick scan to look
	 * for any free slots in the list.
	 *
	 * find next empty veb slot, looping back around if necessary
	 */
	i = 0;
	while ((i < I40E_MAX_VEB) && (pf->veb[i] != NULL))
		i++;
	if (i >= I40E_MAX_VEB) {
		ret = -ENOMEM;
		goto err_alloc_veb;  /* out of VEB slots! */
	}

	veb = kzalloc(sizeof(*veb), GFP_KERNEL);
	if (!veb) {
		ret = -ENOMEM;
		goto err_alloc_veb;
	}
	veb->pf = pf;
	veb->idx = i;
	veb->enabled_tc = 1;

	pf->veb[i] = veb;
	ret = i;
err_alloc_veb:
	mutex_unlock(&pf->switch_mutex);
	return ret;
}

/**
 * i40e_switch_branch_release - Delete a branch of the switch tree
 * @branch: where to start deleting
 *
 * This uses recursion to find the tips of the branch to be
 * removed, deleting until we get back to and can delete this VEB.
 **/
static void i40e_switch_branch_release(struct i40e_veb *branch)
{
	struct i40e_pf *pf = branch->pf;
	u16 branch_seid = branch->seid;
	u16 veb_idx = branch->idx;
	int i;

	/* release any VEBs on this VEB - RECURSION */
	for (i = 0; i < I40E_MAX_VEB; i++) {
		if (!pf->veb[i])
			continue;
		if (pf->veb[i]->uplink_seid == branch->seid)
			i40e_switch_branch_release(pf->veb[i]);
	}

	/* Release the VSIs on this VEB, but not the owner VSI.
	 *
	 * NOTE: Removing the last VSI on a VEB has the SIDE EFFECT of removing
	 *       the VEB itself, so don't use (*branch) after this loop.
	 */
	for (i = 0; i < pf->num_alloc_vsi; i++) {
		if (!pf->vsi[i])
			continue;
		if (pf->vsi[i]->uplink_seid == branch_seid &&
		   (pf->vsi[i]->flags & I40E_VSI_FLAG_VEB_OWNER) == 0) {
			i40e_vsi_release(pf->vsi[i]);
		}
	}

	/* There's one corner case where the VEB might not have been
	 * removed, so double check it here and remove it if needed.
	 * This case happens if the veb was created from the debugfs
	 * commands and no VSIs were added to it.
	 */
	if (pf->veb[veb_idx])
		i40e_veb_release(pf->veb[veb_idx]);
}

/**
 * i40e_veb_clear - remove veb struct
 * @veb: the veb to remove
 **/
static void i40e_veb_clear(struct i40e_veb *veb)
{
	if (!veb)
		return;

	if (veb->pf) {
		struct i40e_pf *pf = veb->pf;

		mutex_lock(&pf->switch_mutex);
		if (pf->veb[veb->idx] == veb)
			pf->veb[veb->idx] = NULL;
		mutex_unlock(&pf->switch_mutex);
	}

	kfree(veb);
}

/**
 * i40e_veb_release - Delete a VEB and free its resources
 * @veb: the VEB being removed
 **/
void i40e_veb_release(struct i40e_veb *veb)
{
	struct i40e_vsi *vsi = NULL;
	struct i40e_pf *pf;
	int i, n = 0;

	pf = veb->pf;

	/* find the remaining VSI and check for extras */
	for (i = 0; i < pf->num_alloc_vsi; i++) {
		if (pf->vsi[i] && pf->vsi[i]->uplink_seid == veb->seid) {
			n++;
			vsi = pf->vsi[i];
		}
	}
	if (n != 1) {
		dev_info(&pf->pdev->dev,
			 "can't remove VEB %d with %d VSIs left\n",
			 veb->seid, n);
		return;
	}

	/* move the remaining VSI to uplink veb */
	vsi->flags &= ~I40E_VSI_FLAG_VEB_OWNER;
	if (veb->uplink_seid) {
		vsi->uplink_seid = veb->uplink_seid;
		if (veb->uplink_seid == pf->mac_seid)
			vsi->veb_idx = I40E_NO_VEB;
		else
			vsi->veb_idx = veb->veb_idx;
	} else {
		/* floating VEB */
		vsi->uplink_seid = pf->vsi[pf->lan_vsi]->uplink_seid;
		vsi->veb_idx = pf->vsi[pf->lan_vsi]->veb_idx;
	}

	i40e_aq_delete_element(&pf->hw, veb->seid, NULL);
	i40e_veb_clear(veb);
}

/**
 * i40e_add_veb - create the VEB in the switch
 * @veb: the VEB to be instantiated
 * @vsi: the controlling VSI
 **/
static int i40e_add_veb(struct i40e_veb *veb, struct i40e_vsi *vsi)
{
	bool is_default = false;
	bool is_cloud = false;
	int ret;

	/* get a VEB from the hardware */
	ret = i40e_aq_add_veb(&veb->pf->hw, veb->uplink_seid, vsi->seid,
			      veb->enabled_tc, is_default,
			      is_cloud, &veb->seid, NULL);
	if (ret) {
		dev_info(&veb->pf->pdev->dev,
			 "couldn't add VEB, err %d, aq_err %d\n",
			 ret, veb->pf->hw.aq.asq_last_status);
		return -EPERM;
	}

	/* get statistics counter */
	ret = i40e_aq_get_veb_parameters(&veb->pf->hw, veb->seid, NULL, NULL,
					 &veb->stats_idx, NULL, NULL, NULL);
	if (ret) {
		dev_info(&veb->pf->pdev->dev,
			 "couldn't get VEB statistics idx, err %d, aq_err %d\n",
			 ret, veb->pf->hw.aq.asq_last_status);
		return -EPERM;
	}
	ret = i40e_veb_get_bw_info(veb);
	if (ret) {
		dev_info(&veb->pf->pdev->dev,
			 "couldn't get VEB bw info, err %d, aq_err %d\n",
			 ret, veb->pf->hw.aq.asq_last_status);
		i40e_aq_delete_element(&veb->pf->hw, veb->seid, NULL);
		return -ENOENT;
	}

	vsi->uplink_seid = veb->seid;
	vsi->veb_idx = veb->idx;
	vsi->flags |= I40E_VSI_FLAG_VEB_OWNER;

	return 0;
}

/**
 * i40e_veb_setup - Set up a VEB
 * @pf: board private structure
 * @flags: VEB setup flags
 * @uplink_seid: the switch element to link to
 * @vsi_seid: the initial VSI seid
 * @enabled_tc: Enabled TC bit-map
 *
 * This allocates the sw VEB structure and links it into the switch
 * It is possible and legal for this to be a duplicate of an already
 * existing VEB.  It is also possible for both uplink and vsi seids
 * to be zero, in order to create a floating VEB.
 *
 * Returns pointer to the successfully allocated VEB sw struct on
 * success, otherwise returns NULL on failure.
 **/
struct i40e_veb *i40e_veb_setup(struct i40e_pf *pf, u16 flags,
				u16 uplink_seid, u16 vsi_seid,
				u8 enabled_tc)
{
	struct i40e_veb *veb, *uplink_veb = NULL;
	int vsi_idx, veb_idx;
	int ret;

	/* if one seid is 0, the other must be 0 to create a floating relay */
	if ((uplink_seid == 0 || vsi_seid == 0) &&
	    (uplink_seid + vsi_seid != 0)) {
		dev_info(&pf->pdev->dev,
			 "one, not both seid's are 0: uplink=%d vsi=%d\n",
			 uplink_seid, vsi_seid);
		return NULL;
	}

	/* make sure there is such a vsi and uplink */
	for (vsi_idx = 0; vsi_idx < pf->num_alloc_vsi; vsi_idx++)
		if (pf->vsi[vsi_idx] && pf->vsi[vsi_idx]->seid == vsi_seid)
			break;
	if (vsi_idx >= pf->num_alloc_vsi && vsi_seid != 0) {
		dev_info(&pf->pdev->dev, "vsi seid %d not found\n",
			 vsi_seid);
		return NULL;
	}

	if (uplink_seid && uplink_seid != pf->mac_seid) {
		for (veb_idx = 0; veb_idx < I40E_MAX_VEB; veb_idx++) {
			if (pf->veb[veb_idx] &&
			    pf->veb[veb_idx]->seid == uplink_seid) {
				uplink_veb = pf->veb[veb_idx];
				break;
			}
		}
		if (!uplink_veb) {
			dev_info(&pf->pdev->dev,
				 "uplink seid %d not found\n", uplink_seid);
			return NULL;
		}
	}

	/* get veb sw struct */
	veb_idx = i40e_veb_mem_alloc(pf);
	if (veb_idx < 0)
		goto err_alloc;
	veb = pf->veb[veb_idx];
	veb->flags = flags;
	veb->uplink_seid = uplink_seid;
	veb->veb_idx = (uplink_veb ? uplink_veb->idx : I40E_NO_VEB);
	veb->enabled_tc = (enabled_tc ? enabled_tc : 0x1);

	/* create the VEB in the switch */
	ret = i40e_add_veb(veb, pf->vsi[vsi_idx]);
	if (ret)
		goto err_veb;
	if (vsi_idx == pf->lan_vsi)
		pf->lan_veb = veb->idx;

	return veb;

err_veb:
	i40e_veb_clear(veb);
err_alloc:
	return NULL;
}

/**
 * i40e_setup_pf_switch_element - set pf vars based on switch type
 * @pf: board private structure
 * @ele: element we are building info from
 * @num_reported: total number of elements
 * @printconfig: should we print the contents
 *
 * helper function to assist in extracting a few useful SEID values.
 **/
static void i40e_setup_pf_switch_element(struct i40e_pf *pf,
				struct i40e_aqc_switch_config_element_resp *ele,
				u16 num_reported, bool printconfig)
{
	u16 downlink_seid = le16_to_cpu(ele->downlink_seid);
	u16 uplink_seid = le16_to_cpu(ele->uplink_seid);
	u8 element_type = ele->element_type;
	u16 seid = le16_to_cpu(ele->seid);

	if (printconfig)
		dev_info(&pf->pdev->dev,
			 "type=%d seid=%d uplink=%d downlink=%d\n",
			 element_type, seid, uplink_seid, downlink_seid);

	switch (element_type) {
	case I40E_SWITCH_ELEMENT_TYPE_MAC:
		pf->mac_seid = seid;
		break;
	case I40E_SWITCH_ELEMENT_TYPE_VEB:
		/* Main VEB? */
		if (uplink_seid != pf->mac_seid)
			break;
		if (pf->lan_veb == I40E_NO_VEB) {
			int v;

			/* find existing or else empty VEB */
			for (v = 0; v < I40E_MAX_VEB; v++) {
				if (pf->veb[v] && (pf->veb[v]->seid == seid)) {
					pf->lan_veb = v;
					break;
				}
			}
			if (pf->lan_veb == I40E_NO_VEB) {
				v = i40e_veb_mem_alloc(pf);
				if (v < 0)
					break;
				pf->lan_veb = v;
			}
		}

		pf->veb[pf->lan_veb]->seid = seid;
		pf->veb[pf->lan_veb]->uplink_seid = pf->mac_seid;
		pf->veb[pf->lan_veb]->pf = pf;
		pf->veb[pf->lan_veb]->veb_idx = I40E_NO_VEB;
		break;
	case I40E_SWITCH_ELEMENT_TYPE_VSI:
		if (num_reported != 1)
			break;
		/* This is immediately after a reset so we can assume this is
		 * the PF's VSI
		 */
		pf->mac_seid = uplink_seid;
		pf->pf_seid = downlink_seid;
		pf->main_vsi_seid = seid;
		if (printconfig)
			dev_info(&pf->pdev->dev,
				 "pf_seid=%d main_vsi_seid=%d\n",
				 pf->pf_seid, pf->main_vsi_seid);
		break;
	case I40E_SWITCH_ELEMENT_TYPE_PF:
	case I40E_SWITCH_ELEMENT_TYPE_VF:
	case I40E_SWITCH_ELEMENT_TYPE_EMP:
	case I40E_SWITCH_ELEMENT_TYPE_BMC:
	case I40E_SWITCH_ELEMENT_TYPE_PE:
	case I40E_SWITCH_ELEMENT_TYPE_PA:
		/* ignore these for now */
		break;
	default:
		dev_info(&pf->pdev->dev, "unknown element type=%d seid=%d\n",
			 element_type, seid);
		break;
	}
}

/**
 * i40e_fetch_switch_configuration - Get switch config from firmware
 * @pf: board private structure
 * @printconfig: should we print the contents
 *
 * Get the current switch configuration from the device and
 * extract a few useful SEID values.
 **/
int i40e_fetch_switch_configuration(struct i40e_pf *pf, bool printconfig)
{
	struct i40e_aqc_get_switch_config_resp *sw_config;
	u16 next_seid = 0;
	int ret = 0;
	u8 *aq_buf;
	int i;

	aq_buf = kzalloc(I40E_AQ_LARGE_BUF, GFP_KERNEL);
	if (!aq_buf)
		return -ENOMEM;

	sw_config = (struct i40e_aqc_get_switch_config_resp *)aq_buf;
	do {
		u16 num_reported, num_total;

		ret = i40e_aq_get_switch_config(&pf->hw, sw_config,
						I40E_AQ_LARGE_BUF,
						&next_seid, NULL);
		if (ret) {
			dev_info(&pf->pdev->dev,
				 "get switch config failed %d aq_err=%x\n",
				 ret, pf->hw.aq.asq_last_status);
			kfree(aq_buf);
			return -ENOENT;
		}

		num_reported = le16_to_cpu(sw_config->header.num_reported);
		num_total = le16_to_cpu(sw_config->header.num_total);

		if (printconfig)
			dev_info(&pf->pdev->dev,
				 "header: %d reported %d total\n",
				 num_reported, num_total);

		for (i = 0; i < num_reported; i++) {
			struct i40e_aqc_switch_config_element_resp *ele =
				&sw_config->element[i];

			i40e_setup_pf_switch_element(pf, ele, num_reported,
						     printconfig);
		}
	} while (next_seid != 0);

	kfree(aq_buf);
	return ret;
}

/**
 * i40e_setup_pf_switch - Setup the HW switch on startup or after reset
 * @pf: board private structure
 * @reinit: if the Main VSI needs to re-initialized.
 *
 * Returns 0 on success, negative value on failure
 **/
static int i40e_setup_pf_switch(struct i40e_pf *pf, bool reinit)
{
	int ret;

	/* find out what's out there already */
	ret = i40e_fetch_switch_configuration(pf, false);
	if (ret) {
		dev_info(&pf->pdev->dev,
			 "couldn't fetch switch config, err %d, aq_err %d\n",
			 ret, pf->hw.aq.asq_last_status);
		return ret;
	}
	i40e_pf_reset_stats(pf);

	/* first time setup */
	if (pf->lan_vsi == I40E_NO_VSI || reinit) {
		struct i40e_vsi *vsi = NULL;
		u16 uplink_seid;

		/* Set up the PF VSI associated with the PF's main VSI
		 * that is already in the HW switch
		 */
		if (pf->lan_veb != I40E_NO_VEB && pf->veb[pf->lan_veb])
			uplink_seid = pf->veb[pf->lan_veb]->seid;
		else
			uplink_seid = pf->mac_seid;
		if (pf->lan_vsi == I40E_NO_VSI)
			vsi = i40e_vsi_setup(pf, I40E_VSI_MAIN, uplink_seid, 0);
		else if (reinit)
			vsi = i40e_vsi_reinit_setup(pf->vsi[pf->lan_vsi]);
		if (!vsi) {
			dev_info(&pf->pdev->dev, "setup of MAIN VSI failed\n");
			i40e_fdir_teardown(pf);
			return -EAGAIN;
		}
	} else {
		/* force a reset of TC and queue layout configurations */
		u8 enabled_tc = pf->vsi[pf->lan_vsi]->tc_config.enabled_tc;
		pf->vsi[pf->lan_vsi]->tc_config.enabled_tc = 0;
		pf->vsi[pf->lan_vsi]->seid = pf->main_vsi_seid;
		i40e_vsi_config_tc(pf->vsi[pf->lan_vsi], enabled_tc);
	}
	i40e_vlan_stripping_disable(pf->vsi[pf->lan_vsi]);

	i40e_fdir_sb_setup(pf);

	/* Setup static PF queue filter control settings */
	ret = i40e_setup_pf_filter_control(pf);
	if (ret) {
		dev_info(&pf->pdev->dev, "setup_pf_filter_control failed: %d\n",
			 ret);
		/* Failure here should not stop continuing other steps */
	}

	/* enable RSS in the HW, even for only one queue, as the stack can use
	 * the hash
	 */
	if ((pf->flags & I40E_FLAG_RSS_ENABLED))
		i40e_config_rss(pf);

	/* fill in link information and enable LSE reporting */
	i40e_update_link_info(&pf->hw, true);
	i40e_link_event(pf);

	/* Initialize user-specific link properties */
	pf->fc_autoneg_status = ((pf->hw.phy.link_info.an_info &
				  I40E_AQ_AN_COMPLETED) ? true : false);

	/* fill in link information and enable LSE reporting */
	i40e_update_link_info(&pf->hw, true);
	i40e_link_event(pf);

	/* Initialize user-specific link properties */
	pf->fc_autoneg_status = ((pf->hw.phy.link_info.an_info &
				  I40E_AQ_AN_COMPLETED) ? true : false);

	i40e_ptp_init(pf);

	return ret;
}

/**
 * i40e_determine_queue_usage - Work out queue distribution
 * @pf: board private structure
 **/
static void i40e_determine_queue_usage(struct i40e_pf *pf)
{
	int queues_left;

	pf->num_lan_qps = 0;
#ifdef I40E_FCOE
	pf->num_fcoe_qps = 0;
#endif

	/* Find the max queues to be put into basic use.  We'll always be
	 * using TC0, whether or not DCB is running, and TC0 will get the
	 * big RSS set.
	 */
	queues_left = pf->hw.func_caps.num_tx_qp;

	if ((queues_left == 1) ||
	    !(pf->flags & I40E_FLAG_MSIX_ENABLED)) {
		/* one qp for PF, no queues for anything else */
		queues_left = 0;
		pf->rss_size = pf->num_lan_qps = 1;

		/* make sure all the fancies are disabled */
		pf->flags &= ~(I40E_FLAG_RSS_ENABLED	|
#ifdef I40E_FCOE
			       I40E_FLAG_FCOE_ENABLED	|
#endif
			       I40E_FLAG_FD_SB_ENABLED	|
			       I40E_FLAG_FD_ATR_ENABLED	|
			       I40E_FLAG_DCB_CAPABLE	|
			       I40E_FLAG_SRIOV_ENABLED	|
			       I40E_FLAG_VMDQ_ENABLED);
	} else if (!(pf->flags & (I40E_FLAG_RSS_ENABLED |
				  I40E_FLAG_FD_SB_ENABLED |
				  I40E_FLAG_FD_ATR_ENABLED |
				  I40E_FLAG_DCB_CAPABLE))) {
		/* one qp for PF */
		pf->rss_size = pf->num_lan_qps = 1;
		queues_left -= pf->num_lan_qps;

		pf->flags &= ~(I40E_FLAG_RSS_ENABLED	|
#ifdef I40E_FCOE
			       I40E_FLAG_FCOE_ENABLED	|
#endif
			       I40E_FLAG_FD_SB_ENABLED	|
			       I40E_FLAG_FD_ATR_ENABLED	|
			       I40E_FLAG_DCB_ENABLED	|
			       I40E_FLAG_VMDQ_ENABLED);
	} else {
		/* Not enough queues for all TCs */
		if ((pf->flags & I40E_FLAG_DCB_CAPABLE) &&
		    (queues_left < I40E_MAX_TRAFFIC_CLASS)) {
			pf->flags &= ~I40E_FLAG_DCB_CAPABLE;
			dev_info(&pf->pdev->dev, "not enough queues for DCB. DCB is disabled.\n");
		}
		pf->num_lan_qps = pf->rss_size_max;
		queues_left -= pf->num_lan_qps;
	}

#ifdef I40E_FCOE
	if (pf->flags & I40E_FLAG_FCOE_ENABLED) {
		if (I40E_DEFAULT_FCOE <= queues_left) {
			pf->num_fcoe_qps = I40E_DEFAULT_FCOE;
		} else if (I40E_MINIMUM_FCOE <= queues_left) {
			pf->num_fcoe_qps = I40E_MINIMUM_FCOE;
		} else {
			pf->num_fcoe_qps = 0;
			pf->flags &= ~I40E_FLAG_FCOE_ENABLED;
			dev_info(&pf->pdev->dev, "not enough queues for FCoE. FCoE feature will be disabled\n");
		}

		queues_left -= pf->num_fcoe_qps;
	}

#endif
	if (pf->flags & I40E_FLAG_FD_SB_ENABLED) {
		if (queues_left > 1) {
			queues_left -= 1; /* save 1 queue for FD */
		} else {
			pf->flags &= ~I40E_FLAG_FD_SB_ENABLED;
			dev_info(&pf->pdev->dev, "not enough queues for Flow Director. Flow Director feature is disabled\n");
		}
	}

	if ((pf->flags & I40E_FLAG_SRIOV_ENABLED) &&
	    pf->num_vf_qps && pf->num_req_vfs && queues_left) {
		pf->num_req_vfs = min_t(int, pf->num_req_vfs,
					(queues_left / pf->num_vf_qps));
		queues_left -= (pf->num_req_vfs * pf->num_vf_qps);
	}

	if ((pf->flags & I40E_FLAG_VMDQ_ENABLED) &&
	    pf->num_vmdq_vsis && pf->num_vmdq_qps && queues_left) {
		pf->num_vmdq_vsis = min_t(int, pf->num_vmdq_vsis,
					  (queues_left / pf->num_vmdq_qps));
		queues_left -= (pf->num_vmdq_vsis * pf->num_vmdq_qps);
	}

	pf->queues_left = queues_left;
#ifdef I40E_FCOE
	dev_info(&pf->pdev->dev, "fcoe queues = %d\n", pf->num_fcoe_qps);
#endif
}

/**
 * i40e_setup_pf_filter_control - Setup PF static filter control
 * @pf: PF to be setup
 *
 * i40e_setup_pf_filter_control sets up a pf's initial filter control
 * settings. If PE/FCoE are enabled then it will also set the per PF
 * based filter sizes required for them. It also enables Flow director,
 * ethertype and macvlan type filter settings for the pf.
 *
 * Returns 0 on success, negative on failure
 **/
static int i40e_setup_pf_filter_control(struct i40e_pf *pf)
{
	struct i40e_filter_control_settings *settings = &pf->filter_settings;

	settings->hash_lut_size = I40E_HASH_LUT_SIZE_128;

	/* Flow Director is enabled */
	if (pf->flags & (I40E_FLAG_FD_SB_ENABLED | I40E_FLAG_FD_ATR_ENABLED))
		settings->enable_fdir = true;

	/* Ethtype and MACVLAN filters enabled for PF */
	settings->enable_ethtype = true;
	settings->enable_macvlan = true;

	if (i40e_set_filter_control(&pf->hw, settings))
		return -ENOENT;

	return 0;
}

#define INFO_STRING_LEN 255
static void i40e_print_features(struct i40e_pf *pf)
{
	struct i40e_hw *hw = &pf->hw;
	char *buf, *string;

	string = kzalloc(INFO_STRING_LEN, GFP_KERNEL);
	if (!string) {
		dev_err(&pf->pdev->dev, "Features string allocation failed\n");
		return;
	}

	buf = string;

	buf += sprintf(string, "Features: PF-id[%d] ", hw->pf_id);
#ifdef CONFIG_PCI_IOV
	buf += sprintf(buf, "VFs: %d ", pf->num_req_vfs);
#endif
	buf += sprintf(buf, "VSIs: %d QP: %d ", pf->hw.func_caps.num_vsis,
		       pf->vsi[pf->lan_vsi]->num_queue_pairs);

	if (pf->flags & I40E_FLAG_RSS_ENABLED)
		buf += sprintf(buf, "RSS ");
	if (pf->flags & I40E_FLAG_FD_ATR_ENABLED)
		buf += sprintf(buf, "FD_ATR ");
	if (pf->flags & I40E_FLAG_FD_SB_ENABLED) {
		buf += sprintf(buf, "FD_SB ");
		buf += sprintf(buf, "NTUPLE ");
	}
	if (pf->flags & I40E_FLAG_DCB_CAPABLE)
		buf += sprintf(buf, "DCB ");
	if (pf->flags & I40E_FLAG_PTP)
		buf += sprintf(buf, "PTP ");
#ifdef I40E_FCOE
	if (pf->flags & I40E_FLAG_FCOE_ENABLED)
		buf += sprintf(buf, "FCOE ");
#endif

	BUG_ON(buf > (string + INFO_STRING_LEN));
	dev_info(&pf->pdev->dev, "%s\n", string);
	kfree(string);
}

/**
 * i40e_probe - Device initialization routine
 * @pdev: PCI device information struct
 * @ent: entry in i40e_pci_tbl
 *
 * i40e_probe initializes a pf identified by a pci_dev structure.
 * The OS initialization, configuring of the pf private structure,
 * and a hardware reset occur.
 *
 * Returns 0 on success, negative on failure
 **/
static int i40e_probe(struct pci_dev *pdev, const struct pci_device_id *ent)
{
	struct i40e_pf *pf;
	struct i40e_hw *hw;
	static u16 pfs_found;
	u16 link_status;
	int err = 0;
	u32 len;
	u32 i;

	err = pci_enable_device_mem(pdev);
	if (err)
		return err;

	/* set up for high or low dma */
	err = dma_set_mask_and_coherent(&pdev->dev, DMA_BIT_MASK(64));
	if (err) {
		err = dma_set_mask_and_coherent(&pdev->dev, DMA_BIT_MASK(32));
		if (err) {
			dev_err(&pdev->dev,
				"DMA configuration failed: 0x%x\n", err);
			goto err_dma;
		}
	}

	/* set up pci connections */
	err = pci_request_selected_regions(pdev, pci_select_bars(pdev,
					   IORESOURCE_MEM), i40e_driver_name);
	if (err) {
		dev_info(&pdev->dev,
			 "pci_request_selected_regions failed %d\n", err);
		goto err_pci_reg;
	}

	pci_enable_pcie_error_reporting(pdev);
	pci_set_master(pdev);

	/* Now that we have a PCI connection, we need to do the
	 * low level device setup.  This is primarily setting up
	 * the Admin Queue structures and then querying for the
	 * device's current profile information.
	 */
	pf = kzalloc(sizeof(*pf), GFP_KERNEL);
	if (!pf) {
		err = -ENOMEM;
		goto err_pf_alloc;
	}
	pf->next_vsi = 0;
	pf->pdev = pdev;
	set_bit(__I40E_DOWN, &pf->state);

	hw = &pf->hw;
	hw->back = pf;
	hw->hw_addr = ioremap(pci_resource_start(pdev, 0),
			      pci_resource_len(pdev, 0));
	if (!hw->hw_addr) {
		err = -EIO;
		dev_info(&pdev->dev, "ioremap(0x%04x, 0x%04x) failed: 0x%x\n",
			 (unsigned int)pci_resource_start(pdev, 0),
			 (unsigned int)pci_resource_len(pdev, 0), err);
		goto err_ioremap;
	}
	hw->vendor_id = pdev->vendor;
	hw->device_id = pdev->device;
	pci_read_config_byte(pdev, PCI_REVISION_ID, &hw->revision_id);
	hw->subsystem_vendor_id = pdev->subsystem_vendor;
	hw->subsystem_device_id = pdev->subsystem_device;
	hw->bus.device = PCI_SLOT(pdev->devfn);
	hw->bus.func = PCI_FUNC(pdev->devfn);
	pf->instance = pfs_found;

	if (debug != -1) {
		pf->msg_enable = pf->hw.debug_mask;
		pf->msg_enable = debug;
	}

	/* do a special CORER for clearing PXE mode once at init */
	if (hw->revision_id == 0 &&
	    (rd32(hw, I40E_GLLAN_RCTL_0) & I40E_GLLAN_RCTL_0_PXE_MODE_MASK)) {
		wr32(hw, I40E_GLGEN_RTRIG, I40E_GLGEN_RTRIG_CORER_MASK);
		i40e_flush(hw);
		msleep(200);
		pf->corer_count++;

		i40e_clear_pxe_mode(hw);
	}

	/* Reset here to make sure all is clean and to define PF 'n' */
	i40e_clear_hw(hw);
	err = i40e_pf_reset(hw);
	if (err) {
		dev_info(&pdev->dev, "Initial pf_reset failed: %d\n", err);
		goto err_pf_reset;
	}
	pf->pfr_count++;

	hw->aq.num_arq_entries = I40E_AQ_LEN;
	hw->aq.num_asq_entries = I40E_AQ_LEN;
	hw->aq.arq_buf_size = I40E_MAX_AQ_BUF_SIZE;
	hw->aq.asq_buf_size = I40E_MAX_AQ_BUF_SIZE;
	pf->adminq_work_limit = I40E_AQ_WORK_LIMIT;

	snprintf(pf->misc_int_name, sizeof(pf->misc_int_name) - 1,
		 "%s-%s:misc",
		 dev_driver_string(&pf->pdev->dev), dev_name(&pdev->dev));

	err = i40e_init_shared_code(hw);
	if (err) {
		dev_info(&pdev->dev, "init_shared_code failed: %d\n", err);
		goto err_pf_reset;
	}

	/* set up a default setting for link flow control */
	pf->hw.fc.requested_mode = I40E_FC_NONE;

	err = i40e_init_adminq(hw);
	dev_info(&pdev->dev, "%s\n", i40e_fw_version_str(hw));
	if (err) {
		dev_info(&pdev->dev,
			 "The driver for the device stopped because the NVM image is newer than expected. You must install the most recent version of the network driver.\n");
		goto err_pf_reset;
	}

	if (hw->aq.api_maj_ver == I40E_FW_API_VERSION_MAJOR &&
	    hw->aq.api_min_ver > I40E_FW_API_VERSION_MINOR)
		dev_info(&pdev->dev,
			 "The driver for the device detected a newer version of the NVM image than expected. Please install the most recent version of the network driver.\n");
	else if (hw->aq.api_maj_ver < I40E_FW_API_VERSION_MAJOR ||
		 hw->aq.api_min_ver < (I40E_FW_API_VERSION_MINOR - 1))
		dev_info(&pdev->dev,
			 "The driver for the device detected an older version of the NVM image than expected. Please update the NVM image.\n");


	i40e_verify_eeprom(pf);

	/* Rev 0 hardware was never productized */
	if (hw->revision_id < 1)
		dev_warn(&pdev->dev, "This device is a pre-production adapter/LOM. Please be aware there may be issues with your hardware. If you are experiencing problems please contact your Intel or hardware representative who provided you with this hardware.\n");

	i40e_clear_pxe_mode(hw);
	err = i40e_get_capabilities(pf);
	if (err)
		goto err_adminq_setup;

	err = i40e_sw_init(pf);
	if (err) {
		dev_info(&pdev->dev, "sw_init failed: %d\n", err);
		goto err_sw_init;
	}

	err = i40e_init_lan_hmc(hw, hw->func_caps.num_tx_qp,
				hw->func_caps.num_rx_qp,
				pf->fcoe_hmc_cntx_num, pf->fcoe_hmc_filt_num);
	if (err) {
		dev_info(&pdev->dev, "init_lan_hmc failed: %d\n", err);
		goto err_init_lan_hmc;
	}

	err = i40e_configure_lan_hmc(hw, I40E_HMC_MODEL_DIRECT_ONLY);
	if (err) {
		dev_info(&pdev->dev, "configure_lan_hmc failed: %d\n", err);
		err = -ENOENT;
		goto err_configure_lan_hmc;
	}

	i40e_get_mac_addr(hw, hw->mac.addr);
	if (!is_valid_ether_addr(hw->mac.addr)) {
		dev_info(&pdev->dev, "invalid MAC address %pM\n", hw->mac.addr);
		err = -EIO;
		goto err_mac_addr;
	}
	dev_info(&pdev->dev, "MAC address: %pM\n", hw->mac.addr);
	ether_addr_copy(hw->mac.perm_addr, hw->mac.addr);
	i40e_get_port_mac_addr(hw, hw->mac.port_addr);
	if (is_valid_ether_addr(hw->mac.port_addr))
		pf->flags |= I40E_FLAG_PORT_ID_VALID;
#ifdef I40E_FCOE
	err = i40e_get_san_mac_addr(hw, hw->mac.san_addr);
	if (err)
		dev_info(&pdev->dev,
			 "(non-fatal) SAN MAC retrieval failed: %d\n", err);
	if (!is_valid_ether_addr(hw->mac.san_addr)) {
		dev_warn(&pdev->dev, "invalid SAN MAC address %pM, falling back to LAN MAC\n",
			 hw->mac.san_addr);
		ether_addr_copy(hw->mac.san_addr, hw->mac.addr);
	}
	dev_info(&pf->pdev->dev, "SAN MAC: %pM\n", hw->mac.san_addr);
#endif /* I40E_FCOE */

	pci_set_drvdata(pdev, pf);
	pci_save_state(pdev);
#ifdef CONFIG_I40E_DCB
	err = i40e_init_pf_dcb(pf);
	if (err) {
		dev_info(&pdev->dev, "init_pf_dcb failed: %d\n", err);
		pf->flags &= ~I40E_FLAG_DCB_CAPABLE;
		/* Continue without DCB enabled */
	}
#endif /* CONFIG_I40E_DCB */

	/* set up periodic task facility */
	setup_timer(&pf->service_timer, i40e_service_timer, (unsigned long)pf);
	pf->service_timer_period = HZ;

	INIT_WORK(&pf->service_task, i40e_service_task);
	clear_bit(__I40E_SERVICE_SCHED, &pf->state);
	pf->flags |= I40E_FLAG_NEED_LINK_UPDATE;
	pf->link_check_timeout = jiffies;

	/* WoL defaults to disabled */
	pf->wol_en = false;
	device_set_wakeup_enable(&pf->pdev->dev, pf->wol_en);

	/* set up the main switch operations */
	i40e_determine_queue_usage(pf);
	i40e_init_interrupt_scheme(pf);

	/* The number of VSIs reported by the FW is the minimum guaranteed
	 * to us; HW supports far more and we share the remaining pool with
	 * the other PFs. We allocate space for more than the guarantee with
	 * the understanding that we might not get them all later.
	 */
	if (pf->hw.func_caps.num_vsis < I40E_MIN_VSI_ALLOC)
		pf->num_alloc_vsi = I40E_MIN_VSI_ALLOC;
	else
		pf->num_alloc_vsi = pf->hw.func_caps.num_vsis;

	/* Set up the *vsi struct and our local tracking of the MAIN PF vsi. */
	len = sizeof(struct i40e_vsi *) * pf->num_alloc_vsi;
	pf->vsi = kzalloc(len, GFP_KERNEL);
	if (!pf->vsi) {
		err = -ENOMEM;
		goto err_switch_setup;
	}

	err = i40e_setup_pf_switch(pf, false);
	if (err) {
		dev_info(&pdev->dev, "setup_pf_switch failed: %d\n", err);
		goto err_vsis;
	}
	/* if FDIR VSI was set up, start it now */
	for (i = 0; i < pf->num_alloc_vsi; i++) {
		if (pf->vsi[i] && pf->vsi[i]->type == I40E_VSI_FDIR) {
			i40e_vsi_open(pf->vsi[i]);
			break;
		}
	}

	/* driver is only interested in link up/down and module qualification
	 * reports from firmware
	 */
	err = i40e_aq_set_phy_int_mask(&pf->hw,
				       I40E_AQ_EVENT_LINK_UPDOWN |
				       I40E_AQ_EVENT_MODULE_QUAL_FAIL, NULL);
	if (err)
		dev_info(&pf->pdev->dev, "set phy mask fail, aq_err %d\n", err);

	msleep(75);
	err = i40e_aq_set_link_restart_an(&pf->hw, true, NULL);
	if (err) {
		dev_info(&pf->pdev->dev, "link restart failed, aq_err=%d\n",
			 pf->hw.aq.asq_last_status);
	}

	/* The main driver is (mostly) up and happy. We need to set this state
	 * before setting up the misc vector or we get a race and the vector
	 * ends up disabled forever.
	 */
	clear_bit(__I40E_DOWN, &pf->state);

	/* In case of MSIX we are going to setup the misc vector right here
	 * to handle admin queue events etc. In case of legacy and MSI
	 * the misc functionality and queue processing is combined in
	 * the same vector and that gets setup at open.
	 */
	if (pf->flags & I40E_FLAG_MSIX_ENABLED) {
		err = i40e_setup_misc_vector(pf);
		if (err) {
			dev_info(&pdev->dev,
				 "setup of misc vector failed: %d\n", err);
			goto err_vsis;
		}
	}

#ifdef CONFIG_PCI_IOV
	/* prep for VF support */
	if ((pf->flags & I40E_FLAG_SRIOV_ENABLED) &&
	    (pf->flags & I40E_FLAG_MSIX_ENABLED) &&
	    !test_bit(__I40E_BAD_EEPROM, &pf->state)) {
		u32 val;

		/* disable link interrupts for VFs */
		val = rd32(hw, I40E_PFGEN_PORTMDIO_NUM);
		val &= ~I40E_PFGEN_PORTMDIO_NUM_VFLINK_STAT_ENA_MASK;
		wr32(hw, I40E_PFGEN_PORTMDIO_NUM, val);
		i40e_flush(hw);

		if (pci_num_vf(pdev)) {
			dev_info(&pdev->dev,
				 "Active VFs found, allocating resources.\n");
			err = i40e_alloc_vfs(pf, pci_num_vf(pdev));
			if (err)
				dev_info(&pdev->dev,
					 "Error %d allocating resources for existing VFs\n",
					 err);
		}
	}
#endif /* CONFIG_PCI_IOV */

	pfs_found++;

	i40e_dbg_pf_init(pf);

	/* tell the firmware that we're starting */
	i40e_send_version(pf);

	/* since everything's happy, start the service_task timer */
	mod_timer(&pf->service_timer,
		  round_jiffies(jiffies + pf->service_timer_period));

#ifdef I40E_FCOE
	/* create FCoE interface */
	i40e_fcoe_vsi_setup(pf);

#endif
	/* Get the negotiated link width and speed from PCI config space */
	pcie_capability_read_word(pf->pdev, PCI_EXP_LNKSTA, &link_status);

	i40e_set_pci_config_data(hw, link_status);

	dev_info(&pdev->dev, "PCI-Express: %s %s\n",
		(hw->bus.speed == i40e_bus_speed_8000 ? "Speed 8.0GT/s" :
		 hw->bus.speed == i40e_bus_speed_5000 ? "Speed 5.0GT/s" :
		 hw->bus.speed == i40e_bus_speed_2500 ? "Speed 2.5GT/s" :
		 "Unknown"),
		(hw->bus.width == i40e_bus_width_pcie_x8 ? "Width x8" :
		 hw->bus.width == i40e_bus_width_pcie_x4 ? "Width x4" :
		 hw->bus.width == i40e_bus_width_pcie_x2 ? "Width x2" :
		 hw->bus.width == i40e_bus_width_pcie_x1 ? "Width x1" :
		 "Unknown"));

	if (hw->bus.width < i40e_bus_width_pcie_x8 ||
	    hw->bus.speed < i40e_bus_speed_8000) {
		dev_warn(&pdev->dev, "PCI-Express bandwidth available for this device may be insufficient for optimal performance.\n");
		dev_warn(&pdev->dev, "Please move the device to a different PCI-e link with more lanes and/or higher transfer rate.\n");
	}

	/* print a string summarizing features */
	i40e_print_features(pf);

	return 0;

	/* Unwind what we've done if something failed in the setup */
err_vsis:
	set_bit(__I40E_DOWN, &pf->state);
	i40e_clear_interrupt_scheme(pf);
	kfree(pf->vsi);
err_switch_setup:
	i40e_reset_interrupt_capability(pf);
	del_timer_sync(&pf->service_timer);
err_mac_addr:
err_configure_lan_hmc:
	(void)i40e_shutdown_lan_hmc(hw);
err_init_lan_hmc:
	kfree(pf->qp_pile);
	kfree(pf->irq_pile);
err_sw_init:
err_adminq_setup:
	(void)i40e_shutdown_adminq(hw);
err_pf_reset:
	iounmap(hw->hw_addr);
err_ioremap:
	kfree(pf);
err_pf_alloc:
	pci_disable_pcie_error_reporting(pdev);
	pci_release_selected_regions(pdev,
				     pci_select_bars(pdev, IORESOURCE_MEM));
err_pci_reg:
err_dma:
	pci_disable_device(pdev);
	return err;
}

/**
 * i40e_remove - Device removal routine
 * @pdev: PCI device information struct
 *
 * i40e_remove is called by the PCI subsystem to alert the driver
 * that is should release a PCI device.  This could be caused by a
 * Hot-Plug event, or because the driver is going to be removed from
 * memory.
 **/
static void i40e_remove(struct pci_dev *pdev)
{
	struct i40e_pf *pf = pci_get_drvdata(pdev);
	i40e_status ret_code;
	int i;

	i40e_dbg_pf_exit(pf);

	i40e_ptp_stop(pf);

	/* no more scheduling of any task */
	set_bit(__I40E_DOWN, &pf->state);
	del_timer_sync(&pf->service_timer);
	cancel_work_sync(&pf->service_task);

	if (pf->flags & I40E_FLAG_SRIOV_ENABLED) {
		i40e_free_vfs(pf);
		pf->flags &= ~I40E_FLAG_SRIOV_ENABLED;
	}

	i40e_fdir_teardown(pf);

	/* If there is a switch structure or any orphans, remove them.
	 * This will leave only the PF's VSI remaining.
	 */
	for (i = 0; i < I40E_MAX_VEB; i++) {
		if (!pf->veb[i])
			continue;

		if (pf->veb[i]->uplink_seid == pf->mac_seid ||
		    pf->veb[i]->uplink_seid == 0)
			i40e_switch_branch_release(pf->veb[i]);
	}

	/* Now we can shutdown the PF's VSI, just before we kill
	 * adminq and hmc.
	 */
	if (pf->vsi[pf->lan_vsi])
		i40e_vsi_release(pf->vsi[pf->lan_vsi]);

	i40e_stop_misc_vector(pf);
	if (pf->flags & I40E_FLAG_MSIX_ENABLED) {
		synchronize_irq(pf->msix_entries[0].vector);
		free_irq(pf->msix_entries[0].vector, pf);
	}

	/* shutdown and destroy the HMC */
	if (pf->hw.hmc.hmc_obj) {
		ret_code = i40e_shutdown_lan_hmc(&pf->hw);
		if (ret_code)
			dev_warn(&pdev->dev,
				 "Failed to destroy the HMC resources: %d\n",
				 ret_code);
	}

	/* shutdown the adminq */
	ret_code = i40e_shutdown_adminq(&pf->hw);
	if (ret_code)
		dev_warn(&pdev->dev,
			 "Failed to destroy the Admin Queue resources: %d\n",
			 ret_code);

	/* Clear all dynamic memory lists of rings, q_vectors, and VSIs */
	i40e_clear_interrupt_scheme(pf);
	for (i = 0; i < pf->num_alloc_vsi; i++) {
		if (pf->vsi[i]) {
			i40e_vsi_clear_rings(pf->vsi[i]);
			i40e_vsi_clear(pf->vsi[i]);
			pf->vsi[i] = NULL;
		}
	}

	for (i = 0; i < I40E_MAX_VEB; i++) {
		kfree(pf->veb[i]);
		pf->veb[i] = NULL;
	}

	kfree(pf->qp_pile);
	kfree(pf->irq_pile);
	kfree(pf->vsi);

	iounmap(pf->hw.hw_addr);
	kfree(pf);
	pci_release_selected_regions(pdev,
				     pci_select_bars(pdev, IORESOURCE_MEM));

	pci_disable_pcie_error_reporting(pdev);
	pci_disable_device(pdev);
}

/**
 * i40e_pci_error_detected - warning that something funky happened in PCI land
 * @pdev: PCI device information struct
 *
 * Called to warn that something happened and the error handling steps
 * are in progress.  Allows the driver to quiesce things, be ready for
 * remediation.
 **/
static pci_ers_result_t i40e_pci_error_detected(struct pci_dev *pdev,
						enum pci_channel_state error)
{
	struct i40e_pf *pf = pci_get_drvdata(pdev);

	dev_info(&pdev->dev, "%s: error %d\n", __func__, error);

	/* shutdown all operations */
	if (!test_bit(__I40E_SUSPENDED, &pf->state)) {
		rtnl_lock();
		i40e_prep_for_reset(pf);
		rtnl_unlock();
	}

	/* Request a slot reset */
	return PCI_ERS_RESULT_NEED_RESET;
}

/**
 * i40e_pci_error_slot_reset - a PCI slot reset just happened
 * @pdev: PCI device information struct
 *
 * Called to find if the driver can work with the device now that
 * the pci slot has been reset.  If a basic connection seems good
 * (registers are readable and have sane content) then return a
 * happy little PCI_ERS_RESULT_xxx.
 **/
static pci_ers_result_t i40e_pci_error_slot_reset(struct pci_dev *pdev)
{
	struct i40e_pf *pf = pci_get_drvdata(pdev);
	pci_ers_result_t result;
	int err;
	u32 reg;

	dev_info(&pdev->dev, "%s\n", __func__);
	if (pci_enable_device_mem(pdev)) {
		dev_info(&pdev->dev,
			 "Cannot re-enable PCI device after reset.\n");
		result = PCI_ERS_RESULT_DISCONNECT;
	} else {
		pci_set_master(pdev);
		pci_restore_state(pdev);
		pci_save_state(pdev);
		pci_wake_from_d3(pdev, false);

		reg = rd32(&pf->hw, I40E_GLGEN_RTRIG);
		if (reg == 0)
			result = PCI_ERS_RESULT_RECOVERED;
		else
			result = PCI_ERS_RESULT_DISCONNECT;
	}

	err = pci_cleanup_aer_uncorrect_error_status(pdev);
	if (err) {
		dev_info(&pdev->dev,
			 "pci_cleanup_aer_uncorrect_error_status failed 0x%0x\n",
			 err);
		/* non-fatal, continue */
	}

	return result;
}

/**
 * i40e_pci_error_resume - restart operations after PCI error recovery
 * @pdev: PCI device information struct
 *
 * Called to allow the driver to bring things back up after PCI error
 * and/or reset recovery has finished.
 **/
static void i40e_pci_error_resume(struct pci_dev *pdev)
{
	struct i40e_pf *pf = pci_get_drvdata(pdev);

	dev_info(&pdev->dev, "%s\n", __func__);
	if (test_bit(__I40E_SUSPENDED, &pf->state))
		return;

	rtnl_lock();
	i40e_handle_reset_warning(pf);
	rtnl_lock();
}

/**
 * i40e_shutdown - PCI callback for shutting down
 * @pdev: PCI device information struct
 **/
static void i40e_shutdown(struct pci_dev *pdev)
{
	struct i40e_pf *pf = pci_get_drvdata(pdev);
	struct i40e_hw *hw = &pf->hw;

	set_bit(__I40E_SUSPENDED, &pf->state);
	set_bit(__I40E_DOWN, &pf->state);
	rtnl_lock();
	i40e_prep_for_reset(pf);
	rtnl_unlock();

	wr32(hw, I40E_PFPM_APM, (pf->wol_en ? I40E_PFPM_APM_APME_MASK : 0));
	wr32(hw, I40E_PFPM_WUFC, (pf->wol_en ? I40E_PFPM_WUFC_MAG_MASK : 0));

	if (system_state == SYSTEM_POWER_OFF) {
		pci_wake_from_d3(pdev, pf->wol_en);
		pci_set_power_state(pdev, PCI_D3hot);
	}
}

#ifdef CONFIG_PM
/**
 * i40e_suspend - PCI callback for moving to D3
 * @pdev: PCI device information struct
 **/
static int i40e_suspend(struct pci_dev *pdev, pm_message_t state)
{
	struct i40e_pf *pf = pci_get_drvdata(pdev);
	struct i40e_hw *hw = &pf->hw;

	set_bit(__I40E_SUSPENDED, &pf->state);
	set_bit(__I40E_DOWN, &pf->state);
	rtnl_lock();
	i40e_prep_for_reset(pf);
	rtnl_unlock();

	wr32(hw, I40E_PFPM_APM, (pf->wol_en ? I40E_PFPM_APM_APME_MASK : 0));
	wr32(hw, I40E_PFPM_WUFC, (pf->wol_en ? I40E_PFPM_WUFC_MAG_MASK : 0));

	pci_wake_from_d3(pdev, pf->wol_en);
	pci_set_power_state(pdev, PCI_D3hot);

	return 0;
}

/**
 * i40e_resume - PCI callback for waking up from D3
 * @pdev: PCI device information struct
 **/
static int i40e_resume(struct pci_dev *pdev)
{
	struct i40e_pf *pf = pci_get_drvdata(pdev);
	u32 err;

	pci_set_power_state(pdev, PCI_D0);
	pci_restore_state(pdev);
	/* pci_restore_state() clears dev->state_saves, so
	 * call pci_save_state() again to restore it.
	 */
	pci_save_state(pdev);

	err = pci_enable_device_mem(pdev);
	if (err) {
		dev_err(&pdev->dev,
			"%s: Cannot enable PCI device from suspend\n",
			__func__);
		return err;
	}
	pci_set_master(pdev);

	/* no wakeup events while running */
	pci_wake_from_d3(pdev, false);

	/* handling the reset will rebuild the device state */
	if (test_and_clear_bit(__I40E_SUSPENDED, &pf->state)) {
		clear_bit(__I40E_DOWN, &pf->state);
		rtnl_lock();
		i40e_reset_and_rebuild(pf, false);
		rtnl_unlock();
	}

	return 0;
}

#endif
static const struct pci_error_handlers i40e_err_handler = {
	.error_detected = i40e_pci_error_detected,
	.slot_reset = i40e_pci_error_slot_reset,
	.resume = i40e_pci_error_resume,
};

static struct pci_driver i40e_driver = {
	.name     = i40e_driver_name,
	.id_table = i40e_pci_tbl,
	.probe    = i40e_probe,
	.remove   = i40e_remove,
#ifdef CONFIG_PM
	.suspend  = i40e_suspend,
	.resume   = i40e_resume,
#endif
	.shutdown = i40e_shutdown,
	.err_handler = &i40e_err_handler,
	.sriov_configure = i40e_pci_sriov_configure,
};

/**
 * i40e_init_module - Driver registration routine
 *
 * i40e_init_module is the first routine called when the driver is
 * loaded. All it does is register with the PCI subsystem.
 **/
static int __init i40e_init_module(void)
{
	pr_info("%s: %s - version %s\n", i40e_driver_name,
		i40e_driver_string, i40e_driver_version_str);
	pr_info("%s: %s\n", i40e_driver_name, i40e_copyright);
	i40e_dbg_init();
	return pci_register_driver(&i40e_driver);
}
module_init(i40e_init_module);

/**
 * i40e_exit_module - Driver exit cleanup routine
 *
 * i40e_exit_module is called just before the driver is removed
 * from memory.
 **/
static void __exit i40e_exit_module(void)
{
	pci_unregister_driver(&i40e_driver);
	i40e_dbg_exit();
}
module_exit(i40e_exit_module);<|MERGE_RESOLUTION|>--- conflicted
+++ resolved
@@ -38,13 +38,8 @@
 #define DRV_KERN "-k"
 
 #define DRV_VERSION_MAJOR 1
-<<<<<<< HEAD
-#define DRV_VERSION_MINOR 0
-#define DRV_VERSION_BUILD 11
-=======
 #define DRV_VERSION_MINOR 2
 #define DRV_VERSION_BUILD 2
->>>>>>> e529fea9
 #define DRV_VERSION __stringify(DRV_VERSION_MAJOR) "." \
 	     __stringify(DRV_VERSION_MINOR) "." \
 	     __stringify(DRV_VERSION_BUILD)    DRV_KERN
@@ -5353,12 +5348,9 @@
 	int flush_wait_retry = 50;
 	int reg;
 
-<<<<<<< HEAD
-=======
 	if (!(pf->flags & (I40E_FLAG_FD_SB_ENABLED | I40E_FLAG_FD_ATR_ENABLED)))
 		return;
 
->>>>>>> e529fea9
 	if (time_after(jiffies, pf->fd_flush_timestamp +
 				(I40E_MIN_FD_FLUSH_INTERVAL * HZ))) {
 		set_bit(__I40E_FD_FLUSH_REQUESTED, &pf->state);
@@ -5420,12 +5412,9 @@
 	if (test_bit(__I40E_DOWN, &pf->state))
 		return;
 
-<<<<<<< HEAD
-=======
 	if (!(pf->flags & (I40E_FLAG_FD_SB_ENABLED | I40E_FLAG_FD_ATR_ENABLED)))
 		return;
 
->>>>>>> e529fea9
 	if ((pf->fd_add_err >= I40E_MAX_FD_PROGRAM_ERROR) &&
 	    (i40e_get_current_atr_cnt(pf) >= pf->fd_atr_cnt) &&
 	    (i40e_get_current_atr_cnt(pf) > pf->fdir_pf_filter_count))
@@ -5698,29 +5687,6 @@
 	memcpy(&pf->hw.phy.link_info_old, hw_link_info,
 	       sizeof(pf->hw.phy.link_info_old));
 
-<<<<<<< HEAD
-	/* check for unqualified module, if link is down */
-	if ((status->link_info & I40E_AQ_MEDIA_AVAILABLE) &&
-	    (!(status->an_info & I40E_AQ_QUALIFIED_MODULE)) &&
-	    (!(status->link_info & I40E_AQ_LINK_UP)))
-		dev_err(&pf->pdev->dev,
-			"The driver failed to link because an unqualified module was detected.\n");
-
-	/* update link status */
-	hw_link_info->phy_type = (enum i40e_aq_phy_type)status->phy_type;
-	hw_link_info->link_speed = (enum i40e_aq_link_speed)status->link_speed;
-	hw_link_info->link_info = status->link_info;
-	hw_link_info->an_info = status->an_info;
-	hw_link_info->ext_info = status->ext_info;
-	hw_link_info->lse_enable =
-		le16_to_cpu(status->command_flags) &
-			    I40E_AQ_LSE_ENABLE;
-
-	/* process the event */
-	i40e_link_event(pf);
-
-=======
->>>>>>> e529fea9
 	/* Do a new status request to re-enable LSE reporting
 	 * and load new status information into the hw struct
 	 * This completely ignores any state information
@@ -6360,14 +6326,9 @@
 				I40E_GL_MDET_TX_VF_NUM_SHIFT;
 		u8 event = (reg & I40E_GL_MDET_TX_EVENT_MASK) >>
 				I40E_GL_MDET_TX_EVENT_SHIFT;
-<<<<<<< HEAD
-		u8 queue = (reg & I40E_GL_MDET_TX_QUEUE_MASK) >>
-				I40E_GL_MDET_TX_QUEUE_SHIFT;
-=======
 		u16 queue = ((reg & I40E_GL_MDET_TX_QUEUE_MASK) >>
 				I40E_GL_MDET_TX_QUEUE_SHIFT) -
 				pf->hw.func_caps.base_queue;
->>>>>>> e529fea9
 		if (netif_msg_tx_err(pf))
 			dev_info(&pf->pdev->dev, "Malicious Driver Detection event 0x%02x on TX queue %d pf number 0x%02x vf number 0x%02x\n",
 				 event, queue, pf_num, vf_num);
@@ -6380,14 +6341,9 @@
 				I40E_GL_MDET_RX_FUNCTION_SHIFT;
 		u8 event = (reg & I40E_GL_MDET_RX_EVENT_MASK) >>
 				I40E_GL_MDET_RX_EVENT_SHIFT;
-<<<<<<< HEAD
-		u8 queue = (reg & I40E_GL_MDET_RX_QUEUE_MASK) >>
-				I40E_GL_MDET_RX_QUEUE_SHIFT;
-=======
 		u16 queue = ((reg & I40E_GL_MDET_RX_QUEUE_MASK) >>
 				I40E_GL_MDET_RX_QUEUE_SHIFT) -
 				pf->hw.func_caps.base_queue;
->>>>>>> e529fea9
 		if (netif_msg_rx_err(pf))
 			dev_info(&pf->pdev->dev, "Malicious Driver Detection event 0x%02x on RX queue %d of function 0x%02x\n",
 				 event, queue, func);
