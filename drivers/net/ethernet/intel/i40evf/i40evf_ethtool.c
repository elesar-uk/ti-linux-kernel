--- conflicted
+++ resolved
@@ -63,12 +63,6 @@
 #define I40EVF_STATS_LEN(_dev) \
 	(I40EVF_GLOBAL_STATS_LEN + I40EVF_QUEUE_STATS_LEN(_dev))
 
-static const char i40evf_priv_flags_strings[][ETH_GSTRING_LEN] = {
-	"packet-split",
-};
-
-#define I40EVF_PRIV_FLAGS_STR_LEN ARRAY_SIZE(i40evf_priv_flags_strings)
-
 /**
  * i40evf_get_settings - Get Link Speed and Duplex settings
  * @netdev: network interface device structure
@@ -103,8 +97,6 @@
 {
 	if (sset == ETH_SS_STATS)
 		return I40EVF_STATS_LEN(netdev);
-	else if (sset == ETH_SS_PRIV_FLAGS)
-		return I40EVF_PRIV_FLAGS_STR_LEN;
 	else
 		return -EINVAL;
 }
@@ -170,12 +162,6 @@
 			snprintf(p, ETH_GSTRING_LEN, "rx-%u.bytes", i);
 			p += ETH_GSTRING_LEN;
 		}
-	} else if (sset == ETH_SS_PRIV_FLAGS) {
-		for (i = 0; i < I40EVF_PRIV_FLAGS_STR_LEN; i++) {
-			memcpy(data, i40evf_priv_flags_strings[i],
-			       ETH_GSTRING_LEN);
-			data += ETH_GSTRING_LEN;
-		}
 	}
 }
 
@@ -225,7 +211,6 @@
 	strlcpy(drvinfo->version, i40evf_driver_version, 32);
 	strlcpy(drvinfo->fw_version, "N/A", 4);
 	strlcpy(drvinfo->bus_info, pci_name(adapter->pdev), 32);
-	drvinfo->n_priv_flags = I40EVF_PRIV_FLAGS_STR_LEN;
 }
 
 /**
@@ -397,150 +382,8 @@
 		ret = 0;
 		break;
 	case ETHTOOL_GRXFH:
-<<<<<<< HEAD
-		ret = i40evf_get_rss_hash_opts(adapter, cmd);
-		break;
-	default:
-		break;
-	}
-
-	return ret;
-}
-
-/**
- * i40evf_set_rss_hash_opt - Enable/Disable flow types for RSS hash
- * @adapter: board private structure
- * @cmd: ethtool rxnfc command
- *
- * Returns Success if the flow input set is supported.
- **/
-static int i40evf_set_rss_hash_opt(struct i40evf_adapter *adapter,
-				   struct ethtool_rxnfc *nfc)
-{
-	struct i40e_hw *hw = &adapter->hw;
-	u32 flags = adapter->vf_res->vf_offload_flags;
-
-	u64 hena = (u64)rd32(hw, I40E_VFQF_HENA(0)) |
-		   ((u64)rd32(hw, I40E_VFQF_HENA(1)) << 32);
-
-	/* RSS does not support anything other than hashing
-	 * to queues on src and dst IPs and ports
-	 */
-	if (nfc->data & ~(RXH_IP_SRC | RXH_IP_DST |
-			  RXH_L4_B_0_1 | RXH_L4_B_2_3))
-		return -EINVAL;
-
-	/* We need at least the IP SRC and DEST fields for hashing */
-	if (!(nfc->data & RXH_IP_SRC) ||
-	    !(nfc->data & RXH_IP_DST))
-		return -EINVAL;
-
-	switch (nfc->flow_type) {
-	case TCP_V4_FLOW:
-		if (nfc->data & (RXH_L4_B_0_1 | RXH_L4_B_2_3)) {
-			if (flags & I40E_VIRTCHNL_VF_OFFLOAD_RSS_PCTYPE_V2)
-				hena |=
-			   BIT_ULL(I40E_FILTER_PCTYPE_NONF_IPV4_TCP_SYN_NO_ACK);
-
-			hena |= BIT_ULL(I40E_FILTER_PCTYPE_NONF_IPV4_TCP);
-		} else {
-			return -EINVAL;
-		}
-		break;
-	case TCP_V6_FLOW:
-		if (nfc->data & (RXH_L4_B_0_1 | RXH_L4_B_2_3)) {
-			if (flags & I40E_VIRTCHNL_VF_OFFLOAD_RSS_PCTYPE_V2)
-				hena |=
-			   BIT_ULL(I40E_FILTER_PCTYPE_NONF_IPV6_TCP_SYN_NO_ACK);
-
-			hena |= BIT_ULL(I40E_FILTER_PCTYPE_NONF_IPV6_TCP);
-		} else {
-			return -EINVAL;
-		}
-		break;
-	case UDP_V4_FLOW:
-		if (nfc->data & (RXH_L4_B_0_1 | RXH_L4_B_2_3)) {
-			if (flags & I40E_VIRTCHNL_VF_OFFLOAD_RSS_PCTYPE_V2)
-				hena |=
-			    BIT_ULL(I40E_FILTER_PCTYPE_NONF_UNICAST_IPV4_UDP) |
-			    BIT_ULL(I40E_FILTER_PCTYPE_NONF_MULTICAST_IPV4_UDP);
-
-			hena |= (BIT_ULL(I40E_FILTER_PCTYPE_NONF_IPV4_UDP) |
-				 BIT_ULL(I40E_FILTER_PCTYPE_FRAG_IPV4));
-		} else {
-			return -EINVAL;
-		}
-		break;
-	case UDP_V6_FLOW:
-		if (nfc->data & (RXH_L4_B_0_1 | RXH_L4_B_2_3)) {
-			if (flags & I40E_VIRTCHNL_VF_OFFLOAD_RSS_PCTYPE_V2)
-				hena |=
-			    BIT_ULL(I40E_FILTER_PCTYPE_NONF_UNICAST_IPV6_UDP) |
-			    BIT_ULL(I40E_FILTER_PCTYPE_NONF_MULTICAST_IPV6_UDP);
-
-			hena |= (BIT_ULL(I40E_FILTER_PCTYPE_NONF_IPV6_UDP) |
-				 BIT_ULL(I40E_FILTER_PCTYPE_FRAG_IPV6));
-		} else {
-			return -EINVAL;
-		}
-		break;
-	case AH_ESP_V4_FLOW:
-	case AH_V4_FLOW:
-	case ESP_V4_FLOW:
-	case SCTP_V4_FLOW:
-		if ((nfc->data & RXH_L4_B_0_1) ||
-		    (nfc->data & RXH_L4_B_2_3))
-			return -EINVAL;
-		hena |= BIT_ULL(I40E_FILTER_PCTYPE_NONF_IPV4_OTHER);
-		break;
-	case AH_ESP_V6_FLOW:
-	case AH_V6_FLOW:
-	case ESP_V6_FLOW:
-	case SCTP_V6_FLOW:
-		if ((nfc->data & RXH_L4_B_0_1) ||
-		    (nfc->data & RXH_L4_B_2_3))
-			return -EINVAL;
-		hena |= BIT_ULL(I40E_FILTER_PCTYPE_NONF_IPV6_OTHER);
-		break;
-	case IPV4_FLOW:
-		hena |= (BIT_ULL(I40E_FILTER_PCTYPE_NONF_IPV4_OTHER) |
-			 BIT_ULL(I40E_FILTER_PCTYPE_FRAG_IPV4));
-		break;
-	case IPV6_FLOW:
-		hena |= (BIT_ULL(I40E_FILTER_PCTYPE_NONF_IPV6_OTHER) |
-			 BIT_ULL(I40E_FILTER_PCTYPE_FRAG_IPV6));
-		break;
-	default:
-		return -EINVAL;
-	}
-
-	wr32(hw, I40E_VFQF_HENA(0), (u32)hena);
-	wr32(hw, I40E_VFQF_HENA(1), (u32)(hena >> 32));
-	i40e_flush(hw);
-
-	return 0;
-}
-
-/**
- * i40evf_set_rxnfc - command to set RX flow classification rules
- * @netdev: network interface device structure
- * @cmd: ethtool rxnfc command
- *
- * Returns Success if the command is supported.
- **/
-static int i40evf_set_rxnfc(struct net_device *netdev,
-			    struct ethtool_rxnfc *cmd)
-{
-	struct i40evf_adapter *adapter = netdev_priv(netdev);
-	int ret = -EOPNOTSUPP;
-
-	switch (cmd->cmd) {
-	case ETHTOOL_SRXFH:
-		ret = i40evf_set_rss_hash_opt(adapter, cmd);
-=======
 		netdev_info(netdev,
 			    "RSS hash info is not available to vf, use pf.\n");
->>>>>>> ed596a4a
 		break;
 	default:
 		break;
@@ -655,54 +498,6 @@
 		adapter->rss_lut[i] = (u8)(indir[i]);
 
 	return i40evf_config_rss(adapter);
-}
-
-/**
- * i40evf_get_priv_flags - report device private flags
- * @dev: network interface device structure
- *
- * The get string set count and the string set should be matched for each
- * flag returned.  Add new strings for each flag to the i40e_priv_flags_strings
- * array.
- *
- * Returns a u32 bitmap of flags.
- **/
-static u32 i40evf_get_priv_flags(struct net_device *dev)
-{
-	struct i40evf_adapter *adapter = netdev_priv(dev);
-	u32 ret_flags = 0;
-
-	ret_flags |= adapter->flags & I40EVF_FLAG_RX_PS_ENABLED ?
-		I40EVF_PRIV_FLAGS_PS : 0;
-
-	return ret_flags;
-}
-
-/**
- * i40evf_set_priv_flags - set private flags
- * @dev: network interface device structure
- * @flags: bit flags to be set
- **/
-static int i40evf_set_priv_flags(struct net_device *dev, u32 flags)
-{
-	struct i40evf_adapter *adapter = netdev_priv(dev);
-	bool reset_required = false;
-
-	if ((flags & I40EVF_PRIV_FLAGS_PS) &&
-	    !(adapter->flags & I40EVF_FLAG_RX_PS_ENABLED)) {
-		adapter->flags |= I40EVF_FLAG_RX_PS_ENABLED;
-		reset_required = true;
-	} else if (!(flags & I40EVF_PRIV_FLAGS_PS) &&
-		   (adapter->flags & I40EVF_FLAG_RX_PS_ENABLED)) {
-		adapter->flags &= ~I40EVF_FLAG_RX_PS_ENABLED;
-		reset_required = true;
-	}
-
-	/* if needed, issue reset to cause things to take effect */
-	if (reset_required)
-		i40evf_schedule_reset(adapter);
-
-	return 0;
 }
 
 static const struct ethtool_ops i40evf_ethtool_ops = {
@@ -714,8 +509,6 @@
 	.get_strings		= i40evf_get_strings,
 	.get_ethtool_stats	= i40evf_get_ethtool_stats,
 	.get_sset_count		= i40evf_get_sset_count,
-	.get_priv_flags		= i40evf_get_priv_flags,
-	.set_priv_flags		= i40evf_set_priv_flags,
 	.get_msglevel		= i40evf_get_msglevel,
 	.set_msglevel		= i40evf_set_msglevel,
 	.get_coalesce		= i40evf_get_coalesce,
