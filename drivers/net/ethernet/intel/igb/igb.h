--- conflicted
+++ resolved
@@ -474,23 +474,6 @@
 	u16 eee_advert;
 };
 
-<<<<<<< HEAD
-#define IGB_FLAG_HAS_MSI		(1 << 0)
-#define IGB_FLAG_DCA_ENABLED		(1 << 1)
-#define IGB_FLAG_QUAD_PORT_A		(1 << 2)
-#define IGB_FLAG_QUEUE_PAIRS		(1 << 3)
-#define IGB_FLAG_DMAC			(1 << 4)
-#define IGB_FLAG_PTP			(1 << 5)
-#define IGB_FLAG_RSS_FIELD_IPV4_UDP	(1 << 6)
-#define IGB_FLAG_RSS_FIELD_IPV6_UDP	(1 << 7)
-#define IGB_FLAG_WOL_SUPPORTED		(1 << 8)
-#define IGB_FLAG_NEED_LINK_UPDATE	(1 << 9)
-#define IGB_FLAG_MEDIA_RESET		(1 << 10)
-#define IGB_FLAG_MAS_CAPABLE		(1 << 11)
-#define IGB_FLAG_MAS_ENABLE		(1 << 12)
-#define IGB_FLAG_HAS_MSIX		(1 << 13)
-#define IGB_FLAG_EEE			(1 << 14)
-=======
 #define IGB_FLAG_HAS_MSI		BIT(0)
 #define IGB_FLAG_DCA_ENABLED		BIT(1)
 #define IGB_FLAG_QUAD_PORT_A		BIT(2)
@@ -506,7 +489,6 @@
 #define IGB_FLAG_MAS_ENABLE		BIT(12)
 #define IGB_FLAG_HAS_MSIX		BIT(13)
 #define IGB_FLAG_EEE			BIT(14)
->>>>>>> ed596a4a
 #define IGB_FLAG_VLAN_PROMISC		BIT(15)
 
 /* Media Auto Sense */
