--- conflicted
+++ resolved
@@ -212,11 +212,7 @@
 	 *    bits[4-0]:  which bit in the register
 	 */
 	regidx = vlan / 32;
-<<<<<<< HEAD
-	vfta_delta = 1 << (vlan % 32);
-=======
 	vfta_delta = BIT(vlan % 32);
->>>>>>> ed596a4a
 	vfta = adapter->shadow_vfta[regidx];
 
 	/* vfta_delta represents the difference between the current value
@@ -247,20 +243,12 @@
 	bits = rd32(E1000_VLVF(vlvf_index));
 
 	/* set the pool bit */
-<<<<<<< HEAD
-	bits |= 1 << (E1000_VLVF_POOLSEL_SHIFT + vind);
-=======
 	bits |= BIT(E1000_VLVF_POOLSEL_SHIFT + vind);
->>>>>>> ed596a4a
 	if (vlan_on)
 		goto vlvf_update;
 
 	/* clear the pool bit */
-<<<<<<< HEAD
-	bits ^= 1 << (E1000_VLVF_POOLSEL_SHIFT + vind);
-=======
 	bits ^= BIT(E1000_VLVF_POOLSEL_SHIFT + vind);
->>>>>>> ed596a4a
 
 	if (!(bits & E1000_VLVF_POOLSEL_MASK)) {
 		/* Clear VFTA first, then disable VLVF.  Otherwise
