--- conflicted
+++ resolved
@@ -258,12 +258,8 @@
 	 * When SoL/IDER sessions are active, autoneg/speed/duplex
 	 * cannot be changed
 	 */
-<<<<<<< HEAD
-	if (hw->phy.ops.check_reset_block(hw)) {
-=======
 	if (hw->phy.ops.check_reset_block &&
 	    hw->phy.ops.check_reset_block(hw)) {
->>>>>>> bd0a521e
 		e_err("Cannot change link characteristics when SoL/IDER is active.\n");
 		return -EINVAL;
 	}
