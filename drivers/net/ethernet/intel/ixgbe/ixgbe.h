/*******************************************************************************

  Intel 10 Gigabit PCI Express Linux driver
  Copyright(c) 1999 - 2013 Intel Corporation.

  This program is free software; you can redistribute it and/or modify it
  under the terms and conditions of the GNU General Public License,
  version 2, as published by the Free Software Foundation.

  This program is distributed in the hope it will be useful, but WITHOUT
  ANY WARRANTY; without even the implied warranty of MERCHANTABILITY or
  FITNESS FOR A PARTICULAR PURPOSE.  See the GNU General Public License for
  more details.

  You should have received a copy of the GNU General Public License along with
  this program; if not, write to the Free Software Foundation, Inc.,
  51 Franklin St - Fifth Floor, Boston, MA 02110-1301 USA.

  The full GNU General Public License is included in this distribution in
  the file called "COPYING".

  Contact Information:
  Linux NICS <linux.nics@intel.com>
  e1000-devel Mailing List <e1000-devel@lists.sourceforge.net>
  Intel Corporation, 5200 N.E. Elam Young Parkway, Hillsboro, OR 97124-6497

*******************************************************************************/

#ifndef _IXGBE_H_
#define _IXGBE_H_

#include <linux/bitops.h>
#include <linux/types.h>
#include <linux/pci.h>
#include <linux/netdevice.h>
#include <linux/cpumask.h>
#include <linux/aer.h>
#include <linux/if_vlan.h>
#include <linux/jiffies.h>

#include <linux/clocksource.h>
#include <linux/net_tstamp.h>
#include <linux/ptp_clock_kernel.h>

#include "ixgbe_type.h"
#include "ixgbe_common.h"
#include "ixgbe_dcb.h"
#if defined(CONFIG_FCOE) || defined(CONFIG_FCOE_MODULE)
#define IXGBE_FCOE
#include "ixgbe_fcoe.h"
#endif /* CONFIG_FCOE or CONFIG_FCOE_MODULE */
#ifdef CONFIG_IXGBE_DCA
#include <linux/dca.h>
#endif

#include <net/busy_poll.h>

#ifdef CONFIG_NET_RX_BUSY_POLL
#define BP_EXTENDED_STATS
#endif
/* common prefix used by pr_<> macros */
#undef pr_fmt
#define pr_fmt(fmt) KBUILD_MODNAME ": " fmt

/* TX/RX descriptor defines */
#define IXGBE_DEFAULT_TXD		    512
#define IXGBE_DEFAULT_TX_WORK		    256
#define IXGBE_MAX_TXD			   4096
#define IXGBE_MIN_TXD			     64

#if (PAGE_SIZE < 8192)
#define IXGBE_DEFAULT_RXD		    512
#else
#define IXGBE_DEFAULT_RXD		    128
#endif
#define IXGBE_MAX_RXD			   4096
#define IXGBE_MIN_RXD			     64

/* flow control */
#define IXGBE_MIN_FCRTL			   0x40
#define IXGBE_MAX_FCRTL			0x7FF80
#define IXGBE_MIN_FCRTH			  0x600
#define IXGBE_MAX_FCRTH			0x7FFF0
#define IXGBE_DEFAULT_FCPAUSE		 0xFFFF
#define IXGBE_MIN_FCPAUSE		      0
#define IXGBE_MAX_FCPAUSE		 0xFFFF

/* Supported Rx Buffer Sizes */
#define IXGBE_RXBUFFER_256    256  /* Used for skb receive header */
#define IXGBE_RXBUFFER_2K    2048
#define IXGBE_RXBUFFER_3K    3072
#define IXGBE_RXBUFFER_4K    4096
#define IXGBE_MAX_RXBUFFER  16384  /* largest size for a single descriptor */

/*
 * NOTE: netdev_alloc_skb reserves up to 64 bytes, NET_IP_ALIGN means we
 * reserve 64 more, and skb_shared_info adds an additional 320 bytes more,
 * this adds up to 448 bytes of extra data.
 *
 * Since netdev_alloc_skb now allocates a page fragment we can use a value
 * of 256 and the resultant skb will have a truesize of 960 or less.
 */
#define IXGBE_RX_HDR_SIZE IXGBE_RXBUFFER_256

/* How many Rx Buffers do we bundle into one write to the hardware ? */
#define IXGBE_RX_BUFFER_WRITE	16	/* Must be power of 2 */

enum ixgbe_tx_flags {
	/* cmd_type flags */
	IXGBE_TX_FLAGS_HW_VLAN	= 0x01,
	IXGBE_TX_FLAGS_TSO	= 0x02,
	IXGBE_TX_FLAGS_TSTAMP	= 0x04,

	/* olinfo flags */
	IXGBE_TX_FLAGS_CC	= 0x08,
	IXGBE_TX_FLAGS_IPV4	= 0x10,
	IXGBE_TX_FLAGS_CSUM	= 0x20,

	/* software defined flags */
	IXGBE_TX_FLAGS_SW_VLAN	= 0x40,
	IXGBE_TX_FLAGS_FCOE	= 0x80,
};

/* VLAN info */
#define IXGBE_TX_FLAGS_VLAN_MASK	0xffff0000
#define IXGBE_TX_FLAGS_VLAN_PRIO_MASK	0xe0000000
#define IXGBE_TX_FLAGS_VLAN_PRIO_SHIFT  29
#define IXGBE_TX_FLAGS_VLAN_SHIFT	16

#define IXGBE_MAX_VF_MC_ENTRIES         30
#define IXGBE_MAX_VF_FUNCTIONS          64
#define IXGBE_MAX_VFTA_ENTRIES          128
#define MAX_EMULATION_MAC_ADDRS         16
#define IXGBE_MAX_PF_MACVLANS           15
#define VMDQ_P(p)   ((p) + adapter->ring_feature[RING_F_VMDQ].offset)
#define IXGBE_82599_VF_DEVICE_ID        0x10ED
#define IXGBE_X540_VF_DEVICE_ID         0x1515

struct vf_data_storage {
	unsigned char vf_mac_addresses[ETH_ALEN];
	u16 vf_mc_hashes[IXGBE_MAX_VF_MC_ENTRIES];
	u16 num_vf_mc_hashes;
	u16 default_vf_vlan_id;
	u16 vlans_enabled;
	bool clear_to_send;
	bool pf_set_mac;
	u16 pf_vlan; /* When set, guest VLAN config not allowed. */
	u16 pf_qos;
	u16 tx_rate;
	u16 vlan_count;
	u8 spoofchk_enabled;
	unsigned int vf_api;
};

struct vf_macvlans {
	struct list_head l;
	int vf;
	bool free;
	bool is_macvlan;
	u8 vf_macvlan[ETH_ALEN];
};

#define IXGBE_MAX_TXD_PWR	14
#define IXGBE_MAX_DATA_PER_TXD	(1 << IXGBE_MAX_TXD_PWR)

/* Tx Descriptors needed, worst case */
#define TXD_USE_COUNT(S) DIV_ROUND_UP((S), IXGBE_MAX_DATA_PER_TXD)
#define DESC_NEEDED (MAX_SKB_FRAGS + 4)

/* wrapper around a pointer to a socket buffer,
 * so a DMA handle can be stored along with the buffer */
struct ixgbe_tx_buffer {
	union ixgbe_adv_tx_desc *next_to_watch;
	unsigned long time_stamp;
	struct sk_buff *skb;
	unsigned int bytecount;
	unsigned short gso_segs;
	__be16 protocol;
	DEFINE_DMA_UNMAP_ADDR(dma);
	DEFINE_DMA_UNMAP_LEN(len);
	u32 tx_flags;
};

struct ixgbe_rx_buffer {
	struct sk_buff *skb;
	dma_addr_t dma;
	struct page *page;
	unsigned int page_offset;
};

struct ixgbe_queue_stats {
	u64 packets;
	u64 bytes;
#ifdef BP_EXTENDED_STATS
	u64 yields;
	u64 misses;
	u64 cleaned;
#endif  /* BP_EXTENDED_STATS */
};

struct ixgbe_tx_queue_stats {
	u64 restart_queue;
	u64 tx_busy;
	u64 tx_done_old;
};

struct ixgbe_rx_queue_stats {
	u64 rsc_count;
	u64 rsc_flush;
	u64 non_eop_descs;
	u64 alloc_rx_page_failed;
	u64 alloc_rx_buff_failed;
	u64 csum_err;
};

enum ixgbe_ring_state_t {
	__IXGBE_TX_FDIR_INIT_DONE,
	__IXGBE_TX_XPS_INIT_DONE,
	__IXGBE_TX_DETECT_HANG,
	__IXGBE_HANG_CHECK_ARMED,
	__IXGBE_RX_RSC_ENABLED,
	__IXGBE_RX_CSUM_UDP_ZERO_ERR,
	__IXGBE_RX_FCOE,
};

struct ixgbe_fwd_adapter {
	unsigned long active_vlans[BITS_TO_LONGS(VLAN_N_VID)];
	struct net_device *netdev;
	struct ixgbe_adapter *real_adapter;
	unsigned int tx_base_queue;
	unsigned int rx_base_queue;
	int pool;
};

#define check_for_tx_hang(ring) \
	test_bit(__IXGBE_TX_DETECT_HANG, &(ring)->state)
#define set_check_for_tx_hang(ring) \
	set_bit(__IXGBE_TX_DETECT_HANG, &(ring)->state)
#define clear_check_for_tx_hang(ring) \
	clear_bit(__IXGBE_TX_DETECT_HANG, &(ring)->state)
#define ring_is_rsc_enabled(ring) \
	test_bit(__IXGBE_RX_RSC_ENABLED, &(ring)->state)
#define set_ring_rsc_enabled(ring) \
	set_bit(__IXGBE_RX_RSC_ENABLED, &(ring)->state)
#define clear_ring_rsc_enabled(ring) \
	clear_bit(__IXGBE_RX_RSC_ENABLED, &(ring)->state)
struct ixgbe_ring {
	struct ixgbe_ring *next;	/* pointer to next ring in q_vector */
	struct ixgbe_q_vector *q_vector; /* backpointer to host q_vector */
	struct net_device *netdev;	/* netdev ring belongs to */
	struct device *dev;		/* device for DMA mapping */
	struct ixgbe_fwd_adapter *l2_accel_priv;
	void *desc;			/* descriptor ring memory */
	union {
		struct ixgbe_tx_buffer *tx_buffer_info;
		struct ixgbe_rx_buffer *rx_buffer_info;
	};
	unsigned long state;
	u8 __iomem *tail;
	dma_addr_t dma;			/* phys. address of descriptor ring */
	unsigned int size;		/* length in bytes */

	u16 count;			/* amount of descriptors */

	u8 queue_index; /* needed for multiqueue queue management */
	u8 reg_idx;			/* holds the special value that gets
					 * the hardware register offset
					 * associated with this ring, which is
					 * different for DCB and RSS modes
					 */
	u16 next_to_use;
	u16 next_to_clean;

	union {
		u16 next_to_alloc;
		struct {
			u8 atr_sample_rate;
			u8 atr_count;
		};
	};

	u8 dcb_tc;
	struct ixgbe_queue_stats stats;
	struct u64_stats_sync syncp;
	union {
		struct ixgbe_tx_queue_stats tx_stats;
		struct ixgbe_rx_queue_stats rx_stats;
	};
} ____cacheline_internodealigned_in_smp;

enum ixgbe_ring_f_enum {
	RING_F_NONE = 0,
	RING_F_VMDQ,  /* SR-IOV uses the same ring feature */
	RING_F_RSS,
	RING_F_FDIR,
#ifdef IXGBE_FCOE
	RING_F_FCOE,
#endif /* IXGBE_FCOE */

	RING_F_ARRAY_SIZE      /* must be last in enum set */
};

<<<<<<< HEAD
#define IXGBE_MAX_RSS_INDICES  16
#define IXGBE_MAX_VMDQ_INDICES 64
#define IXGBE_MAX_FDIR_INDICES 63	/* based on q_vector limit */
#define IXGBE_MAX_FCOE_INDICES  8
#define MAX_RX_QUEUES (IXGBE_MAX_FDIR_INDICES + 1)
#define MAX_TX_QUEUES (IXGBE_MAX_FDIR_INDICES + 1)
#define IXGBE_MAX_L2A_QUEUES 4
#define IXGBE_BAD_L2A_QUEUE 3
#define IXGBE_MAX_MACVLANS	31
#define IXGBE_MAX_DCBMACVLANS	8
=======
#define IXGBE_MAX_RSS_INDICES		16
#define IXGBE_MAX_RSS_INDICES_X550	64
#define IXGBE_MAX_VMDQ_INDICES		64
#define IXGBE_MAX_FDIR_INDICES		63	/* based on q_vector limit */
#define IXGBE_MAX_FCOE_INDICES		8
#define MAX_RX_QUEUES			(IXGBE_MAX_FDIR_INDICES + 1)
#define MAX_TX_QUEUES			(IXGBE_MAX_FDIR_INDICES + 1)
#define IXGBE_MAX_L2A_QUEUES		4
#define IXGBE_BAD_L2A_QUEUE		3
#define IXGBE_MAX_MACVLANS		31
#define IXGBE_MAX_DCBMACVLANS		8
>>>>>>> e529fea9

struct ixgbe_ring_feature {
	u16 limit;	/* upper limit on feature indices */
	u16 indices;	/* current value of indices */
	u16 mask;	/* Mask used for feature to ring mapping */
	u16 offset;	/* offset to start of feature */
} ____cacheline_internodealigned_in_smp;

#define IXGBE_82599_VMDQ_8Q_MASK 0x78
#define IXGBE_82599_VMDQ_4Q_MASK 0x7C
#define IXGBE_82599_VMDQ_2Q_MASK 0x7E

/*
 * FCoE requires that all Rx buffers be over 2200 bytes in length.  Since
 * this is twice the size of a half page we need to double the page order
 * for FCoE enabled Rx queues.
 */
static inline unsigned int ixgbe_rx_bufsz(struct ixgbe_ring *ring)
{
#ifdef IXGBE_FCOE
	if (test_bit(__IXGBE_RX_FCOE, &ring->state))
		return (PAGE_SIZE < 8192) ? IXGBE_RXBUFFER_4K :
					    IXGBE_RXBUFFER_3K;
#endif
	return IXGBE_RXBUFFER_2K;
}

static inline unsigned int ixgbe_rx_pg_order(struct ixgbe_ring *ring)
{
#ifdef IXGBE_FCOE
	if (test_bit(__IXGBE_RX_FCOE, &ring->state))
		return (PAGE_SIZE < 8192) ? 1 : 0;
#endif
	return 0;
}
#define ixgbe_rx_pg_size(_ring) (PAGE_SIZE << ixgbe_rx_pg_order(_ring))

struct ixgbe_ring_container {
	struct ixgbe_ring *ring;	/* pointer to linked list of rings */
	unsigned int total_bytes;	/* total bytes processed this int */
	unsigned int total_packets;	/* total packets processed this int */
	u16 work_limit;			/* total work allowed per interrupt */
	u8 count;			/* total number of rings in vector */
	u8 itr;				/* current ITR setting for ring */
};

/* iterator for handling rings in ring container */
#define ixgbe_for_each_ring(pos, head) \
	for (pos = (head).ring; pos != NULL; pos = pos->next)

#define MAX_RX_PACKET_BUFFERS ((adapter->flags & IXGBE_FLAG_DCB_ENABLED) \
			      ? 8 : 1)
#define MAX_TX_PACKET_BUFFERS MAX_RX_PACKET_BUFFERS

/* MAX_Q_VECTORS of these are allocated,
 * but we only use one per queue-specific vector.
 */
struct ixgbe_q_vector {
	struct ixgbe_adapter *adapter;
#ifdef CONFIG_IXGBE_DCA
	int cpu;	    /* CPU for DCA */
#endif
	u16 v_idx;		/* index of q_vector within array, also used for
				 * finding the bit in EICR and friends that
				 * represents the vector for this ring */
	u16 itr;		/* Interrupt throttle rate written to EITR */
	struct ixgbe_ring_container rx, tx;

	struct napi_struct napi;
	cpumask_t affinity_mask;
	int numa_node;
	struct rcu_head rcu;	/* to avoid race with update stats on free */
	char name[IFNAMSIZ + 9];

#ifdef CONFIG_NET_RX_BUSY_POLL
	atomic_t state;
#endif  /* CONFIG_NET_RX_BUSY_POLL */

	/* for dynamic allocation of rings associated with this q_vector */
	struct ixgbe_ring ring[0] ____cacheline_internodealigned_in_smp;
};

#ifdef CONFIG_NET_RX_BUSY_POLL
enum ixgbe_qv_state_t {
	IXGBE_QV_STATE_IDLE = 0,
	IXGBE_QV_STATE_NAPI,
	IXGBE_QV_STATE_POLL,
	IXGBE_QV_STATE_DISABLE
};

static inline void ixgbe_qv_init_lock(struct ixgbe_q_vector *q_vector)
{
	/* reset state to idle */
	atomic_set(&q_vector->state, IXGBE_QV_STATE_IDLE);
}

/* called from the device poll routine to get ownership of a q_vector */
static inline bool ixgbe_qv_lock_napi(struct ixgbe_q_vector *q_vector)
{
	int rc = atomic_cmpxchg(&q_vector->state, IXGBE_QV_STATE_IDLE,
				IXGBE_QV_STATE_NAPI);
#ifdef BP_EXTENDED_STATS
	if (rc != IXGBE_QV_STATE_IDLE)
		q_vector->tx.ring->stats.yields++;
#endif

	return rc == IXGBE_QV_STATE_IDLE;
}

/* returns true is someone tried to get the qv while napi had it */
static inline void ixgbe_qv_unlock_napi(struct ixgbe_q_vector *q_vector)
{
	WARN_ON(atomic_read(&q_vector->state) != IXGBE_QV_STATE_NAPI);

	/* flush any outstanding Rx frames */
	if (q_vector->napi.gro_list)
		napi_gro_flush(&q_vector->napi, false);

	/* reset state to idle */
	atomic_set(&q_vector->state, IXGBE_QV_STATE_IDLE);
}

/* called from ixgbe_low_latency_poll() */
static inline bool ixgbe_qv_lock_poll(struct ixgbe_q_vector *q_vector)
{
	int rc = atomic_cmpxchg(&q_vector->state, IXGBE_QV_STATE_IDLE,
				IXGBE_QV_STATE_POLL);
#ifdef BP_EXTENDED_STATS
	if (rc != IXGBE_QV_STATE_IDLE)
		q_vector->tx.ring->stats.yields++;
#endif
	return rc == IXGBE_QV_STATE_IDLE;
}

/* returns true if someone tried to get the qv while it was locked */
static inline void ixgbe_qv_unlock_poll(struct ixgbe_q_vector *q_vector)
{
	WARN_ON(atomic_read(&q_vector->state) != IXGBE_QV_STATE_POLL);

	/* reset state to idle */
	atomic_set(&q_vector->state, IXGBE_QV_STATE_IDLE);
}

/* true if a socket is polling, even if it did not get the lock */
static inline bool ixgbe_qv_busy_polling(struct ixgbe_q_vector *q_vector)
{
	return atomic_read(&q_vector->state) == IXGBE_QV_STATE_POLL;
}

/* false if QV is currently owned */
static inline bool ixgbe_qv_disable(struct ixgbe_q_vector *q_vector)
{
	int rc = atomic_cmpxchg(&q_vector->state, IXGBE_QV_STATE_IDLE,
				IXGBE_QV_STATE_DISABLE);

	return rc == IXGBE_QV_STATE_IDLE;
}

#else /* CONFIG_NET_RX_BUSY_POLL */
static inline void ixgbe_qv_init_lock(struct ixgbe_q_vector *q_vector)
{
}

static inline bool ixgbe_qv_lock_napi(struct ixgbe_q_vector *q_vector)
{
	return true;
}

static inline bool ixgbe_qv_unlock_napi(struct ixgbe_q_vector *q_vector)
{
	return false;
}

static inline bool ixgbe_qv_lock_poll(struct ixgbe_q_vector *q_vector)
{
	return false;
}

static inline bool ixgbe_qv_unlock_poll(struct ixgbe_q_vector *q_vector)
{
	return false;
}

static inline bool ixgbe_qv_busy_polling(struct ixgbe_q_vector *q_vector)
{
	return false;
}

static inline bool ixgbe_qv_disable(struct ixgbe_q_vector *q_vector)
{
	return true;
}

#endif /* CONFIG_NET_RX_BUSY_POLL */

#ifdef CONFIG_IXGBE_HWMON

#define IXGBE_HWMON_TYPE_LOC		0
#define IXGBE_HWMON_TYPE_TEMP		1
#define IXGBE_HWMON_TYPE_CAUTION	2
#define IXGBE_HWMON_TYPE_MAX		3

struct hwmon_attr {
	struct device_attribute dev_attr;
	struct ixgbe_hw *hw;
	struct ixgbe_thermal_diode_data *sensor;
	char name[12];
};

struct hwmon_buff {
	struct attribute_group group;
	const struct attribute_group *groups[2];
	struct attribute *attrs[IXGBE_MAX_SENSORS * 4 + 1];
	struct hwmon_attr hwmon_list[IXGBE_MAX_SENSORS * 4];
	unsigned int n_hwmon;
};
#endif /* CONFIG_IXGBE_HWMON */

/*
 * microsecond values for various ITR rates shifted by 2 to fit itr register
 * with the first 3 bits reserved 0
 */
#define IXGBE_MIN_RSC_ITR	24
#define IXGBE_100K_ITR		40
#define IXGBE_20K_ITR		200
#define IXGBE_10K_ITR		400
#define IXGBE_8K_ITR		500

/* ixgbe_test_staterr - tests bits in Rx descriptor status and error fields */
static inline __le32 ixgbe_test_staterr(union ixgbe_adv_rx_desc *rx_desc,
					const u32 stat_err_bits)
{
	return rx_desc->wb.upper.status_error & cpu_to_le32(stat_err_bits);
}

static inline u16 ixgbe_desc_unused(struct ixgbe_ring *ring)
{
	u16 ntc = ring->next_to_clean;
	u16 ntu = ring->next_to_use;

	return ((ntc > ntu) ? 0 : ring->count) + ntc - ntu - 1;
}

#define IXGBE_RX_DESC(R, i)	    \
	(&(((union ixgbe_adv_rx_desc *)((R)->desc))[i]))
#define IXGBE_TX_DESC(R, i)	    \
	(&(((union ixgbe_adv_tx_desc *)((R)->desc))[i]))
#define IXGBE_TX_CTXTDESC(R, i)	    \
	(&(((struct ixgbe_adv_tx_context_desc *)((R)->desc))[i]))

#define IXGBE_MAX_JUMBO_FRAME_SIZE	9728 /* Maximum Supported Size 9.5KB */
#ifdef IXGBE_FCOE
/* Use 3K as the baby jumbo frame size for FCoE */
#define IXGBE_FCOE_JUMBO_FRAME_SIZE       3072
#endif /* IXGBE_FCOE */

#define OTHER_VECTOR 1
#define NON_Q_VECTORS (OTHER_VECTOR)

#define MAX_MSIX_VECTORS_82599 64
#define MAX_Q_VECTORS_82599 64
#define MAX_MSIX_VECTORS_82598 18
#define MAX_Q_VECTORS_82598 16

struct ixgbe_mac_addr {
	u8 addr[ETH_ALEN];
	u16 queue;
	u16 state; /* bitmask */
};
#define IXGBE_MAC_STATE_DEFAULT		0x1
#define IXGBE_MAC_STATE_MODIFIED	0x2
#define IXGBE_MAC_STATE_IN_USE		0x4

#define MAX_Q_VECTORS MAX_Q_VECTORS_82599
#define MAX_MSIX_COUNT MAX_MSIX_VECTORS_82599

#define MIN_MSIX_Q_VECTORS 1
#define MIN_MSIX_COUNT (MIN_MSIX_Q_VECTORS + NON_Q_VECTORS)

/* default to trying for four seconds */
#define IXGBE_TRY_LINK_TIMEOUT (4 * HZ)

/* board specific private data structure */
struct ixgbe_adapter {
	unsigned long active_vlans[BITS_TO_LONGS(VLAN_N_VID)];
	/* OS defined structs */
	struct net_device *netdev;
	struct pci_dev *pdev;

	unsigned long state;

	/* Some features need tri-state capability,
	 * thus the additional *_CAPABLE flags.
	 */
	u32 flags;
#define IXGBE_FLAG_MSI_ENABLED                  (u32)(1 << 1)
#define IXGBE_FLAG_MSIX_ENABLED                 (u32)(1 << 3)
#define IXGBE_FLAG_RX_1BUF_CAPABLE              (u32)(1 << 4)
#define IXGBE_FLAG_RX_PS_CAPABLE                (u32)(1 << 5)
#define IXGBE_FLAG_RX_PS_ENABLED                (u32)(1 << 6)
#define IXGBE_FLAG_IN_NETPOLL                   (u32)(1 << 7)
#define IXGBE_FLAG_DCA_ENABLED                  (u32)(1 << 8)
#define IXGBE_FLAG_DCA_CAPABLE                  (u32)(1 << 9)
#define IXGBE_FLAG_IMIR_ENABLED                 (u32)(1 << 10)
#define IXGBE_FLAG_MQ_CAPABLE                   (u32)(1 << 11)
#define IXGBE_FLAG_DCB_ENABLED                  (u32)(1 << 12)
#define IXGBE_FLAG_VMDQ_CAPABLE                 (u32)(1 << 13)
#define IXGBE_FLAG_VMDQ_ENABLED                 (u32)(1 << 14)
#define IXGBE_FLAG_FAN_FAIL_CAPABLE             (u32)(1 << 15)
#define IXGBE_FLAG_NEED_LINK_UPDATE             (u32)(1 << 16)
#define IXGBE_FLAG_NEED_LINK_CONFIG             (u32)(1 << 17)
#define IXGBE_FLAG_FDIR_HASH_CAPABLE            (u32)(1 << 18)
#define IXGBE_FLAG_FDIR_PERFECT_CAPABLE         (u32)(1 << 19)
#define IXGBE_FLAG_FCOE_CAPABLE                 (u32)(1 << 20)
#define IXGBE_FLAG_FCOE_ENABLED                 (u32)(1 << 21)
#define IXGBE_FLAG_SRIOV_CAPABLE                (u32)(1 << 22)
#define IXGBE_FLAG_SRIOV_ENABLED                (u32)(1 << 23)

	u32 flags2;
#define IXGBE_FLAG2_RSC_CAPABLE                 (u32)(1 << 0)
#define IXGBE_FLAG2_RSC_ENABLED                 (u32)(1 << 1)
#define IXGBE_FLAG2_TEMP_SENSOR_CAPABLE         (u32)(1 << 2)
#define IXGBE_FLAG2_TEMP_SENSOR_EVENT           (u32)(1 << 3)
#define IXGBE_FLAG2_SEARCH_FOR_SFP              (u32)(1 << 4)
#define IXGBE_FLAG2_SFP_NEEDS_RESET             (u32)(1 << 5)
#define IXGBE_FLAG2_RESET_REQUESTED             (u32)(1 << 6)
#define IXGBE_FLAG2_FDIR_REQUIRES_REINIT        (u32)(1 << 7)
#define IXGBE_FLAG2_RSS_FIELD_IPV4_UDP		(u32)(1 << 8)
#define IXGBE_FLAG2_RSS_FIELD_IPV6_UDP		(u32)(1 << 9)
#define IXGBE_FLAG2_PTP_PPS_ENABLED		(u32)(1 << 10)
#define IXGBE_FLAG2_BRIDGE_MODE_VEB		(u32)(1 << 11)

	/* Tx fast path data */
	int num_tx_queues;
	u16 tx_itr_setting;
	u16 tx_work_limit;

	/* Rx fast path data */
	int num_rx_queues;
	u16 rx_itr_setting;

	/* TX */
	struct ixgbe_ring *tx_ring[MAX_TX_QUEUES] ____cacheline_aligned_in_smp;

	u64 restart_queue;
	u64 lsc_int;
	u32 tx_timeout_count;

	/* RX */
	struct ixgbe_ring *rx_ring[MAX_RX_QUEUES];
	int num_rx_pools;		/* == num_rx_queues in 82598 */
	int num_rx_queues_per_pool;	/* 1 if 82598, can be many if 82599 */
	u64 hw_csum_rx_error;
	u64 hw_rx_no_dma_resources;
	u64 rsc_total_count;
	u64 rsc_total_flush;
	u64 non_eop_descs;
	u32 alloc_rx_page_failed;
	u32 alloc_rx_buff_failed;

	struct ixgbe_q_vector *q_vector[MAX_Q_VECTORS];

	/* DCB parameters */
	struct ieee_pfc *ixgbe_ieee_pfc;
	struct ieee_ets *ixgbe_ieee_ets;
	struct ixgbe_dcb_config dcb_cfg;
	struct ixgbe_dcb_config temp_dcb_cfg;
	u8 dcb_set_bitmap;
	u8 dcbx_cap;
	enum ixgbe_fc_mode last_lfc_mode;

	int num_q_vectors;	/* current number of q_vectors for device */
	int max_q_vectors;	/* true count of q_vectors for device */
	struct ixgbe_ring_feature ring_feature[RING_F_ARRAY_SIZE];
	struct msix_entry *msix_entries;

	u32 test_icr;
	struct ixgbe_ring test_tx_ring;
	struct ixgbe_ring test_rx_ring;

	/* structs defined in ixgbe_hw.h */
	struct ixgbe_hw hw;
	u16 msg_enable;
	struct ixgbe_hw_stats stats;

	u64 tx_busy;
	unsigned int tx_ring_count;
	unsigned int rx_ring_count;

	u32 link_speed;
	bool link_up;
	unsigned long link_check_timeout;

	struct timer_list service_timer;
	struct work_struct service_task;

	struct hlist_head fdir_filter_list;
	unsigned long fdir_overflow; /* number of times ATR was backed off */
	union ixgbe_atr_input fdir_mask;
	int fdir_filter_count;
	u32 fdir_pballoc;
	u32 atr_sample_rate;
	spinlock_t fdir_perfect_lock;

#ifdef IXGBE_FCOE
	struct ixgbe_fcoe fcoe;
#endif /* IXGBE_FCOE */
	u8 __iomem *io_addr; /* Mainly for iounmap use */
	u32 wol;

	u16 eeprom_verh;
	u16 eeprom_verl;
	u16 eeprom_cap;

	u32 interrupt_event;
	u32 led_reg;

	struct ptp_clock *ptp_clock;
	struct ptp_clock_info ptp_caps;
	struct work_struct ptp_tx_work;
	struct sk_buff *ptp_tx_skb;
	struct hwtstamp_config tstamp_config;
	unsigned long ptp_tx_start;
	unsigned long last_overflow_check;
	unsigned long last_rx_ptp_check;
	unsigned long last_rx_timestamp;
	spinlock_t tmreg_lock;
	struct cyclecounter cc;
	struct timecounter tc;
	u32 base_incval;

	/* SR-IOV */
	DECLARE_BITMAP(active_vfs, IXGBE_MAX_VF_FUNCTIONS);
	unsigned int num_vfs;
	struct vf_data_storage *vfinfo;
	int vf_rate_link_speed;
	struct vf_macvlans vf_mvs;
	struct vf_macvlans *mv_list;

	u32 timer_event_accumulator;
	u32 vferr_refcount;
	struct ixgbe_mac_addr *mac_table;
	struct kobject *info_kobj;
#ifdef CONFIG_IXGBE_HWMON
	struct hwmon_buff *ixgbe_hwmon_buff;
#endif /* CONFIG_IXGBE_HWMON */
#ifdef CONFIG_DEBUG_FS
	struct dentry *ixgbe_dbg_adapter;
#endif /*CONFIG_DEBUG_FS*/

	u8 default_up;
	unsigned long fwd_bitmask; /* Bitmask indicating in use pools */
};

static inline u8 ixgbe_max_rss_indices(struct ixgbe_adapter *adapter)
{
	switch (adapter->hw.mac.type) {
	case ixgbe_mac_82598EB:
	case ixgbe_mac_82599EB:
	case ixgbe_mac_X540:
		return IXGBE_MAX_RSS_INDICES;
	case ixgbe_mac_X550:
	case ixgbe_mac_X550EM_x:
		return IXGBE_MAX_RSS_INDICES_X550;
	default:
		return 0;
	}
}

struct ixgbe_fdir_filter {
	struct hlist_node fdir_node;
	union ixgbe_atr_input filter;
	u16 sw_idx;
	u16 action;
};

enum ixgbe_state_t {
	__IXGBE_TESTING,
	__IXGBE_RESETTING,
	__IXGBE_DOWN,
	__IXGBE_DISABLED,
	__IXGBE_REMOVING,
	__IXGBE_SERVICE_SCHED,
	__IXGBE_SERVICE_INITED,
	__IXGBE_IN_SFP_INIT,
	__IXGBE_PTP_RUNNING,
	__IXGBE_PTP_TX_IN_PROGRESS,
};

struct ixgbe_cb {
	union {				/* Union defining head/tail partner */
		struct sk_buff *head;
		struct sk_buff *tail;
	};
	dma_addr_t dma;
	u16 append_cnt;
	bool page_released;
};
#define IXGBE_CB(skb) ((struct ixgbe_cb *)(skb)->cb)

enum ixgbe_boards {
	board_82598,
	board_82599,
	board_X540,
	board_X550,
	board_X550EM_x,
};

extern struct ixgbe_info ixgbe_82598_info;
extern struct ixgbe_info ixgbe_82599_info;
extern struct ixgbe_info ixgbe_X540_info;
extern struct ixgbe_info ixgbe_X550_info;
extern struct ixgbe_info ixgbe_X550EM_x_info;
#ifdef CONFIG_IXGBE_DCB
extern const struct dcbnl_rtnl_ops dcbnl_ops;
#endif

extern char ixgbe_driver_name[];
extern const char ixgbe_driver_version[];
#ifdef IXGBE_FCOE
extern char ixgbe_default_device_descr[];
#endif /* IXGBE_FCOE */

void ixgbe_up(struct ixgbe_adapter *adapter);
void ixgbe_down(struct ixgbe_adapter *adapter);
void ixgbe_reinit_locked(struct ixgbe_adapter *adapter);
void ixgbe_reset(struct ixgbe_adapter *adapter);
void ixgbe_set_ethtool_ops(struct net_device *netdev);
int ixgbe_setup_rx_resources(struct ixgbe_ring *);
int ixgbe_setup_tx_resources(struct ixgbe_ring *);
void ixgbe_free_rx_resources(struct ixgbe_ring *);
void ixgbe_free_tx_resources(struct ixgbe_ring *);
void ixgbe_configure_rx_ring(struct ixgbe_adapter *, struct ixgbe_ring *);
void ixgbe_configure_tx_ring(struct ixgbe_adapter *, struct ixgbe_ring *);
void ixgbe_disable_rx_queue(struct ixgbe_adapter *adapter, struct ixgbe_ring *);
void ixgbe_update_stats(struct ixgbe_adapter *adapter);
int ixgbe_init_interrupt_scheme(struct ixgbe_adapter *adapter);
int ixgbe_wol_supported(struct ixgbe_adapter *adapter, u16 device_id,
			       u16 subdevice_id);
#ifdef CONFIG_PCI_IOV
void ixgbe_full_sync_mac_table(struct ixgbe_adapter *adapter);
#endif
int ixgbe_add_mac_filter(struct ixgbe_adapter *adapter,
			 u8 *addr, u16 queue);
int ixgbe_del_mac_filter(struct ixgbe_adapter *adapter,
			 u8 *addr, u16 queue);
void ixgbe_clear_interrupt_scheme(struct ixgbe_adapter *adapter);
netdev_tx_t ixgbe_xmit_frame_ring(struct sk_buff *, struct ixgbe_adapter *,
				  struct ixgbe_ring *);
void ixgbe_unmap_and_free_tx_resource(struct ixgbe_ring *,
				      struct ixgbe_tx_buffer *);
void ixgbe_alloc_rx_buffers(struct ixgbe_ring *, u16);
void ixgbe_write_eitr(struct ixgbe_q_vector *);
int ixgbe_poll(struct napi_struct *napi, int budget);
int ethtool_ioctl(struct ifreq *ifr);
s32 ixgbe_reinit_fdir_tables_82599(struct ixgbe_hw *hw);
s32 ixgbe_init_fdir_signature_82599(struct ixgbe_hw *hw, u32 fdirctrl);
s32 ixgbe_init_fdir_perfect_82599(struct ixgbe_hw *hw, u32 fdirctrl);
s32 ixgbe_fdir_add_signature_filter_82599(struct ixgbe_hw *hw,
					  union ixgbe_atr_hash_dword input,
					  union ixgbe_atr_hash_dword common,
					  u8 queue);
s32 ixgbe_fdir_set_input_mask_82599(struct ixgbe_hw *hw,
				    union ixgbe_atr_input *input_mask);
s32 ixgbe_fdir_write_perfect_filter_82599(struct ixgbe_hw *hw,
					  union ixgbe_atr_input *input,
					  u16 soft_id, u8 queue);
s32 ixgbe_fdir_erase_perfect_filter_82599(struct ixgbe_hw *hw,
					  union ixgbe_atr_input *input,
					  u16 soft_id);
void ixgbe_atr_compute_perfect_hash_82599(union ixgbe_atr_input *input,
					  union ixgbe_atr_input *mask);
void ixgbe_set_rx_mode(struct net_device *netdev);
#ifdef CONFIG_IXGBE_DCB
void ixgbe_set_rx_drop_en(struct ixgbe_adapter *adapter);
#endif
int ixgbe_setup_tc(struct net_device *dev, u8 tc);
void ixgbe_tx_ctxtdesc(struct ixgbe_ring *, u32, u32, u32, u32);
void ixgbe_do_reset(struct net_device *netdev);
#ifdef CONFIG_IXGBE_HWMON
void ixgbe_sysfs_exit(struct ixgbe_adapter *adapter);
int ixgbe_sysfs_init(struct ixgbe_adapter *adapter);
#endif /* CONFIG_IXGBE_HWMON */
#ifdef IXGBE_FCOE
void ixgbe_configure_fcoe(struct ixgbe_adapter *adapter);
int ixgbe_fso(struct ixgbe_ring *tx_ring, struct ixgbe_tx_buffer *first,
	      u8 *hdr_len);
int ixgbe_fcoe_ddp(struct ixgbe_adapter *adapter,
		   union ixgbe_adv_rx_desc *rx_desc, struct sk_buff *skb);
int ixgbe_fcoe_ddp_get(struct net_device *netdev, u16 xid,
		       struct scatterlist *sgl, unsigned int sgc);
int ixgbe_fcoe_ddp_target(struct net_device *netdev, u16 xid,
			  struct scatterlist *sgl, unsigned int sgc);
int ixgbe_fcoe_ddp_put(struct net_device *netdev, u16 xid);
int ixgbe_setup_fcoe_ddp_resources(struct ixgbe_adapter *adapter);
void ixgbe_free_fcoe_ddp_resources(struct ixgbe_adapter *adapter);
int ixgbe_fcoe_enable(struct net_device *netdev);
int ixgbe_fcoe_disable(struct net_device *netdev);
#ifdef CONFIG_IXGBE_DCB
u8 ixgbe_fcoe_getapp(struct ixgbe_adapter *adapter);
u8 ixgbe_fcoe_setapp(struct ixgbe_adapter *adapter, u8 up);
#endif /* CONFIG_IXGBE_DCB */
int ixgbe_fcoe_get_wwn(struct net_device *netdev, u64 *wwn, int type);
int ixgbe_fcoe_get_hbainfo(struct net_device *netdev,
			   struct netdev_fcoe_hbainfo *info);
u8 ixgbe_fcoe_get_tc(struct ixgbe_adapter *adapter);
#endif /* IXGBE_FCOE */
#ifdef CONFIG_DEBUG_FS
void ixgbe_dbg_adapter_init(struct ixgbe_adapter *adapter);
void ixgbe_dbg_adapter_exit(struct ixgbe_adapter *adapter);
void ixgbe_dbg_init(void);
void ixgbe_dbg_exit(void);
#else
static inline void ixgbe_dbg_adapter_init(struct ixgbe_adapter *adapter) {}
static inline void ixgbe_dbg_adapter_exit(struct ixgbe_adapter *adapter) {}
static inline void ixgbe_dbg_init(void) {}
static inline void ixgbe_dbg_exit(void) {}
#endif /* CONFIG_DEBUG_FS */
static inline struct netdev_queue *txring_txq(const struct ixgbe_ring *ring)
{
	return netdev_get_tx_queue(ring->netdev, ring->queue_index);
}

void ixgbe_ptp_init(struct ixgbe_adapter *adapter);
void ixgbe_ptp_suspend(struct ixgbe_adapter *adapter);
void ixgbe_ptp_stop(struct ixgbe_adapter *adapter);
void ixgbe_ptp_overflow_check(struct ixgbe_adapter *adapter);
void ixgbe_ptp_rx_hang(struct ixgbe_adapter *adapter);
void ixgbe_ptp_rx_hwtstamp(struct ixgbe_adapter *adapter, struct sk_buff *skb);
int ixgbe_ptp_set_ts_config(struct ixgbe_adapter *adapter, struct ifreq *ifr);
int ixgbe_ptp_get_ts_config(struct ixgbe_adapter *adapter, struct ifreq *ifr);
void ixgbe_ptp_start_cyclecounter(struct ixgbe_adapter *adapter);
void ixgbe_ptp_reset(struct ixgbe_adapter *adapter);
void ixgbe_ptp_check_pps_event(struct ixgbe_adapter *adapter, u32 eicr);
#ifdef CONFIG_PCI_IOV
void ixgbe_sriov_reinit(struct ixgbe_adapter *adapter);
#endif

netdev_tx_t ixgbe_xmit_frame_ring(struct sk_buff *skb,
				  struct ixgbe_adapter *adapter,
				  struct ixgbe_ring *tx_ring);
#endif /* _IXGBE_H_ */<|MERGE_RESOLUTION|>--- conflicted
+++ resolved
@@ -300,18 +300,6 @@
 	RING_F_ARRAY_SIZE      /* must be last in enum set */
 };
 
-<<<<<<< HEAD
-#define IXGBE_MAX_RSS_INDICES  16
-#define IXGBE_MAX_VMDQ_INDICES 64
-#define IXGBE_MAX_FDIR_INDICES 63	/* based on q_vector limit */
-#define IXGBE_MAX_FCOE_INDICES  8
-#define MAX_RX_QUEUES (IXGBE_MAX_FDIR_INDICES + 1)
-#define MAX_TX_QUEUES (IXGBE_MAX_FDIR_INDICES + 1)
-#define IXGBE_MAX_L2A_QUEUES 4
-#define IXGBE_BAD_L2A_QUEUE 3
-#define IXGBE_MAX_MACVLANS	31
-#define IXGBE_MAX_DCBMACVLANS	8
-=======
 #define IXGBE_MAX_RSS_INDICES		16
 #define IXGBE_MAX_RSS_INDICES_X550	64
 #define IXGBE_MAX_VMDQ_INDICES		64
@@ -323,7 +311,6 @@
 #define IXGBE_BAD_L2A_QUEUE		3
 #define IXGBE_MAX_MACVLANS		31
 #define IXGBE_MAX_DCBMACVLANS		8
->>>>>>> e529fea9
 
 struct ixgbe_ring_feature {
 	u16 limit;	/* upper limit on feature indices */
