/*
 * AMD 10Gb Ethernet driver
 *
 * This file is available to you under your choice of the following two
 * licenses:
 *
 * License 1: GPLv2
 *
 * Copyright (c) 2014 Advanced Micro Devices, Inc.
 *
 * This file is free software; you may copy, redistribute and/or modify
 * it under the terms of the GNU General Public License as published by
 * the Free Software Foundation, either version 2 of the License, or (at
 * your option) any later version.
 *
 * This file is distributed in the hope that it will be useful, but
 * WITHOUT ANY WARRANTY; without even the implied warranty of
 * MERCHANTABILITY or FITNESS FOR A PARTICULAR PURPOSE. See the GNU
 * General Public License for more details.
 *
 * You should have received a copy of the GNU General Public License
 * along with this program.  If not, see <http://www.gnu.org/licenses/>.
 *
 * This file incorporates work covered by the following copyright and
 * permission notice:
 *     The Synopsys DWC ETHER XGMAC Software Driver and documentation
 *     (hereinafter "Software") is an unsupported proprietary work of Synopsys,
 *     Inc. unless otherwise expressly agreed to in writing between Synopsys
 *     and you.
 *
 *     The Software IS NOT an item of Licensed Software or Licensed Product
 *     under any End User Software License Agreement or Agreement for Licensed
 *     Product with Synopsys or any supplement thereto.  Permission is hereby
 *     granted, free of charge, to any person obtaining a copy of this software
 *     annotated with this license and the Software, to deal in the Software
 *     without restriction, including without limitation the rights to use,
 *     copy, modify, merge, publish, distribute, sublicense, and/or sell copies
 *     of the Software, and to permit persons to whom the Software is furnished
 *     to do so, subject to the following conditions:
 *
 *     The above copyright notice and this permission notice shall be included
 *     in all copies or substantial portions of the Software.
 *
 *     THIS SOFTWARE IS BEING DISTRIBUTED BY SYNOPSYS SOLELY ON AN "AS IS"
 *     BASIS AND ANY EXPRESS OR IMPLIED WARRANTIES, INCLUDING, BUT NOT LIMITED
 *     TO, THE IMPLIED WARRANTIES OF MERCHANTABILITY AND FITNESS FOR A
 *     PARTICULAR PURPOSE ARE HEREBY DISCLAIMED. IN NO EVENT SHALL SYNOPSYS
 *     BE LIABLE FOR ANY DIRECT, INDIRECT, INCIDENTAL, SPECIAL, EXEMPLARY, OR
 *     CONSEQUENTIAL DAMAGES (INCLUDING, BUT NOT LIMITED TO, PROCUREMENT OF
 *     SUBSTITUTE GOODS OR SERVICES; LOSS OF USE, DATA, OR PROFITS; OR BUSINESS
 *     INTERRUPTION) HOWEVER CAUSED AND ON ANY THEORY OF LIABILITY, WHETHER IN
 *     CONTRACT, STRICT LIABILITY, OR TORT (INCLUDING NEGLIGENCE OR OTHERWISE)
 *     ARISING IN ANY WAY OUT OF THE USE OF THIS SOFTWARE, EVEN IF ADVISED OF
 *     THE POSSIBILITY OF SUCH DAMAGE.
 *
 *
 * License 2: Modified BSD
 *
 * Copyright (c) 2014 Advanced Micro Devices, Inc.
 * All rights reserved.
 *
 * Redistribution and use in source and binary forms, with or without
 * modification, are permitted provided that the following conditions are met:
 *     * Redistributions of source code must retain the above copyright
 *       notice, this list of conditions and the following disclaimer.
 *     * Redistributions in binary form must reproduce the above copyright
 *       notice, this list of conditions and the following disclaimer in the
 *       documentation and/or other materials provided with the distribution.
 *     * Neither the name of Advanced Micro Devices, Inc. nor the
 *       names of its contributors may be used to endorse or promote products
 *       derived from this software without specific prior written permission.
 *
 * THIS SOFTWARE IS PROVIDED BY THE COPYRIGHT HOLDERS AND CONTRIBUTORS "AS IS"
 * AND ANY EXPRESS OR IMPLIED WARRANTIES, INCLUDING, BUT NOT LIMITED TO, THE
 * IMPLIED WARRANTIES OF MERCHANTABILITY AND FITNESS FOR A PARTICULAR PURPOSE
 * ARE DISCLAIMED. IN NO EVENT SHALL <COPYRIGHT HOLDER> BE LIABLE FOR ANY
 * DIRECT, INDIRECT, INCIDENTAL, SPECIAL, EXEMPLARY, OR CONSEQUENTIAL DAMAGES
 * (INCLUDING, BUT NOT LIMITED TO, PROCUREMENT OF SUBSTITUTE GOODS OR SERVICES;
 * LOSS OF USE, DATA, OR PROFITS; OR BUSINESS INTERRUPTION) HOWEVER CAUSED AND
 * ON ANY THEORY OF LIABILITY, WHETHER IN CONTRACT, STRICT LIABILITY, OR TORT
 * (INCLUDING NEGLIGENCE OR OTHERWISE) ARISING IN ANY WAY OUT OF THE USE OF
 * THIS SOFTWARE, EVEN IF ADVISED OF THE POSSIBILITY OF SUCH DAMAGE.
 *
 * This file incorporates work covered by the following copyright and
 * permission notice:
 *     The Synopsys DWC ETHER XGMAC Software Driver and documentation
 *     (hereinafter "Software") is an unsupported proprietary work of Synopsys,
 *     Inc. unless otherwise expressly agreed to in writing between Synopsys
 *     and you.
 *
 *     The Software IS NOT an item of Licensed Software or Licensed Product
 *     under any End User Software License Agreement or Agreement for Licensed
 *     Product with Synopsys or any supplement thereto.  Permission is hereby
 *     granted, free of charge, to any person obtaining a copy of this software
 *     annotated with this license and the Software, to deal in the Software
 *     without restriction, including without limitation the rights to use,
 *     copy, modify, merge, publish, distribute, sublicense, and/or sell copies
 *     of the Software, and to permit persons to whom the Software is furnished
 *     to do so, subject to the following conditions:
 *
 *     The above copyright notice and this permission notice shall be included
 *     in all copies or substantial portions of the Software.
 *
 *     THIS SOFTWARE IS BEING DISTRIBUTED BY SYNOPSYS SOLELY ON AN "AS IS"
 *     BASIS AND ANY EXPRESS OR IMPLIED WARRANTIES, INCLUDING, BUT NOT LIMITED
 *     TO, THE IMPLIED WARRANTIES OF MERCHANTABILITY AND FITNESS FOR A
 *     PARTICULAR PURPOSE ARE HEREBY DISCLAIMED. IN NO EVENT SHALL SYNOPSYS
 *     BE LIABLE FOR ANY DIRECT, INDIRECT, INCIDENTAL, SPECIAL, EXEMPLARY, OR
 *     CONSEQUENTIAL DAMAGES (INCLUDING, BUT NOT LIMITED TO, PROCUREMENT OF
 *     SUBSTITUTE GOODS OR SERVICES; LOSS OF USE, DATA, OR PROFITS; OR BUSINESS
 *     INTERRUPTION) HOWEVER CAUSED AND ON ANY THEORY OF LIABILITY, WHETHER IN
 *     CONTRACT, STRICT LIABILITY, OR TORT (INCLUDING NEGLIGENCE OR OTHERWISE)
 *     ARISING IN ANY WAY OUT OF THE USE OF THIS SOFTWARE, EVEN IF ADVISED OF
 *     THE POSSIBILITY OF SUCH DAMAGE.
 */

#include "xgbe.h"
#include "xgbe-common.h"

<<<<<<< HEAD
static void xgbe_unmap_skb(struct xgbe_prv_data *, struct xgbe_ring_data *);
=======
static void xgbe_unmap_rdata(struct xgbe_prv_data *, struct xgbe_ring_data *);
>>>>>>> e529fea9

static void xgbe_free_ring(struct xgbe_prv_data *pdata,
			   struct xgbe_ring *ring)
{
	struct xgbe_ring_data *rdata;
	unsigned int i;

	if (!ring)
		return;

	if (ring->rdata) {
		for (i = 0; i < ring->rdesc_count; i++) {
			rdata = XGBE_GET_DESC_DATA(ring, i);
			xgbe_unmap_rdata(pdata, rdata);
		}

		kfree(ring->rdata);
		ring->rdata = NULL;
	}

	if (ring->rx_hdr_pa.pages) {
		dma_unmap_page(pdata->dev, ring->rx_hdr_pa.pages_dma,
			       ring->rx_hdr_pa.pages_len, DMA_FROM_DEVICE);
		put_page(ring->rx_hdr_pa.pages);

		ring->rx_hdr_pa.pages = NULL;
		ring->rx_hdr_pa.pages_len = 0;
		ring->rx_hdr_pa.pages_offset = 0;
		ring->rx_hdr_pa.pages_dma = 0;
	}

	if (ring->rx_buf_pa.pages) {
		dma_unmap_page(pdata->dev, ring->rx_buf_pa.pages_dma,
			       ring->rx_buf_pa.pages_len, DMA_FROM_DEVICE);
		put_page(ring->rx_buf_pa.pages);

		ring->rx_buf_pa.pages = NULL;
		ring->rx_buf_pa.pages_len = 0;
		ring->rx_buf_pa.pages_offset = 0;
		ring->rx_buf_pa.pages_dma = 0;
	}

	if (ring->rdesc) {
		dma_free_coherent(pdata->dev,
				  (sizeof(struct xgbe_ring_desc) *
				   ring->rdesc_count),
				  ring->rdesc, ring->rdesc_dma);
		ring->rdesc = NULL;
	}
}

static void xgbe_free_ring_resources(struct xgbe_prv_data *pdata)
{
	struct xgbe_channel *channel;
	unsigned int i;

	DBGPR("-->xgbe_free_ring_resources\n");

	channel = pdata->channel;
	for (i = 0; i < pdata->channel_count; i++, channel++) {
		xgbe_free_ring(pdata, channel->tx_ring);
		xgbe_free_ring(pdata, channel->rx_ring);
	}

	DBGPR("<--xgbe_free_ring_resources\n");
}

static int xgbe_init_ring(struct xgbe_prv_data *pdata,
			  struct xgbe_ring *ring, unsigned int rdesc_count)
{
	DBGPR("-->xgbe_init_ring\n");

	if (!ring)
		return 0;

	/* Descriptors */
	ring->rdesc_count = rdesc_count;
	ring->rdesc = dma_alloc_coherent(pdata->dev,
					 (sizeof(struct xgbe_ring_desc) *
					  rdesc_count), &ring->rdesc_dma,
					 GFP_KERNEL);
	if (!ring->rdesc)
		return -ENOMEM;

	/* Descriptor information */
	ring->rdata = kcalloc(rdesc_count, sizeof(struct xgbe_ring_data),
			      GFP_KERNEL);
	if (!ring->rdata)
		return -ENOMEM;

	DBGPR("    rdesc=0x%p, rdesc_dma=0x%llx, rdata=0x%p\n",
	      ring->rdesc, ring->rdesc_dma, ring->rdata);

	DBGPR("<--xgbe_init_ring\n");

	return 0;
}

static int xgbe_alloc_ring_resources(struct xgbe_prv_data *pdata)
{
	struct xgbe_channel *channel;
	unsigned int i;
	int ret;

	DBGPR("-->xgbe_alloc_ring_resources\n");

	channel = pdata->channel;
	for (i = 0; i < pdata->channel_count; i++, channel++) {
		DBGPR("  %s - tx_ring:\n", channel->name);
		ret = xgbe_init_ring(pdata, channel->tx_ring,
				     pdata->tx_desc_count);
		if (ret) {
			netdev_alert(pdata->netdev,
				     "error initializing Tx ring\n");
			goto err_ring;
		}

		DBGPR("  %s - rx_ring:\n", channel->name);
		ret = xgbe_init_ring(pdata, channel->rx_ring,
				     pdata->rx_desc_count);
		if (ret) {
			netdev_alert(pdata->netdev,
				     "error initializing Tx ring\n");
			goto err_ring;
		}
	}

	DBGPR("<--xgbe_alloc_ring_resources\n");

	return 0;

err_ring:
	xgbe_free_ring_resources(pdata);

	return ret;
}

static int xgbe_alloc_pages(struct xgbe_prv_data *pdata,
			    struct xgbe_page_alloc *pa, gfp_t gfp, int order)
{
	struct page *pages = NULL;
	dma_addr_t pages_dma;
	int ret;

	/* Try to obtain pages, decreasing order if necessary */
	gfp |= __GFP_COLD | __GFP_COMP;
	while (order >= 0) {
		pages = alloc_pages(gfp, order);
		if (pages)
			break;

		order--;
	}
	if (!pages)
		return -ENOMEM;

	/* Map the pages */
	pages_dma = dma_map_page(pdata->dev, pages, 0,
				 PAGE_SIZE << order, DMA_FROM_DEVICE);
	ret = dma_mapping_error(pdata->dev, pages_dma);
	if (ret) {
		put_page(pages);
		return ret;
	}

	pa->pages = pages;
	pa->pages_len = PAGE_SIZE << order;
	pa->pages_offset = 0;
	pa->pages_dma = pages_dma;

	return 0;
}

static void xgbe_set_buffer_data(struct xgbe_buffer_data *bd,
				 struct xgbe_page_alloc *pa,
				 unsigned int len)
{
	get_page(pa->pages);
	bd->pa = *pa;

	bd->dma = pa->pages_dma + pa->pages_offset;
	bd->dma_len = len;

	pa->pages_offset += len;
	if ((pa->pages_offset + len) > pa->pages_len) {
		/* This data descriptor is responsible for unmapping page(s) */
		bd->pa_unmap = *pa;

		/* Get a new allocation next time */
		pa->pages = NULL;
		pa->pages_len = 0;
		pa->pages_offset = 0;
		pa->pages_dma = 0;
	}
}

static int xgbe_map_rx_buffer(struct xgbe_prv_data *pdata,
			      struct xgbe_ring *ring,
			      struct xgbe_ring_data *rdata)
{
	int order, ret;

	if (!ring->rx_hdr_pa.pages) {
		ret = xgbe_alloc_pages(pdata, &ring->rx_hdr_pa, GFP_ATOMIC, 0);
		if (ret)
			return ret;
	}

	if (!ring->rx_buf_pa.pages) {
		order = max_t(int, PAGE_ALLOC_COSTLY_ORDER - 1, 0);
		ret = xgbe_alloc_pages(pdata, &ring->rx_buf_pa, GFP_ATOMIC,
				       order);
		if (ret)
			return ret;
	}

	/* Set up the header page info */
	xgbe_set_buffer_data(&rdata->rx.hdr, &ring->rx_hdr_pa,
			     XGBE_SKB_ALLOC_SIZE);

	/* Set up the buffer page info */
	xgbe_set_buffer_data(&rdata->rx.buf, &ring->rx_buf_pa,
			     pdata->rx_buf_size);

	return 0;
}

static void xgbe_wrapper_tx_descriptor_init(struct xgbe_prv_data *pdata)
{
	struct xgbe_hw_if *hw_if = &pdata->hw_if;
	struct xgbe_channel *channel;
	struct xgbe_ring *ring;
	struct xgbe_ring_data *rdata;
	struct xgbe_ring_desc *rdesc;
	dma_addr_t rdesc_dma;
	unsigned int i, j;

	DBGPR("-->xgbe_wrapper_tx_descriptor_init\n");

	channel = pdata->channel;
	for (i = 0; i < pdata->channel_count; i++, channel++) {
		ring = channel->tx_ring;
		if (!ring)
			break;

		rdesc = ring->rdesc;
		rdesc_dma = ring->rdesc_dma;

		for (j = 0; j < ring->rdesc_count; j++) {
			rdata = XGBE_GET_DESC_DATA(ring, j);

			rdata->rdesc = rdesc;
			rdata->rdesc_dma = rdesc_dma;

			rdesc++;
			rdesc_dma += sizeof(struct xgbe_ring_desc);
		}

		ring->cur = 0;
		ring->dirty = 0;
		memset(&ring->tx, 0, sizeof(ring->tx));

		hw_if->tx_desc_init(channel);
	}

	DBGPR("<--xgbe_wrapper_tx_descriptor_init\n");
}

static void xgbe_wrapper_rx_descriptor_init(struct xgbe_prv_data *pdata)
{
	struct xgbe_hw_if *hw_if = &pdata->hw_if;
	struct xgbe_channel *channel;
	struct xgbe_ring *ring;
	struct xgbe_ring_desc *rdesc;
	struct xgbe_ring_data *rdata;
	dma_addr_t rdesc_dma;
	unsigned int i, j;

	DBGPR("-->xgbe_wrapper_rx_descriptor_init\n");

	channel = pdata->channel;
	for (i = 0; i < pdata->channel_count; i++, channel++) {
		ring = channel->rx_ring;
		if (!ring)
			break;

		rdesc = ring->rdesc;
		rdesc_dma = ring->rdesc_dma;

		for (j = 0; j < ring->rdesc_count; j++) {
			rdata = XGBE_GET_DESC_DATA(ring, j);

			rdata->rdesc = rdesc;
			rdata->rdesc_dma = rdesc_dma;

			if (xgbe_map_rx_buffer(pdata, ring, rdata))
				break;

			rdesc++;
			rdesc_dma += sizeof(struct xgbe_ring_desc);
		}

		ring->cur = 0;
		ring->dirty = 0;
		memset(&ring->rx, 0, sizeof(ring->rx));

		hw_if->rx_desc_init(channel);
	}

	DBGPR("<--xgbe_wrapper_rx_descriptor_init\n");
}

static void xgbe_unmap_rdata(struct xgbe_prv_data *pdata,
			     struct xgbe_ring_data *rdata)
{
	if (rdata->skb_dma) {
		if (rdata->mapped_as_page) {
			dma_unmap_page(pdata->dev, rdata->skb_dma,
				       rdata->skb_dma_len, DMA_TO_DEVICE);
		} else {
			dma_unmap_single(pdata->dev, rdata->skb_dma,
					 rdata->skb_dma_len, DMA_TO_DEVICE);
		}
		rdata->skb_dma = 0;
		rdata->skb_dma_len = 0;
	}

	if (rdata->skb) {
		dev_kfree_skb_any(rdata->skb);
		rdata->skb = NULL;
	}

	if (rdata->rx.hdr.pa.pages)
		put_page(rdata->rx.hdr.pa.pages);

	if (rdata->rx.hdr.pa_unmap.pages) {
		dma_unmap_page(pdata->dev, rdata->rx.hdr.pa_unmap.pages_dma,
			       rdata->rx.hdr.pa_unmap.pages_len,
			       DMA_FROM_DEVICE);
		put_page(rdata->rx.hdr.pa_unmap.pages);
	}

	if (rdata->rx.buf.pa.pages)
		put_page(rdata->rx.buf.pa.pages);

	if (rdata->rx.buf.pa_unmap.pages) {
		dma_unmap_page(pdata->dev, rdata->rx.buf.pa_unmap.pages_dma,
			       rdata->rx.buf.pa_unmap.pages_len,
			       DMA_FROM_DEVICE);
		put_page(rdata->rx.buf.pa_unmap.pages);
	}

	memset(&rdata->tx, 0, sizeof(rdata->tx));
	memset(&rdata->rx, 0, sizeof(rdata->rx));

	rdata->mapped_as_page = 0;

	if (rdata->state_saved) {
		rdata->state_saved = 0;
		rdata->state.incomplete = 0;
		rdata->state.context_next = 0;
		rdata->state.skb = NULL;
		rdata->state.len = 0;
		rdata->state.error = 0;
	}
}

static int xgbe_map_tx_skb(struct xgbe_channel *channel, struct sk_buff *skb)
{
	struct xgbe_prv_data *pdata = channel->pdata;
	struct xgbe_ring *ring = channel->tx_ring;
	struct xgbe_ring_data *rdata;
	struct xgbe_packet_data *packet;
	struct skb_frag_struct *frag;
	dma_addr_t skb_dma;
	unsigned int start_index, cur_index;
	unsigned int offset, tso, vlan, datalen, len;
	unsigned int i;

	DBGPR("-->xgbe_map_tx_skb: cur = %d\n", ring->cur);

	offset = 0;
	start_index = ring->cur;
	cur_index = ring->cur;

	packet = &ring->packet_data;
	packet->rdesc_count = 0;
	packet->length = 0;

	tso = XGMAC_GET_BITS(packet->attributes, TX_PACKET_ATTRIBUTES,
			     TSO_ENABLE);
	vlan = XGMAC_GET_BITS(packet->attributes, TX_PACKET_ATTRIBUTES,
			      VLAN_CTAG);

	/* Save space for a context descriptor if needed */
	if ((tso && (packet->mss != ring->tx.cur_mss)) ||
	    (vlan && (packet->vlan_ctag != ring->tx.cur_vlan_ctag)))
		cur_index++;
	rdata = XGBE_GET_DESC_DATA(ring, cur_index);

	if (tso) {
		DBGPR("  TSO packet\n");

		/* Map the TSO header */
		skb_dma = dma_map_single(pdata->dev, skb->data,
					 packet->header_len, DMA_TO_DEVICE);
		if (dma_mapping_error(pdata->dev, skb_dma)) {
			netdev_alert(pdata->netdev, "dma_map_single failed\n");
			goto err_out;
		}
		rdata->skb_dma = skb_dma;
		rdata->skb_dma_len = packet->header_len;

		offset = packet->header_len;

		packet->length += packet->header_len;

		cur_index++;
		rdata = XGBE_GET_DESC_DATA(ring, cur_index);
	}

	/* Map the (remainder of the) packet */
	for (datalen = skb_headlen(skb) - offset; datalen; ) {
		len = min_t(unsigned int, datalen, XGBE_TX_MAX_BUF_SIZE);

		skb_dma = dma_map_single(pdata->dev, skb->data + offset, len,
					 DMA_TO_DEVICE);
		if (dma_mapping_error(pdata->dev, skb_dma)) {
			netdev_alert(pdata->netdev, "dma_map_single failed\n");
			goto err_out;
		}
		rdata->skb_dma = skb_dma;
		rdata->skb_dma_len = len;
		DBGPR("  skb data: index=%u, dma=0x%llx, len=%u\n",
		      cur_index, skb_dma, len);

		datalen -= len;
		offset += len;

		packet->length += len;

		cur_index++;
		rdata = XGBE_GET_DESC_DATA(ring, cur_index);
	}

	for (i = 0; i < skb_shinfo(skb)->nr_frags; i++) {
		DBGPR("  mapping frag %u\n", i);

		frag = &skb_shinfo(skb)->frags[i];
		offset = 0;

		for (datalen = skb_frag_size(frag); datalen; ) {
			len = min_t(unsigned int, datalen,
				    XGBE_TX_MAX_BUF_SIZE);

			skb_dma = skb_frag_dma_map(pdata->dev, frag, offset,
						   len, DMA_TO_DEVICE);
			if (dma_mapping_error(pdata->dev, skb_dma)) {
				netdev_alert(pdata->netdev,
					     "skb_frag_dma_map failed\n");
				goto err_out;
			}
			rdata->skb_dma = skb_dma;
			rdata->skb_dma_len = len;
			rdata->mapped_as_page = 1;
			DBGPR("  skb data: index=%u, dma=0x%llx, len=%u\n",
			      cur_index, skb_dma, len);

			datalen -= len;
			offset += len;

			packet->length += len;

			cur_index++;
			rdata = XGBE_GET_DESC_DATA(ring, cur_index);
		}
	}

	/* Save the skb address in the last entry. We always have some data
	 * that has been mapped so rdata is always advanced past the last
	 * piece of mapped data - use the entry pointed to by cur_index - 1.
	 */
	rdata = XGBE_GET_DESC_DATA(ring, cur_index - 1);
	rdata->skb = skb;

	/* Save the number of descriptor entries used */
	packet->rdesc_count = cur_index - start_index;

	DBGPR("<--xgbe_map_tx_skb: count=%u\n", packet->rdesc_count);

	return packet->rdesc_count;

err_out:
	while (start_index < cur_index) {
		rdata = XGBE_GET_DESC_DATA(ring, start_index++);
		xgbe_unmap_rdata(pdata, rdata);
	}

	DBGPR("<--xgbe_map_tx_skb: count=0\n");

	return 0;
}

static void xgbe_realloc_rx_buffer(struct xgbe_channel *channel)
{
	struct xgbe_prv_data *pdata = channel->pdata;
	struct xgbe_hw_if *hw_if = &pdata->hw_if;
	struct xgbe_ring *ring = channel->rx_ring;
	struct xgbe_ring_data *rdata;
	int i;

	DBGPR("-->xgbe_realloc_rx_buffer: rx_ring->rx.realloc_index = %u\n",
	      ring->rx.realloc_index);

	for (i = 0; i < ring->dirty; i++) {
		rdata = XGBE_GET_DESC_DATA(ring, ring->rx.realloc_index);

		/* Reset rdata values */
		xgbe_unmap_rdata(pdata, rdata);

<<<<<<< HEAD
		/* Allocate skb & assign to each rdesc */
		skb = dev_alloc_skb(pdata->rx_buf_size);
		if (skb == NULL)
			break;
		skb_dma = dma_map_single(pdata->dev, skb->data,
					 pdata->rx_buf_size, DMA_FROM_DEVICE);
		if (dma_mapping_error(pdata->dev, skb_dma)) {
			netdev_alert(pdata->netdev,
				     "failed to do the dma map\n");
			dev_kfree_skb_any(skb);
			break;
		}
		rdata->skb = skb;
		rdata->skb_dma = skb_dma;
		rdata->skb_dma_len = pdata->rx_buf_size;
=======
		if (xgbe_map_rx_buffer(pdata, ring, rdata))
			break;
>>>>>>> e529fea9

		hw_if->rx_desc_reset(rdata);

		ring->rx.realloc_index++;
	}
	ring->dirty = 0;

	DBGPR("<--xgbe_realloc_rx_buffer\n");
}

void xgbe_init_function_ptrs_desc(struct xgbe_desc_if *desc_if)
{
	DBGPR("-->xgbe_init_function_ptrs_desc\n");

	desc_if->alloc_ring_resources = xgbe_alloc_ring_resources;
	desc_if->free_ring_resources = xgbe_free_ring_resources;
	desc_if->map_tx_skb = xgbe_map_tx_skb;
	desc_if->realloc_rx_buffer = xgbe_realloc_rx_buffer;
	desc_if->unmap_rdata = xgbe_unmap_rdata;
	desc_if->wrapper_tx_desc_init = xgbe_wrapper_tx_descriptor_init;
	desc_if->wrapper_rx_desc_init = xgbe_wrapper_rx_descriptor_init;

	DBGPR("<--xgbe_init_function_ptrs_desc\n");
}<|MERGE_RESOLUTION|>--- conflicted
+++ resolved
@@ -117,11 +117,7 @@
 #include "xgbe.h"
 #include "xgbe-common.h"
 
-<<<<<<< HEAD
-static void xgbe_unmap_skb(struct xgbe_prv_data *, struct xgbe_ring_data *);
-=======
 static void xgbe_unmap_rdata(struct xgbe_prv_data *, struct xgbe_ring_data *);
->>>>>>> e529fea9
 
 static void xgbe_free_ring(struct xgbe_prv_data *pdata,
 			   struct xgbe_ring *ring)
@@ -642,26 +638,8 @@
 		/* Reset rdata values */
 		xgbe_unmap_rdata(pdata, rdata);
 
-<<<<<<< HEAD
-		/* Allocate skb & assign to each rdesc */
-		skb = dev_alloc_skb(pdata->rx_buf_size);
-		if (skb == NULL)
-			break;
-		skb_dma = dma_map_single(pdata->dev, skb->data,
-					 pdata->rx_buf_size, DMA_FROM_DEVICE);
-		if (dma_mapping_error(pdata->dev, skb_dma)) {
-			netdev_alert(pdata->netdev,
-				     "failed to do the dma map\n");
-			dev_kfree_skb_any(skb);
-			break;
-		}
-		rdata->skb = skb;
-		rdata->skb_dma = skb_dma;
-		rdata->skb_dma_len = pdata->rx_buf_size;
-=======
 		if (xgbe_map_rx_buffer(pdata, ring, rdata))
 			break;
->>>>>>> e529fea9
 
 		hw_if->rx_desc_reset(rdata);
 
