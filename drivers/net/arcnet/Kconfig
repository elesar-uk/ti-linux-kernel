#
# Arcnet configuration
#

menuconfig ARCNET
	depends on NETDEVICES && (ISA || PCI || PCMCIA)
<<<<<<< HEAD
	bool "ARCnet support"
=======
	tristate "ARCnet support"
>>>>>>> dcd6c922
	---help---
	  If you have a network card of this type, say Y and check out the
	  (arguably) beautiful poetry in
	  <file:Documentation/networking/arcnet.txt>.

	  You need both this driver, and the driver for the particular ARCnet
	  chipset of your card. If you don't know, then it's probably a
	  COM90xx type card, so say Y (or M) to "ARCnet COM90xx chipset
	  support" below.

	  You might also want to have a look at the Ethernet-HOWTO, available
	  from <http://www.tldp.org/docs.html#howto>(even though ARCnet
	  is not really Ethernet).

	  To compile this driver as a module, choose M here. The module will
	  be called arcnet.

if ARCNET

config ARCNET_1201
	tristate "Enable standard ARCNet packet format (RFC 1201)"
	help
	  This allows you to use RFC1201 with your ARCnet card via the virtual
	  arc0 device.  You need to say Y here to communicate with
	  industry-standard RFC1201 implementations, like the arcether.com
	  packet driver or most DOS/Windows ODI drivers.  Please read the
	  ARCnet documentation in <file:Documentation/networking/arcnet.txt>
	  for more information about using arc0.

config ARCNET_1051
	tristate "Enable old ARCNet packet format (RFC 1051)"
	---help---
	  This allows you to use RFC1051 with your ARCnet card via the virtual
	  arc0s device. You only need arc0s if you want to talk to ARCnet
	  software complying with the "old" standard, specifically, the DOS
	  arcnet.com packet driver, Amigas running AmiTCP, and some variants
	  of NetBSD. You do not need to say Y here to communicate with
	  industry-standard RFC1201 implementations, like the arcether.com
	  packet driver or most DOS/Windows ODI drivers. RFC1201 is included
	  automatically as the arc0 device. Please read the ARCnet
	  documentation in <file:Documentation/networking/arcnet.txt> for more
	  information about using arc0e and arc0s.

config ARCNET_RAW
	tristate "Enable raw mode packet interface"
	help
	  ARCnet "raw mode" packet encapsulation, no soft headers.  Unlikely
	  to work unless talking to a copy of the same Linux arcnet driver,
	  but perhaps marginally faster in that case.

config ARCNET_CAP
	tristate "Enable CAP mode packet interface"
	help
	  ARCnet "cap mode" packet encapsulation. Used to get the hardware
          acknowledge back to userspace. After the initial protocol byte every
          packet is stuffed with an extra 4 byte "cookie" which doesn't
          actually appear on the network. After transmit the driver will send
          back a packet with protocol byte 0 containing the status of the
          transmission:
             0=no hardware acknowledge
             1=excessive nak
             2=transmission accepted by the receiver hardware

          Received packets are also stuffed with the extra 4 bytes but it will
          be random data.

          Cap only listens to protocol 1-8.

config ARCNET_COM90xx
	tristate "ARCnet COM90xx (normal) chipset driver"
	help
	  This is the chipset driver for the standard COM90xx cards. If you
	  have always used the old ARCnet driver without knowing what type of
	  card you had, this is probably the one for you.

	  To compile this driver as a module, choose M here. The module will
	  be called com90xx.

config ARCNET_COM90xxIO
	tristate "ARCnet COM90xx (IO mapped) chipset driver"
	---help---
	  This is the chipset driver for the COM90xx cards, using them in
	  IO-mapped mode instead of memory-mapped mode. This is slower than
	  the normal driver. Only use it if your card doesn't support shared
	  memory.

	  To compile this driver as a module, choose M here. The module will
	  be called com90io.

config ARCNET_RIM_I
	tristate "ARCnet COM90xx (RIM I) chipset driver"
	---help---
	  This is yet another chipset driver for the COM90xx cards, but this
	  time only using memory-mapped mode, and no IO ports at all. This
	  driver is completely untested, so if you have one of these cards,
	  please mail <dwmw2@infradead.org>, especially if it works!

	  To compile this driver as a module, choose M here. The module will
	  be called arc-rimi.

config ARCNET_COM20020
	tristate "ARCnet COM20020 chipset driver"
	help
	  This is the driver for the new COM20020 chipset. It supports such
	  things as promiscuous mode, so packet sniffing is possible, and
	  extra diagnostic information.

	  To compile this driver as a module, choose M here. The module will
	  be called com20020.

config ARCNET_COM20020_ISA
	tristate "Support for COM20020 on ISA"
	depends on ARCNET_COM20020 && ISA

config ARCNET_COM20020_PCI
	tristate "Support for COM20020 on PCI"
	depends on ARCNET_COM20020 && PCI

config ARCNET_COM20020_CS
	tristate "COM20020 ARCnet PCMCIA support"
	depends on ARCNET_COM20020 && PCMCIA
	help
	  Say Y here if you intend to attach this type of ARCnet PCMCIA card
	  to your computer.

	  To compile this driver as a module, choose M here: the module will be
	  called com20020_cs.  If unsure, say N.

endif # ARCNET<|MERGE_RESOLUTION|>--- conflicted
+++ resolved
@@ -4,11 +4,7 @@
 
 menuconfig ARCNET
 	depends on NETDEVICES && (ISA || PCI || PCMCIA)
-<<<<<<< HEAD
-	bool "ARCnet support"
-=======
 	tristate "ARCnet support"
->>>>>>> dcd6c922
 	---help---
 	  If you have a network card of this type, say Y and check out the
 	  (arguably) beautiful poetry in
