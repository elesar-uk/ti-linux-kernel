/*
 * Copyright (c) 2012  Bjørn Mork <bjorn@mork.no>
 *
 * The probing code is heavily inspired by cdc_ether, which is:
 * Copyright (C) 2003-2005 by David Brownell
 * Copyright (C) 2006 by Ole Andre Vadla Ravnas (ActiveSync)
 *
 * This program is free software; you can redistribute it and/or
 * modify it under the terms of the GNU General Public License
 * version 2 as published by the Free Software Foundation.
 */

#include <linux/module.h>
#include <linux/netdevice.h>
#include <linux/ethtool.h>
#include <linux/mii.h>
#include <linux/usb.h>
#include <linux/usb/cdc.h>
#include <linux/usb/usbnet.h>
#include <linux/usb/cdc-wdm.h>

/* This driver supports wwan (3G/LTE/?) devices using a vendor
 * specific management protocol called Qualcomm MSM Interface (QMI) -
 * in addition to the more common AT commands over serial interface
 * management
 *
 * QMI is wrapped in CDC, using CDC encapsulated commands on the
 * control ("master") interface of a two-interface CDC Union
 * resembling standard CDC ECM.  The devices do not use the control
 * interface for any other CDC messages.  Most likely because the
 * management protocol is used in place of the standard CDC
 * notifications NOTIFY_NETWORK_CONNECTION and NOTIFY_SPEED_CHANGE
 *
 * Alternatively, control and data functions can be combined in a
 * single USB interface.
 *
 * Handling a protocol like QMI is out of the scope for any driver.
 * It is exported as a character device using the cdc-wdm driver as
 * a subdriver, enabling userspace applications ("modem managers") to
 * handle it.
 *
 * These devices may alternatively/additionally be configured using AT
 * commands on a serial interface
 */

/* driver specific data */
struct qmi_wwan_state {
	struct usb_driver *subdriver;
	atomic_t pmcount;
	unsigned long unused;
	struct usb_interface *control;
	struct usb_interface *data;
};

/* using a counter to merge subdriver requests with our own into a combined state */
static int qmi_wwan_manage_power(struct usbnet *dev, int on)
{
	struct qmi_wwan_state *info = (void *)&dev->data;
	int rv = 0;

	dev_dbg(&dev->intf->dev, "%s() pmcount=%d, on=%d\n", __func__, atomic_read(&info->pmcount), on);

	if ((on && atomic_add_return(1, &info->pmcount) == 1) || (!on && atomic_dec_and_test(&info->pmcount))) {
		/* need autopm_get/put here to ensure the usbcore sees the new value */
		rv = usb_autopm_get_interface(dev->intf);
		if (rv < 0)
			goto err;
		dev->intf->needs_remote_wakeup = on;
		usb_autopm_put_interface(dev->intf);
	}
err:
	return rv;
}

static int qmi_wwan_cdc_wdm_manage_power(struct usb_interface *intf, int on)
{
	struct usbnet *dev = usb_get_intfdata(intf);

	/* can be called while disconnecting */
	if (!dev)
		return 0;
	return qmi_wwan_manage_power(dev, on);
}

/* collect all three endpoints and register subdriver */
static int qmi_wwan_register_subdriver(struct usbnet *dev)
{
	int rv;
	struct usb_driver *subdriver = NULL;
	struct qmi_wwan_state *info = (void *)&dev->data;

	/* collect bulk endpoints */
	rv = usbnet_get_endpoints(dev, info->data);
	if (rv < 0)
		goto err;

	/* update status endpoint if separate control interface */
	if (info->control != info->data)
		dev->status = &info->control->cur_altsetting->endpoint[0];

	/* require interrupt endpoint for subdriver */
	if (!dev->status) {
		rv = -EINVAL;
		goto err;
	}

	/* for subdriver power management */
	atomic_set(&info->pmcount, 0);

	/* register subdriver */
	subdriver = usb_cdc_wdm_register(info->control, &dev->status->desc, 4096, &qmi_wwan_cdc_wdm_manage_power);
	if (IS_ERR(subdriver)) {
		dev_err(&info->control->dev, "subdriver registration failed\n");
		rv = PTR_ERR(subdriver);
		goto err;
	}

	/* prevent usbnet from using status endpoint */
	dev->status = NULL;

	/* save subdriver struct for suspend/resume wrappers */
	info->subdriver = subdriver;

err:
	return rv;
}

static int qmi_wwan_bind(struct usbnet *dev, struct usb_interface *intf)
{
	int status = -1;
	u8 *buf = intf->cur_altsetting->extra;
	int len = intf->cur_altsetting->extralen;
	struct usb_interface_descriptor *desc = &intf->cur_altsetting->desc;
	struct usb_cdc_union_desc *cdc_union = NULL;
	struct usb_cdc_ether_desc *cdc_ether = NULL;
	u32 found = 0;
	struct usb_driver *driver = driver_of(intf);
	struct qmi_wwan_state *info = (void *)&dev->data;

	BUILD_BUG_ON((sizeof(((struct usbnet *)0)->data) < sizeof(struct qmi_wwan_state)));

	/* control and data is shared? */
	if (intf->cur_altsetting->desc.bNumEndpoints == 3) {
		info->control = intf;
		info->data = intf;
		goto shared;
	}

	/* else require a single interrupt status endpoint on control intf */
	if (intf->cur_altsetting->desc.bNumEndpoints != 1)
		goto err;

	/* and a number of CDC descriptors */
	while (len > 3) {
		struct usb_descriptor_header *h = (void *)buf;

		/* ignore any misplaced descriptors */
		if (h->bDescriptorType != USB_DT_CS_INTERFACE)
			goto next_desc;

		/* buf[2] is CDC descriptor subtype */
		switch (buf[2]) {
		case USB_CDC_HEADER_TYPE:
			if (found & 1 << USB_CDC_HEADER_TYPE) {
				dev_dbg(&intf->dev, "extra CDC header\n");
				goto err;
			}
			if (h->bLength != sizeof(struct usb_cdc_header_desc)) {
				dev_dbg(&intf->dev, "CDC header len %u\n", h->bLength);
				goto err;
			}
			break;
		case USB_CDC_UNION_TYPE:
			if (found & 1 << USB_CDC_UNION_TYPE) {
				dev_dbg(&intf->dev, "extra CDC union\n");
				goto err;
			}
			if (h->bLength != sizeof(struct usb_cdc_union_desc)) {
				dev_dbg(&intf->dev, "CDC union len %u\n", h->bLength);
				goto err;
			}
			cdc_union = (struct usb_cdc_union_desc *)buf;
			break;
		case USB_CDC_ETHERNET_TYPE:
			if (found & 1 << USB_CDC_ETHERNET_TYPE) {
				dev_dbg(&intf->dev, "extra CDC ether\n");
				goto err;
			}
			if (h->bLength != sizeof(struct usb_cdc_ether_desc)) {
				dev_dbg(&intf->dev, "CDC ether len %u\n",  h->bLength);
				goto err;
			}
			cdc_ether = (struct usb_cdc_ether_desc *)buf;
			break;
		}

		/*
		 * Remember which CDC functional descriptors we've seen.  Works
		 * for all types we care about, of which USB_CDC_ETHERNET_TYPE
		 * (0x0f) is the highest numbered
		 */
		if (buf[2] < 32)
			found |= 1 << buf[2];

next_desc:
		len -= h->bLength;
		buf += h->bLength;
	}

	/* did we find all the required ones? */
	if (!(found & (1 << USB_CDC_HEADER_TYPE)) ||
	    !(found & (1 << USB_CDC_UNION_TYPE))) {
		dev_err(&intf->dev, "CDC functional descriptors missing\n");
		goto err;
	}

	/* verify CDC Union */
	if (desc->bInterfaceNumber != cdc_union->bMasterInterface0) {
		dev_err(&intf->dev, "bogus CDC Union: master=%u\n", cdc_union->bMasterInterface0);
		goto err;
	}

	/* need to save these for unbind */
	info->control = intf;
	info->data = usb_ifnum_to_if(dev->udev,	cdc_union->bSlaveInterface0);
	if (!info->data) {
		dev_err(&intf->dev, "bogus CDC Union: slave=%u\n", cdc_union->bSlaveInterface0);
		goto err;
	}

	/* errors aren't fatal - we can live with the dynamic address */
	if (cdc_ether) {
		dev->hard_mtu = le16_to_cpu(cdc_ether->wMaxSegmentSize);
		usbnet_get_ethernet_addr(dev, cdc_ether->iMACAddress);
	}

	/* claim data interface and set it up */
	status = usb_driver_claim_interface(driver, info->data, dev);
	if (status < 0)
		goto err;

shared:
	status = qmi_wwan_register_subdriver(dev);
	if (status < 0 && info->control != info->data) {
		usb_set_intfdata(info->data, NULL);
		usb_driver_release_interface(driver, info->data);
	}

err:
	return status;
}

static void qmi_wwan_unbind(struct usbnet *dev, struct usb_interface *intf)
{
	struct qmi_wwan_state *info = (void *)&dev->data;
	struct usb_driver *driver = driver_of(intf);
	struct usb_interface *other;

	if (info->subdriver && info->subdriver->disconnect)
		info->subdriver->disconnect(info->control);

	/* allow user to unbind using either control or data */
	if (intf == info->control)
		other = info->data;
	else
		other = info->control;

	/* only if not shared */
	if (other && intf != other) {
		usb_set_intfdata(other, NULL);
		usb_driver_release_interface(driver, other);
	}

	info->subdriver = NULL;
	info->data = NULL;
	info->control = NULL;
}

/* suspend/resume wrappers calling both usbnet and the cdc-wdm
 * subdriver if present.
 *
 * NOTE: cdc-wdm also supports pre/post_reset, but we cannot provide
 * wrappers for those without adding usbnet reset support first.
 */
static int qmi_wwan_suspend(struct usb_interface *intf, pm_message_t message)
{
	struct usbnet *dev = usb_get_intfdata(intf);
	struct qmi_wwan_state *info = (void *)&dev->data;
	int ret;

	ret = usbnet_suspend(intf, message);
	if (ret < 0)
		goto err;

	if (intf == info->control && info->subdriver && info->subdriver->suspend)
		ret = info->subdriver->suspend(intf, message);
	if (ret < 0)
		usbnet_resume(intf);
err:
	return ret;
}

static int qmi_wwan_resume(struct usb_interface *intf)
{
	struct usbnet *dev = usb_get_intfdata(intf);
	struct qmi_wwan_state *info = (void *)&dev->data;
	int ret = 0;
	bool callsub = (intf == info->control && info->subdriver && info->subdriver->resume);

	if (callsub)
		ret = info->subdriver->resume(intf);
	if (ret < 0)
		goto err;
	ret = usbnet_resume(intf);
	if (ret < 0 && callsub && info->subdriver->suspend)
		info->subdriver->suspend(intf, PMSG_SUSPEND);
err:
	return ret;
}

static const struct driver_info	qmi_wwan_info = {
	.description	= "WWAN/QMI device",
	.flags		= FLAG_WWAN,
	.bind		= qmi_wwan_bind,
	.unbind		= qmi_wwan_unbind,
	.manage_power	= qmi_wwan_manage_power,
};

#define HUAWEI_VENDOR_ID	0x12D1

/* map QMI/wwan function by a fixed interface number */
#define QMI_FIXED_INTF(vend, prod, num) \
	USB_DEVICE_INTERFACE_NUMBER(vend, prod, num), \
	.driver_info = (unsigned long)&qmi_wwan_info

/* Gobi 1000 QMI/wwan interface number is 3 according to qcserial */
#define QMI_GOBI1K_DEVICE(vend, prod) \
	QMI_FIXED_INTF(vend, prod, 3)

/* Gobi 2000/3000 QMI/wwan interface number is 0 according to qcserial */
#define QMI_GOBI_DEVICE(vend, prod) \
	QMI_FIXED_INTF(vend, prod, 0)

static const struct usb_device_id products[] = {
	/* 1. CDC ECM like devices match on the control interface */
	{	/* Huawei E392, E398 and possibly others sharing both device id and more... */
		USB_VENDOR_AND_INTERFACE_INFO(HUAWEI_VENDOR_ID, USB_CLASS_VENDOR_SPEC, 1, 9),
		.driver_info        = (unsigned long)&qmi_wwan_info,
	},
	{	/* Vodafone/Huawei K5005 (12d1:14c8) and similar modems */
		USB_VENDOR_AND_INTERFACE_INFO(HUAWEI_VENDOR_ID, USB_CLASS_VENDOR_SPEC, 1, 57),
		.driver_info        = (unsigned long)&qmi_wwan_info,
	},
	{	/* HUAWEI_INTERFACE_NDIS_CONTROL_QUALCOMM */
		USB_VENDOR_AND_INTERFACE_INFO(HUAWEI_VENDOR_ID, USB_CLASS_VENDOR_SPEC, 0x01, 0x69),
		.driver_info        = (unsigned long)&qmi_wwan_info,
	},

	/* 2. Combined interface devices matching on class+protocol */
	{	/* Huawei E367 and possibly others in "Windows mode" */
		USB_VENDOR_AND_INTERFACE_INFO(HUAWEI_VENDOR_ID, USB_CLASS_VENDOR_SPEC, 1, 7),
		.driver_info        = (unsigned long)&qmi_wwan_info,
	},
	{	/* Huawei E392, E398 and possibly others in "Windows mode" */
		USB_VENDOR_AND_INTERFACE_INFO(HUAWEI_VENDOR_ID, USB_CLASS_VENDOR_SPEC, 1, 17),
		.driver_info        = (unsigned long)&qmi_wwan_info,
	},
	{	/* HUAWEI_NDIS_SINGLE_INTERFACE_VDF */
		USB_VENDOR_AND_INTERFACE_INFO(HUAWEI_VENDOR_ID, USB_CLASS_VENDOR_SPEC, 0x01, 0x37),
		.driver_info        = (unsigned long)&qmi_wwan_info,
	},
	{	/* HUAWEI_INTERFACE_NDIS_HW_QUALCOMM */
		USB_VENDOR_AND_INTERFACE_INFO(HUAWEI_VENDOR_ID, USB_CLASS_VENDOR_SPEC, 0x01, 0x67),
		.driver_info        = (unsigned long)&qmi_wwan_info,
	},
	{	/* Pantech UML290, P4200 and more */
		USB_VENDOR_AND_INTERFACE_INFO(0x106c, USB_CLASS_VENDOR_SPEC, 0xf0, 0xff),
		.driver_info        = (unsigned long)&qmi_wwan_info,
	},
	{	/* Pantech UML290 - newer firmware */
		USB_VENDOR_AND_INTERFACE_INFO(0x106c, USB_CLASS_VENDOR_SPEC, 0xf1, 0xff),
		.driver_info        = (unsigned long)&qmi_wwan_info,
	},
	{	/* Novatel USB551L and MC551 */
		USB_DEVICE_AND_INTERFACE_INFO(0x1410, 0xb001,
		                              USB_CLASS_COMM,
		                              USB_CDC_SUBCLASS_ETHERNET,
		                              USB_CDC_PROTO_NONE),
		.driver_info        = (unsigned long)&qmi_wwan_info,
	},
	{	/* Novatel E362 */
		USB_DEVICE_AND_INTERFACE_INFO(0x1410, 0x9010,
		                              USB_CLASS_COMM,
		                              USB_CDC_SUBCLASS_ETHERNET,
		                              USB_CDC_PROTO_NONE),
		.driver_info        = (unsigned long)&qmi_wwan_info,
	},
	{	/* Dell Wireless 5800 (Novatel E362) */
		USB_DEVICE_AND_INTERFACE_INFO(0x413C, 0x8195,
					      USB_CLASS_COMM,
					      USB_CDC_SUBCLASS_ETHERNET,
					      USB_CDC_PROTO_NONE),
		.driver_info        = (unsigned long)&qmi_wwan_info,
	},
	{	/* Dell Wireless 5800 V2 (Novatel E362) */
		USB_DEVICE_AND_INTERFACE_INFO(0x413C, 0x8196,
					      USB_CLASS_COMM,
					      USB_CDC_SUBCLASS_ETHERNET,
					      USB_CDC_PROTO_NONE),
		.driver_info        = (unsigned long)&qmi_wwan_info,
	},

	/* 3. Combined interface devices matching on interface number */
	{QMI_FIXED_INTF(0x12d1, 0x140c, 1)},	/* Huawei E173 */
	{QMI_FIXED_INTF(0x19d2, 0x0002, 1)},
	{QMI_FIXED_INTF(0x19d2, 0x0012, 1)},
	{QMI_FIXED_INTF(0x19d2, 0x0017, 3)},
	{QMI_FIXED_INTF(0x19d2, 0x0021, 4)},
	{QMI_FIXED_INTF(0x19d2, 0x0025, 1)},
	{QMI_FIXED_INTF(0x19d2, 0x0031, 4)},
	{QMI_FIXED_INTF(0x19d2, 0x0042, 4)},
	{QMI_FIXED_INTF(0x19d2, 0x0049, 5)},
	{QMI_FIXED_INTF(0x19d2, 0x0052, 4)},
	{QMI_FIXED_INTF(0x19d2, 0x0055, 1)},	/* ZTE (Vodafone) K3520-Z */
	{QMI_FIXED_INTF(0x19d2, 0x0058, 4)},
	{QMI_FIXED_INTF(0x19d2, 0x0063, 4)},	/* ZTE (Vodafone) K3565-Z */
	{QMI_FIXED_INTF(0x19d2, 0x0104, 4)},	/* ZTE (Vodafone) K4505-Z */
	{QMI_FIXED_INTF(0x19d2, 0x0113, 5)},
	{QMI_FIXED_INTF(0x19d2, 0x0118, 5)},
	{QMI_FIXED_INTF(0x19d2, 0x0121, 5)},
	{QMI_FIXED_INTF(0x19d2, 0x0123, 4)},
	{QMI_FIXED_INTF(0x19d2, 0x0124, 5)},
	{QMI_FIXED_INTF(0x19d2, 0x0125, 6)},
	{QMI_FIXED_INTF(0x19d2, 0x0126, 5)},
	{QMI_FIXED_INTF(0x19d2, 0x0130, 1)},
	{QMI_FIXED_INTF(0x19d2, 0x0133, 3)},
	{QMI_FIXED_INTF(0x19d2, 0x0141, 5)},
	{QMI_FIXED_INTF(0x19d2, 0x0157, 5)},	/* ZTE MF683 */
	{QMI_FIXED_INTF(0x19d2, 0x0158, 3)},
	{QMI_FIXED_INTF(0x19d2, 0x0167, 4)},	/* ZTE MF820D */
	{QMI_FIXED_INTF(0x19d2, 0x0168, 4)},
	{QMI_FIXED_INTF(0x19d2, 0x0176, 3)},
	{QMI_FIXED_INTF(0x19d2, 0x0178, 3)},
	{QMI_FIXED_INTF(0x19d2, 0x0191, 4)},	/* ZTE EuFi890 */
	{QMI_FIXED_INTF(0x19d2, 0x0199, 1)},	/* ZTE MF820S */
	{QMI_FIXED_INTF(0x19d2, 0x0200, 1)},
	{QMI_FIXED_INTF(0x19d2, 0x0257, 3)},	/* ZTE MF821 */
	{QMI_FIXED_INTF(0x19d2, 0x0265, 4)},	/* ONDA MT8205 4G LTE */
	{QMI_FIXED_INTF(0x19d2, 0x0284, 4)},	/* ZTE MF880 */
	{QMI_FIXED_INTF(0x19d2, 0x0326, 4)},	/* ZTE MF821D */
	{QMI_FIXED_INTF(0x19d2, 0x1008, 4)},	/* ZTE (Vodafone) K3570-Z */
	{QMI_FIXED_INTF(0x19d2, 0x1010, 4)},	/* ZTE (Vodafone) K3571-Z */
	{QMI_FIXED_INTF(0x19d2, 0x1012, 4)},
	{QMI_FIXED_INTF(0x19d2, 0x1018, 3)},	/* ZTE (Vodafone) K5006-Z */
	{QMI_FIXED_INTF(0x19d2, 0x1021, 2)},
	{QMI_FIXED_INTF(0x19d2, 0x1245, 4)},
	{QMI_FIXED_INTF(0x19d2, 0x1247, 4)},
	{QMI_FIXED_INTF(0x19d2, 0x1252, 4)},
	{QMI_FIXED_INTF(0x19d2, 0x1254, 4)},
	{QMI_FIXED_INTF(0x19d2, 0x1255, 3)},
	{QMI_FIXED_INTF(0x19d2, 0x1255, 4)},
	{QMI_FIXED_INTF(0x19d2, 0x1256, 4)},
	{QMI_FIXED_INTF(0x19d2, 0x1401, 2)},
	{QMI_FIXED_INTF(0x19d2, 0x1402, 2)},	/* ZTE MF60 */
	{QMI_FIXED_INTF(0x19d2, 0x1424, 2)},
	{QMI_FIXED_INTF(0x19d2, 0x1425, 2)},
	{QMI_FIXED_INTF(0x19d2, 0x1426, 2)},	/* ZTE MF91 */
	{QMI_FIXED_INTF(0x19d2, 0x2002, 4)},	/* ZTE (Vodafone) K3765-Z */
	{QMI_FIXED_INTF(0x0f3d, 0x68a2, 8)},    /* Sierra Wireless MC7700 */
	{QMI_FIXED_INTF(0x114f, 0x68a2, 8)},    /* Sierra Wireless MC7750 */
	{QMI_FIXED_INTF(0x1199, 0x68a2, 8)},	/* Sierra Wireless MC7710 in QMI mode */
	{QMI_FIXED_INTF(0x1199, 0x68a2, 19)},	/* Sierra Wireless MC7710 in QMI mode */
	{QMI_FIXED_INTF(0x1199, 0x901c, 8)},    /* Sierra Wireless EM7700 */
	{QMI_FIXED_INTF(0x1bbb, 0x011e, 4)},	/* Telekom Speedstick LTE II (Alcatel One Touch L100V LTE) */
	{QMI_FIXED_INTF(0x2357, 0x0201, 4)},	/* TP-LINK HSUPA Modem MA180 */
<<<<<<< HEAD
=======
	{QMI_FIXED_INTF(0x1bc7, 0x1200, 5)},	/* Telit LE920 */
>>>>>>> 836dc9e3

	/* 4. Gobi 1000 devices */
	{QMI_GOBI1K_DEVICE(0x05c6, 0x9212)},	/* Acer Gobi Modem Device */
	{QMI_GOBI1K_DEVICE(0x03f0, 0x1f1d)},	/* HP un2400 Gobi Modem Device */
	{QMI_GOBI1K_DEVICE(0x04da, 0x250d)},	/* Panasonic Gobi Modem device */
	{QMI_GOBI1K_DEVICE(0x413c, 0x8172)},	/* Dell Gobi Modem device */
	{QMI_GOBI1K_DEVICE(0x1410, 0xa001)},	/* Novatel Gobi Modem device */
	{QMI_GOBI1K_DEVICE(0x0b05, 0x1776)},	/* Asus Gobi Modem device */
	{QMI_GOBI1K_DEVICE(0x19d2, 0xfff3)},	/* ONDA Gobi Modem device */
	{QMI_GOBI1K_DEVICE(0x05c6, 0x9001)},	/* Generic Gobi Modem device */
	{QMI_GOBI1K_DEVICE(0x05c6, 0x9002)},	/* Generic Gobi Modem device */
	{QMI_GOBI1K_DEVICE(0x05c6, 0x9202)},	/* Generic Gobi Modem device */
	{QMI_GOBI1K_DEVICE(0x05c6, 0x9203)},	/* Generic Gobi Modem device */
	{QMI_GOBI1K_DEVICE(0x05c6, 0x9222)},	/* Generic Gobi Modem device */
	{QMI_GOBI1K_DEVICE(0x05c6, 0x9009)},	/* Generic Gobi Modem device */

	/* 5. Gobi 2000 and 3000 devices */
	{QMI_GOBI_DEVICE(0x413c, 0x8186)},	/* Dell Gobi 2000 Modem device (N0218, VU936) */
	{QMI_GOBI_DEVICE(0x413c, 0x8194)},	/* Dell Gobi 3000 Composite */
	{QMI_GOBI_DEVICE(0x05c6, 0x920b)},	/* Generic Gobi 2000 Modem device */
	{QMI_GOBI_DEVICE(0x05c6, 0x920d)},	/* Gobi 3000 Composite */
	{QMI_GOBI_DEVICE(0x05c6, 0x9225)},	/* Sony Gobi 2000 Modem device (N0279, VU730) */
	{QMI_GOBI_DEVICE(0x05c6, 0x9245)},	/* Samsung Gobi 2000 Modem device (VL176) */
	{QMI_GOBI_DEVICE(0x03f0, 0x251d)},	/* HP Gobi 2000 Modem device (VP412) */
	{QMI_GOBI_DEVICE(0x05c6, 0x9215)},	/* Acer Gobi 2000 Modem device (VP413) */
	{QMI_GOBI_DEVICE(0x05c6, 0x9265)},	/* Asus Gobi 2000 Modem device (VR305) */
	{QMI_GOBI_DEVICE(0x05c6, 0x9235)},	/* Top Global Gobi 2000 Modem device (VR306) */
	{QMI_GOBI_DEVICE(0x05c6, 0x9275)},	/* iRex Technologies Gobi 2000 Modem device (VR307) */
	{QMI_GOBI_DEVICE(0x1199, 0x68a5)},	/* Sierra Wireless Modem */
	{QMI_GOBI_DEVICE(0x1199, 0x68a9)},	/* Sierra Wireless Modem */
	{QMI_GOBI_DEVICE(0x1199, 0x9001)},	/* Sierra Wireless Gobi 2000 Modem device (VT773) */
	{QMI_GOBI_DEVICE(0x1199, 0x9002)},	/* Sierra Wireless Gobi 2000 Modem device (VT773) */
	{QMI_GOBI_DEVICE(0x1199, 0x9003)},	/* Sierra Wireless Gobi 2000 Modem device (VT773) */
	{QMI_GOBI_DEVICE(0x1199, 0x9004)},	/* Sierra Wireless Gobi 2000 Modem device (VT773) */
	{QMI_GOBI_DEVICE(0x1199, 0x9005)},	/* Sierra Wireless Gobi 2000 Modem device (VT773) */
	{QMI_GOBI_DEVICE(0x1199, 0x9006)},	/* Sierra Wireless Gobi 2000 Modem device (VT773) */
	{QMI_GOBI_DEVICE(0x1199, 0x9007)},	/* Sierra Wireless Gobi 2000 Modem device (VT773) */
	{QMI_GOBI_DEVICE(0x1199, 0x9008)},	/* Sierra Wireless Gobi 2000 Modem device (VT773) */
	{QMI_GOBI_DEVICE(0x1199, 0x9009)},	/* Sierra Wireless Gobi 2000 Modem device (VT773) */
	{QMI_GOBI_DEVICE(0x1199, 0x900a)},	/* Sierra Wireless Gobi 2000 Modem device (VT773) */
	{QMI_GOBI_DEVICE(0x1199, 0x9011)},	/* Sierra Wireless Gobi 2000 Modem device (MC8305) */
	{QMI_FIXED_INTF(0x1199, 0x9011, 5)},	/* alternate interface number!? */
	{QMI_GOBI_DEVICE(0x16d8, 0x8002)},	/* CMDTech Gobi 2000 Modem device (VU922) */
	{QMI_GOBI_DEVICE(0x05c6, 0x9205)},	/* Gobi 2000 Modem device */
	{QMI_GOBI_DEVICE(0x1199, 0x9013)},	/* Sierra Wireless Gobi 3000 Modem device (MC8355) */
	{QMI_GOBI_DEVICE(0x03f0, 0x371d)},	/* HP un2430 Mobile Broadband Module */
	{QMI_GOBI_DEVICE(0x1199, 0x9015)},	/* Sierra Wireless Gobi 3000 Modem device */
	{QMI_GOBI_DEVICE(0x1199, 0x9019)},	/* Sierra Wireless Gobi 3000 Modem device */
	{QMI_GOBI_DEVICE(0x1199, 0x901b)},	/* Sierra Wireless MC7770 */
	{QMI_GOBI_DEVICE(0x12d1, 0x14f1)},	/* Sony Gobi 3000 Composite */
	{QMI_GOBI_DEVICE(0x1410, 0xa021)},	/* Foxconn Gobi 3000 Modem device (Novatel E396) */

	{ }					/* END */
};
MODULE_DEVICE_TABLE(usb, products);

static int qmi_wwan_probe(struct usb_interface *intf, const struct usb_device_id *prod)
{
	struct usb_device_id *id = (struct usb_device_id *)prod;

	/* Workaround to enable dynamic IDs.  This disables usbnet
	 * blacklisting functionality.  Which, if required, can be
	 * reimplemented here by using a magic "blacklist" value
	 * instead of 0 in the static device id table
	 */
	if (!id->driver_info) {
		dev_dbg(&intf->dev, "setting defaults for dynamic device id\n");
		id->driver_info = (unsigned long)&qmi_wwan_info;
	}

	return usbnet_probe(intf, id);
}

static struct usb_driver qmi_wwan_driver = {
	.name		      = "qmi_wwan",
	.id_table	      = products,
	.probe		      = qmi_wwan_probe,
	.disconnect	      = usbnet_disconnect,
	.suspend	      = qmi_wwan_suspend,
	.resume		      =	qmi_wwan_resume,
	.reset_resume         = qmi_wwan_resume,
	.supports_autosuspend = 1,
	.disable_hub_initiated_lpm = 1,
};

module_usb_driver(qmi_wwan_driver);

MODULE_AUTHOR("Bjørn Mork <bjorn@mork.no>");
MODULE_DESCRIPTION("Qualcomm MSM Interface (QMI) WWAN driver");
MODULE_LICENSE("GPL");<|MERGE_RESOLUTION|>--- conflicted
+++ resolved
@@ -473,10 +473,7 @@
 	{QMI_FIXED_INTF(0x1199, 0x901c, 8)},    /* Sierra Wireless EM7700 */
 	{QMI_FIXED_INTF(0x1bbb, 0x011e, 4)},	/* Telekom Speedstick LTE II (Alcatel One Touch L100V LTE) */
 	{QMI_FIXED_INTF(0x2357, 0x0201, 4)},	/* TP-LINK HSUPA Modem MA180 */
-<<<<<<< HEAD
-=======
 	{QMI_FIXED_INTF(0x1bc7, 0x1200, 5)},	/* Telit LE920 */
->>>>>>> 836dc9e3
 
 	/* 4. Gobi 1000 devices */
 	{QMI_GOBI1K_DEVICE(0x05c6, 0x9212)},	/* Acer Gobi Modem Device */
