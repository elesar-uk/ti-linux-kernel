/*
 * Copyright (c) 2012  Bjørn Mork <bjorn@mork.no>
 *
 * The probing code is heavily inspired by cdc_ether, which is:
 * Copyright (C) 2003-2005 by David Brownell
 * Copyright (C) 2006 by Ole Andre Vadla Ravnas (ActiveSync)
 *
 * This program is free software; you can redistribute it and/or
 * modify it under the terms of the GNU General Public License
 * version 2 as published by the Free Software Foundation.
 */

#include <linux/module.h>
#include <linux/netdevice.h>
#include <linux/ethtool.h>
#include <linux/mii.h>
#include <linux/usb.h>
#include <linux/usb/cdc.h>
#include <linux/usb/usbnet.h>
#include <linux/usb/cdc-wdm.h>

/* This driver supports wwan (3G/LTE/?) devices using a vendor
 * specific management protocol called Qualcomm MSM Interface (QMI) -
 * in addition to the more common AT commands over serial interface
 * management
 *
 * QMI is wrapped in CDC, using CDC encapsulated commands on the
 * control ("master") interface of a two-interface CDC Union
 * resembling standard CDC ECM.  The devices do not use the control
 * interface for any other CDC messages.  Most likely because the
 * management protocol is used in place of the standard CDC
 * notifications NOTIFY_NETWORK_CONNECTION and NOTIFY_SPEED_CHANGE
 *
 * Alternatively, control and data functions can be combined in a
 * single USB interface.
 *
 * Handling a protocol like QMI is out of the scope for any driver.
 * It is exported as a character device using the cdc-wdm driver as
 * a subdriver, enabling userspace applications ("modem managers") to
 * handle it.
 *
 * These devices may alternatively/additionally be configured using AT
 * commands on a serial interface
 */

/* driver specific data */
struct qmi_wwan_state {
	struct usb_driver *subdriver;
	atomic_t pmcount;
	unsigned long unused;
	struct usb_interface *control;
	struct usb_interface *data;
};

/* using a counter to merge subdriver requests with our own into a combined state */
static int qmi_wwan_manage_power(struct usbnet *dev, int on)
{
	struct qmi_wwan_state *info = (void *)&dev->data;
	int rv = 0;

	dev_dbg(&dev->intf->dev, "%s() pmcount=%d, on=%d\n", __func__, atomic_read(&info->pmcount), on);

	if ((on && atomic_add_return(1, &info->pmcount) == 1) || (!on && atomic_dec_and_test(&info->pmcount))) {
		/* need autopm_get/put here to ensure the usbcore sees the new value */
		rv = usb_autopm_get_interface(dev->intf);
		if (rv < 0)
			goto err;
		dev->intf->needs_remote_wakeup = on;
		usb_autopm_put_interface(dev->intf);
	}
err:
	return rv;
}

static int qmi_wwan_cdc_wdm_manage_power(struct usb_interface *intf, int on)
{
	struct usbnet *dev = usb_get_intfdata(intf);

	/* can be called while disconnecting */
	if (!dev)
		return 0;
	return qmi_wwan_manage_power(dev, on);
}

/* collect all three endpoints and register subdriver */
static int qmi_wwan_register_subdriver(struct usbnet *dev)
{
	int rv;
	struct usb_driver *subdriver = NULL;
	struct qmi_wwan_state *info = (void *)&dev->data;

	/* collect bulk endpoints */
	rv = usbnet_get_endpoints(dev, info->data);
	if (rv < 0)
		goto err;

	/* update status endpoint if separate control interface */
	if (info->control != info->data)
		dev->status = &info->control->cur_altsetting->endpoint[0];

	/* require interrupt endpoint for subdriver */
	if (!dev->status) {
		rv = -EINVAL;
		goto err;
	}

	/* for subdriver power management */
	atomic_set(&info->pmcount, 0);

	/* register subdriver */
	subdriver = usb_cdc_wdm_register(info->control, &dev->status->desc, 512, &qmi_wwan_cdc_wdm_manage_power);
	if (IS_ERR(subdriver)) {
		dev_err(&info->control->dev, "subdriver registration failed\n");
		rv = PTR_ERR(subdriver);
		goto err;
	}

	/* prevent usbnet from using status endpoint */
	dev->status = NULL;

	/* save subdriver struct for suspend/resume wrappers */
	info->subdriver = subdriver;

err:
	return rv;
}

static int qmi_wwan_bind(struct usbnet *dev, struct usb_interface *intf)
{
	int status = -1;
	u8 *buf = intf->cur_altsetting->extra;
	int len = intf->cur_altsetting->extralen;
	struct usb_interface_descriptor *desc = &intf->cur_altsetting->desc;
	struct usb_cdc_union_desc *cdc_union = NULL;
	struct usb_cdc_ether_desc *cdc_ether = NULL;
	u32 found = 0;
	struct usb_driver *driver = driver_of(intf);
	struct qmi_wwan_state *info = (void *)&dev->data;

	BUILD_BUG_ON((sizeof(((struct usbnet *)0)->data) < sizeof(struct qmi_wwan_state)));

	/* require a single interrupt status endpoint for subdriver */
	if (intf->cur_altsetting->desc.bNumEndpoints != 1)
		goto err;

	while (len > 3) {
		struct usb_descriptor_header *h = (void *)buf;

		/* ignore any misplaced descriptors */
		if (h->bDescriptorType != USB_DT_CS_INTERFACE)
			goto next_desc;

		/* buf[2] is CDC descriptor subtype */
		switch (buf[2]) {
		case USB_CDC_HEADER_TYPE:
			if (found & 1 << USB_CDC_HEADER_TYPE) {
				dev_dbg(&intf->dev, "extra CDC header\n");
				goto err;
			}
			if (h->bLength != sizeof(struct usb_cdc_header_desc)) {
				dev_dbg(&intf->dev, "CDC header len %u\n", h->bLength);
				goto err;
			}
			break;
		case USB_CDC_UNION_TYPE:
			if (found & 1 << USB_CDC_UNION_TYPE) {
				dev_dbg(&intf->dev, "extra CDC union\n");
				goto err;
			}
			if (h->bLength != sizeof(struct usb_cdc_union_desc)) {
				dev_dbg(&intf->dev, "CDC union len %u\n", h->bLength);
				goto err;
			}
			cdc_union = (struct usb_cdc_union_desc *)buf;
			break;
		case USB_CDC_ETHERNET_TYPE:
			if (found & 1 << USB_CDC_ETHERNET_TYPE) {
				dev_dbg(&intf->dev, "extra CDC ether\n");
				goto err;
			}
			if (h->bLength != sizeof(struct usb_cdc_ether_desc)) {
				dev_dbg(&intf->dev, "CDC ether len %u\n",  h->bLength);
				goto err;
			}
			cdc_ether = (struct usb_cdc_ether_desc *)buf;
			break;
		}

		/*
		 * Remember which CDC functional descriptors we've seen.  Works
		 * for all types we care about, of which USB_CDC_ETHERNET_TYPE
		 * (0x0f) is the highest numbered
		 */
		if (buf[2] < 32)
			found |= 1 << buf[2];

next_desc:
		len -= h->bLength;
		buf += h->bLength;
	}

	/* did we find all the required ones? */
	if (!(found & (1 << USB_CDC_HEADER_TYPE)) ||
	    !(found & (1 << USB_CDC_UNION_TYPE))) {
		dev_err(&intf->dev, "CDC functional descriptors missing\n");
		goto err;
	}

	/* verify CDC Union */
	if (desc->bInterfaceNumber != cdc_union->bMasterInterface0) {
		dev_err(&intf->dev, "bogus CDC Union: master=%u\n", cdc_union->bMasterInterface0);
		goto err;
	}

	/* need to save these for unbind */
	info->control = intf;
	info->data = usb_ifnum_to_if(dev->udev,	cdc_union->bSlaveInterface0);
	if (!info->data) {
		dev_err(&intf->dev, "bogus CDC Union: slave=%u\n", cdc_union->bSlaveInterface0);
		goto err;
	}

	/* errors aren't fatal - we can live with the dynamic address */
	if (cdc_ether) {
		dev->hard_mtu = le16_to_cpu(cdc_ether->wMaxSegmentSize);
		usbnet_get_ethernet_addr(dev, cdc_ether->iMACAddress);
	}

	/* claim data interface and set it up */
	status = usb_driver_claim_interface(driver, info->data, dev);
	if (status < 0)
		goto err;

	status = qmi_wwan_register_subdriver(dev);
	if (status < 0) {
		usb_set_intfdata(info->data, NULL);
		usb_driver_release_interface(driver, info->data);
	}

err:
	return status;
}

/* Some devices combine the "control" and "data" functions into a
 * single interface with all three endpoints: interrupt + bulk in and
 * out
 */
static int qmi_wwan_bind_shared(struct usbnet *dev, struct usb_interface *intf)
<<<<<<< HEAD
{
	int rv;
	struct qmi_wwan_state *info = (void *)&dev->data;

	/* ZTE makes devices where the interface descriptors and endpoint
	 * configurations of two or more interfaces are identical, even
	 * though the functions are completely different.  If set, then
	 * driver_info->data is a bitmap of acceptable interface numbers
	 * allowing us to bind to one such interface without binding to
	 * all of them
	 */
	if (dev->driver_info->data &&
	    !test_bit(intf->cur_altsetting->desc.bInterfaceNumber, &dev->driver_info->data)) {
		dev_info(&intf->dev, "not on our whitelist - ignored");
		rv = -ENODEV;
		goto err;
	}

	/*  control and data is shared */
	info->control = intf;
	info->data = intf;
	rv = qmi_wwan_register_subdriver(dev);

err:
	return rv;
}

static void qmi_wwan_unbind(struct usbnet *dev, struct usb_interface *intf)
{
	struct qmi_wwan_state *info = (void *)&dev->data;
=======
{
	struct qmi_wwan_state *info = (void *)&dev->data;

	/*  control and data is shared */
	info->control = intf;
	info->data = intf;
	return qmi_wwan_register_subdriver(dev);
}

static void qmi_wwan_unbind(struct usbnet *dev, struct usb_interface *intf)
{
	struct qmi_wwan_state *info = (void *)&dev->data;
>>>>>>> 4cbe5a55
	struct usb_driver *driver = driver_of(intf);
	struct usb_interface *other;

	if (info->subdriver && info->subdriver->disconnect)
		info->subdriver->disconnect(info->control);

	/* allow user to unbind using either control or data */
	if (intf == info->control)
		other = info->data;
	else
		other = info->control;

	/* only if not shared */
	if (other && intf != other) {
		usb_set_intfdata(other, NULL);
		usb_driver_release_interface(driver, other);
	}

	info->subdriver = NULL;
	info->data = NULL;
	info->control = NULL;
}

/* suspend/resume wrappers calling both usbnet and the cdc-wdm
 * subdriver if present.
 *
 * NOTE: cdc-wdm also supports pre/post_reset, but we cannot provide
 * wrappers for those without adding usbnet reset support first.
 */
static int qmi_wwan_suspend(struct usb_interface *intf, pm_message_t message)
{
	struct usbnet *dev = usb_get_intfdata(intf);
	struct qmi_wwan_state *info = (void *)&dev->data;
	int ret;

	ret = usbnet_suspend(intf, message);
	if (ret < 0)
		goto err;

	if (info->subdriver && info->subdriver->suspend)
		ret = info->subdriver->suspend(intf, message);
	if (ret < 0)
		usbnet_resume(intf);
err:
	return ret;
}

static int qmi_wwan_resume(struct usb_interface *intf)
{
	struct usbnet *dev = usb_get_intfdata(intf);
	struct qmi_wwan_state *info = (void *)&dev->data;
	int ret = 0;

	if (info->subdriver && info->subdriver->resume)
		ret = info->subdriver->resume(intf);
	if (ret < 0)
		goto err;
	ret = usbnet_resume(intf);
	if (ret < 0 && info->subdriver && info->subdriver->resume && info->subdriver->suspend)
		info->subdriver->suspend(intf, PMSG_SUSPEND);
err:
	return ret;
}

static const struct driver_info	qmi_wwan_info = {
	.description	= "WWAN/QMI device",
	.flags		= FLAG_WWAN,
	.bind		= qmi_wwan_bind,
	.unbind		= qmi_wwan_unbind,
	.manage_power	= qmi_wwan_manage_power,
};

static const struct driver_info	qmi_wwan_shared = {
	.description	= "WWAN/QMI device",
	.flags		= FLAG_WWAN,
	.bind		= qmi_wwan_bind_shared,
	.unbind		= qmi_wwan_unbind,
	.manage_power	= qmi_wwan_manage_power,
};

<<<<<<< HEAD
static const struct driver_info	qmi_wwan_force_int0 = {
	.description	= "Qualcomm WWAN/QMI device",
	.flags		= FLAG_WWAN,
	.bind		= qmi_wwan_bind_shared,
	.unbind		= qmi_wwan_unbind,
	.manage_power	= qmi_wwan_manage_power,
	.data		= BIT(0), /* interface whitelist bitmap */
};

static const struct driver_info	qmi_wwan_force_int1 = {
	.description	= "Qualcomm WWAN/QMI device",
	.flags		= FLAG_WWAN,
	.bind		= qmi_wwan_bind_shared,
	.unbind		= qmi_wwan_unbind,
	.manage_power	= qmi_wwan_manage_power,
	.data		= BIT(1), /* interface whitelist bitmap */
};

static const struct driver_info qmi_wwan_force_int2 = {
	.description	= "Qualcomm WWAN/QMI device",
	.flags		= FLAG_WWAN,
	.bind		= qmi_wwan_bind_shared,
	.unbind		= qmi_wwan_unbind,
	.manage_power	= qmi_wwan_manage_power,
	.data		= BIT(2), /* interface whitelist bitmap */
};

static const struct driver_info	qmi_wwan_force_int3 = {
	.description	= "Qualcomm WWAN/QMI device",
	.flags		= FLAG_WWAN,
	.bind		= qmi_wwan_bind_shared,
	.unbind		= qmi_wwan_unbind,
	.manage_power	= qmi_wwan_manage_power,
	.data		= BIT(3), /* interface whitelist bitmap */
};

static const struct driver_info	qmi_wwan_force_int4 = {
	.description	= "Qualcomm WWAN/QMI device",
	.flags		= FLAG_WWAN,
	.bind		= qmi_wwan_bind_shared,
	.unbind		= qmi_wwan_unbind,
	.manage_power	= qmi_wwan_manage_power,
	.data		= BIT(4), /* interface whitelist bitmap */
};

/* Sierra Wireless provide equally useless interface descriptors
 * Devices in QMI mode can be switched between two different
 * configurations:
 *   a) USB interface #8 is QMI/wwan
 *   b) USB interfaces #8, #19 and #20 are QMI/wwan
 *
 * Both configurations provide a number of other interfaces (serial++),
 * some of which have the same endpoint configuration as we expect, so
 * a whitelist or blacklist is necessary.
 *
 * FIXME: The below whitelist should include BIT(20).  It does not
 * because I cannot get it to work...
 */
static const struct driver_info	qmi_wwan_sierra = {
	.description	= "Sierra Wireless wwan/QMI device",
	.flags		= FLAG_WWAN,
	.bind		= qmi_wwan_bind_shared,
	.unbind		= qmi_wwan_unbind,
	.manage_power	= qmi_wwan_manage_power,
	.data		= BIT(8) | BIT(19), /* interface whitelist bitmap */
};

#define HUAWEI_VENDOR_ID	0x12D1

/* Gobi 1000 QMI/wwan interface number is 3 according to qcserial */
#define QMI_GOBI1K_DEVICE(vend, prod) \
	USB_DEVICE(vend, prod), \
	.driver_info = (unsigned long)&qmi_wwan_force_int3

/* Gobi 2000 and Gobi 3000 QMI/wwan interface number is 0 according to qcserial */
#define QMI_GOBI_DEVICE(vend, prod) \
	USB_DEVICE(vend, prod), \
	.driver_info = (unsigned long)&qmi_wwan_force_int0
=======
#define HUAWEI_VENDOR_ID	0x12D1

/* map QMI/wwan function by a fixed interface number */
#define QMI_FIXED_INTF(vend, prod, num) \
	USB_DEVICE_INTERFACE_NUMBER(vend, prod, num), \
	.driver_info = (unsigned long)&qmi_wwan_shared

/* Gobi 1000 QMI/wwan interface number is 3 according to qcserial */
#define QMI_GOBI1K_DEVICE(vend, prod) \
	QMI_FIXED_INTF(vend, prod, 3)

/* Gobi 2000/3000 QMI/wwan interface number is 0 according to qcserial */
#define QMI_GOBI_DEVICE(vend, prod) \
	QMI_FIXED_INTF(vend, prod, 0)
>>>>>>> 4cbe5a55

static const struct usb_device_id products[] = {
	/* 1. CDC ECM like devices match on the control interface */
	{	/* Huawei E392, E398 and possibly others sharing both device id and more... */
<<<<<<< HEAD
		.match_flags        = USB_DEVICE_ID_MATCH_VENDOR | USB_DEVICE_ID_MATCH_INT_INFO,
		.idVendor           = HUAWEI_VENDOR_ID,
		.bInterfaceClass    = USB_CLASS_VENDOR_SPEC,
		.bInterfaceSubClass = 1,
		.bInterfaceProtocol = 9, /* CDC Ethernet *control* interface */
		.driver_info        = (unsigned long)&qmi_wwan_info,
	},
	{	/* Vodafone/Huawei K5005 (12d1:14c8) and similar modems */
		.match_flags        = USB_DEVICE_ID_MATCH_VENDOR | USB_DEVICE_ID_MATCH_INT_INFO,
		.idVendor           = HUAWEI_VENDOR_ID,
		.bInterfaceClass    = USB_CLASS_VENDOR_SPEC,
		.bInterfaceSubClass = 1,
		.bInterfaceProtocol = 57, /* CDC Ethernet *control* interface */
=======
		USB_VENDOR_AND_INTERFACE_INFO(HUAWEI_VENDOR_ID, USB_CLASS_VENDOR_SPEC, 1, 9),
		.driver_info        = (unsigned long)&qmi_wwan_info,
	},
	{	/* Vodafone/Huawei K5005 (12d1:14c8) and similar modems */
		USB_VENDOR_AND_INTERFACE_INFO(HUAWEI_VENDOR_ID, USB_CLASS_VENDOR_SPEC, 1, 57),
>>>>>>> 4cbe5a55
		.driver_info        = (unsigned long)&qmi_wwan_info,
	},

	/* 2. Combined interface devices matching on class+protocol */
	{	/* Huawei E392, E398 and possibly others in "Windows mode" */
		USB_VENDOR_AND_INTERFACE_INFO(HUAWEI_VENDOR_ID, USB_CLASS_VENDOR_SPEC, 1, 17),
		.driver_info        = (unsigned long)&qmi_wwan_shared,
	},
	{	/* Pantech UML290 */
		USB_DEVICE_AND_INTERFACE_INFO(0x106c, 0x3718, USB_CLASS_VENDOR_SPEC, 0xf0, 0xff),
		.driver_info        = (unsigned long)&qmi_wwan_shared,
	},
<<<<<<< HEAD
	{	/* ZTE MF820D */
		.match_flags	    = USB_DEVICE_ID_MATCH_DEVICE | USB_DEVICE_ID_MATCH_INT_INFO,
		.idVendor           = 0x19d2,
		.idProduct          = 0x0167,
		.bInterfaceClass    = 0xff,
		.bInterfaceSubClass = 0xff,
		.bInterfaceProtocol = 0xff,
		.driver_info        = (unsigned long)&qmi_wwan_force_int4,
	},
	{	/* ZTE MF821D */
		.match_flags        = USB_DEVICE_ID_MATCH_DEVICE | USB_DEVICE_ID_MATCH_INT_INFO,
		.idVendor           = 0x19d2,
		.idProduct          = 0x0326,
		.bInterfaceClass    = 0xff,
		.bInterfaceSubClass = 0xff,
		.bInterfaceProtocol = 0xff,
		.driver_info        = (unsigned long)&qmi_wwan_force_int4,
	},
	{	/* ZTE (Vodafone) K3520-Z */
		.match_flags	    = USB_DEVICE_ID_MATCH_DEVICE | USB_DEVICE_ID_MATCH_INT_INFO,
		.idVendor           = 0x19d2,
		.idProduct          = 0x0055,
		.bInterfaceClass    = 0xff,
		.bInterfaceSubClass = 0xff,
		.bInterfaceProtocol = 0xff,
		.driver_info        = (unsigned long)&qmi_wwan_force_int1,
	},
	{	/* ZTE (Vodafone) K3565-Z */
		.match_flags	    = USB_DEVICE_ID_MATCH_DEVICE | USB_DEVICE_ID_MATCH_INT_INFO,
		.idVendor           = 0x19d2,
		.idProduct          = 0x0063,
		.bInterfaceClass    = 0xff,
		.bInterfaceSubClass = 0xff,
		.bInterfaceProtocol = 0xff,
		.driver_info        = (unsigned long)&qmi_wwan_force_int4,
	},
	{	/* ZTE (Vodafone) K3570-Z */
		.match_flags	    = USB_DEVICE_ID_MATCH_DEVICE | USB_DEVICE_ID_MATCH_INT_INFO,
		.idVendor           = 0x19d2,
		.idProduct          = 0x1008,
		.bInterfaceClass    = 0xff,
		.bInterfaceSubClass = 0xff,
		.bInterfaceProtocol = 0xff,
		.driver_info        = (unsigned long)&qmi_wwan_force_int4,
	},
	{	/* ZTE (Vodafone) K3571-Z */
		.match_flags	    = USB_DEVICE_ID_MATCH_DEVICE | USB_DEVICE_ID_MATCH_INT_INFO,
		.idVendor           = 0x19d2,
		.idProduct          = 0x1010,
		.bInterfaceClass    = 0xff,
		.bInterfaceSubClass = 0xff,
		.bInterfaceProtocol = 0xff,
		.driver_info        = (unsigned long)&qmi_wwan_force_int4,
	},
	{	/* ZTE (Vodafone) K3765-Z */
		.match_flags	    = USB_DEVICE_ID_MATCH_DEVICE | USB_DEVICE_ID_MATCH_INT_INFO,
		.idVendor           = 0x19d2,
		.idProduct          = 0x2002,
		.bInterfaceClass    = 0xff,
		.bInterfaceSubClass = 0xff,
		.bInterfaceProtocol = 0xff,
		.driver_info        = (unsigned long)&qmi_wwan_force_int4,
	},
	{	/* ZTE (Vodafone) K4505-Z */
		.match_flags	    = USB_DEVICE_ID_MATCH_DEVICE | USB_DEVICE_ID_MATCH_INT_INFO,
		.idVendor           = 0x19d2,
		.idProduct          = 0x0104,
		.bInterfaceClass    = 0xff,
		.bInterfaceSubClass = 0xff,
		.bInterfaceProtocol = 0xff,
		.driver_info        = (unsigned long)&qmi_wwan_force_int4,
	},
	{	/* ZTE MF60 */
		.match_flags	    = USB_DEVICE_ID_MATCH_DEVICE | USB_DEVICE_ID_MATCH_INT_INFO,
		.idVendor           = 0x19d2,
		.idProduct          = 0x1402,
		.bInterfaceClass    = 0xff,
		.bInterfaceSubClass = 0xff,
		.bInterfaceProtocol = 0xff,
		.driver_info        = (unsigned long)&qmi_wwan_force_int2,
	},
	{	/* Sierra Wireless MC77xx in QMI mode */
		.match_flags	    = USB_DEVICE_ID_MATCH_DEVICE | USB_DEVICE_ID_MATCH_INT_INFO,
		.idVendor           = 0x1199,
		.idProduct          = 0x68a2,
		.bInterfaceClass    = 0xff,
		.bInterfaceSubClass = 0xff,
		.bInterfaceProtocol = 0xff,
		.driver_info        = (unsigned long)&qmi_wwan_sierra,
	},

	/* Gobi 1000 devices */
=======
	{	/* Pantech UML290 - newer firmware */
		USB_DEVICE_AND_INTERFACE_INFO(0x106c, 0x3718, USB_CLASS_VENDOR_SPEC, 0xf1, 0xff),
		.driver_info        = (unsigned long)&qmi_wwan_shared,
	},

	/* 3. Combined interface devices matching on interface number */
	{QMI_FIXED_INTF(0x19d2, 0x0055, 1)},	/* ZTE (Vodafone) K3520-Z */
	{QMI_FIXED_INTF(0x19d2, 0x0063, 4)},	/* ZTE (Vodafone) K3565-Z */
	{QMI_FIXED_INTF(0x19d2, 0x0104, 4)},	/* ZTE (Vodafone) K4505-Z */
	{QMI_FIXED_INTF(0x19d2, 0x0167, 4)},	/* ZTE MF820D */
	{QMI_FIXED_INTF(0x19d2, 0x0326, 4)},	/* ZTE MF821D */
	{QMI_FIXED_INTF(0x19d2, 0x1008, 4)},	/* ZTE (Vodafone) K3570-Z */
	{QMI_FIXED_INTF(0x19d2, 0x1010, 4)},	/* ZTE (Vodafone) K3571-Z */
	{QMI_FIXED_INTF(0x19d2, 0x1018, 3)},	/* ZTE (Vodafone) K5006-Z */
	{QMI_FIXED_INTF(0x19d2, 0x1402, 2)},	/* ZTE MF60 */
	{QMI_FIXED_INTF(0x19d2, 0x2002, 4)},	/* ZTE (Vodafone) K3765-Z */
	{QMI_FIXED_INTF(0x0f3d, 0x68a2, 8)},    /* Sierra Wireless MC7700 */
	{QMI_FIXED_INTF(0x114f, 0x68a2, 8)},    /* Sierra Wireless MC7750 */
	{QMI_FIXED_INTF(0x1199, 0x68a2, 8)},	/* Sierra Wireless MC7710 in QMI mode */
	{QMI_FIXED_INTF(0x1199, 0x68a2, 19)},	/* Sierra Wireless MC7710 in QMI mode */
	{QMI_FIXED_INTF(0x1199, 0x901c, 8)},    /* Sierra Wireless EM7700 */

	/* 4. Gobi 1000 devices */
>>>>>>> 4cbe5a55
	{QMI_GOBI1K_DEVICE(0x05c6, 0x9212)},	/* Acer Gobi Modem Device */
	{QMI_GOBI1K_DEVICE(0x03f0, 0x1f1d)},	/* HP un2400 Gobi Modem Device */
	{QMI_GOBI1K_DEVICE(0x03f0, 0x371d)},	/* HP un2430 Mobile Broadband Module */
	{QMI_GOBI1K_DEVICE(0x04da, 0x250d)},	/* Panasonic Gobi Modem device */
	{QMI_GOBI1K_DEVICE(0x413c, 0x8172)},	/* Dell Gobi Modem device */
	{QMI_GOBI1K_DEVICE(0x1410, 0xa001)},	/* Novatel Gobi Modem device */
	{QMI_GOBI1K_DEVICE(0x0b05, 0x1776)},	/* Asus Gobi Modem device */
	{QMI_GOBI1K_DEVICE(0x19d2, 0xfff3)},	/* ONDA Gobi Modem device */
	{QMI_GOBI1K_DEVICE(0x05c6, 0x9001)},	/* Generic Gobi Modem device */
	{QMI_GOBI1K_DEVICE(0x05c6, 0x9002)},	/* Generic Gobi Modem device */
	{QMI_GOBI1K_DEVICE(0x05c6, 0x9202)},	/* Generic Gobi Modem device */
	{QMI_GOBI1K_DEVICE(0x05c6, 0x9203)},	/* Generic Gobi Modem device */
	{QMI_GOBI1K_DEVICE(0x05c6, 0x9222)},	/* Generic Gobi Modem device */
	{QMI_GOBI1K_DEVICE(0x05c6, 0x9009)},	/* Generic Gobi Modem device */

<<<<<<< HEAD
	/* Gobi 2000 and 3000 devices */
=======
	/* 5. Gobi 2000 and 3000 devices */
>>>>>>> 4cbe5a55
	{QMI_GOBI_DEVICE(0x413c, 0x8186)},	/* Dell Gobi 2000 Modem device (N0218, VU936) */
	{QMI_GOBI_DEVICE(0x05c6, 0x920b)},	/* Generic Gobi 2000 Modem device */
	{QMI_GOBI_DEVICE(0x05c6, 0x9225)},	/* Sony Gobi 2000 Modem device (N0279, VU730) */
	{QMI_GOBI_DEVICE(0x05c6, 0x9245)},	/* Samsung Gobi 2000 Modem device (VL176) */
	{QMI_GOBI_DEVICE(0x03f0, 0x251d)},	/* HP Gobi 2000 Modem device (VP412) */
	{QMI_GOBI_DEVICE(0x05c6, 0x9215)},	/* Acer Gobi 2000 Modem device (VP413) */
	{QMI_GOBI_DEVICE(0x05c6, 0x9265)},	/* Asus Gobi 2000 Modem device (VR305) */
	{QMI_GOBI_DEVICE(0x05c6, 0x9235)},	/* Top Global Gobi 2000 Modem device (VR306) */
	{QMI_GOBI_DEVICE(0x05c6, 0x9275)},	/* iRex Technologies Gobi 2000 Modem device (VR307) */
	{QMI_GOBI_DEVICE(0x1199, 0x68a5)},	/* Sierra Wireless Modem */
	{QMI_GOBI_DEVICE(0x1199, 0x68a9)},	/* Sierra Wireless Modem */
	{QMI_GOBI_DEVICE(0x1199, 0x9001)},	/* Sierra Wireless Gobi 2000 Modem device (VT773) */
	{QMI_GOBI_DEVICE(0x1199, 0x9002)},	/* Sierra Wireless Gobi 2000 Modem device (VT773) */
	{QMI_GOBI_DEVICE(0x1199, 0x9003)},	/* Sierra Wireless Gobi 2000 Modem device (VT773) */
	{QMI_GOBI_DEVICE(0x1199, 0x9004)},	/* Sierra Wireless Gobi 2000 Modem device (VT773) */
	{QMI_GOBI_DEVICE(0x1199, 0x9005)},	/* Sierra Wireless Gobi 2000 Modem device (VT773) */
	{QMI_GOBI_DEVICE(0x1199, 0x9006)},	/* Sierra Wireless Gobi 2000 Modem device (VT773) */
	{QMI_GOBI_DEVICE(0x1199, 0x9007)},	/* Sierra Wireless Gobi 2000 Modem device (VT773) */
	{QMI_GOBI_DEVICE(0x1199, 0x9008)},	/* Sierra Wireless Gobi 2000 Modem device (VT773) */
	{QMI_GOBI_DEVICE(0x1199, 0x9009)},	/* Sierra Wireless Gobi 2000 Modem device (VT773) */
	{QMI_GOBI_DEVICE(0x1199, 0x900a)},	/* Sierra Wireless Gobi 2000 Modem device (VT773) */
	{QMI_GOBI_DEVICE(0x1199, 0x9011)},	/* Sierra Wireless Gobi 2000 Modem device (MC8305) */
	{QMI_FIXED_INTF(0x1199, 0x9011, 5)},	/* alternate interface number!? */
	{QMI_GOBI_DEVICE(0x16d8, 0x8002)},	/* CMDTech Gobi 2000 Modem device (VU922) */
	{QMI_GOBI_DEVICE(0x05c6, 0x9205)},	/* Gobi 2000 Modem device */
	{QMI_GOBI_DEVICE(0x1199, 0x9013)},	/* Sierra Wireless Gobi 3000 Modem device (MC8355) */
	{QMI_GOBI_DEVICE(0x1199, 0x9015)},	/* Sierra Wireless Gobi 3000 Modem device */
	{QMI_GOBI_DEVICE(0x1199, 0x9019)},	/* Sierra Wireless Gobi 3000 Modem device */
	{QMI_GOBI_DEVICE(0x1199, 0x901b)},	/* Sierra Wireless MC7770 */

	{ }					/* END */
};
MODULE_DEVICE_TABLE(usb, products);

static int qmi_wwan_probe(struct usb_interface *intf, const struct usb_device_id *prod)
{
	struct usb_device_id *id = (struct usb_device_id *)prod;

	/* Workaround to enable dynamic IDs.  This disables usbnet
	 * blacklisting functionality.  Which, if required, can be
	 * reimplemented here by using a magic "blacklist" value
	 * instead of 0 in the static device id table
	 */
	if (!id->driver_info) {
		dev_dbg(&intf->dev, "setting defaults for dynamic device id\n");
		id->driver_info = (unsigned long)&qmi_wwan_shared;
	}

	return usbnet_probe(intf, id);
}

static struct usb_driver qmi_wwan_driver = {
	.name		      = "qmi_wwan",
	.id_table	      = products,
	.probe		      = qmi_wwan_probe,
	.disconnect	      = usbnet_disconnect,
	.suspend	      = qmi_wwan_suspend,
	.resume		      =	qmi_wwan_resume,
	.reset_resume         = qmi_wwan_resume,
	.supports_autosuspend = 1,
	.disable_hub_initiated_lpm = 1,
};

module_usb_driver(qmi_wwan_driver);

MODULE_AUTHOR("Bjørn Mork <bjorn@mork.no>");
MODULE_DESCRIPTION("Qualcomm MSM Interface (QMI) WWAN driver");
MODULE_LICENSE("GPL");<|MERGE_RESOLUTION|>--- conflicted
+++ resolved
@@ -246,38 +246,6 @@
  * out
  */
 static int qmi_wwan_bind_shared(struct usbnet *dev, struct usb_interface *intf)
-<<<<<<< HEAD
-{
-	int rv;
-	struct qmi_wwan_state *info = (void *)&dev->data;
-
-	/* ZTE makes devices where the interface descriptors and endpoint
-	 * configurations of two or more interfaces are identical, even
-	 * though the functions are completely different.  If set, then
-	 * driver_info->data is a bitmap of acceptable interface numbers
-	 * allowing us to bind to one such interface without binding to
-	 * all of them
-	 */
-	if (dev->driver_info->data &&
-	    !test_bit(intf->cur_altsetting->desc.bInterfaceNumber, &dev->driver_info->data)) {
-		dev_info(&intf->dev, "not on our whitelist - ignored");
-		rv = -ENODEV;
-		goto err;
-	}
-
-	/*  control and data is shared */
-	info->control = intf;
-	info->data = intf;
-	rv = qmi_wwan_register_subdriver(dev);
-
-err:
-	return rv;
-}
-
-static void qmi_wwan_unbind(struct usbnet *dev, struct usb_interface *intf)
-{
-	struct qmi_wwan_state *info = (void *)&dev->data;
-=======
 {
 	struct qmi_wwan_state *info = (void *)&dev->data;
 
@@ -290,7 +258,6 @@
 static void qmi_wwan_unbind(struct usbnet *dev, struct usb_interface *intf)
 {
 	struct qmi_wwan_state *info = (void *)&dev->data;
->>>>>>> 4cbe5a55
 	struct usb_driver *driver = driver_of(intf);
 	struct usb_interface *other;
 
@@ -371,86 +338,6 @@
 	.manage_power	= qmi_wwan_manage_power,
 };
 
-<<<<<<< HEAD
-static const struct driver_info	qmi_wwan_force_int0 = {
-	.description	= "Qualcomm WWAN/QMI device",
-	.flags		= FLAG_WWAN,
-	.bind		= qmi_wwan_bind_shared,
-	.unbind		= qmi_wwan_unbind,
-	.manage_power	= qmi_wwan_manage_power,
-	.data		= BIT(0), /* interface whitelist bitmap */
-};
-
-static const struct driver_info	qmi_wwan_force_int1 = {
-	.description	= "Qualcomm WWAN/QMI device",
-	.flags		= FLAG_WWAN,
-	.bind		= qmi_wwan_bind_shared,
-	.unbind		= qmi_wwan_unbind,
-	.manage_power	= qmi_wwan_manage_power,
-	.data		= BIT(1), /* interface whitelist bitmap */
-};
-
-static const struct driver_info qmi_wwan_force_int2 = {
-	.description	= "Qualcomm WWAN/QMI device",
-	.flags		= FLAG_WWAN,
-	.bind		= qmi_wwan_bind_shared,
-	.unbind		= qmi_wwan_unbind,
-	.manage_power	= qmi_wwan_manage_power,
-	.data		= BIT(2), /* interface whitelist bitmap */
-};
-
-static const struct driver_info	qmi_wwan_force_int3 = {
-	.description	= "Qualcomm WWAN/QMI device",
-	.flags		= FLAG_WWAN,
-	.bind		= qmi_wwan_bind_shared,
-	.unbind		= qmi_wwan_unbind,
-	.manage_power	= qmi_wwan_manage_power,
-	.data		= BIT(3), /* interface whitelist bitmap */
-};
-
-static const struct driver_info	qmi_wwan_force_int4 = {
-	.description	= "Qualcomm WWAN/QMI device",
-	.flags		= FLAG_WWAN,
-	.bind		= qmi_wwan_bind_shared,
-	.unbind		= qmi_wwan_unbind,
-	.manage_power	= qmi_wwan_manage_power,
-	.data		= BIT(4), /* interface whitelist bitmap */
-};
-
-/* Sierra Wireless provide equally useless interface descriptors
- * Devices in QMI mode can be switched between two different
- * configurations:
- *   a) USB interface #8 is QMI/wwan
- *   b) USB interfaces #8, #19 and #20 are QMI/wwan
- *
- * Both configurations provide a number of other interfaces (serial++),
- * some of which have the same endpoint configuration as we expect, so
- * a whitelist or blacklist is necessary.
- *
- * FIXME: The below whitelist should include BIT(20).  It does not
- * because I cannot get it to work...
- */
-static const struct driver_info	qmi_wwan_sierra = {
-	.description	= "Sierra Wireless wwan/QMI device",
-	.flags		= FLAG_WWAN,
-	.bind		= qmi_wwan_bind_shared,
-	.unbind		= qmi_wwan_unbind,
-	.manage_power	= qmi_wwan_manage_power,
-	.data		= BIT(8) | BIT(19), /* interface whitelist bitmap */
-};
-
-#define HUAWEI_VENDOR_ID	0x12D1
-
-/* Gobi 1000 QMI/wwan interface number is 3 according to qcserial */
-#define QMI_GOBI1K_DEVICE(vend, prod) \
-	USB_DEVICE(vend, prod), \
-	.driver_info = (unsigned long)&qmi_wwan_force_int3
-
-/* Gobi 2000 and Gobi 3000 QMI/wwan interface number is 0 according to qcserial */
-#define QMI_GOBI_DEVICE(vend, prod) \
-	USB_DEVICE(vend, prod), \
-	.driver_info = (unsigned long)&qmi_wwan_force_int0
-=======
 #define HUAWEI_VENDOR_ID	0x12D1
 
 /* map QMI/wwan function by a fixed interface number */
@@ -465,32 +352,15 @@
 /* Gobi 2000/3000 QMI/wwan interface number is 0 according to qcserial */
 #define QMI_GOBI_DEVICE(vend, prod) \
 	QMI_FIXED_INTF(vend, prod, 0)
->>>>>>> 4cbe5a55
 
 static const struct usb_device_id products[] = {
 	/* 1. CDC ECM like devices match on the control interface */
 	{	/* Huawei E392, E398 and possibly others sharing both device id and more... */
-<<<<<<< HEAD
-		.match_flags        = USB_DEVICE_ID_MATCH_VENDOR | USB_DEVICE_ID_MATCH_INT_INFO,
-		.idVendor           = HUAWEI_VENDOR_ID,
-		.bInterfaceClass    = USB_CLASS_VENDOR_SPEC,
-		.bInterfaceSubClass = 1,
-		.bInterfaceProtocol = 9, /* CDC Ethernet *control* interface */
-		.driver_info        = (unsigned long)&qmi_wwan_info,
-	},
-	{	/* Vodafone/Huawei K5005 (12d1:14c8) and similar modems */
-		.match_flags        = USB_DEVICE_ID_MATCH_VENDOR | USB_DEVICE_ID_MATCH_INT_INFO,
-		.idVendor           = HUAWEI_VENDOR_ID,
-		.bInterfaceClass    = USB_CLASS_VENDOR_SPEC,
-		.bInterfaceSubClass = 1,
-		.bInterfaceProtocol = 57, /* CDC Ethernet *control* interface */
-=======
 		USB_VENDOR_AND_INTERFACE_INFO(HUAWEI_VENDOR_ID, USB_CLASS_VENDOR_SPEC, 1, 9),
 		.driver_info        = (unsigned long)&qmi_wwan_info,
 	},
 	{	/* Vodafone/Huawei K5005 (12d1:14c8) and similar modems */
 		USB_VENDOR_AND_INTERFACE_INFO(HUAWEI_VENDOR_ID, USB_CLASS_VENDOR_SPEC, 1, 57),
->>>>>>> 4cbe5a55
 		.driver_info        = (unsigned long)&qmi_wwan_info,
 	},
 
@@ -503,100 +373,6 @@
 		USB_DEVICE_AND_INTERFACE_INFO(0x106c, 0x3718, USB_CLASS_VENDOR_SPEC, 0xf0, 0xff),
 		.driver_info        = (unsigned long)&qmi_wwan_shared,
 	},
-<<<<<<< HEAD
-	{	/* ZTE MF820D */
-		.match_flags	    = USB_DEVICE_ID_MATCH_DEVICE | USB_DEVICE_ID_MATCH_INT_INFO,
-		.idVendor           = 0x19d2,
-		.idProduct          = 0x0167,
-		.bInterfaceClass    = 0xff,
-		.bInterfaceSubClass = 0xff,
-		.bInterfaceProtocol = 0xff,
-		.driver_info        = (unsigned long)&qmi_wwan_force_int4,
-	},
-	{	/* ZTE MF821D */
-		.match_flags        = USB_DEVICE_ID_MATCH_DEVICE | USB_DEVICE_ID_MATCH_INT_INFO,
-		.idVendor           = 0x19d2,
-		.idProduct          = 0x0326,
-		.bInterfaceClass    = 0xff,
-		.bInterfaceSubClass = 0xff,
-		.bInterfaceProtocol = 0xff,
-		.driver_info        = (unsigned long)&qmi_wwan_force_int4,
-	},
-	{	/* ZTE (Vodafone) K3520-Z */
-		.match_flags	    = USB_DEVICE_ID_MATCH_DEVICE | USB_DEVICE_ID_MATCH_INT_INFO,
-		.idVendor           = 0x19d2,
-		.idProduct          = 0x0055,
-		.bInterfaceClass    = 0xff,
-		.bInterfaceSubClass = 0xff,
-		.bInterfaceProtocol = 0xff,
-		.driver_info        = (unsigned long)&qmi_wwan_force_int1,
-	},
-	{	/* ZTE (Vodafone) K3565-Z */
-		.match_flags	    = USB_DEVICE_ID_MATCH_DEVICE | USB_DEVICE_ID_MATCH_INT_INFO,
-		.idVendor           = 0x19d2,
-		.idProduct          = 0x0063,
-		.bInterfaceClass    = 0xff,
-		.bInterfaceSubClass = 0xff,
-		.bInterfaceProtocol = 0xff,
-		.driver_info        = (unsigned long)&qmi_wwan_force_int4,
-	},
-	{	/* ZTE (Vodafone) K3570-Z */
-		.match_flags	    = USB_DEVICE_ID_MATCH_DEVICE | USB_DEVICE_ID_MATCH_INT_INFO,
-		.idVendor           = 0x19d2,
-		.idProduct          = 0x1008,
-		.bInterfaceClass    = 0xff,
-		.bInterfaceSubClass = 0xff,
-		.bInterfaceProtocol = 0xff,
-		.driver_info        = (unsigned long)&qmi_wwan_force_int4,
-	},
-	{	/* ZTE (Vodafone) K3571-Z */
-		.match_flags	    = USB_DEVICE_ID_MATCH_DEVICE | USB_DEVICE_ID_MATCH_INT_INFO,
-		.idVendor           = 0x19d2,
-		.idProduct          = 0x1010,
-		.bInterfaceClass    = 0xff,
-		.bInterfaceSubClass = 0xff,
-		.bInterfaceProtocol = 0xff,
-		.driver_info        = (unsigned long)&qmi_wwan_force_int4,
-	},
-	{	/* ZTE (Vodafone) K3765-Z */
-		.match_flags	    = USB_DEVICE_ID_MATCH_DEVICE | USB_DEVICE_ID_MATCH_INT_INFO,
-		.idVendor           = 0x19d2,
-		.idProduct          = 0x2002,
-		.bInterfaceClass    = 0xff,
-		.bInterfaceSubClass = 0xff,
-		.bInterfaceProtocol = 0xff,
-		.driver_info        = (unsigned long)&qmi_wwan_force_int4,
-	},
-	{	/* ZTE (Vodafone) K4505-Z */
-		.match_flags	    = USB_DEVICE_ID_MATCH_DEVICE | USB_DEVICE_ID_MATCH_INT_INFO,
-		.idVendor           = 0x19d2,
-		.idProduct          = 0x0104,
-		.bInterfaceClass    = 0xff,
-		.bInterfaceSubClass = 0xff,
-		.bInterfaceProtocol = 0xff,
-		.driver_info        = (unsigned long)&qmi_wwan_force_int4,
-	},
-	{	/* ZTE MF60 */
-		.match_flags	    = USB_DEVICE_ID_MATCH_DEVICE | USB_DEVICE_ID_MATCH_INT_INFO,
-		.idVendor           = 0x19d2,
-		.idProduct          = 0x1402,
-		.bInterfaceClass    = 0xff,
-		.bInterfaceSubClass = 0xff,
-		.bInterfaceProtocol = 0xff,
-		.driver_info        = (unsigned long)&qmi_wwan_force_int2,
-	},
-	{	/* Sierra Wireless MC77xx in QMI mode */
-		.match_flags	    = USB_DEVICE_ID_MATCH_DEVICE | USB_DEVICE_ID_MATCH_INT_INFO,
-		.idVendor           = 0x1199,
-		.idProduct          = 0x68a2,
-		.bInterfaceClass    = 0xff,
-		.bInterfaceSubClass = 0xff,
-		.bInterfaceProtocol = 0xff,
-		.driver_info        = (unsigned long)&qmi_wwan_sierra,
-	},
-
-	/* Gobi 1000 devices */
-=======
 	{	/* Pantech UML290 - newer firmware */
 		USB_DEVICE_AND_INTERFACE_INFO(0x106c, 0x3718, USB_CLASS_VENDOR_SPEC, 0xf1, 0xff),
 		.driver_info        = (unsigned long)&qmi_wwan_shared,
@@ -620,7 +396,6 @@
 	{QMI_FIXED_INTF(0x1199, 0x901c, 8)},    /* Sierra Wireless EM7700 */
 
 	/* 4. Gobi 1000 devices */
->>>>>>> 4cbe5a55
 	{QMI_GOBI1K_DEVICE(0x05c6, 0x9212)},	/* Acer Gobi Modem Device */
 	{QMI_GOBI1K_DEVICE(0x03f0, 0x1f1d)},	/* HP un2400 Gobi Modem Device */
 	{QMI_GOBI1K_DEVICE(0x03f0, 0x371d)},	/* HP un2430 Mobile Broadband Module */
@@ -636,11 +411,7 @@
 	{QMI_GOBI1K_DEVICE(0x05c6, 0x9222)},	/* Generic Gobi Modem device */
 	{QMI_GOBI1K_DEVICE(0x05c6, 0x9009)},	/* Generic Gobi Modem device */
 
-<<<<<<< HEAD
-	/* Gobi 2000 and 3000 devices */
-=======
 	/* 5. Gobi 2000 and 3000 devices */
->>>>>>> 4cbe5a55
 	{QMI_GOBI_DEVICE(0x413c, 0x8186)},	/* Dell Gobi 2000 Modem device (N0218, VU936) */
 	{QMI_GOBI_DEVICE(0x05c6, 0x920b)},	/* Generic Gobi 2000 Modem device */
 	{QMI_GOBI_DEVICE(0x05c6, 0x9225)},	/* Sony Gobi 2000 Modem device (N0279, VU730) */
