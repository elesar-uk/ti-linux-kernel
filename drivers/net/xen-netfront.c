/*
 * Virtual network driver for conversing with remote driver backends.
 *
 * Copyright (c) 2002-2005, K A Fraser
 * Copyright (c) 2005, XenSource Ltd
 *
 * This program is free software; you can redistribute it and/or
 * modify it under the terms of the GNU General Public License version 2
 * as published by the Free Software Foundation; or, when distributed
 * separately from the Linux kernel or incorporated into other
 * software packages, subject to the following license:
 *
 * Permission is hereby granted, free of charge, to any person obtaining a copy
 * of this source file (the "Software"), to deal in the Software without
 * restriction, including without limitation the rights to use, copy, modify,
 * merge, publish, distribute, sublicense, and/or sell copies of the Software,
 * and to permit persons to whom the Software is furnished to do so, subject to
 * the following conditions:
 *
 * The above copyright notice and this permission notice shall be included in
 * all copies or substantial portions of the Software.
 *
 * THE SOFTWARE IS PROVIDED "AS IS", WITHOUT WARRANTY OF ANY KIND, EXPRESS OR
 * IMPLIED, INCLUDING BUT NOT LIMITED TO THE WARRANTIES OF MERCHANTABILITY,
 * FITNESS FOR A PARTICULAR PURPOSE AND NONINFRINGEMENT. IN NO EVENT SHALL THE
 * AUTHORS OR COPYRIGHT HOLDERS BE LIABLE FOR ANY CLAIM, DAMAGES OR OTHER
 * LIABILITY, WHETHER IN AN ACTION OF CONTRACT, TORT OR OTHERWISE, ARISING
 * FROM, OUT OF OR IN CONNECTION WITH THE SOFTWARE OR THE USE OR OTHER DEALINGS
 * IN THE SOFTWARE.
 */

#define pr_fmt(fmt) KBUILD_MODNAME ": " fmt

#include <linux/module.h>
#include <linux/kernel.h>
#include <linux/netdevice.h>
#include <linux/etherdevice.h>
#include <linux/skbuff.h>
#include <linux/ethtool.h>
#include <linux/if_ether.h>
#include <net/tcp.h>
#include <linux/udp.h>
#include <linux/moduleparam.h>
#include <linux/mm.h>
#include <linux/slab.h>
#include <net/ip.h>

#include <asm/xen/page.h>
#include <xen/xen.h>
#include <xen/xenbus.h>
#include <xen/events.h>
#include <xen/page.h>
#include <xen/platform_pci.h>
#include <xen/grant_table.h>

#include <xen/interface/io/netif.h>
#include <xen/interface/memory.h>
#include <xen/interface/grant_table.h>

/* Module parameters */
static unsigned int xennet_max_queues;
module_param_named(max_queues, xennet_max_queues, uint, 0644);
MODULE_PARM_DESC(max_queues,
		 "Maximum number of queues per virtual interface");

static const struct ethtool_ops xennet_ethtool_ops;

struct netfront_cb {
	int pull_to;
};

#define NETFRONT_SKB_CB(skb)	((struct netfront_cb *)((skb)->cb))

#define RX_COPY_THRESHOLD 256

#define GRANT_INVALID_REF	0

#define NET_TX_RING_SIZE __CONST_RING_SIZE(xen_netif_tx, PAGE_SIZE)
#define NET_RX_RING_SIZE __CONST_RING_SIZE(xen_netif_rx, PAGE_SIZE)

/* Minimum number of Rx slots (includes slot for GSO metadata). */
#define NET_RX_SLOTS_MIN (XEN_NETIF_NR_SLOTS_MIN + 1)

/* Queue name is interface name with "-qNNN" appended */
#define QUEUE_NAME_SIZE (IFNAMSIZ + 6)

/* IRQ name is queue name with "-tx" or "-rx" appended */
#define IRQ_NAME_SIZE (QUEUE_NAME_SIZE + 3)

struct netfront_stats {
	u64			packets;
	u64			bytes;
	struct u64_stats_sync	syncp;
};

struct netfront_info;

struct netfront_queue {
	unsigned int id; /* Queue ID, 0-based */
	char name[QUEUE_NAME_SIZE]; /* DEVNAME-qN */
	struct netfront_info *info;

	struct napi_struct napi;

	/* Split event channels support, tx_* == rx_* when using
	 * single event channel.
	 */
	unsigned int tx_evtchn, rx_evtchn;
	unsigned int tx_irq, rx_irq;
	/* Only used when split event channels support is enabled */
	char tx_irq_name[IRQ_NAME_SIZE]; /* DEVNAME-qN-tx */
	char rx_irq_name[IRQ_NAME_SIZE]; /* DEVNAME-qN-rx */

	spinlock_t   tx_lock;
	struct xen_netif_tx_front_ring tx;
	int tx_ring_ref;

	/*
	 * {tx,rx}_skbs store outstanding skbuffs. Free tx_skb entries
	 * are linked from tx_skb_freelist through skb_entry.link.
	 *
	 *  NB. Freelist index entries are always going to be less than
	 *  PAGE_OFFSET, whereas pointers to skbs will always be equal or
	 *  greater than PAGE_OFFSET: we use this property to distinguish
	 *  them.
	 */
	union skb_entry {
		struct sk_buff *skb;
		unsigned long link;
	} tx_skbs[NET_TX_RING_SIZE];
	grant_ref_t gref_tx_head;
	grant_ref_t grant_tx_ref[NET_TX_RING_SIZE];
	struct page *grant_tx_page[NET_TX_RING_SIZE];
	unsigned tx_skb_freelist;

	spinlock_t   rx_lock ____cacheline_aligned_in_smp;
	struct xen_netif_rx_front_ring rx;
	int rx_ring_ref;

	struct timer_list rx_refill_timer;

	struct sk_buff *rx_skbs[NET_RX_RING_SIZE];
	grant_ref_t gref_rx_head;
	grant_ref_t grant_rx_ref[NET_RX_RING_SIZE];
};

struct netfront_info {
	struct list_head list;
	struct net_device *netdev;

	struct xenbus_device *xbdev;

	/* Multi-queue support */
	struct netfront_queue *queues;

	/* Statistics */
	struct netfront_stats __percpu *rx_stats;
	struct netfront_stats __percpu *tx_stats;

	atomic_t rx_gso_checksum_fixup;
};

struct netfront_rx_info {
	struct xen_netif_rx_response rx;
	struct xen_netif_extra_info extras[XEN_NETIF_EXTRA_TYPE_MAX - 1];
};

static void skb_entry_set_link(union skb_entry *list, unsigned short id)
{
	list->link = id;
}

static int skb_entry_is_link(const union skb_entry *list)
{
	BUILD_BUG_ON(sizeof(list->skb) != sizeof(list->link));
	return (unsigned long)list->skb < PAGE_OFFSET;
}

/*
 * Access macros for acquiring freeing slots in tx_skbs[].
 */

static void add_id_to_freelist(unsigned *head, union skb_entry *list,
			       unsigned short id)
{
	skb_entry_set_link(&list[id], *head);
	*head = id;
}

static unsigned short get_id_from_freelist(unsigned *head,
					   union skb_entry *list)
{
	unsigned int id = *head;
	*head = list[id].link;
	return id;
}

static int xennet_rxidx(RING_IDX idx)
{
	return idx & (NET_RX_RING_SIZE - 1);
}

static struct sk_buff *xennet_get_rx_skb(struct netfront_queue *queue,
					 RING_IDX ri)
{
	int i = xennet_rxidx(ri);
	struct sk_buff *skb = queue->rx_skbs[i];
	queue->rx_skbs[i] = NULL;
	return skb;
}

static grant_ref_t xennet_get_rx_ref(struct netfront_queue *queue,
					    RING_IDX ri)
{
	int i = xennet_rxidx(ri);
	grant_ref_t ref = queue->grant_rx_ref[i];
	queue->grant_rx_ref[i] = GRANT_INVALID_REF;
	return ref;
}

#ifdef CONFIG_SYSFS
static int xennet_sysfs_addif(struct net_device *netdev);
static void xennet_sysfs_delif(struct net_device *netdev);
#else /* !CONFIG_SYSFS */
#define xennet_sysfs_addif(dev) (0)
#define xennet_sysfs_delif(dev) do { } while (0)
#endif

static bool xennet_can_sg(struct net_device *dev)
{
	return dev->features & NETIF_F_SG;
}


static void rx_refill_timeout(unsigned long data)
{
	struct netfront_queue *queue = (struct netfront_queue *)data;
	napi_schedule(&queue->napi);
}

static int netfront_tx_slot_available(struct netfront_queue *queue)
{
	return (queue->tx.req_prod_pvt - queue->tx.rsp_cons) <
		(NET_TX_RING_SIZE - MAX_SKB_FRAGS - 2);
}

static void xennet_maybe_wake_tx(struct netfront_queue *queue)
{
	struct net_device *dev = queue->info->netdev;
	struct netdev_queue *dev_queue = netdev_get_tx_queue(dev, queue->id);

	if (unlikely(netif_tx_queue_stopped(dev_queue)) &&
	    netfront_tx_slot_available(queue) &&
	    likely(netif_running(dev)))
		netif_tx_wake_queue(netdev_get_tx_queue(dev, queue->id));
}


static struct sk_buff *xennet_alloc_one_rx_buffer(struct netfront_queue *queue)
{
	struct sk_buff *skb;
	struct page *page;

	skb = __netdev_alloc_skb(queue->info->netdev,
				 RX_COPY_THRESHOLD + NET_IP_ALIGN,
				 GFP_ATOMIC | __GFP_NOWARN);
	if (unlikely(!skb))
		return NULL;

	page = alloc_page(GFP_ATOMIC | __GFP_NOWARN);
	if (!page) {
		kfree_skb(skb);
		return NULL;
	}
	skb_add_rx_frag(skb, 0, page, 0, 0, PAGE_SIZE);

	/* Align ip header to a 16 bytes boundary */
	skb_reserve(skb, NET_IP_ALIGN);
	skb->dev = queue->info->netdev;

	return skb;
}


static void xennet_alloc_rx_buffers(struct netfront_queue *queue)
{
	RING_IDX req_prod = queue->rx.req_prod_pvt;
	int notify;

	if (unlikely(!netif_carrier_ok(queue->info->netdev)))
		return;

	for (req_prod = queue->rx.req_prod_pvt;
	     req_prod - queue->rx.rsp_cons < NET_RX_RING_SIZE;
	     req_prod++) {
		struct sk_buff *skb;
		unsigned short id;
		grant_ref_t ref;
		unsigned long pfn;
		struct xen_netif_rx_request *req;

		skb = xennet_alloc_one_rx_buffer(queue);
		if (!skb)
			break;

		id = xennet_rxidx(req_prod);

		BUG_ON(queue->rx_skbs[id]);
		queue->rx_skbs[id] = skb;

		ref = gnttab_claim_grant_reference(&queue->gref_rx_head);
		BUG_ON((signed short)ref < 0);
		queue->grant_rx_ref[id] = ref;

		pfn = page_to_pfn(skb_frag_page(&skb_shinfo(skb)->frags[0]));

		req = RING_GET_REQUEST(&queue->rx, req_prod);
		gnttab_grant_foreign_access_ref(ref,
						queue->info->xbdev->otherend_id,
						pfn_to_mfn(pfn),
						0);

		req->id = id;
		req->gref = ref;
	}

	queue->rx.req_prod_pvt = req_prod;

	/* Not enough requests? Try again later. */
	if (req_prod - queue->rx.rsp_cons < NET_RX_SLOTS_MIN) {
		mod_timer(&queue->rx_refill_timer, jiffies + (HZ/10));
		return;
	}

	wmb();		/* barrier so backend seens requests */

	RING_PUSH_REQUESTS_AND_CHECK_NOTIFY(&queue->rx, notify);
	if (notify)
		notify_remote_via_irq(queue->rx_irq);
}

static int xennet_open(struct net_device *dev)
{
	struct netfront_info *np = netdev_priv(dev);
	unsigned int num_queues = dev->real_num_tx_queues;
	unsigned int i = 0;
	struct netfront_queue *queue = NULL;

	for (i = 0; i < num_queues; ++i) {
		queue = &np->queues[i];
		napi_enable(&queue->napi);

		spin_lock_bh(&queue->rx_lock);
		if (netif_carrier_ok(dev)) {
			xennet_alloc_rx_buffers(queue);
			queue->rx.sring->rsp_event = queue->rx.rsp_cons + 1;
			if (RING_HAS_UNCONSUMED_RESPONSES(&queue->rx))
				napi_schedule(&queue->napi);
		}
		spin_unlock_bh(&queue->rx_lock);
	}

	netif_tx_start_all_queues(dev);

	return 0;
}

static void xennet_tx_buf_gc(struct netfront_queue *queue)
{
	RING_IDX cons, prod;
	unsigned short id;
	struct sk_buff *skb;

	BUG_ON(!netif_carrier_ok(queue->info->netdev));

	do {
		prod = queue->tx.sring->rsp_prod;
		rmb(); /* Ensure we see responses up to 'rp'. */

		for (cons = queue->tx.rsp_cons; cons != prod; cons++) {
			struct xen_netif_tx_response *txrsp;

			txrsp = RING_GET_RESPONSE(&queue->tx, cons);
			if (txrsp->status == XEN_NETIF_RSP_NULL)
				continue;

			id  = txrsp->id;
			skb = queue->tx_skbs[id].skb;
			if (unlikely(gnttab_query_foreign_access(
				queue->grant_tx_ref[id]) != 0)) {
				pr_alert("%s: warning -- grant still in use by backend domain\n",
					 __func__);
				BUG();
			}
			gnttab_end_foreign_access_ref(
				queue->grant_tx_ref[id], GNTMAP_readonly);
			gnttab_release_grant_reference(
				&queue->gref_tx_head, queue->grant_tx_ref[id]);
			queue->grant_tx_ref[id] = GRANT_INVALID_REF;
			queue->grant_tx_page[id] = NULL;
			add_id_to_freelist(&queue->tx_skb_freelist, queue->tx_skbs, id);
			dev_kfree_skb_irq(skb);
		}

		queue->tx.rsp_cons = prod;

		/*
		 * Set a new event, then check for race with update of tx_cons.
		 * Note that it is essential to schedule a callback, no matter
		 * how few buffers are pending. Even if there is space in the
		 * transmit ring, higher layers may be blocked because too much
		 * data is outstanding: in such cases notification from Xen is
		 * likely to be the only kick that we'll get.
		 */
		queue->tx.sring->rsp_event =
			prod + ((queue->tx.sring->req_prod - prod) >> 1) + 1;
		mb();		/* update shared area */
	} while ((cons == prod) && (prod != queue->tx.sring->rsp_prod));

	xennet_maybe_wake_tx(queue);
}

static struct xen_netif_tx_request *xennet_make_one_txreq(
	struct netfront_queue *queue, struct sk_buff *skb,
	struct page *page, unsigned int offset, unsigned int len)
{
	unsigned int id;
	struct xen_netif_tx_request *tx;
	grant_ref_t ref;

	len = min_t(unsigned int, PAGE_SIZE - offset, len);

	id = get_id_from_freelist(&queue->tx_skb_freelist, queue->tx_skbs);
	tx = RING_GET_REQUEST(&queue->tx, queue->tx.req_prod_pvt++);
	ref = gnttab_claim_grant_reference(&queue->gref_tx_head);
	BUG_ON((signed short)ref < 0);

	gnttab_grant_foreign_access_ref(ref, queue->info->xbdev->otherend_id,
					page_to_mfn(page), GNTMAP_readonly);

	queue->tx_skbs[id].skb = skb;
	queue->grant_tx_page[id] = page;
	queue->grant_tx_ref[id] = ref;

	tx->id = id;
	tx->gref = ref;
	tx->offset = offset;
	tx->size = len;
	tx->flags = 0;

	return tx;
}

static struct xen_netif_tx_request *xennet_make_txreqs(
	struct netfront_queue *queue, struct xen_netif_tx_request *tx,
	struct sk_buff *skb, struct page *page,
	unsigned int offset, unsigned int len)
{
	/* Skip unused frames from start of page */
	page += offset >> PAGE_SHIFT;
	offset &= ~PAGE_MASK;

	while (len) {
		tx->flags |= XEN_NETTXF_more_data;
		tx = xennet_make_one_txreq(queue, skb_get(skb),
					   page, offset, len);
		page++;
		offset = 0;
		len -= tx->size;
	}

	return tx;
}

/*
 * Count how many ring slots are required to send this skb. Each frag
 * might be a compound page.
 */
static int xennet_count_skb_slots(struct sk_buff *skb)
{
	int i, frags = skb_shinfo(skb)->nr_frags;
	int pages;

	pages = PFN_UP(offset_in_page(skb->data) + skb_headlen(skb));

	for (i = 0; i < frags; i++) {
		skb_frag_t *frag = skb_shinfo(skb)->frags + i;
		unsigned long size = skb_frag_size(frag);
		unsigned long offset = frag->page_offset;

		/* Skip unused frames from start of page */
		offset &= ~PAGE_MASK;

		pages += PFN_UP(offset + size);
	}

	return pages;
}

static u16 xennet_select_queue(struct net_device *dev, struct sk_buff *skb,
			       void *accel_priv, select_queue_fallback_t fallback)
{
	unsigned int num_queues = dev->real_num_tx_queues;
	u32 hash;
	u16 queue_idx;

	/* First, check if there is only one queue */
	if (num_queues == 1) {
		queue_idx = 0;
	} else {
		hash = skb_get_hash(skb);
		queue_idx = hash % num_queues;
	}

	return queue_idx;
}

static int xennet_start_xmit(struct sk_buff *skb, struct net_device *dev)
{
	struct netfront_info *np = netdev_priv(dev);
	struct netfront_stats *tx_stats = this_cpu_ptr(np->tx_stats);
<<<<<<< HEAD
	struct xen_netif_tx_request *tx;
	char *data = skb->data;
	RING_IDX i;
	grant_ref_t ref;
	unsigned long mfn;
=======
	struct xen_netif_tx_request *tx, *first_tx;
	unsigned int i;
>>>>>>> 8ea65f4a
	int notify;
	int slots;
	struct page *page;
	unsigned int offset;
	unsigned int len;
	unsigned long flags;
	struct netfront_queue *queue = NULL;
	unsigned int num_queues = dev->real_num_tx_queues;
	u16 queue_index;

	/* Drop the packet if no queues are set up */
	if (num_queues < 1)
		goto drop;
	/* Determine which queue to transmit this SKB on */
	queue_index = skb_get_queue_mapping(skb);
	queue = &np->queues[queue_index];

	/* If skb->len is too big for wire format, drop skb and alert
	 * user about misconfiguration.
	 */
	if (unlikely(skb->len > XEN_NETIF_MAX_TX_SIZE)) {
		net_alert_ratelimited(
			"xennet: skb->len = %u, too big for wire format\n",
			skb->len);
		goto drop;
	}

	slots = xennet_count_skb_slots(skb);
	if (unlikely(slots > MAX_SKB_FRAGS + 1)) {
		net_dbg_ratelimited("xennet: skb rides the rocket: %d slots, %d bytes\n",
				    slots, skb->len);
		if (skb_linearize(skb))
			goto drop;
	}

	page = virt_to_page(skb->data);
	offset = offset_in_page(skb->data);
	len = skb_headlen(skb);

	spin_lock_irqsave(&queue->tx_lock, flags);

	if (unlikely(!netif_carrier_ok(dev) ||
		     (slots > 1 && !xennet_can_sg(dev)) ||
		     netif_needs_gso(dev, skb, netif_skb_features(skb)))) {
		spin_unlock_irqrestore(&queue->tx_lock, flags);
		goto drop;
	}

	/* First request for the linear area. */
	first_tx = tx = xennet_make_one_txreq(queue, skb,
					      page, offset, len);
	page++;
	offset = 0;
	len -= tx->size;

	if (skb->ip_summed == CHECKSUM_PARTIAL)
		/* local packet? */
		tx->flags |= XEN_NETTXF_csum_blank | XEN_NETTXF_data_validated;
	else if (skb->ip_summed == CHECKSUM_UNNECESSARY)
		/* remote but checksummed. */
		tx->flags |= XEN_NETTXF_data_validated;

	/* Optional extra info after the first request. */
	if (skb_shinfo(skb)->gso_size) {
		struct xen_netif_extra_info *gso;

		gso = (struct xen_netif_extra_info *)
			RING_GET_REQUEST(&queue->tx, queue->tx.req_prod_pvt++);

		tx->flags |= XEN_NETTXF_extra_info;

		gso->u.gso.size = skb_shinfo(skb)->gso_size;
		gso->u.gso.type = (skb_shinfo(skb)->gso_type & SKB_GSO_TCPV6) ?
			XEN_NETIF_GSO_TYPE_TCPV6 :
			XEN_NETIF_GSO_TYPE_TCPV4;
		gso->u.gso.pad = 0;
		gso->u.gso.features = 0;

		gso->type = XEN_NETIF_EXTRA_TYPE_GSO;
		gso->flags = 0;
	}

	/* Requests for the rest of the linear area. */
	tx = xennet_make_txreqs(queue, tx, skb, page, offset, len);

	/* Requests for all the frags. */
	for (i = 0; i < skb_shinfo(skb)->nr_frags; i++) {
		skb_frag_t *frag = &skb_shinfo(skb)->frags[i];
		tx = xennet_make_txreqs(queue, tx, skb,
					skb_frag_page(frag), frag->page_offset,
					skb_frag_size(frag));
	}

	/* First request has the packet length. */
	first_tx->size = skb->len;

	RING_PUSH_REQUESTS_AND_CHECK_NOTIFY(&queue->tx, notify);
	if (notify)
		notify_remote_via_irq(queue->tx_irq);

	u64_stats_update_begin(&tx_stats->syncp);
	tx_stats->bytes += skb->len;
	tx_stats->packets++;
	u64_stats_update_end(&tx_stats->syncp);

	/* Note: It is not safe to access skb after xennet_tx_buf_gc()! */
	xennet_tx_buf_gc(queue);

	if (!netfront_tx_slot_available(queue))
		netif_tx_stop_queue(netdev_get_tx_queue(dev, queue->id));

	spin_unlock_irqrestore(&queue->tx_lock, flags);

	return NETDEV_TX_OK;

 drop:
	dev->stats.tx_dropped++;
	dev_kfree_skb_any(skb);
	return NETDEV_TX_OK;
}

static int xennet_close(struct net_device *dev)
{
	struct netfront_info *np = netdev_priv(dev);
	unsigned int num_queues = dev->real_num_tx_queues;
	unsigned int i;
	struct netfront_queue *queue;
	netif_tx_stop_all_queues(np->netdev);
	for (i = 0; i < num_queues; ++i) {
		queue = &np->queues[i];
		napi_disable(&queue->napi);
	}
	return 0;
}

static void xennet_move_rx_slot(struct netfront_queue *queue, struct sk_buff *skb,
				grant_ref_t ref)
{
	int new = xennet_rxidx(queue->rx.req_prod_pvt);

	BUG_ON(queue->rx_skbs[new]);
	queue->rx_skbs[new] = skb;
	queue->grant_rx_ref[new] = ref;
	RING_GET_REQUEST(&queue->rx, queue->rx.req_prod_pvt)->id = new;
	RING_GET_REQUEST(&queue->rx, queue->rx.req_prod_pvt)->gref = ref;
	queue->rx.req_prod_pvt++;
}

static int xennet_get_extras(struct netfront_queue *queue,
			     struct xen_netif_extra_info *extras,
			     RING_IDX rp)

{
	struct xen_netif_extra_info *extra;
	struct device *dev = &queue->info->netdev->dev;
	RING_IDX cons = queue->rx.rsp_cons;
	int err = 0;

	do {
		struct sk_buff *skb;
		grant_ref_t ref;

		if (unlikely(cons + 1 == rp)) {
			if (net_ratelimit())
				dev_warn(dev, "Missing extra info\n");
			err = -EBADR;
			break;
		}

		extra = (struct xen_netif_extra_info *)
			RING_GET_RESPONSE(&queue->rx, ++cons);

		if (unlikely(!extra->type ||
			     extra->type >= XEN_NETIF_EXTRA_TYPE_MAX)) {
			if (net_ratelimit())
				dev_warn(dev, "Invalid extra type: %d\n",
					extra->type);
			err = -EINVAL;
		} else {
			memcpy(&extras[extra->type - 1], extra,
			       sizeof(*extra));
		}

		skb = xennet_get_rx_skb(queue, cons);
		ref = xennet_get_rx_ref(queue, cons);
		xennet_move_rx_slot(queue, skb, ref);
	} while (extra->flags & XEN_NETIF_EXTRA_FLAG_MORE);

	queue->rx.rsp_cons = cons;
	return err;
}

static int xennet_get_responses(struct netfront_queue *queue,
				struct netfront_rx_info *rinfo, RING_IDX rp,
				struct sk_buff_head *list)
{
	struct xen_netif_rx_response *rx = &rinfo->rx;
	struct xen_netif_extra_info *extras = rinfo->extras;
	struct device *dev = &queue->info->netdev->dev;
	RING_IDX cons = queue->rx.rsp_cons;
	struct sk_buff *skb = xennet_get_rx_skb(queue, cons);
	grant_ref_t ref = xennet_get_rx_ref(queue, cons);
	int max = MAX_SKB_FRAGS + (rx->status <= RX_COPY_THRESHOLD);
	int slots = 1;
	int err = 0;
	unsigned long ret;

	if (rx->flags & XEN_NETRXF_extra_info) {
		err = xennet_get_extras(queue, extras, rp);
		cons = queue->rx.rsp_cons;
	}

	for (;;) {
		if (unlikely(rx->status < 0 ||
			     rx->offset + rx->status > PAGE_SIZE)) {
			if (net_ratelimit())
				dev_warn(dev, "rx->offset: %x, size: %u\n",
					 rx->offset, rx->status);
			xennet_move_rx_slot(queue, skb, ref);
			err = -EINVAL;
			goto next;
		}

		/*
		 * This definitely indicates a bug, either in this driver or in
		 * the backend driver. In future this should flag the bad
		 * situation to the system controller to reboot the backend.
		 */
		if (ref == GRANT_INVALID_REF) {
			if (net_ratelimit())
				dev_warn(dev, "Bad rx response id %d.\n",
					 rx->id);
			err = -EINVAL;
			goto next;
		}

		ret = gnttab_end_foreign_access_ref(ref, 0);
		BUG_ON(!ret);

		gnttab_release_grant_reference(&queue->gref_rx_head, ref);

		__skb_queue_tail(list, skb);

next:
		if (!(rx->flags & XEN_NETRXF_more_data))
			break;

		if (cons + slots == rp) {
			if (net_ratelimit())
				dev_warn(dev, "Need more slots\n");
			err = -ENOENT;
			break;
		}

		rx = RING_GET_RESPONSE(&queue->rx, cons + slots);
		skb = xennet_get_rx_skb(queue, cons + slots);
		ref = xennet_get_rx_ref(queue, cons + slots);
		slots++;
	}

	if (unlikely(slots > max)) {
		if (net_ratelimit())
			dev_warn(dev, "Too many slots\n");
		err = -E2BIG;
	}

	if (unlikely(err))
		queue->rx.rsp_cons = cons + slots;

	return err;
}

static int xennet_set_skb_gso(struct sk_buff *skb,
			      struct xen_netif_extra_info *gso)
{
	if (!gso->u.gso.size) {
		if (net_ratelimit())
			pr_warn("GSO size must not be zero\n");
		return -EINVAL;
	}

	if (gso->u.gso.type != XEN_NETIF_GSO_TYPE_TCPV4 &&
	    gso->u.gso.type != XEN_NETIF_GSO_TYPE_TCPV6) {
		if (net_ratelimit())
			pr_warn("Bad GSO type %d\n", gso->u.gso.type);
		return -EINVAL;
	}

	skb_shinfo(skb)->gso_size = gso->u.gso.size;
	skb_shinfo(skb)->gso_type =
		(gso->u.gso.type == XEN_NETIF_GSO_TYPE_TCPV4) ?
		SKB_GSO_TCPV4 :
		SKB_GSO_TCPV6;

	/* Header must be checked, and gso_segs computed. */
	skb_shinfo(skb)->gso_type |= SKB_GSO_DODGY;
	skb_shinfo(skb)->gso_segs = 0;

	return 0;
}

static RING_IDX xennet_fill_frags(struct netfront_queue *queue,
				  struct sk_buff *skb,
				  struct sk_buff_head *list)
{
	struct skb_shared_info *shinfo = skb_shinfo(skb);
	RING_IDX cons = queue->rx.rsp_cons;
	struct sk_buff *nskb;

	while ((nskb = __skb_dequeue(list))) {
		struct xen_netif_rx_response *rx =
			RING_GET_RESPONSE(&queue->rx, ++cons);
		skb_frag_t *nfrag = &skb_shinfo(nskb)->frags[0];

		if (shinfo->nr_frags == MAX_SKB_FRAGS) {
			unsigned int pull_to = NETFRONT_SKB_CB(skb)->pull_to;

			BUG_ON(pull_to <= skb_headlen(skb));
			__pskb_pull_tail(skb, pull_to - skb_headlen(skb));
		}
		BUG_ON(shinfo->nr_frags >= MAX_SKB_FRAGS);

		skb_add_rx_frag(skb, shinfo->nr_frags, skb_frag_page(nfrag),
				rx->offset, rx->status, PAGE_SIZE);

		skb_shinfo(nskb)->nr_frags = 0;
		kfree_skb(nskb);
	}

	return cons;
}

static int checksum_setup(struct net_device *dev, struct sk_buff *skb)
{
	bool recalculate_partial_csum = false;

	/*
	 * A GSO SKB must be CHECKSUM_PARTIAL. However some buggy
	 * peers can fail to set NETRXF_csum_blank when sending a GSO
	 * frame. In this case force the SKB to CHECKSUM_PARTIAL and
	 * recalculate the partial checksum.
	 */
	if (skb->ip_summed != CHECKSUM_PARTIAL && skb_is_gso(skb)) {
		struct netfront_info *np = netdev_priv(dev);
		atomic_inc(&np->rx_gso_checksum_fixup);
		skb->ip_summed = CHECKSUM_PARTIAL;
		recalculate_partial_csum = true;
	}

	/* A non-CHECKSUM_PARTIAL SKB does not require setup. */
	if (skb->ip_summed != CHECKSUM_PARTIAL)
		return 0;

	return skb_checksum_setup(skb, recalculate_partial_csum);
}

static int handle_incoming_queue(struct netfront_queue *queue,
				 struct sk_buff_head *rxq)
{
	struct netfront_stats *rx_stats = this_cpu_ptr(queue->info->rx_stats);
	int packets_dropped = 0;
	struct sk_buff *skb;

	while ((skb = __skb_dequeue(rxq)) != NULL) {
		int pull_to = NETFRONT_SKB_CB(skb)->pull_to;

		if (pull_to > skb_headlen(skb))
			__pskb_pull_tail(skb, pull_to - skb_headlen(skb));

		/* Ethernet work: Delayed to here as it peeks the header. */
		skb->protocol = eth_type_trans(skb, queue->info->netdev);
		skb_reset_network_header(skb);

		if (checksum_setup(queue->info->netdev, skb)) {
			kfree_skb(skb);
			packets_dropped++;
			queue->info->netdev->stats.rx_errors++;
			continue;
		}

		u64_stats_update_begin(&rx_stats->syncp);
		rx_stats->packets++;
		rx_stats->bytes += skb->len;
		u64_stats_update_end(&rx_stats->syncp);

		/* Pass it up. */
		napi_gro_receive(&queue->napi, skb);
	}

	return packets_dropped;
}

static int xennet_poll(struct napi_struct *napi, int budget)
{
	struct netfront_queue *queue = container_of(napi, struct netfront_queue, napi);
	struct net_device *dev = queue->info->netdev;
	struct sk_buff *skb;
	struct netfront_rx_info rinfo;
	struct xen_netif_rx_response *rx = &rinfo.rx;
	struct xen_netif_extra_info *extras = rinfo.extras;
	RING_IDX i, rp;
	int work_done;
	struct sk_buff_head rxq;
	struct sk_buff_head errq;
	struct sk_buff_head tmpq;
	int err;

	spin_lock(&queue->rx_lock);

	skb_queue_head_init(&rxq);
	skb_queue_head_init(&errq);
	skb_queue_head_init(&tmpq);

	rp = queue->rx.sring->rsp_prod;
	rmb(); /* Ensure we see queued responses up to 'rp'. */

	i = queue->rx.rsp_cons;
	work_done = 0;
	while ((i != rp) && (work_done < budget)) {
		memcpy(rx, RING_GET_RESPONSE(&queue->rx, i), sizeof(*rx));
		memset(extras, 0, sizeof(rinfo.extras));

		err = xennet_get_responses(queue, &rinfo, rp, &tmpq);

		if (unlikely(err)) {
err:
			while ((skb = __skb_dequeue(&tmpq)))
				__skb_queue_tail(&errq, skb);
			dev->stats.rx_errors++;
			i = queue->rx.rsp_cons;
			continue;
		}

		skb = __skb_dequeue(&tmpq);

		if (extras[XEN_NETIF_EXTRA_TYPE_GSO - 1].type) {
			struct xen_netif_extra_info *gso;
			gso = &extras[XEN_NETIF_EXTRA_TYPE_GSO - 1];

			if (unlikely(xennet_set_skb_gso(skb, gso))) {
				__skb_queue_head(&tmpq, skb);
				queue->rx.rsp_cons += skb_queue_len(&tmpq);
				goto err;
			}
		}

		NETFRONT_SKB_CB(skb)->pull_to = rx->status;
		if (NETFRONT_SKB_CB(skb)->pull_to > RX_COPY_THRESHOLD)
			NETFRONT_SKB_CB(skb)->pull_to = RX_COPY_THRESHOLD;

		skb_shinfo(skb)->frags[0].page_offset = rx->offset;
		skb_frag_size_set(&skb_shinfo(skb)->frags[0], rx->status);
		skb->data_len = rx->status;
		skb->len += rx->status;

		i = xennet_fill_frags(queue, skb, &tmpq);

		if (rx->flags & XEN_NETRXF_csum_blank)
			skb->ip_summed = CHECKSUM_PARTIAL;
		else if (rx->flags & XEN_NETRXF_data_validated)
			skb->ip_summed = CHECKSUM_UNNECESSARY;

		__skb_queue_tail(&rxq, skb);

		queue->rx.rsp_cons = ++i;
		work_done++;
	}

	__skb_queue_purge(&errq);

	work_done -= handle_incoming_queue(queue, &rxq);

	xennet_alloc_rx_buffers(queue);

	if (work_done < budget) {
		int more_to_do = 0;

		napi_complete(napi);

		RING_FINAL_CHECK_FOR_RESPONSES(&queue->rx, more_to_do);
		if (more_to_do)
			napi_schedule(napi);
	}

	spin_unlock(&queue->rx_lock);

	return work_done;
}

static int xennet_change_mtu(struct net_device *dev, int mtu)
{
	int max = xennet_can_sg(dev) ?
		XEN_NETIF_MAX_TX_SIZE - MAX_TCP_HEADER : ETH_DATA_LEN;

	if (mtu > max)
		return -EINVAL;
	dev->mtu = mtu;
	return 0;
}

static struct rtnl_link_stats64 *xennet_get_stats64(struct net_device *dev,
						    struct rtnl_link_stats64 *tot)
{
	struct netfront_info *np = netdev_priv(dev);
	int cpu;

	for_each_possible_cpu(cpu) {
		struct netfront_stats *rx_stats = per_cpu_ptr(np->rx_stats, cpu);
		struct netfront_stats *tx_stats = per_cpu_ptr(np->tx_stats, cpu);
		u64 rx_packets, rx_bytes, tx_packets, tx_bytes;
		unsigned int start;

		do {
			start = u64_stats_fetch_begin_irq(&tx_stats->syncp);
			tx_packets = tx_stats->packets;
			tx_bytes = tx_stats->bytes;
		} while (u64_stats_fetch_retry_irq(&tx_stats->syncp, start));

		do {
			start = u64_stats_fetch_begin_irq(&rx_stats->syncp);
			rx_packets = rx_stats->packets;
			rx_bytes = rx_stats->bytes;
		} while (u64_stats_fetch_retry_irq(&rx_stats->syncp, start));

		tot->rx_packets += rx_packets;
		tot->tx_packets += tx_packets;
		tot->rx_bytes   += rx_bytes;
		tot->tx_bytes   += tx_bytes;
	}

	tot->rx_errors  = dev->stats.rx_errors;
	tot->tx_dropped = dev->stats.tx_dropped;

	return tot;
}

static void xennet_release_tx_bufs(struct netfront_queue *queue)
{
	struct sk_buff *skb;
	int i;

	for (i = 0; i < NET_TX_RING_SIZE; i++) {
		/* Skip over entries which are actually freelist references */
		if (skb_entry_is_link(&queue->tx_skbs[i]))
			continue;

		skb = queue->tx_skbs[i].skb;
		get_page(queue->grant_tx_page[i]);
		gnttab_end_foreign_access(queue->grant_tx_ref[i],
					  GNTMAP_readonly,
					  (unsigned long)page_address(queue->grant_tx_page[i]));
		queue->grant_tx_page[i] = NULL;
		queue->grant_tx_ref[i] = GRANT_INVALID_REF;
		add_id_to_freelist(&queue->tx_skb_freelist, queue->tx_skbs, i);
		dev_kfree_skb_irq(skb);
	}
}

static void xennet_release_rx_bufs(struct netfront_queue *queue)
{
	int id, ref;

	spin_lock_bh(&queue->rx_lock);

	for (id = 0; id < NET_RX_RING_SIZE; id++) {
		struct sk_buff *skb;
		struct page *page;

		skb = queue->rx_skbs[id];
		if (!skb)
			continue;

		ref = queue->grant_rx_ref[id];
		if (ref == GRANT_INVALID_REF)
			continue;

		page = skb_frag_page(&skb_shinfo(skb)->frags[0]);

		/* gnttab_end_foreign_access() needs a page ref until
		 * foreign access is ended (which may be deferred).
		 */
		get_page(page);
		gnttab_end_foreign_access(ref, 0,
					  (unsigned long)page_address(page));
		queue->grant_rx_ref[id] = GRANT_INVALID_REF;

		kfree_skb(skb);
	}

	spin_unlock_bh(&queue->rx_lock);
}

static netdev_features_t xennet_fix_features(struct net_device *dev,
	netdev_features_t features)
{
	struct netfront_info *np = netdev_priv(dev);
	int val;

	if (features & NETIF_F_SG) {
		if (xenbus_scanf(XBT_NIL, np->xbdev->otherend, "feature-sg",
				 "%d", &val) < 0)
			val = 0;

		if (!val)
			features &= ~NETIF_F_SG;
	}

	if (features & NETIF_F_IPV6_CSUM) {
		if (xenbus_scanf(XBT_NIL, np->xbdev->otherend,
				 "feature-ipv6-csum-offload", "%d", &val) < 0)
			val = 0;

		if (!val)
			features &= ~NETIF_F_IPV6_CSUM;
	}

	if (features & NETIF_F_TSO) {
		if (xenbus_scanf(XBT_NIL, np->xbdev->otherend,
				 "feature-gso-tcpv4", "%d", &val) < 0)
			val = 0;

		if (!val)
			features &= ~NETIF_F_TSO;
	}

	if (features & NETIF_F_TSO6) {
		if (xenbus_scanf(XBT_NIL, np->xbdev->otherend,
				 "feature-gso-tcpv6", "%d", &val) < 0)
			val = 0;

		if (!val)
			features &= ~NETIF_F_TSO6;
	}

	return features;
}

static int xennet_set_features(struct net_device *dev,
	netdev_features_t features)
{
	if (!(features & NETIF_F_SG) && dev->mtu > ETH_DATA_LEN) {
		netdev_info(dev, "Reducing MTU because no SG offload");
		dev->mtu = ETH_DATA_LEN;
	}

	return 0;
}

static irqreturn_t xennet_tx_interrupt(int irq, void *dev_id)
{
	struct netfront_queue *queue = dev_id;
	unsigned long flags;

	spin_lock_irqsave(&queue->tx_lock, flags);
	xennet_tx_buf_gc(queue);
	spin_unlock_irqrestore(&queue->tx_lock, flags);

	return IRQ_HANDLED;
}

static irqreturn_t xennet_rx_interrupt(int irq, void *dev_id)
{
	struct netfront_queue *queue = dev_id;
	struct net_device *dev = queue->info->netdev;

	if (likely(netif_carrier_ok(dev) &&
		   RING_HAS_UNCONSUMED_RESPONSES(&queue->rx)))
		napi_schedule(&queue->napi);

	return IRQ_HANDLED;
}

static irqreturn_t xennet_interrupt(int irq, void *dev_id)
{
	xennet_tx_interrupt(irq, dev_id);
	xennet_rx_interrupt(irq, dev_id);
	return IRQ_HANDLED;
}

#ifdef CONFIG_NET_POLL_CONTROLLER
static void xennet_poll_controller(struct net_device *dev)
{
	/* Poll each queue */
	struct netfront_info *info = netdev_priv(dev);
	unsigned int num_queues = dev->real_num_tx_queues;
	unsigned int i;
	for (i = 0; i < num_queues; ++i)
		xennet_interrupt(0, &info->queues[i]);
}
#endif

static const struct net_device_ops xennet_netdev_ops = {
	.ndo_open            = xennet_open,
	.ndo_stop            = xennet_close,
	.ndo_start_xmit      = xennet_start_xmit,
	.ndo_change_mtu	     = xennet_change_mtu,
	.ndo_get_stats64     = xennet_get_stats64,
	.ndo_set_mac_address = eth_mac_addr,
	.ndo_validate_addr   = eth_validate_addr,
	.ndo_fix_features    = xennet_fix_features,
	.ndo_set_features    = xennet_set_features,
	.ndo_select_queue    = xennet_select_queue,
#ifdef CONFIG_NET_POLL_CONTROLLER
	.ndo_poll_controller = xennet_poll_controller,
#endif
};

static void xennet_free_netdev(struct net_device *netdev)
{
	struct netfront_info *np = netdev_priv(netdev);

	free_percpu(np->rx_stats);
	free_percpu(np->tx_stats);
	free_netdev(netdev);
}

static struct net_device *xennet_create_dev(struct xenbus_device *dev)
{
	int err;
	struct net_device *netdev;
	struct netfront_info *np;

	netdev = alloc_etherdev_mq(sizeof(struct netfront_info), xennet_max_queues);
	if (!netdev)
		return ERR_PTR(-ENOMEM);

	np                   = netdev_priv(netdev);
	np->xbdev            = dev;

	/* No need to use rtnl_lock() before the call below as it
	 * happens before register_netdev().
	 */
	netif_set_real_num_tx_queues(netdev, 0);
	np->queues = NULL;

	err = -ENOMEM;
	np->rx_stats = netdev_alloc_pcpu_stats(struct netfront_stats);
	if (np->rx_stats == NULL)
		goto exit;
	np->tx_stats = netdev_alloc_pcpu_stats(struct netfront_stats);
	if (np->tx_stats == NULL)
		goto exit;

	netdev->netdev_ops	= &xennet_netdev_ops;

	netdev->features        = NETIF_F_IP_CSUM | NETIF_F_RXCSUM |
				  NETIF_F_GSO_ROBUST;
	netdev->hw_features	= NETIF_F_SG |
				  NETIF_F_IPV6_CSUM |
				  NETIF_F_TSO | NETIF_F_TSO6;

	/*
         * Assume that all hw features are available for now. This set
         * will be adjusted by the call to netdev_update_features() in
         * xennet_connect() which is the earliest point where we can
         * negotiate with the backend regarding supported features.
         */
	netdev->features |= netdev->hw_features;

	netdev->ethtool_ops = &xennet_ethtool_ops;
	SET_NETDEV_DEV(netdev, &dev->dev);

	netif_set_gso_max_size(netdev, XEN_NETIF_MAX_TX_SIZE - MAX_TCP_HEADER);

	np->netdev = netdev;

	netif_carrier_off(netdev);

	return netdev;

 exit:
	xennet_free_netdev(netdev);
	return ERR_PTR(err);
}

/**
 * Entry point to this code when a new device is created.  Allocate the basic
 * structures and the ring buffers for communication with the backend, and
 * inform the backend of the appropriate details for those.
 */
static int netfront_probe(struct xenbus_device *dev,
			  const struct xenbus_device_id *id)
{
	int err;
	struct net_device *netdev;
	struct netfront_info *info;

	netdev = xennet_create_dev(dev);
	if (IS_ERR(netdev)) {
		err = PTR_ERR(netdev);
		xenbus_dev_fatal(dev, err, "creating netdev");
		return err;
	}

	info = netdev_priv(netdev);
	dev_set_drvdata(&dev->dev, info);

	err = register_netdev(info->netdev);
	if (err) {
		pr_warn("%s: register_netdev err=%d\n", __func__, err);
		goto fail;
	}

	err = xennet_sysfs_addif(info->netdev);
	if (err) {
		unregister_netdev(info->netdev);
		pr_warn("%s: add sysfs failed err=%d\n", __func__, err);
		goto fail;
	}

	return 0;

 fail:
	xennet_free_netdev(netdev);
	dev_set_drvdata(&dev->dev, NULL);
	return err;
}

static void xennet_end_access(int ref, void *page)
{
	/* This frees the page as a side-effect */
	if (ref != GRANT_INVALID_REF)
		gnttab_end_foreign_access(ref, 0, (unsigned long)page);
}

static void xennet_disconnect_backend(struct netfront_info *info)
{
	unsigned int i = 0;
	unsigned int num_queues = info->netdev->real_num_tx_queues;

	netif_carrier_off(info->netdev);

	for (i = 0; i < num_queues; ++i) {
		struct netfront_queue *queue = &info->queues[i];

		if (queue->tx_irq && (queue->tx_irq == queue->rx_irq))
			unbind_from_irqhandler(queue->tx_irq, queue);
		if (queue->tx_irq && (queue->tx_irq != queue->rx_irq)) {
			unbind_from_irqhandler(queue->tx_irq, queue);
			unbind_from_irqhandler(queue->rx_irq, queue);
		}
		queue->tx_evtchn = queue->rx_evtchn = 0;
		queue->tx_irq = queue->rx_irq = 0;

		napi_synchronize(&queue->napi);

		xennet_release_tx_bufs(queue);
		xennet_release_rx_bufs(queue);
		gnttab_free_grant_references(queue->gref_tx_head);
		gnttab_free_grant_references(queue->gref_rx_head);

		/* End access and free the pages */
		xennet_end_access(queue->tx_ring_ref, queue->tx.sring);
		xennet_end_access(queue->rx_ring_ref, queue->rx.sring);

		queue->tx_ring_ref = GRANT_INVALID_REF;
		queue->rx_ring_ref = GRANT_INVALID_REF;
		queue->tx.sring = NULL;
		queue->rx.sring = NULL;
	}
}

/**
 * We are reconnecting to the backend, due to a suspend/resume, or a backend
 * driver restart.  We tear down our netif structure and recreate it, but
 * leave the device-layer structures intact so that this is transparent to the
 * rest of the kernel.
 */
static int netfront_resume(struct xenbus_device *dev)
{
	struct netfront_info *info = dev_get_drvdata(&dev->dev);

	dev_dbg(&dev->dev, "%s\n", dev->nodename);

	xennet_disconnect_backend(info);
	return 0;
}

static int xen_net_read_mac(struct xenbus_device *dev, u8 mac[])
{
	char *s, *e, *macstr;
	int i;

	macstr = s = xenbus_read(XBT_NIL, dev->nodename, "mac", NULL);
	if (IS_ERR(macstr))
		return PTR_ERR(macstr);

	for (i = 0; i < ETH_ALEN; i++) {
		mac[i] = simple_strtoul(s, &e, 16);
		if ((s == e) || (*e != ((i == ETH_ALEN-1) ? '\0' : ':'))) {
			kfree(macstr);
			return -ENOENT;
		}
		s = e+1;
	}

	kfree(macstr);
	return 0;
}

static int setup_netfront_single(struct netfront_queue *queue)
{
	int err;

	err = xenbus_alloc_evtchn(queue->info->xbdev, &queue->tx_evtchn);
	if (err < 0)
		goto fail;

	err = bind_evtchn_to_irqhandler(queue->tx_evtchn,
					xennet_interrupt,
					0, queue->info->netdev->name, queue);
	if (err < 0)
		goto bind_fail;
	queue->rx_evtchn = queue->tx_evtchn;
	queue->rx_irq = queue->tx_irq = err;

	return 0;

bind_fail:
	xenbus_free_evtchn(queue->info->xbdev, queue->tx_evtchn);
	queue->tx_evtchn = 0;
fail:
	return err;
}

static int setup_netfront_split(struct netfront_queue *queue)
{
	int err;

	err = xenbus_alloc_evtchn(queue->info->xbdev, &queue->tx_evtchn);
	if (err < 0)
		goto fail;
	err = xenbus_alloc_evtchn(queue->info->xbdev, &queue->rx_evtchn);
	if (err < 0)
		goto alloc_rx_evtchn_fail;

	snprintf(queue->tx_irq_name, sizeof(queue->tx_irq_name),
		 "%s-tx", queue->name);
	err = bind_evtchn_to_irqhandler(queue->tx_evtchn,
					xennet_tx_interrupt,
					0, queue->tx_irq_name, queue);
	if (err < 0)
		goto bind_tx_fail;
	queue->tx_irq = err;

	snprintf(queue->rx_irq_name, sizeof(queue->rx_irq_name),
		 "%s-rx", queue->name);
	err = bind_evtchn_to_irqhandler(queue->rx_evtchn,
					xennet_rx_interrupt,
					0, queue->rx_irq_name, queue);
	if (err < 0)
		goto bind_rx_fail;
	queue->rx_irq = err;

	return 0;

bind_rx_fail:
	unbind_from_irqhandler(queue->tx_irq, queue);
	queue->tx_irq = 0;
bind_tx_fail:
	xenbus_free_evtchn(queue->info->xbdev, queue->rx_evtchn);
	queue->rx_evtchn = 0;
alloc_rx_evtchn_fail:
	xenbus_free_evtchn(queue->info->xbdev, queue->tx_evtchn);
	queue->tx_evtchn = 0;
fail:
	return err;
}

static int setup_netfront(struct xenbus_device *dev,
			struct netfront_queue *queue, unsigned int feature_split_evtchn)
{
	struct xen_netif_tx_sring *txs;
	struct xen_netif_rx_sring *rxs;
	int err;

	queue->tx_ring_ref = GRANT_INVALID_REF;
	queue->rx_ring_ref = GRANT_INVALID_REF;
	queue->rx.sring = NULL;
	queue->tx.sring = NULL;

	txs = (struct xen_netif_tx_sring *)get_zeroed_page(GFP_NOIO | __GFP_HIGH);
	if (!txs) {
		err = -ENOMEM;
		xenbus_dev_fatal(dev, err, "allocating tx ring page");
		goto fail;
	}
	SHARED_RING_INIT(txs);
	FRONT_RING_INIT(&queue->tx, txs, PAGE_SIZE);

	err = xenbus_grant_ring(dev, virt_to_mfn(txs));
	if (err < 0)
		goto grant_tx_ring_fail;
	queue->tx_ring_ref = err;

	rxs = (struct xen_netif_rx_sring *)get_zeroed_page(GFP_NOIO | __GFP_HIGH);
	if (!rxs) {
		err = -ENOMEM;
		xenbus_dev_fatal(dev, err, "allocating rx ring page");
		goto alloc_rx_ring_fail;
	}
	SHARED_RING_INIT(rxs);
	FRONT_RING_INIT(&queue->rx, rxs, PAGE_SIZE);

	err = xenbus_grant_ring(dev, virt_to_mfn(rxs));
	if (err < 0)
		goto grant_rx_ring_fail;
	queue->rx_ring_ref = err;

	if (feature_split_evtchn)
		err = setup_netfront_split(queue);
	/* setup single event channel if
	 *  a) feature-split-event-channels == 0
	 *  b) feature-split-event-channels == 1 but failed to setup
	 */
	if (!feature_split_evtchn || (feature_split_evtchn && err))
		err = setup_netfront_single(queue);

	if (err)
		goto alloc_evtchn_fail;

	return 0;

	/* If we fail to setup netfront, it is safe to just revoke access to
	 * granted pages because backend is not accessing it at this point.
	 */
alloc_evtchn_fail:
	gnttab_end_foreign_access_ref(queue->rx_ring_ref, 0);
grant_rx_ring_fail:
	free_page((unsigned long)rxs);
alloc_rx_ring_fail:
	gnttab_end_foreign_access_ref(queue->tx_ring_ref, 0);
grant_tx_ring_fail:
	free_page((unsigned long)txs);
fail:
	return err;
}

/* Queue-specific initialisation
 * This used to be done in xennet_create_dev() but must now
 * be run per-queue.
 */
static int xennet_init_queue(struct netfront_queue *queue)
{
	unsigned short i;
	int err = 0;

	spin_lock_init(&queue->tx_lock);
	spin_lock_init(&queue->rx_lock);

	init_timer(&queue->rx_refill_timer);
	queue->rx_refill_timer.data = (unsigned long)queue;
	queue->rx_refill_timer.function = rx_refill_timeout;

	snprintf(queue->name, sizeof(queue->name), "%s-q%u",
		 queue->info->netdev->name, queue->id);

	/* Initialise tx_skbs as a free chain containing every entry. */
	queue->tx_skb_freelist = 0;
	for (i = 0; i < NET_TX_RING_SIZE; i++) {
		skb_entry_set_link(&queue->tx_skbs[i], i+1);
		queue->grant_tx_ref[i] = GRANT_INVALID_REF;
		queue->grant_tx_page[i] = NULL;
	}

	/* Clear out rx_skbs */
	for (i = 0; i < NET_RX_RING_SIZE; i++) {
		queue->rx_skbs[i] = NULL;
		queue->grant_rx_ref[i] = GRANT_INVALID_REF;
	}

	/* A grant for every tx ring slot */
	if (gnttab_alloc_grant_references(NET_TX_RING_SIZE,
					  &queue->gref_tx_head) < 0) {
		pr_alert("can't alloc tx grant refs\n");
		err = -ENOMEM;
		goto exit;
	}

	/* A grant for every rx ring slot */
	if (gnttab_alloc_grant_references(NET_RX_RING_SIZE,
					  &queue->gref_rx_head) < 0) {
		pr_alert("can't alloc rx grant refs\n");
		err = -ENOMEM;
		goto exit_free_tx;
	}

	return 0;

 exit_free_tx:
	gnttab_free_grant_references(queue->gref_tx_head);
 exit:
	return err;
}

static int write_queue_xenstore_keys(struct netfront_queue *queue,
			   struct xenbus_transaction *xbt, int write_hierarchical)
{
	/* Write the queue-specific keys into XenStore in the traditional
	 * way for a single queue, or in a queue subkeys for multiple
	 * queues.
	 */
	struct xenbus_device *dev = queue->info->xbdev;
	int err;
	const char *message;
	char *path;
	size_t pathsize;

	/* Choose the correct place to write the keys */
	if (write_hierarchical) {
		pathsize = strlen(dev->nodename) + 10;
		path = kzalloc(pathsize, GFP_KERNEL);
		if (!path) {
			err = -ENOMEM;
			message = "out of memory while writing ring references";
			goto error;
		}
		snprintf(path, pathsize, "%s/queue-%u",
				dev->nodename, queue->id);
	} else {
		path = (char *)dev->nodename;
	}

	/* Write ring references */
	err = xenbus_printf(*xbt, path, "tx-ring-ref", "%u",
			queue->tx_ring_ref);
	if (err) {
		message = "writing tx-ring-ref";
		goto error;
	}

	err = xenbus_printf(*xbt, path, "rx-ring-ref", "%u",
			queue->rx_ring_ref);
	if (err) {
		message = "writing rx-ring-ref";
		goto error;
	}

	/* Write event channels; taking into account both shared
	 * and split event channel scenarios.
	 */
	if (queue->tx_evtchn == queue->rx_evtchn) {
		/* Shared event channel */
		err = xenbus_printf(*xbt, path,
				"event-channel", "%u", queue->tx_evtchn);
		if (err) {
			message = "writing event-channel";
			goto error;
		}
	} else {
		/* Split event channels */
		err = xenbus_printf(*xbt, path,
				"event-channel-tx", "%u", queue->tx_evtchn);
		if (err) {
			message = "writing event-channel-tx";
			goto error;
		}

		err = xenbus_printf(*xbt, path,
				"event-channel-rx", "%u", queue->rx_evtchn);
		if (err) {
			message = "writing event-channel-rx";
			goto error;
		}
	}

	if (write_hierarchical)
		kfree(path);
	return 0;

error:
	if (write_hierarchical)
		kfree(path);
	xenbus_dev_fatal(dev, err, "%s", message);
	return err;
}

static void xennet_destroy_queues(struct netfront_info *info)
{
	unsigned int i;

	rtnl_lock();

	for (i = 0; i < info->netdev->real_num_tx_queues; i++) {
		struct netfront_queue *queue = &info->queues[i];

		if (netif_running(info->netdev))
			napi_disable(&queue->napi);
		netif_napi_del(&queue->napi);
	}

	rtnl_unlock();

	kfree(info->queues);
	info->queues = NULL;
}

static int xennet_create_queues(struct netfront_info *info,
				unsigned int num_queues)
{
	unsigned int i;
	int ret;

	info->queues = kcalloc(num_queues, sizeof(struct netfront_queue),
			       GFP_KERNEL);
	if (!info->queues)
		return -ENOMEM;

	rtnl_lock();

	for (i = 0; i < num_queues; i++) {
		struct netfront_queue *queue = &info->queues[i];

		queue->id = i;
		queue->info = info;

		ret = xennet_init_queue(queue);
		if (ret < 0) {
			dev_warn(&info->netdev->dev,
				 "only created %d queues\n", i);
			num_queues = i;
			break;
		}

		netif_napi_add(queue->info->netdev, &queue->napi,
			       xennet_poll, 64);
		if (netif_running(info->netdev))
			napi_enable(&queue->napi);
	}

	netif_set_real_num_tx_queues(info->netdev, num_queues);

	rtnl_unlock();

	if (num_queues == 0) {
		dev_err(&info->netdev->dev, "no queues\n");
		return -EINVAL;
	}
	return 0;
}

/* Common code used when first setting up, and when resuming. */
static int talk_to_netback(struct xenbus_device *dev,
			   struct netfront_info *info)
{
	const char *message;
	struct xenbus_transaction xbt;
	int err;
	unsigned int feature_split_evtchn;
	unsigned int i = 0;
	unsigned int max_queues = 0;
	struct netfront_queue *queue = NULL;
	unsigned int num_queues = 1;

	info->netdev->irq = 0;

	/* Check if backend supports multiple queues */
	err = xenbus_scanf(XBT_NIL, info->xbdev->otherend,
			   "multi-queue-max-queues", "%u", &max_queues);
	if (err < 0)
		max_queues = 1;
	num_queues = min(max_queues, xennet_max_queues);

	/* Check feature-split-event-channels */
	err = xenbus_scanf(XBT_NIL, info->xbdev->otherend,
			   "feature-split-event-channels", "%u",
			   &feature_split_evtchn);
	if (err < 0)
		feature_split_evtchn = 0;

	/* Read mac addr. */
	err = xen_net_read_mac(dev, info->netdev->dev_addr);
	if (err) {
		xenbus_dev_fatal(dev, err, "parsing %s/mac", dev->nodename);
		goto out;
	}

	if (info->queues)
		xennet_destroy_queues(info);

	err = xennet_create_queues(info, num_queues);
	if (err < 0)
		goto destroy_ring;

	/* Create shared ring, alloc event channel -- for each queue */
	for (i = 0; i < num_queues; ++i) {
		queue = &info->queues[i];
		err = setup_netfront(dev, queue, feature_split_evtchn);
		if (err) {
			/* setup_netfront() will tidy up the current
			 * queue on error, but we need to clean up
			 * those already allocated.
			 */
			if (i > 0) {
				rtnl_lock();
				netif_set_real_num_tx_queues(info->netdev, i);
				rtnl_unlock();
				goto destroy_ring;
			} else {
				goto out;
			}
		}
	}

again:
	err = xenbus_transaction_start(&xbt);
	if (err) {
		xenbus_dev_fatal(dev, err, "starting transaction");
		goto destroy_ring;
	}

	if (num_queues == 1) {
		err = write_queue_xenstore_keys(&info->queues[0], &xbt, 0); /* flat */
		if (err)
			goto abort_transaction_no_dev_fatal;
	} else {
		/* Write the number of queues */
		err = xenbus_printf(xbt, dev->nodename, "multi-queue-num-queues",
				    "%u", num_queues);
		if (err) {
			message = "writing multi-queue-num-queues";
			goto abort_transaction_no_dev_fatal;
		}

		/* Write the keys for each queue */
		for (i = 0; i < num_queues; ++i) {
			queue = &info->queues[i];
			err = write_queue_xenstore_keys(queue, &xbt, 1); /* hierarchical */
			if (err)
				goto abort_transaction_no_dev_fatal;
		}
	}

	/* The remaining keys are not queue-specific */
	err = xenbus_printf(xbt, dev->nodename, "request-rx-copy", "%u",
			    1);
	if (err) {
		message = "writing request-rx-copy";
		goto abort_transaction;
	}

	err = xenbus_printf(xbt, dev->nodename, "feature-rx-notify", "%d", 1);
	if (err) {
		message = "writing feature-rx-notify";
		goto abort_transaction;
	}

	err = xenbus_printf(xbt, dev->nodename, "feature-sg", "%d", 1);
	if (err) {
		message = "writing feature-sg";
		goto abort_transaction;
	}

	err = xenbus_printf(xbt, dev->nodename, "feature-gso-tcpv4", "%d", 1);
	if (err) {
		message = "writing feature-gso-tcpv4";
		goto abort_transaction;
	}

	err = xenbus_write(xbt, dev->nodename, "feature-gso-tcpv6", "1");
	if (err) {
		message = "writing feature-gso-tcpv6";
		goto abort_transaction;
	}

	err = xenbus_write(xbt, dev->nodename, "feature-ipv6-csum-offload",
			   "1");
	if (err) {
		message = "writing feature-ipv6-csum-offload";
		goto abort_transaction;
	}

	err = xenbus_transaction_end(xbt, 0);
	if (err) {
		if (err == -EAGAIN)
			goto again;
		xenbus_dev_fatal(dev, err, "completing transaction");
		goto destroy_ring;
	}

	return 0;

 abort_transaction:
	xenbus_dev_fatal(dev, err, "%s", message);
abort_transaction_no_dev_fatal:
	xenbus_transaction_end(xbt, 1);
 destroy_ring:
	xennet_disconnect_backend(info);
	kfree(info->queues);
	info->queues = NULL;
	rtnl_lock();
	netif_set_real_num_tx_queues(info->netdev, 0);
	rtnl_unlock();
 out:
	return err;
}

static int xennet_connect(struct net_device *dev)
{
	struct netfront_info *np = netdev_priv(dev);
	unsigned int num_queues = 0;
	int err;
	unsigned int feature_rx_copy;
	unsigned int j = 0;
	struct netfront_queue *queue = NULL;

	err = xenbus_scanf(XBT_NIL, np->xbdev->otherend,
			   "feature-rx-copy", "%u", &feature_rx_copy);
	if (err != 1)
		feature_rx_copy = 0;

	if (!feature_rx_copy) {
		dev_info(&dev->dev,
			 "backend does not support copying receive path\n");
		return -ENODEV;
	}

	err = talk_to_netback(np->xbdev, np);
	if (err)
		return err;

	/* talk_to_netback() sets the correct number of queues */
	num_queues = dev->real_num_tx_queues;

	rtnl_lock();
	netdev_update_features(dev);
	rtnl_unlock();

	/*
	 * All public and private state should now be sane.  Get
	 * ready to start sending and receiving packets and give the driver
	 * domain a kick because we've probably just requeued some
	 * packets.
	 */
	netif_carrier_on(np->netdev);
	for (j = 0; j < num_queues; ++j) {
		queue = &np->queues[j];

		notify_remote_via_irq(queue->tx_irq);
		if (queue->tx_irq != queue->rx_irq)
			notify_remote_via_irq(queue->rx_irq);

		spin_lock_irq(&queue->tx_lock);
		xennet_tx_buf_gc(queue);
		spin_unlock_irq(&queue->tx_lock);

		spin_lock_bh(&queue->rx_lock);
		xennet_alloc_rx_buffers(queue);
		spin_unlock_bh(&queue->rx_lock);
	}

	return 0;
}

/**
 * Callback received when the backend's state changes.
 */
static void netback_changed(struct xenbus_device *dev,
			    enum xenbus_state backend_state)
{
	struct netfront_info *np = dev_get_drvdata(&dev->dev);
	struct net_device *netdev = np->netdev;

	dev_dbg(&dev->dev, "%s\n", xenbus_strstate(backend_state));

	switch (backend_state) {
	case XenbusStateInitialising:
	case XenbusStateInitialised:
	case XenbusStateReconfiguring:
	case XenbusStateReconfigured:
	case XenbusStateUnknown:
		break;

	case XenbusStateInitWait:
		if (dev->state != XenbusStateInitialising)
			break;
		if (xennet_connect(netdev) != 0)
			break;
		xenbus_switch_state(dev, XenbusStateConnected);
		break;

	case XenbusStateConnected:
		netdev_notify_peers(netdev);
		break;

	case XenbusStateClosed:
		if (dev->state == XenbusStateClosed)
			break;
		/* Missed the backend's CLOSING state -- fallthrough */
	case XenbusStateClosing:
		xenbus_frontend_closed(dev);
		break;
	}
}

static const struct xennet_stat {
	char name[ETH_GSTRING_LEN];
	u16 offset;
} xennet_stats[] = {
	{
		"rx_gso_checksum_fixup",
		offsetof(struct netfront_info, rx_gso_checksum_fixup)
	},
};

static int xennet_get_sset_count(struct net_device *dev, int string_set)
{
	switch (string_set) {
	case ETH_SS_STATS:
		return ARRAY_SIZE(xennet_stats);
	default:
		return -EINVAL;
	}
}

static void xennet_get_ethtool_stats(struct net_device *dev,
				     struct ethtool_stats *stats, u64 * data)
{
	void *np = netdev_priv(dev);
	int i;

	for (i = 0; i < ARRAY_SIZE(xennet_stats); i++)
		data[i] = atomic_read((atomic_t *)(np + xennet_stats[i].offset));
}

static void xennet_get_strings(struct net_device *dev, u32 stringset, u8 * data)
{
	int i;

	switch (stringset) {
	case ETH_SS_STATS:
		for (i = 0; i < ARRAY_SIZE(xennet_stats); i++)
			memcpy(data + i * ETH_GSTRING_LEN,
			       xennet_stats[i].name, ETH_GSTRING_LEN);
		break;
	}
}

static const struct ethtool_ops xennet_ethtool_ops =
{
	.get_link = ethtool_op_get_link,

	.get_sset_count = xennet_get_sset_count,
	.get_ethtool_stats = xennet_get_ethtool_stats,
	.get_strings = xennet_get_strings,
};

#ifdef CONFIG_SYSFS
static ssize_t show_rxbuf(struct device *dev,
			  struct device_attribute *attr, char *buf)
{
	return sprintf(buf, "%lu\n", NET_RX_RING_SIZE);
}

static ssize_t store_rxbuf(struct device *dev,
			   struct device_attribute *attr,
			   const char *buf, size_t len)
{
	char *endp;
	unsigned long target;

	if (!capable(CAP_NET_ADMIN))
		return -EPERM;

	target = simple_strtoul(buf, &endp, 0);
	if (endp == buf)
		return -EBADMSG;

	/* rxbuf_min and rxbuf_max are no longer configurable. */

	return len;
}

static struct device_attribute xennet_attrs[] = {
	__ATTR(rxbuf_min, S_IRUGO|S_IWUSR, show_rxbuf, store_rxbuf),
	__ATTR(rxbuf_max, S_IRUGO|S_IWUSR, show_rxbuf, store_rxbuf),
	__ATTR(rxbuf_cur, S_IRUGO, show_rxbuf, NULL),
};

static int xennet_sysfs_addif(struct net_device *netdev)
{
	int i;
	int err;

	for (i = 0; i < ARRAY_SIZE(xennet_attrs); i++) {
		err = device_create_file(&netdev->dev,
					   &xennet_attrs[i]);
		if (err)
			goto fail;
	}
	return 0;

 fail:
	while (--i >= 0)
		device_remove_file(&netdev->dev, &xennet_attrs[i]);
	return err;
}

static void xennet_sysfs_delif(struct net_device *netdev)
{
	int i;

	for (i = 0; i < ARRAY_SIZE(xennet_attrs); i++)
		device_remove_file(&netdev->dev, &xennet_attrs[i]);
}

#endif /* CONFIG_SYSFS */

static int xennet_remove(struct xenbus_device *dev)
{
	struct netfront_info *info = dev_get_drvdata(&dev->dev);
	unsigned int num_queues = info->netdev->real_num_tx_queues;
	struct netfront_queue *queue = NULL;
	unsigned int i = 0;

	dev_dbg(&dev->dev, "%s\n", dev->nodename);

	xennet_disconnect_backend(info);

	xennet_sysfs_delif(info->netdev);

	unregister_netdev(info->netdev);

	for (i = 0; i < num_queues; ++i) {
		queue = &info->queues[i];
		del_timer_sync(&queue->rx_refill_timer);
	}

	if (num_queues) {
		kfree(info->queues);
		info->queues = NULL;
	}

	xennet_free_netdev(info->netdev);

	return 0;
}

static const struct xenbus_device_id netfront_ids[] = {
	{ "vif" },
	{ "" }
};

static struct xenbus_driver netfront_driver = {
	.ids = netfront_ids,
	.probe = netfront_probe,
	.remove = xennet_remove,
	.resume = netfront_resume,
	.otherend_changed = netback_changed,
};

static int __init netif_init(void)
{
	if (!xen_domain())
		return -ENODEV;

	if (!xen_has_pv_nic_devices())
		return -ENODEV;

	pr_info("Initialising Xen virtual ethernet driver\n");

	/* Allow as many queues as there are CPUs, by default */
	xennet_max_queues = num_online_cpus();

	return xenbus_register_frontend(&netfront_driver);
}
module_init(netif_init);


static void __exit netif_exit(void)
{
	xenbus_unregister_driver(&netfront_driver);
}
module_exit(netif_exit);

MODULE_DESCRIPTION("Xen virtual network device frontend");
MODULE_LICENSE("GPL");
MODULE_ALIAS("xen:vif");
MODULE_ALIAS("xennet");<|MERGE_RESOLUTION|>--- conflicted
+++ resolved
@@ -519,16 +519,8 @@
 {
 	struct netfront_info *np = netdev_priv(dev);
 	struct netfront_stats *tx_stats = this_cpu_ptr(np->tx_stats);
-<<<<<<< HEAD
-	struct xen_netif_tx_request *tx;
-	char *data = skb->data;
-	RING_IDX i;
-	grant_ref_t ref;
-	unsigned long mfn;
-=======
 	struct xen_netif_tx_request *tx, *first_tx;
 	unsigned int i;
->>>>>>> 8ea65f4a
 	int notify;
 	int slots;
 	struct page *page;
