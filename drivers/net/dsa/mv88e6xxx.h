/*
 * net/dsa/mv88e6xxx.h - Marvell 88e6xxx switch chip support
 * Copyright (c) 2008 Marvell Semiconductor
 *
 * This program is free software; you can redistribute it and/or modify
 * it under the terms of the GNU General Public License as published by
 * the Free Software Foundation; either version 2 of the License, or
 * (at your option) any later version.
 */

#ifndef __MV88E6XXX_H
#define __MV88E6XXX_H

#include <linux/if_vlan.h>
#include <linux/gpio/consumer.h>

#ifndef UINT64_MAX
#define UINT64_MAX		(u64)(~((u64)0))
#endif

#define SMI_CMD			0x00
#define SMI_CMD_BUSY		BIT(15)
#define SMI_CMD_CLAUSE_22	BIT(12)
#define SMI_CMD_OP_22_WRITE	((1 << 10) | SMI_CMD_BUSY | SMI_CMD_CLAUSE_22)
#define SMI_CMD_OP_22_READ	((2 << 10) | SMI_CMD_BUSY | SMI_CMD_CLAUSE_22)
#define SMI_CMD_OP_45_WRITE_ADDR	((0 << 10) | SMI_CMD_BUSY)
#define SMI_CMD_OP_45_WRITE_DATA	((1 << 10) | SMI_CMD_BUSY)
#define SMI_CMD_OP_45_READ_DATA		((2 << 10) | SMI_CMD_BUSY)
#define SMI_CMD_OP_45_READ_DATA_INC	((3 << 10) | SMI_CMD_BUSY)
#define SMI_DATA		0x01

/* Fiber/SERDES Registers are located at SMI address F, page 1 */
#define REG_FIBER_SERDES	0x0f
#define PAGE_FIBER_SERDES	0x01

#define REG_PORT(p)		(0x10 + (p))
#define PORT_STATUS		0x00
#define PORT_STATUS_PAUSE_EN	BIT(15)
#define PORT_STATUS_MY_PAUSE	BIT(14)
#define PORT_STATUS_HD_FLOW	BIT(13)
#define PORT_STATUS_PHY_DETECT	BIT(12)
#define PORT_STATUS_LINK	BIT(11)
#define PORT_STATUS_DUPLEX	BIT(10)
#define PORT_STATUS_SPEED_MASK	0x0300
#define PORT_STATUS_SPEED_10	0x0000
#define PORT_STATUS_SPEED_100	0x0100
#define PORT_STATUS_SPEED_1000	0x0200
#define PORT_STATUS_EEE		BIT(6) /* 6352 */
#define PORT_STATUS_AM_DIS	BIT(6) /* 6165 */
#define PORT_STATUS_MGMII	BIT(6) /* 6185 */
#define PORT_STATUS_TX_PAUSED	BIT(5)
#define PORT_STATUS_FLOW_CTRL	BIT(4)
#define PORT_STATUS_CMODE_MASK	0x0f
#define PORT_STATUS_CMODE_100BASE_X	0x8
#define PORT_STATUS_CMODE_1000BASE_X	0x9
#define PORT_STATUS_CMODE_SGMII		0xa
#define PORT_PCS_CTRL		0x01
#define PORT_PCS_CTRL_RGMII_DELAY_RXCLK	BIT(15)
#define PORT_PCS_CTRL_RGMII_DELAY_TXCLK	BIT(14)
#define PORT_PCS_CTRL_FC		BIT(7)
#define PORT_PCS_CTRL_FORCE_FC		BIT(6)
#define PORT_PCS_CTRL_LINK_UP		BIT(5)
#define PORT_PCS_CTRL_FORCE_LINK	BIT(4)
#define PORT_PCS_CTRL_DUPLEX_FULL	BIT(3)
#define PORT_PCS_CTRL_FORCE_DUPLEX	BIT(2)
#define PORT_PCS_CTRL_10		0x00
#define PORT_PCS_CTRL_100		0x01
#define PORT_PCS_CTRL_1000		0x02
#define PORT_PCS_CTRL_UNFORCED		0x03
#define PORT_PAUSE_CTRL		0x02
#define PORT_SWITCH_ID		0x03
#define PORT_SWITCH_ID_PROD_NUM_6085	0x04a
#define PORT_SWITCH_ID_PROD_NUM_6095	0x095
#define PORT_SWITCH_ID_PROD_NUM_6131	0x106
#define PORT_SWITCH_ID_PROD_NUM_6320	0x115
#define PORT_SWITCH_ID_PROD_NUM_6123	0x121
#define PORT_SWITCH_ID_PROD_NUM_6161	0x161
#define PORT_SWITCH_ID_PROD_NUM_6165	0x165
#define PORT_SWITCH_ID_PROD_NUM_6171	0x171
#define PORT_SWITCH_ID_PROD_NUM_6172	0x172
#define PORT_SWITCH_ID_PROD_NUM_6175	0x175
#define PORT_SWITCH_ID_PROD_NUM_6176	0x176
#define PORT_SWITCH_ID_PROD_NUM_6185	0x1a7
#define PORT_SWITCH_ID_PROD_NUM_6240	0x240
#define PORT_SWITCH_ID_PROD_NUM_6321	0x310
#define PORT_SWITCH_ID_PROD_NUM_6352	0x352
#define PORT_SWITCH_ID_PROD_NUM_6350	0x371
#define PORT_SWITCH_ID_PROD_NUM_6351	0x375
#define PORT_CONTROL		0x04
#define PORT_CONTROL_USE_CORE_TAG	BIT(15)
#define PORT_CONTROL_DROP_ON_LOCK	BIT(14)
#define PORT_CONTROL_EGRESS_UNMODIFIED	(0x0 << 12)
#define PORT_CONTROL_EGRESS_UNTAGGED	(0x1 << 12)
#define PORT_CONTROL_EGRESS_TAGGED	(0x2 << 12)
#define PORT_CONTROL_EGRESS_ADD_TAG	(0x3 << 12)
#define PORT_CONTROL_HEADER		BIT(11)
#define PORT_CONTROL_IGMP_MLD_SNOOP	BIT(10)
#define PORT_CONTROL_DOUBLE_TAG		BIT(9)
#define PORT_CONTROL_FRAME_MODE_NORMAL		(0x0 << 8)
#define PORT_CONTROL_FRAME_MODE_DSA		(0x1 << 8)
#define PORT_CONTROL_FRAME_MODE_PROVIDER	(0x2 << 8)
#define PORT_CONTROL_FRAME_ETHER_TYPE_DSA	(0x3 << 8)
#define PORT_CONTROL_DSA_TAG		BIT(8)
#define PORT_CONTROL_VLAN_TUNNEL	BIT(7)
#define PORT_CONTROL_TAG_IF_BOTH	BIT(6)
#define PORT_CONTROL_USE_IP		BIT(5)
#define PORT_CONTROL_USE_TAG		BIT(4)
#define PORT_CONTROL_FORWARD_UNKNOWN_MC	BIT(3)
#define PORT_CONTROL_FORWARD_UNKNOWN	BIT(2)
#define PORT_CONTROL_STATE_MASK		0x03
#define PORT_CONTROL_STATE_DISABLED	0x00
#define PORT_CONTROL_STATE_BLOCKING	0x01
#define PORT_CONTROL_STATE_LEARNING	0x02
#define PORT_CONTROL_STATE_FORWARDING	0x03
#define PORT_CONTROL_1		0x05
#define PORT_CONTROL_1_FID_11_4_MASK	(0xff << 0)
#define PORT_BASE_VLAN		0x06
#define PORT_BASE_VLAN_FID_3_0_MASK	(0xf << 12)
#define PORT_DEFAULT_VLAN	0x07
#define PORT_DEFAULT_VLAN_MASK	0xfff
#define PORT_CONTROL_2		0x08
#define PORT_CONTROL_2_IGNORE_FCS	BIT(15)
#define PORT_CONTROL_2_VTU_PRI_OVERRIDE	BIT(14)
#define PORT_CONTROL_2_SA_PRIO_OVERRIDE	BIT(13)
#define PORT_CONTROL_2_DA_PRIO_OVERRIDE	BIT(12)
#define PORT_CONTROL_2_JUMBO_1522	(0x00 << 12)
#define PORT_CONTROL_2_JUMBO_2048	(0x01 << 12)
#define PORT_CONTROL_2_JUMBO_10240	(0x02 << 12)
#define PORT_CONTROL_2_8021Q_MASK	(0x03 << 10)
#define PORT_CONTROL_2_8021Q_DISABLED	(0x00 << 10)
#define PORT_CONTROL_2_8021Q_FALLBACK	(0x01 << 10)
#define PORT_CONTROL_2_8021Q_CHECK	(0x02 << 10)
#define PORT_CONTROL_2_8021Q_SECURE	(0x03 << 10)
#define PORT_CONTROL_2_DISCARD_TAGGED	BIT(9)
#define PORT_CONTROL_2_DISCARD_UNTAGGED	BIT(8)
#define PORT_CONTROL_2_MAP_DA		BIT(7)
#define PORT_CONTROL_2_DEFAULT_FORWARD	BIT(6)
#define PORT_CONTROL_2_FORWARD_UNKNOWN	BIT(6)
#define PORT_CONTROL_2_EGRESS_MONITOR	BIT(5)
#define PORT_CONTROL_2_INGRESS_MONITOR	BIT(4)
#define PORT_RATE_CONTROL	0x09
#define PORT_RATE_CONTROL_2	0x0a
#define PORT_ASSOC_VECTOR	0x0b
#define PORT_ASSOC_VECTOR_HOLD_AT_1		BIT(15)
#define PORT_ASSOC_VECTOR_INT_AGE_OUT		BIT(14)
#define PORT_ASSOC_VECTOR_LOCKED_PORT		BIT(13)
#define PORT_ASSOC_VECTOR_IGNORE_WRONG		BIT(12)
#define PORT_ASSOC_VECTOR_REFRESH_LOCKED	BIT(11)
#define PORT_ATU_CONTROL	0x0c
#define PORT_PRI_OVERRIDE	0x0d
#define PORT_ETH_TYPE		0x0f
#define PORT_IN_DISCARD_LO	0x10
#define PORT_IN_DISCARD_HI	0x11
#define PORT_IN_FILTERED	0x12
#define PORT_OUT_FILTERED	0x13
#define PORT_TAG_REGMAP_0123	0x18
#define PORT_TAG_REGMAP_4567	0x19

#define REG_GLOBAL		0x1b
#define GLOBAL_STATUS		0x00
#define GLOBAL_STATUS_PPU_STATE BIT(15) /* 6351 and 6171 */
/* Two bits for 6165, 6185 etc */
#define GLOBAL_STATUS_PPU_MASK		(0x3 << 14)
#define GLOBAL_STATUS_PPU_DISABLED_RST	(0x0 << 14)
#define GLOBAL_STATUS_PPU_INITIALIZING	(0x1 << 14)
#define GLOBAL_STATUS_PPU_DISABLED	(0x2 << 14)
#define GLOBAL_STATUS_PPU_POLLING	(0x3 << 14)
#define GLOBAL_MAC_01		0x01
#define GLOBAL_MAC_23		0x02
#define GLOBAL_MAC_45		0x03
#define GLOBAL_ATU_FID		0x01	/* 6097 6165 6351 6352 */
#define GLOBAL_VTU_FID		0x02	/* 6097 6165 6351 6352 */
#define GLOBAL_VTU_FID_MASK	0xfff
#define GLOBAL_VTU_SID		0x03	/* 6097 6165 6351 6352 */
#define GLOBAL_VTU_SID_MASK	0x3f
#define GLOBAL_CONTROL		0x04
#define GLOBAL_CONTROL_SW_RESET		BIT(15)
#define GLOBAL_CONTROL_PPU_ENABLE	BIT(14)
#define GLOBAL_CONTROL_DISCARD_EXCESS	BIT(13) /* 6352 */
#define GLOBAL_CONTROL_SCHED_PRIO	BIT(11) /* 6152 */
#define GLOBAL_CONTROL_MAX_FRAME_1632	BIT(10) /* 6152 */
#define GLOBAL_CONTROL_RELOAD_EEPROM	BIT(9)	/* 6152 */
#define GLOBAL_CONTROL_DEVICE_EN	BIT(7)
#define GLOBAL_CONTROL_STATS_DONE_EN	BIT(6)
#define GLOBAL_CONTROL_VTU_PROBLEM_EN	BIT(5)
#define GLOBAL_CONTROL_VTU_DONE_EN	BIT(4)
#define GLOBAL_CONTROL_ATU_PROBLEM_EN	BIT(3)
#define GLOBAL_CONTROL_ATU_DONE_EN	BIT(2)
#define GLOBAL_CONTROL_TCAM_EN		BIT(1)
#define GLOBAL_CONTROL_EEPROM_DONE_EN	BIT(0)
#define GLOBAL_VTU_OP		0x05
#define GLOBAL_VTU_OP_BUSY	BIT(15)
#define GLOBAL_VTU_OP_FLUSH_ALL		((0x01 << 12) | GLOBAL_VTU_OP_BUSY)
#define GLOBAL_VTU_OP_VTU_LOAD_PURGE	((0x03 << 12) | GLOBAL_VTU_OP_BUSY)
#define GLOBAL_VTU_OP_VTU_GET_NEXT	((0x04 << 12) | GLOBAL_VTU_OP_BUSY)
#define GLOBAL_VTU_OP_STU_LOAD_PURGE	((0x05 << 12) | GLOBAL_VTU_OP_BUSY)
#define GLOBAL_VTU_OP_STU_GET_NEXT	((0x06 << 12) | GLOBAL_VTU_OP_BUSY)
#define GLOBAL_VTU_VID		0x06
#define GLOBAL_VTU_VID_MASK	0xfff
#define GLOBAL_VTU_VID_VALID	BIT(12)
#define GLOBAL_VTU_DATA_0_3	0x07
#define GLOBAL_VTU_DATA_4_7	0x08
#define GLOBAL_VTU_DATA_8_11	0x09
#define GLOBAL_VTU_STU_DATA_MASK		0x03
#define GLOBAL_VTU_DATA_MEMBER_TAG_UNMODIFIED	0x00
#define GLOBAL_VTU_DATA_MEMBER_TAG_UNTAGGED	0x01
#define GLOBAL_VTU_DATA_MEMBER_TAG_TAGGED	0x02
#define GLOBAL_VTU_DATA_MEMBER_TAG_NON_MEMBER	0x03
#define GLOBAL_STU_DATA_PORT_STATE_DISABLED	0x00
#define GLOBAL_STU_DATA_PORT_STATE_BLOCKING	0x01
#define GLOBAL_STU_DATA_PORT_STATE_LEARNING	0x02
#define GLOBAL_STU_DATA_PORT_STATE_FORWARDING	0x03
#define GLOBAL_ATU_CONTROL	0x0a
#define GLOBAL_ATU_CONTROL_LEARN2ALL	BIT(3)
#define GLOBAL_ATU_OP		0x0b
#define GLOBAL_ATU_OP_BUSY	BIT(15)
#define GLOBAL_ATU_OP_NOP		(0 << 12)
#define GLOBAL_ATU_OP_FLUSH_MOVE_ALL		((1 << 12) | GLOBAL_ATU_OP_BUSY)
#define GLOBAL_ATU_OP_FLUSH_MOVE_NON_STATIC	((2 << 12) | GLOBAL_ATU_OP_BUSY)
#define GLOBAL_ATU_OP_LOAD_DB		((3 << 12) | GLOBAL_ATU_OP_BUSY)
#define GLOBAL_ATU_OP_GET_NEXT_DB	((4 << 12) | GLOBAL_ATU_OP_BUSY)
#define GLOBAL_ATU_OP_FLUSH_MOVE_ALL_DB		((5 << 12) | GLOBAL_ATU_OP_BUSY)
#define GLOBAL_ATU_OP_FLUSH_MOVE_NON_STATIC_DB ((6 << 12) | GLOBAL_ATU_OP_BUSY)
#define GLOBAL_ATU_OP_GET_CLR_VIOLATION	  ((7 << 12) | GLOBAL_ATU_OP_BUSY)
#define GLOBAL_ATU_DATA		0x0c
#define GLOBAL_ATU_DATA_TRUNK			BIT(15)
#define GLOBAL_ATU_DATA_TRUNK_ID_MASK		0x00f0
#define GLOBAL_ATU_DATA_TRUNK_ID_SHIFT		4
#define GLOBAL_ATU_DATA_PORT_VECTOR_MASK	0x3ff0
#define GLOBAL_ATU_DATA_PORT_VECTOR_SHIFT	4
#define GLOBAL_ATU_DATA_STATE_MASK		0x0f
#define GLOBAL_ATU_DATA_STATE_UNUSED		0x00
#define GLOBAL_ATU_DATA_STATE_UC_MGMT		0x0d
#define GLOBAL_ATU_DATA_STATE_UC_STATIC		0x0e
#define GLOBAL_ATU_DATA_STATE_UC_PRIO_OVER	0x0f
#define GLOBAL_ATU_DATA_STATE_MC_NONE_RATE	0x05
#define GLOBAL_ATU_DATA_STATE_MC_STATIC		0x07
#define GLOBAL_ATU_DATA_STATE_MC_MGMT		0x0e
#define GLOBAL_ATU_DATA_STATE_MC_PRIO_OVER	0x0f
#define GLOBAL_ATU_MAC_01	0x0d
#define GLOBAL_ATU_MAC_23	0x0e
#define GLOBAL_ATU_MAC_45	0x0f
#define GLOBAL_IP_PRI_0		0x10
#define GLOBAL_IP_PRI_1		0x11
#define GLOBAL_IP_PRI_2		0x12
#define GLOBAL_IP_PRI_3		0x13
#define GLOBAL_IP_PRI_4		0x14
#define GLOBAL_IP_PRI_5		0x15
#define GLOBAL_IP_PRI_6		0x16
#define GLOBAL_IP_PRI_7		0x17
#define GLOBAL_IEEE_PRI		0x18
#define GLOBAL_CORE_TAG_TYPE	0x19
#define GLOBAL_MONITOR_CONTROL	0x1a
#define GLOBAL_MONITOR_CONTROL_INGRESS_SHIFT	12
#define GLOBAL_MONITOR_CONTROL_EGRESS_SHIFT	8
#define GLOBAL_MONITOR_CONTROL_ARP_SHIFT	4
#define GLOBAL_MONITOR_CONTROL_MIRROR_SHIFT	0
#define GLOBAL_MONITOR_CONTROL_ARP_DISABLED	(0xf0)
#define GLOBAL_CONTROL_2	0x1c
#define GLOBAL_CONTROL_2_NO_CASCADE		0xe000
#define GLOBAL_CONTROL_2_MULTIPLE_CASCADE	0xf000

#define GLOBAL_STATS_OP		0x1d
#define GLOBAL_STATS_OP_BUSY	BIT(15)
#define GLOBAL_STATS_OP_NOP		(0 << 12)
#define GLOBAL_STATS_OP_FLUSH_ALL	((1 << 12) | GLOBAL_STATS_OP_BUSY)
#define GLOBAL_STATS_OP_FLUSH_PORT	((2 << 12) | GLOBAL_STATS_OP_BUSY)
#define GLOBAL_STATS_OP_READ_CAPTURED	((4 << 12) | GLOBAL_STATS_OP_BUSY)
#define GLOBAL_STATS_OP_CAPTURE_PORT	((5 << 12) | GLOBAL_STATS_OP_BUSY)
#define GLOBAL_STATS_OP_HIST_RX		((1 << 10) | GLOBAL_STATS_OP_BUSY)
#define GLOBAL_STATS_OP_HIST_TX		((2 << 10) | GLOBAL_STATS_OP_BUSY)
#define GLOBAL_STATS_OP_HIST_RX_TX	((3 << 10) | GLOBAL_STATS_OP_BUSY)
#define GLOBAL_STATS_OP_BANK_1	BIT(9)
#define GLOBAL_STATS_COUNTER_32	0x1e
#define GLOBAL_STATS_COUNTER_01	0x1f

#define REG_GLOBAL2		0x1c
#define GLOBAL2_INT_SOURCE	0x00
#define GLOBAL2_INT_MASK	0x01
#define GLOBAL2_MGMT_EN_2X	0x02
#define GLOBAL2_MGMT_EN_0X	0x03
#define GLOBAL2_FLOW_CONTROL	0x04
#define GLOBAL2_SWITCH_MGMT	0x05
#define GLOBAL2_SWITCH_MGMT_USE_DOUBLE_TAG_DATA	BIT(15)
#define GLOBAL2_SWITCH_MGMT_PREVENT_LOOPS	BIT(14)
#define GLOBAL2_SWITCH_MGMT_FLOW_CONTROL_MSG	BIT(13)
#define GLOBAL2_SWITCH_MGMT_FORCE_FLOW_CTRL_PRI	BIT(7)
#define GLOBAL2_SWITCH_MGMT_RSVD2CPU		BIT(3)
#define GLOBAL2_DEVICE_MAPPING	0x06
#define GLOBAL2_DEVICE_MAPPING_UPDATE		BIT(15)
#define GLOBAL2_DEVICE_MAPPING_TARGET_SHIFT	8
#define GLOBAL2_DEVICE_MAPPING_PORT_MASK	0x0f
#define GLOBAL2_TRUNK_MASK	0x07
#define GLOBAL2_TRUNK_MASK_UPDATE		BIT(15)
#define GLOBAL2_TRUNK_MASK_NUM_SHIFT		12
#define GLOBAL2_TRUNK_MAPPING	0x08
#define GLOBAL2_TRUNK_MAPPING_UPDATE		BIT(15)
#define GLOBAL2_TRUNK_MAPPING_ID_SHIFT		11
#define GLOBAL2_INGRESS_OP	0x09
#define GLOBAL2_INGRESS_DATA	0x0a
#define GLOBAL2_PVT_ADDR	0x0b
#define GLOBAL2_PVT_DATA	0x0c
#define GLOBAL2_SWITCH_MAC	0x0d
#define GLOBAL2_SWITCH_MAC_BUSY BIT(15)
#define GLOBAL2_ATU_STATS	0x0e
#define GLOBAL2_PRIO_OVERRIDE	0x0f
#define GLOBAL2_PRIO_OVERRIDE_FORCE_SNOOP	BIT(7)
#define GLOBAL2_PRIO_OVERRIDE_SNOOP_SHIFT	4
#define GLOBAL2_PRIO_OVERRIDE_FORCE_ARP		BIT(3)
#define GLOBAL2_PRIO_OVERRIDE_ARP_SHIFT		0
#define GLOBAL2_EEPROM_OP	0x14
#define GLOBAL2_EEPROM_OP_BUSY		BIT(15)
#define GLOBAL2_EEPROM_OP_WRITE		((3 << 12) | GLOBAL2_EEPROM_OP_BUSY)
#define GLOBAL2_EEPROM_OP_READ		((4 << 12) | GLOBAL2_EEPROM_OP_BUSY)
#define GLOBAL2_EEPROM_OP_LOAD		BIT(11)
#define GLOBAL2_EEPROM_OP_WRITE_EN	BIT(10)
#define GLOBAL2_EEPROM_OP_ADDR_MASK	0xff
#define GLOBAL2_EEPROM_DATA	0x15
#define GLOBAL2_PTP_AVB_OP	0x16
#define GLOBAL2_PTP_AVB_DATA	0x17
#define GLOBAL2_SMI_OP		0x18
#define GLOBAL2_SMI_OP_BUSY		BIT(15)
#define GLOBAL2_SMI_OP_CLAUSE_22	BIT(12)
#define GLOBAL2_SMI_OP_22_WRITE		((1 << 10) | GLOBAL2_SMI_OP_BUSY | \
					 GLOBAL2_SMI_OP_CLAUSE_22)
#define GLOBAL2_SMI_OP_22_READ		((2 << 10) | GLOBAL2_SMI_OP_BUSY | \
					 GLOBAL2_SMI_OP_CLAUSE_22)
#define GLOBAL2_SMI_OP_45_WRITE_ADDR	((0 << 10) | GLOBAL2_SMI_OP_BUSY)
#define GLOBAL2_SMI_OP_45_WRITE_DATA	((1 << 10) | GLOBAL2_SMI_OP_BUSY)
#define GLOBAL2_SMI_OP_45_READ_DATA	((2 << 10) | GLOBAL2_SMI_OP_BUSY)
#define GLOBAL2_SMI_DATA	0x19
#define GLOBAL2_SCRATCH_MISC	0x1a
#define GLOBAL2_SCRATCH_BUSY		BIT(15)
#define GLOBAL2_SCRATCH_REGISTER_SHIFT	8
#define GLOBAL2_SCRATCH_VALUE_MASK	0xff
#define GLOBAL2_WDOG_CONTROL	0x1b
#define GLOBAL2_QOS_WEIGHT	0x1c
#define GLOBAL2_MISC		0x1d

#define MV88E6XXX_N_FID		4096

<<<<<<< HEAD
struct mv88e6xxx_switch_id {
	u16 id;
	char *name;
=======
/* List of supported models */
enum mv88e6xxx_model {
	MV88E6085,
	MV88E6095,
	MV88E6123,
	MV88E6131,
	MV88E6161,
	MV88E6165,
	MV88E6171,
	MV88E6172,
	MV88E6175,
	MV88E6176,
	MV88E6185,
	MV88E6240,
	MV88E6320,
	MV88E6321,
	MV88E6350,
	MV88E6351,
	MV88E6352,
};

enum mv88e6xxx_family {
	MV88E6XXX_FAMILY_NONE,
	MV88E6XXX_FAMILY_6065,	/* 6031 6035 6061 6065 */
	MV88E6XXX_FAMILY_6095,	/* 6092 6095 */
	MV88E6XXX_FAMILY_6097,	/* 6046 6085 6096 6097 */
	MV88E6XXX_FAMILY_6165,	/* 6123 6161 6165 */
	MV88E6XXX_FAMILY_6185,	/* 6108 6121 6122 6131 6152 6155 6182 6185 */
	MV88E6XXX_FAMILY_6320,	/* 6320 6321 */
	MV88E6XXX_FAMILY_6351,	/* 6171 6175 6350 6351 */
	MV88E6XXX_FAMILY_6352,	/* 6172 6176 6240 6352 */
};

enum mv88e6xxx_cap {
	/* Address Translation Unit.
	 * The ATU is used to lookup and learn MAC addresses. See GLOBAL_ATU_OP.
	 */
	MV88E6XXX_CAP_ATU,

	/* Energy Efficient Ethernet.
	 */
	MV88E6XXX_CAP_EEE,

	/* EEPROM Command and Data registers.
	 * See GLOBAL2_EEPROM_OP and GLOBAL2_EEPROM_DATA.
	 */
	MV88E6XXX_CAP_EEPROM,

	/* Port State Filtering for 802.1D Spanning Tree.
	 * See PORT_CONTROL_STATE_* values in the PORT_CONTROL register.
	 */
	MV88E6XXX_CAP_PORTSTATE,

	/* PHY Polling Unit.
	 * See GLOBAL_CONTROL_PPU_ENABLE and GLOBAL_STATUS_PPU_POLLING.
	 */
	MV88E6XXX_CAP_PPU,
	MV88E6XXX_CAP_PPU_ACTIVE,

	/* SMI PHY Command and Data registers.
	 * This requires an indirect access to PHY registers through
	 * GLOBAL2_SMI_OP, otherwise direct access to PHY registers is done.
	 */
	MV88E6XXX_CAP_SMI_PHY,

	/* Per VLAN Spanning Tree Unit (STU).
	 * The Port State database, if present, is accessed through VTU
	 * operations and dedicated SID registers. See GLOBAL_VTU_SID.
	 */
	MV88E6XXX_CAP_STU,

	/* Switch MAC/WoL/WoF register.
	 * This requires an indirect access to set the switch MAC address
	 * through GLOBAL2_SWITCH_MAC, otherwise GLOBAL_MAC_01, GLOBAL_MAC_23,
	 * and GLOBAL_MAC_45 are used with a direct access.
	 */
	MV88E6XXX_CAP_SWITCH_MAC_WOL_WOF,

	/* Internal temperature sensor.
	 * Available from any enabled port's PHY register 26, page 6.
	 */
	MV88E6XXX_CAP_TEMP,
	MV88E6XXX_CAP_TEMP_LIMIT,

	/* In-chip Port Based VLANs.
	 * Each port VLANTable register (see PORT_BASE_VLAN) is used to restrict
	 * the output (or egress) ports to which it is allowed to send frames.
	 */
	MV88E6XXX_CAP_VLANTABLE,

	/* VLAN Table Unit.
	 * The VTU is used to program 802.1Q VLANs. See GLOBAL_VTU_OP.
	 */
	MV88E6XXX_CAP_VTU,
};

/* Bitmask of capabilities */
#define MV88E6XXX_FLAG_ATU		BIT(MV88E6XXX_CAP_ATU)
#define MV88E6XXX_FLAG_EEE		BIT(MV88E6XXX_CAP_EEE)
#define MV88E6XXX_FLAG_EEPROM		BIT(MV88E6XXX_CAP_EEPROM)
#define MV88E6XXX_FLAG_PORTSTATE	BIT(MV88E6XXX_CAP_PORTSTATE)
#define MV88E6XXX_FLAG_PPU		BIT(MV88E6XXX_CAP_PPU)
#define MV88E6XXX_FLAG_PPU_ACTIVE	BIT(MV88E6XXX_CAP_PPU_ACTIVE)
#define MV88E6XXX_FLAG_SMI_PHY		BIT(MV88E6XXX_CAP_SMI_PHY)
#define MV88E6XXX_FLAG_STU		BIT(MV88E6XXX_CAP_STU)
#define MV88E6XXX_FLAG_SWITCH_MAC	BIT(MV88E6XXX_CAP_SWITCH_MAC_WOL_WOF)
#define MV88E6XXX_FLAG_TEMP		BIT(MV88E6XXX_CAP_TEMP)
#define MV88E6XXX_FLAG_TEMP_LIMIT	BIT(MV88E6XXX_CAP_TEMP_LIMIT)
#define MV88E6XXX_FLAG_VLANTABLE	BIT(MV88E6XXX_CAP_VLANTABLE)
#define MV88E6XXX_FLAG_VTU		BIT(MV88E6XXX_CAP_VTU)

#define MV88E6XXX_FLAGS_FAMILY_6095	\
	(MV88E6XXX_FLAG_ATU |		\
	 MV88E6XXX_FLAG_PPU |		\
	 MV88E6XXX_FLAG_VLANTABLE |	\
	 MV88E6XXX_FLAG_VTU)

#define MV88E6XXX_FLAGS_FAMILY_6097	\
	(MV88E6XXX_FLAG_ATU |		\
	 MV88E6XXX_FLAG_PPU |		\
	 MV88E6XXX_FLAG_STU |		\
	 MV88E6XXX_FLAG_VLANTABLE |	\
	 MV88E6XXX_FLAG_VTU)

#define MV88E6XXX_FLAGS_FAMILY_6165	\
	(MV88E6XXX_FLAG_STU |		\
	 MV88E6XXX_FLAG_SWITCH_MAC |	\
	 MV88E6XXX_FLAG_TEMP |		\
	 MV88E6XXX_FLAG_VTU)

#define MV88E6XXX_FLAGS_FAMILY_6185	\
	(MV88E6XXX_FLAG_ATU |		\
	 MV88E6XXX_FLAG_PPU |		\
	 MV88E6XXX_FLAG_VLANTABLE |	\
	 MV88E6XXX_FLAG_VTU)

#define MV88E6XXX_FLAGS_FAMILY_6320	\
	(MV88E6XXX_FLAG_ATU |		\
	 MV88E6XXX_FLAG_EEE |		\
	 MV88E6XXX_FLAG_EEPROM |	\
	 MV88E6XXX_FLAG_PORTSTATE |	\
	 MV88E6XXX_FLAG_PPU_ACTIVE |	\
	 MV88E6XXX_FLAG_SMI_PHY |	\
	 MV88E6XXX_FLAG_SWITCH_MAC |	\
	 MV88E6XXX_FLAG_TEMP |		\
	 MV88E6XXX_FLAG_TEMP_LIMIT |	\
	 MV88E6XXX_FLAG_VLANTABLE |	\
	 MV88E6XXX_FLAG_VTU)

#define MV88E6XXX_FLAGS_FAMILY_6351	\
	(MV88E6XXX_FLAG_ATU |		\
	 MV88E6XXX_FLAG_PORTSTATE |	\
	 MV88E6XXX_FLAG_PPU_ACTIVE |	\
	 MV88E6XXX_FLAG_SMI_PHY |	\
	 MV88E6XXX_FLAG_STU |		\
	 MV88E6XXX_FLAG_SWITCH_MAC |	\
	 MV88E6XXX_FLAG_TEMP |		\
	 MV88E6XXX_FLAG_VLANTABLE |	\
	 MV88E6XXX_FLAG_VTU)

#define MV88E6XXX_FLAGS_FAMILY_6352	\
	(MV88E6XXX_FLAG_ATU |		\
	 MV88E6XXX_FLAG_EEE |		\
	 MV88E6XXX_FLAG_EEPROM |	\
	 MV88E6XXX_FLAG_PORTSTATE |	\
	 MV88E6XXX_FLAG_PPU_ACTIVE |	\
	 MV88E6XXX_FLAG_SMI_PHY |	\
	 MV88E6XXX_FLAG_STU |		\
	 MV88E6XXX_FLAG_SWITCH_MAC |	\
	 MV88E6XXX_FLAG_TEMP |		\
	 MV88E6XXX_FLAG_TEMP_LIMIT |	\
	 MV88E6XXX_FLAG_VLANTABLE |	\
	 MV88E6XXX_FLAG_VTU)

struct mv88e6xxx_info {
	enum mv88e6xxx_family family;
	u16 prod_num;
	const char *name;
	unsigned int num_databases;
	unsigned int num_ports;
	unsigned long flags;
>>>>>>> ed596a4a
};

struct mv88e6xxx_atu_entry {
	u16	fid;
	u8	state;
	bool	trunk;
	u16	portv_trunkid;
	u8	mac[ETH_ALEN];
};

struct mv88e6xxx_vtu_stu_entry {
	/* VTU only */
	u16	vid;
	u16	fid;

	/* VTU and STU */
	u8	sid;
	bool	valid;
	u8	data[DSA_MAX_PORTS];
};

struct mv88e6xxx_priv_port {
	struct net_device *bridge_dev;
<<<<<<< HEAD
	u8 state;
=======
>>>>>>> ed596a4a
};

struct mv88e6xxx_priv_state {
	const struct mv88e6xxx_info *info;

	/* The dsa_switch this private structure is related to */
	struct dsa_switch *ds;

	/* The device this structure is associated to */
	struct device *dev;

	/* When using multi-chip addressing, this mutex protects
	 * access to the indirect access registers.  (In single-chip
	 * mode, this mutex is effectively useless.)
	 */
	struct mutex	smi_mutex;

	/* The MII bus and the address on the bus that is used to
	 * communication with the switch
	 */
	struct mii_bus *bus;
	int sw_addr;

	/* Handles automatic disabling and re-enabling of the PHY
	 * polling unit.
	 */
	struct mutex		ppu_mutex;
	int			ppu_disabled;
	struct work_struct	ppu_work;
	struct timer_list	ppu_timer;

	/* This mutex serialises access to the statistics unit.
	 * Hold this mutex over snapshot + dump sequences.
	 */
	struct mutex	stats_mutex;

	/* This mutex serializes phy access for chips with
	 * indirect phy addressing. It is unused for chips
	 * with direct phy access.
	 */
	struct mutex	phy_mutex;

	/* This mutex serializes eeprom access for chips with
	 * eeprom support.
	 */
	struct mutex eeprom_mutex;

	struct mv88e6xxx_priv_port	ports[DSA_MAX_PORTS];

<<<<<<< HEAD
	struct mv88e6xxx_priv_port	ports[DSA_MAX_PORTS];

	DECLARE_BITMAP(port_state_update_mask, DSA_MAX_PORTS);
=======
	/* A switch may have a GPIO line tied to its reset pin. Parse
	 * this from the device tree, and use it before performing
	 * switch soft reset.
	 */
	struct gpio_desc *reset;
>>>>>>> ed596a4a

	/* set to size of eeprom if supported by the switch */
	int		eeprom_len;
};

enum stat_type {
	BANK0,
	BANK1,
	PORT,
};

struct mv88e6xxx_hw_stat {
	char string[ETH_GSTRING_LEN];
	int sizeof_stat;
	int reg;
	enum stat_type type;
};

<<<<<<< HEAD
int mv88e6xxx_switch_reset(struct dsa_switch *ds, bool ppu_active);
char *mv88e6xxx_lookup_name(struct device *host_dev, int sw_addr,
			    const struct mv88e6xxx_switch_id *table,
			    unsigned int num);
int mv88e6xxx_setup_ports(struct dsa_switch *ds);
int mv88e6xxx_setup_common(struct dsa_switch *ds);
int mv88e6xxx_setup_global(struct dsa_switch *ds);
int mv88e6xxx_reg_read(struct dsa_switch *ds, int addr, int reg);
int mv88e6xxx_reg_write(struct dsa_switch *ds, int addr, int reg, u16 val);
int mv88e6xxx_set_addr_direct(struct dsa_switch *ds, u8 *addr);
int mv88e6xxx_set_addr_indirect(struct dsa_switch *ds, u8 *addr);
int mv88e6xxx_phy_read(struct dsa_switch *ds, int port, int regnum);
int mv88e6xxx_phy_write(struct dsa_switch *ds, int port, int regnum, u16 val);
int mv88e6xxx_phy_read_indirect(struct dsa_switch *ds, int port, int regnum);
int mv88e6xxx_phy_write_indirect(struct dsa_switch *ds, int port, int regnum,
				 u16 val);
void mv88e6xxx_ppu_state_init(struct dsa_switch *ds);
int mv88e6xxx_phy_read_ppu(struct dsa_switch *ds, int addr, int regnum);
int mv88e6xxx_phy_write_ppu(struct dsa_switch *ds, int addr,
			    int regnum, u16 val);
void mv88e6xxx_get_strings(struct dsa_switch *ds, int port, uint8_t *data);
void mv88e6xxx_get_ethtool_stats(struct dsa_switch *ds, int port,
				 uint64_t *data);
int mv88e6xxx_get_sset_count(struct dsa_switch *ds);
int mv88e6xxx_get_sset_count_basic(struct dsa_switch *ds);
void mv88e6xxx_adjust_link(struct dsa_switch *ds, int port,
			   struct phy_device *phydev);
int mv88e6xxx_get_regs_len(struct dsa_switch *ds, int port);
void mv88e6xxx_get_regs(struct dsa_switch *ds, int port,
			struct ethtool_regs *regs, void *_p);
int mv88e6xxx_get_temp(struct dsa_switch *ds, int *temp);
int mv88e6xxx_get_temp_limit(struct dsa_switch *ds, int *temp);
int mv88e6xxx_set_temp_limit(struct dsa_switch *ds, int temp);
int mv88e6xxx_get_temp_alarm(struct dsa_switch *ds, bool *alarm);
int mv88e6xxx_eeprom_load_wait(struct dsa_switch *ds);
int mv88e6xxx_eeprom_busy_wait(struct dsa_switch *ds);
int mv88e6xxx_phy_read_indirect(struct dsa_switch *ds, int addr, int regnum);
int mv88e6xxx_phy_write_indirect(struct dsa_switch *ds, int addr, int regnum,
				 u16 val);
int mv88e6xxx_get_eee(struct dsa_switch *ds, int port, struct ethtool_eee *e);
int mv88e6xxx_set_eee(struct dsa_switch *ds, int port,
		      struct phy_device *phydev, struct ethtool_eee *e);
int mv88e6xxx_port_bridge_join(struct dsa_switch *ds, int port,
			       struct net_device *bridge);
void mv88e6xxx_port_bridge_leave(struct dsa_switch *ds, int port);
int mv88e6xxx_port_stp_update(struct dsa_switch *ds, int port, u8 state);
int mv88e6xxx_port_vlan_filtering(struct dsa_switch *ds, int port,
				  bool vlan_filtering);
int mv88e6xxx_port_vlan_prepare(struct dsa_switch *ds, int port,
				const struct switchdev_obj_port_vlan *vlan,
				struct switchdev_trans *trans);
int mv88e6xxx_port_vlan_add(struct dsa_switch *ds, int port,
			    const struct switchdev_obj_port_vlan *vlan,
			    struct switchdev_trans *trans);
int mv88e6xxx_port_vlan_del(struct dsa_switch *ds, int port,
			    const struct switchdev_obj_port_vlan *vlan);
int mv88e6xxx_port_vlan_dump(struct dsa_switch *ds, int port,
			     struct switchdev_obj_port_vlan *vlan,
			     int (*cb)(struct switchdev_obj *obj));
int mv88e6xxx_port_fdb_prepare(struct dsa_switch *ds, int port,
			       const struct switchdev_obj_port_fdb *fdb,
			       struct switchdev_trans *trans);
int mv88e6xxx_port_fdb_add(struct dsa_switch *ds, int port,
			   const struct switchdev_obj_port_fdb *fdb,
			   struct switchdev_trans *trans);
int mv88e6xxx_port_fdb_del(struct dsa_switch *ds, int port,
			   const struct switchdev_obj_port_fdb *fdb);
int mv88e6xxx_port_fdb_dump(struct dsa_switch *ds, int port,
			    struct switchdev_obj_port_fdb *fdb,
			    int (*cb)(struct switchdev_obj *obj));
int mv88e6xxx_phy_page_read(struct dsa_switch *ds, int port, int page, int reg);
int mv88e6xxx_phy_page_write(struct dsa_switch *ds, int port, int page,
			     int reg, int val);

extern struct dsa_switch_driver mv88e6131_switch_driver;
extern struct dsa_switch_driver mv88e6123_switch_driver;
extern struct dsa_switch_driver mv88e6352_switch_driver;
extern struct dsa_switch_driver mv88e6171_switch_driver;

#define REG_READ(addr, reg)						\
	({								\
		int __ret;						\
									\
		__ret = mv88e6xxx_reg_read(ds, addr, reg);		\
		if (__ret < 0)						\
			return __ret;					\
		__ret;							\
	})

#define REG_WRITE(addr, reg, val)					\
	({								\
		int __ret;						\
									\
		__ret = mv88e6xxx_reg_write(ds, addr, reg, val);	\
		if (__ret < 0)						\
			return __ret;					\
	})


=======
static inline bool mv88e6xxx_has(struct mv88e6xxx_priv_state *ps,
				 unsigned long flags)
{
	return (ps->info->flags & flags) == flags;
}
>>>>>>> ed596a4a

#endif<|MERGE_RESOLUTION|>--- conflicted
+++ resolved
@@ -339,11 +339,6 @@
 
 #define MV88E6XXX_N_FID		4096
 
-<<<<<<< HEAD
-struct mv88e6xxx_switch_id {
-	u16 id;
-	char *name;
-=======
 /* List of supported models */
 enum mv88e6xxx_model {
 	MV88E6085,
@@ -525,7 +520,6 @@
 	unsigned int num_databases;
 	unsigned int num_ports;
 	unsigned long flags;
->>>>>>> ed596a4a
 };
 
 struct mv88e6xxx_atu_entry {
@@ -549,10 +543,6 @@
 
 struct mv88e6xxx_priv_port {
 	struct net_device *bridge_dev;
-<<<<<<< HEAD
-	u8 state;
-=======
->>>>>>> ed596a4a
 };
 
 struct mv88e6xxx_priv_state {
@@ -602,17 +592,11 @@
 
 	struct mv88e6xxx_priv_port	ports[DSA_MAX_PORTS];
 
-<<<<<<< HEAD
-	struct mv88e6xxx_priv_port	ports[DSA_MAX_PORTS];
-
-	DECLARE_BITMAP(port_state_update_mask, DSA_MAX_PORTS);
-=======
 	/* A switch may have a GPIO line tied to its reset pin. Parse
 	 * this from the device tree, and use it before performing
 	 * switch soft reset.
 	 */
 	struct gpio_desc *reset;
->>>>>>> ed596a4a
 
 	/* set to size of eeprom if supported by the switch */
 	int		eeprom_len;
@@ -631,112 +615,10 @@
 	enum stat_type type;
 };
 
-<<<<<<< HEAD
-int mv88e6xxx_switch_reset(struct dsa_switch *ds, bool ppu_active);
-char *mv88e6xxx_lookup_name(struct device *host_dev, int sw_addr,
-			    const struct mv88e6xxx_switch_id *table,
-			    unsigned int num);
-int mv88e6xxx_setup_ports(struct dsa_switch *ds);
-int mv88e6xxx_setup_common(struct dsa_switch *ds);
-int mv88e6xxx_setup_global(struct dsa_switch *ds);
-int mv88e6xxx_reg_read(struct dsa_switch *ds, int addr, int reg);
-int mv88e6xxx_reg_write(struct dsa_switch *ds, int addr, int reg, u16 val);
-int mv88e6xxx_set_addr_direct(struct dsa_switch *ds, u8 *addr);
-int mv88e6xxx_set_addr_indirect(struct dsa_switch *ds, u8 *addr);
-int mv88e6xxx_phy_read(struct dsa_switch *ds, int port, int regnum);
-int mv88e6xxx_phy_write(struct dsa_switch *ds, int port, int regnum, u16 val);
-int mv88e6xxx_phy_read_indirect(struct dsa_switch *ds, int port, int regnum);
-int mv88e6xxx_phy_write_indirect(struct dsa_switch *ds, int port, int regnum,
-				 u16 val);
-void mv88e6xxx_ppu_state_init(struct dsa_switch *ds);
-int mv88e6xxx_phy_read_ppu(struct dsa_switch *ds, int addr, int regnum);
-int mv88e6xxx_phy_write_ppu(struct dsa_switch *ds, int addr,
-			    int regnum, u16 val);
-void mv88e6xxx_get_strings(struct dsa_switch *ds, int port, uint8_t *data);
-void mv88e6xxx_get_ethtool_stats(struct dsa_switch *ds, int port,
-				 uint64_t *data);
-int mv88e6xxx_get_sset_count(struct dsa_switch *ds);
-int mv88e6xxx_get_sset_count_basic(struct dsa_switch *ds);
-void mv88e6xxx_adjust_link(struct dsa_switch *ds, int port,
-			   struct phy_device *phydev);
-int mv88e6xxx_get_regs_len(struct dsa_switch *ds, int port);
-void mv88e6xxx_get_regs(struct dsa_switch *ds, int port,
-			struct ethtool_regs *regs, void *_p);
-int mv88e6xxx_get_temp(struct dsa_switch *ds, int *temp);
-int mv88e6xxx_get_temp_limit(struct dsa_switch *ds, int *temp);
-int mv88e6xxx_set_temp_limit(struct dsa_switch *ds, int temp);
-int mv88e6xxx_get_temp_alarm(struct dsa_switch *ds, bool *alarm);
-int mv88e6xxx_eeprom_load_wait(struct dsa_switch *ds);
-int mv88e6xxx_eeprom_busy_wait(struct dsa_switch *ds);
-int mv88e6xxx_phy_read_indirect(struct dsa_switch *ds, int addr, int regnum);
-int mv88e6xxx_phy_write_indirect(struct dsa_switch *ds, int addr, int regnum,
-				 u16 val);
-int mv88e6xxx_get_eee(struct dsa_switch *ds, int port, struct ethtool_eee *e);
-int mv88e6xxx_set_eee(struct dsa_switch *ds, int port,
-		      struct phy_device *phydev, struct ethtool_eee *e);
-int mv88e6xxx_port_bridge_join(struct dsa_switch *ds, int port,
-			       struct net_device *bridge);
-void mv88e6xxx_port_bridge_leave(struct dsa_switch *ds, int port);
-int mv88e6xxx_port_stp_update(struct dsa_switch *ds, int port, u8 state);
-int mv88e6xxx_port_vlan_filtering(struct dsa_switch *ds, int port,
-				  bool vlan_filtering);
-int mv88e6xxx_port_vlan_prepare(struct dsa_switch *ds, int port,
-				const struct switchdev_obj_port_vlan *vlan,
-				struct switchdev_trans *trans);
-int mv88e6xxx_port_vlan_add(struct dsa_switch *ds, int port,
-			    const struct switchdev_obj_port_vlan *vlan,
-			    struct switchdev_trans *trans);
-int mv88e6xxx_port_vlan_del(struct dsa_switch *ds, int port,
-			    const struct switchdev_obj_port_vlan *vlan);
-int mv88e6xxx_port_vlan_dump(struct dsa_switch *ds, int port,
-			     struct switchdev_obj_port_vlan *vlan,
-			     int (*cb)(struct switchdev_obj *obj));
-int mv88e6xxx_port_fdb_prepare(struct dsa_switch *ds, int port,
-			       const struct switchdev_obj_port_fdb *fdb,
-			       struct switchdev_trans *trans);
-int mv88e6xxx_port_fdb_add(struct dsa_switch *ds, int port,
-			   const struct switchdev_obj_port_fdb *fdb,
-			   struct switchdev_trans *trans);
-int mv88e6xxx_port_fdb_del(struct dsa_switch *ds, int port,
-			   const struct switchdev_obj_port_fdb *fdb);
-int mv88e6xxx_port_fdb_dump(struct dsa_switch *ds, int port,
-			    struct switchdev_obj_port_fdb *fdb,
-			    int (*cb)(struct switchdev_obj *obj));
-int mv88e6xxx_phy_page_read(struct dsa_switch *ds, int port, int page, int reg);
-int mv88e6xxx_phy_page_write(struct dsa_switch *ds, int port, int page,
-			     int reg, int val);
-
-extern struct dsa_switch_driver mv88e6131_switch_driver;
-extern struct dsa_switch_driver mv88e6123_switch_driver;
-extern struct dsa_switch_driver mv88e6352_switch_driver;
-extern struct dsa_switch_driver mv88e6171_switch_driver;
-
-#define REG_READ(addr, reg)						\
-	({								\
-		int __ret;						\
-									\
-		__ret = mv88e6xxx_reg_read(ds, addr, reg);		\
-		if (__ret < 0)						\
-			return __ret;					\
-		__ret;							\
-	})
-
-#define REG_WRITE(addr, reg, val)					\
-	({								\
-		int __ret;						\
-									\
-		__ret = mv88e6xxx_reg_write(ds, addr, reg, val);	\
-		if (__ret < 0)						\
-			return __ret;					\
-	})
-
-
-=======
 static inline bool mv88e6xxx_has(struct mv88e6xxx_priv_state *ps,
 				 unsigned long flags)
 {
 	return (ps->info->flags & flags) == flags;
 }
->>>>>>> ed596a4a
 
 #endif