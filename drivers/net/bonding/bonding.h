--- conflicted
+++ resolved
@@ -87,65 +87,6 @@
 	res; })
 
 /* slave list primitives */
-<<<<<<< HEAD
-#define bond_to_slave(ptr) list_entry(ptr, struct slave, list)
-
-/* IMPORTANT: bond_first/last_slave can return NULL in case of an empty list */
-#define bond_first_slave(bond) \
-	list_first_entry_or_null(&(bond)->slave_list, struct slave, list)
-#define bond_last_slave(bond) \
-	(list_empty(&(bond)->slave_list) ? NULL : \
-					   bond_to_slave((bond)->slave_list.prev))
-
-#define bond_is_first_slave(bond, pos) ((pos)->list.prev == &(bond)->slave_list)
-#define bond_is_last_slave(bond, pos) ((pos)->list.next == &(bond)->slave_list)
-
-/* Since bond_first/last_slave can return NULL, these can return NULL too */
-#define bond_next_slave(bond, pos) \
-	(bond_is_last_slave(bond, pos) ? bond_first_slave(bond) : \
-					 bond_to_slave((pos)->list.next))
-
-#define bond_prev_slave(bond, pos) \
-	(bond_is_first_slave(bond, pos) ? bond_last_slave(bond) : \
-					  bond_to_slave((pos)->list.prev))
-
-/**
- * bond_for_each_slave_from - iterate the slaves list from a starting point
- * @bond:	the bond holding this list.
- * @pos:	current slave.
- * @cnt:	counter for max number of moves
- * @start:	starting point.
- *
- * Caller must hold bond->lock
- */
-#define bond_for_each_slave_from(bond, pos, cnt, start) \
-	for (cnt = 0, pos = start; pos && cnt < (bond)->slave_cnt; \
-	     cnt++, pos = bond_next_slave(bond, pos))
-
-/**
- * bond_for_each_slave - iterate over all slaves
- * @bond:	the bond holding this list
- * @pos:	current slave
- *
- * Caller must hold bond->lock
- */
-#define bond_for_each_slave(bond, pos) \
-	list_for_each_entry(pos, &(bond)->slave_list, list)
-
-/* Caller must have rcu_read_lock */
-#define bond_for_each_slave_rcu(bond, pos) \
-	list_for_each_entry_rcu(pos, &(bond)->slave_list, list)
-
-/**
- * bond_for_each_slave_reverse - iterate in reverse from a given position
- * @bond:	the bond holding this list
- * @pos:	slave to continue from
- *
- * Caller must hold bond->lock
- */
-#define bond_for_each_slave_continue_reverse(bond, pos) \
-	list_for_each_entry_continue_reverse(pos, &(bond)->slave_list, list)
-=======
 #define bond_slave_list(bond) (&(bond)->dev->adj_list.lower)
 
 #define bond_has_slaves(bond) !list_empty(bond_slave_list(bond))
@@ -177,7 +118,6 @@
 /* Caller must have rcu_read_lock */
 #define bond_for_each_slave_rcu(bond, pos, iter) \
 	netdev_for_each_lower_private_rcu((bond)->dev, pos, iter)
->>>>>>> d8ec26d7
 
 #ifdef CONFIG_NET_POLL_CONTROLLER
 extern atomic_t netpoll_block_tx;
@@ -226,10 +166,7 @@
 	int all_slaves_active;
 	int resend_igmp;
 	int lp_interval;
-<<<<<<< HEAD
-=======
 	int packets_per_slave;
->>>>>>> d8ec26d7
 };
 
 struct bond_parm_tbl {
@@ -241,10 +178,6 @@
 
 struct slave {
 	struct net_device *dev; /* first - useful for panic debug */
-<<<<<<< HEAD
-	struct list_head list;
-=======
->>>>>>> d8ec26d7
 	struct bonding *bond; /* our master */
 	int    delay;
 	unsigned long jiffies;
@@ -284,10 +217,6 @@
  */
 struct bonding {
 	struct   net_device *dev; /* first - useful for panic debug */
-<<<<<<< HEAD
-	struct   list_head slave_list;
-=======
->>>>>>> d8ec26d7
 	struct   slave *curr_active_slave;
 	struct   slave *current_arp_slave;
 	struct   slave *primary_slave;
@@ -334,17 +263,7 @@
 static inline struct slave *bond_get_slave_by_dev(struct bonding *bond,
 						  struct net_device *slave_dev)
 {
-<<<<<<< HEAD
-	struct slave *slave = NULL;
-
-	bond_for_each_slave(bond, slave)
-		if (slave->dev == slave_dev)
-			return slave;
-
-	return NULL;
-=======
 	return netdev_lower_dev_get_private(bond->dev, slave_dev);
->>>>>>> d8ec26d7
 }
 
 static inline struct bonding *bond_get_bond_by_slave(struct slave *slave)
@@ -493,10 +412,6 @@
 struct bond_net;
 
 int bond_arp_rcv(const struct sk_buff *skb, struct bonding *bond, struct slave *slave);
-<<<<<<< HEAD
-struct vlan_entry *bond_next_vlan(struct bonding *bond, struct vlan_entry *curr);
-=======
->>>>>>> d8ec26d7
 int bond_dev_queue_xmit(struct bonding *bond, struct sk_buff *skb, struct net_device *slave_dev);
 void bond_xmit_slave_id(struct bonding *bond, struct sk_buff *skb, int slave_id);
 int bond_create(struct net *net, const char *name);
@@ -562,11 +477,6 @@
 static inline struct slave *bond_slave_has_mac(struct bonding *bond,
 					       const u8 *mac)
 {
-<<<<<<< HEAD
-	struct slave *tmp;
-
-	bond_for_each_slave(bond, tmp)
-=======
 	struct list_head *iter;
 	struct slave *tmp;
 
@@ -585,7 +495,6 @@
 	struct slave *tmp;
 
 	bond_for_each_slave_rcu(bond, tmp, iter)
->>>>>>> d8ec26d7
 		if (ether_addr_equal_64bits(mac, tmp->dev->dev_addr))
 			return tmp;
 
