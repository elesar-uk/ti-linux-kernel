--- conflicted
+++ resolved
@@ -1719,11 +1719,7 @@
 		}
 	}
 
-<<<<<<< HEAD
-	skb = udp_tunnel_handle_offloads(skb, udp_sum);
-=======
 	skb = iptunnel_handle_offloads(skb, udp_sum, type);
->>>>>>> 8ea65f4a
 	if (IS_ERR(skb)) {
 		err = -EINVAL;
 		goto err;
@@ -1983,14 +1979,6 @@
 
 		tos = ip_tunnel_ecn_encap(tos, old_iph, skb);
 		ttl = ttl ? : ip4_dst_hoplimit(&rt->dst);
-<<<<<<< HEAD
-
-		err = vxlan_xmit_skb(vxlan->vn_sock, rt, skb,
-				     fl4.saddr, dst->sin.sin_addr.s_addr,
-				     tos, ttl, df, src_port, dst_port,
-				     htonl(vni << 8),
-				     !net_eq(vxlan->net, dev_net(vxlan->dev)));
-=======
 		md.vni = htonl(vni << 8);
 		md.gbp = skb->mark;
 
@@ -1999,7 +1987,6 @@
 				     src_port, dst_port, &md,
 				     !net_eq(vxlan->net, dev_net(vxlan->dev)),
 				     vxlan->flags);
->>>>>>> 8ea65f4a
 		if (err < 0) {
 			/* skb is already freed. */
 			skb = NULL;
