--- conflicted
+++ resolved
@@ -1569,15 +1569,9 @@
 		pr_info("\tEnhanced descriptor structure\n");
 	} else
 		device->desc = &ndesc_ops;
-<<<<<<< HEAD
 
 	priv->hw = device;
 
-=======
-
-	priv->hw = device;
-
->>>>>>> 062c1825
 	priv->wolenabled = priv->hw->pmt;	/* PMT supported */
 	if (priv->wolenabled == PMT_SUPPORTED)
 		priv->wolopts = WAKE_MAGIC;		/* Magic Frame */
