--- conflicted
+++ resolved
@@ -96,11 +96,7 @@
 }
 /**
  * of_mdio_find_bus - Given an mii_bus node, find the mii_bus.
-<<<<<<< HEAD
- * @mdio_np: Pointer to the mii_bus.
-=======
  * @mdio_bus_np: Pointer to the mii_bus.
->>>>>>> bd0a521e
  *
  * Returns a pointer to the mii_bus, or NULL if none found.
  *
