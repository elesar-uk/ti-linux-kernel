--- conflicted
+++ resolved
@@ -1422,17 +1422,10 @@
 	if (dev && dev->of_node) {
 		node = of_get_regulator(dev, supply);
 		if (node) {
-<<<<<<< HEAD
+			of_device_probe(node);
 			r = of_find_regulator_by_node(node);
 			if (r)
 				return r;
-=======
-			of_device_probe(node);
-			list_for_each_entry(r, &regulator_list, list)
-				if (r->dev.parent &&
-					node == r->dev.of_node)
-					return r;
->>>>>>> 138d8b73
 			*ret = -EPROBE_DEFER;
 			return NULL;
 		} else {
