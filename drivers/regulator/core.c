/*
 * core.c  --  Voltage/Current Regulator framework.
 *
 * Copyright 2007, 2008 Wolfson Microelectronics PLC.
 * Copyright 2008 SlimLogic Ltd.
 *
 * Author: Liam Girdwood <lrg@slimlogic.co.uk>
 *
 *  This program is free software; you can redistribute  it and/or modify it
 *  under  the terms of  the GNU General  Public License as published by the
 *  Free Software Foundation;  either version 2 of the  License, or (at your
 *  option) any later version.
 *
 */

#include <linux/kernel.h>
#include <linux/init.h>
#include <linux/debugfs.h>
#include <linux/device.h>
#include <linux/slab.h>
#include <linux/async.h>
#include <linux/err.h>
#include <linux/mutex.h>
#include <linux/suspend.h>
#include <linux/delay.h>
#include <linux/gpio.h>
#include <linux/of.h>
#include <linux/regmap.h>
#include <linux/regulator/of_regulator.h>
#include <linux/regulator/consumer.h>
#include <linux/regulator/driver.h>
#include <linux/regulator/machine.h>
#include <linux/module.h>

#define CREATE_TRACE_POINTS
#include <trace/events/regulator.h>

#include "dummy.h"

#define rdev_crit(rdev, fmt, ...)					\
	pr_crit("%s: " fmt, rdev_get_name(rdev), ##__VA_ARGS__)
#define rdev_err(rdev, fmt, ...)					\
	pr_err("%s: " fmt, rdev_get_name(rdev), ##__VA_ARGS__)
#define rdev_warn(rdev, fmt, ...)					\
	pr_warn("%s: " fmt, rdev_get_name(rdev), ##__VA_ARGS__)
#define rdev_info(rdev, fmt, ...)					\
	pr_info("%s: " fmt, rdev_get_name(rdev), ##__VA_ARGS__)
#define rdev_dbg(rdev, fmt, ...)					\
	pr_debug("%s: " fmt, rdev_get_name(rdev), ##__VA_ARGS__)

static DEFINE_MUTEX(regulator_list_mutex);
static LIST_HEAD(regulator_list);
static LIST_HEAD(regulator_map_list);
static LIST_HEAD(regulator_ena_gpio_list);
static bool has_full_constraints;
static bool board_wants_dummy_regulator;

static struct dentry *debugfs_root;

/*
 * struct regulator_map
 *
 * Used to provide symbolic supply names to devices.
 */
struct regulator_map {
	struct list_head list;
	const char *dev_name;   /* The dev_name() for the consumer */
	const char *supply;
	struct regulator_dev *regulator;
};

/*
 * struct regulator_enable_gpio
 *
 * Management for shared enable GPIO pin
 */
struct regulator_enable_gpio {
	struct list_head list;
	int gpio;
	u32 enable_count;	/* a number of enabled shared GPIO */
	u32 request_count;	/* a number of requested shared GPIO */
	unsigned int ena_gpio_invert:1;
};

/*
 * struct regulator
 *
 * One for each consumer device.
 */
struct regulator {
	struct device *dev;
	struct list_head list;
	unsigned int always_on:1;
	unsigned int bypass:1;
	int uA_load;
	int min_uV;
	int max_uV;
	char *supply_name;
	struct device_attribute dev_attr;
	struct regulator_dev *rdev;
	struct dentry *debugfs;
};

static int _regulator_is_enabled(struct regulator_dev *rdev);
static int _regulator_disable(struct regulator_dev *rdev);
static int _regulator_get_voltage(struct regulator_dev *rdev);
static int _regulator_get_current_limit(struct regulator_dev *rdev);
static unsigned int _regulator_get_mode(struct regulator_dev *rdev);
static void _notifier_call_chain(struct regulator_dev *rdev,
				  unsigned long event, void *data);
static int _regulator_do_set_voltage(struct regulator_dev *rdev,
				     int min_uV, int max_uV);
static struct regulator *create_regulator(struct regulator_dev *rdev,
					  struct device *dev,
					  const char *supply_name);

static const char *rdev_get_name(struct regulator_dev *rdev)
{
	if (rdev->constraints && rdev->constraints->name)
		return rdev->constraints->name;
	else if (rdev->desc->name)
		return rdev->desc->name;
	else
		return "";
}

static void regulator_lock(struct regulator_dev *rdev)
{
	struct regulator_dev *locking_rdev = rdev;

	while (locking_rdev->supply)
		locking_rdev = locking_rdev->supply->rdev;

	if (!mutex_trylock(&locking_rdev->mutex)) {
		if (locking_rdev->lock_owner == current) {
			locking_rdev->lock_count++;
			dev_dbg(&locking_rdev->dev,
				"Is locked. locking %s (ref=%u)\n",
				rdev_get_name(rdev),
				locking_rdev->lock_count);
			return;
		}
		mutex_lock(&locking_rdev->mutex);
	}

	WARN_ON_ONCE(locking_rdev->lock_owner != NULL);
	WARN_ON_ONCE(locking_rdev->lock_count != 0);

	locking_rdev->lock_count = 1;
	locking_rdev->lock_owner = current;
	dev_dbg(&locking_rdev->dev, "Is locked. locking %s\n",
		rdev_get_name(rdev));
}

static void regulator_unlock(struct regulator_dev *rdev)
{
	struct regulator_dev *locking_rdev = rdev;

	while (locking_rdev->supply)
		locking_rdev = locking_rdev->supply->rdev;

	dev_dbg(&locking_rdev->dev, "Is unlocked. unlocking %s (ref=%u)\n",
		rdev_get_name(rdev), locking_rdev->lock_count);

	if (--locking_rdev->lock_count)
		return;

	locking_rdev->lock_owner = NULL;
	mutex_unlock(&locking_rdev->mutex);
}

/**
 * of_get_regulator - get a regulator device node based on supply name
 * @dev: Device pointer for the consumer (of regulator) device
 * @supply: regulator supply name
 *
 * Extract the regulator device node corresponding to the supply name.
 * returns the device node corresponding to the regulator if found, else
 * returns NULL.
 */
static struct device_node *of_get_regulator(struct device *dev, const char *supply)
{
	struct device_node *regnode = NULL;
	char prop_name[32]; /* 32 is max size of property name */

	dev_dbg(dev, "Looking up %s-supply from device tree\n", supply);

	snprintf(prop_name, 32, "%s-supply", supply);
	regnode = of_parse_phandle(dev->of_node, prop_name, 0);

	if (!regnode) {
		dev_dbg(dev, "Looking up %s property in node %s failed",
				prop_name, dev->of_node->full_name);
		return NULL;
	}
	return regnode;
}

static int _regulator_can_change_status(struct regulator_dev *rdev)
{
	if (!rdev->constraints)
		return 0;

	if (rdev->constraints->valid_ops_mask & REGULATOR_CHANGE_STATUS)
		return 1;
	else
		return 0;
}

/* Platform voltage constraint check */
static int regulator_check_voltage(struct regulator_dev *rdev,
				   int *min_uV, int *max_uV)
{
	BUG_ON(*min_uV > *max_uV);

	if (!rdev->constraints) {
		rdev_err(rdev, "no constraints\n");
		return -ENODEV;
	}
	if (!(rdev->constraints->valid_ops_mask & REGULATOR_CHANGE_VOLTAGE)) {
		rdev_err(rdev, "operation not allowed\n");
		return -EPERM;
	}

	if (*max_uV > rdev->constraints->max_uV)
		*max_uV = rdev->constraints->max_uV;
	if (*min_uV < rdev->constraints->min_uV)
		*min_uV = rdev->constraints->min_uV;

	if (*min_uV > *max_uV) {
		rdev_err(rdev, "unsupportable voltage range: %d-%duV\n",
			 *min_uV, *max_uV);
		return -EINVAL;
	}

	return 0;
}

/* Make sure we select a voltage that suits the needs of all
 * regulator consumers
 */
static int regulator_check_consumers(struct regulator_dev *rdev,
				     int *min_uV, int *max_uV)
{
	struct regulator *regulator;

	list_for_each_entry(regulator, &rdev->consumer_list, list) {
		/*
		 * Assume consumers that didn't say anything are OK
		 * with anything in the constraint range.
		 */
		if (!regulator->min_uV && !regulator->max_uV)
			continue;

		if (*max_uV > regulator->max_uV)
			*max_uV = regulator->max_uV;
		if (*min_uV < regulator->min_uV)
			*min_uV = regulator->min_uV;
	}

	if (*min_uV > *max_uV) {
		rdev_err(rdev, "Restricting voltage, %u-%uuV\n",
			*min_uV, *max_uV);
		return -EINVAL;
	}

	return 0;
}

/* current constraint check */
static int regulator_check_current_limit(struct regulator_dev *rdev,
					int *min_uA, int *max_uA)
{
	BUG_ON(*min_uA > *max_uA);

	if (!rdev->constraints) {
		rdev_err(rdev, "no constraints\n");
		return -ENODEV;
	}
	if (!(rdev->constraints->valid_ops_mask & REGULATOR_CHANGE_CURRENT)) {
		rdev_err(rdev, "operation not allowed\n");
		return -EPERM;
	}

	if (*max_uA > rdev->constraints->max_uA)
		*max_uA = rdev->constraints->max_uA;
	if (*min_uA < rdev->constraints->min_uA)
		*min_uA = rdev->constraints->min_uA;

	if (*min_uA > *max_uA) {
		rdev_err(rdev, "unsupportable current range: %d-%duA\n",
			 *min_uA, *max_uA);
		return -EINVAL;
	}

	return 0;
}

/* operating mode constraint check */
static int regulator_mode_constrain(struct regulator_dev *rdev, int *mode)
{
	switch (*mode) {
	case REGULATOR_MODE_FAST:
	case REGULATOR_MODE_NORMAL:
	case REGULATOR_MODE_IDLE:
	case REGULATOR_MODE_STANDBY:
		break;
	default:
		rdev_err(rdev, "invalid mode %x specified\n", *mode);
		return -EINVAL;
	}

	if (!rdev->constraints) {
		rdev_err(rdev, "no constraints\n");
		return -ENODEV;
	}
	if (!(rdev->constraints->valid_ops_mask & REGULATOR_CHANGE_MODE)) {
		rdev_err(rdev, "operation not allowed\n");
		return -EPERM;
	}

	/* The modes are bitmasks, the most power hungry modes having
	 * the lowest values. If the requested mode isn't supported
	 * try higher modes. */
	while (*mode) {
		if (rdev->constraints->valid_modes_mask & *mode)
			return 0;
		*mode /= 2;
	}

	return -EINVAL;
}

/* dynamic regulator mode switching constraint check */
static int regulator_check_drms(struct regulator_dev *rdev)
{
	if (!rdev->constraints) {
		rdev_err(rdev, "no constraints\n");
		return -ENODEV;
	}
	if (!(rdev->constraints->valid_ops_mask & REGULATOR_CHANGE_DRMS)) {
		rdev_err(rdev, "operation not allowed\n");
		return -EPERM;
	}
	return 0;
}

static ssize_t regulator_uV_show(struct device *dev,
				struct device_attribute *attr, char *buf)
{
	struct regulator_dev *rdev = dev_get_drvdata(dev);
	ssize_t ret;

	regulator_lock(rdev);
	ret = sprintf(buf, "%d\n", _regulator_get_voltage(rdev));
	regulator_unlock(rdev);

	return ret;
}
static DEVICE_ATTR(microvolts, 0444, regulator_uV_show, NULL);

static ssize_t regulator_uA_show(struct device *dev,
				struct device_attribute *attr, char *buf)
{
	struct regulator_dev *rdev = dev_get_drvdata(dev);

	return sprintf(buf, "%d\n", _regulator_get_current_limit(rdev));
}
static DEVICE_ATTR(microamps, 0444, regulator_uA_show, NULL);

static ssize_t name_show(struct device *dev, struct device_attribute *attr,
			 char *buf)
{
	struct regulator_dev *rdev = dev_get_drvdata(dev);

	return sprintf(buf, "%s\n", rdev_get_name(rdev));
}
static DEVICE_ATTR_RO(name);

static ssize_t regulator_print_opmode(char *buf, int mode)
{
	switch (mode) {
	case REGULATOR_MODE_FAST:
		return sprintf(buf, "fast\n");
	case REGULATOR_MODE_NORMAL:
		return sprintf(buf, "normal\n");
	case REGULATOR_MODE_IDLE:
		return sprintf(buf, "idle\n");
	case REGULATOR_MODE_STANDBY:
		return sprintf(buf, "standby\n");
	}
	return sprintf(buf, "unknown\n");
}

static ssize_t regulator_opmode_show(struct device *dev,
				    struct device_attribute *attr, char *buf)
{
	struct regulator_dev *rdev = dev_get_drvdata(dev);

	return regulator_print_opmode(buf, _regulator_get_mode(rdev));
}
static DEVICE_ATTR(opmode, 0444, regulator_opmode_show, NULL);

static ssize_t regulator_print_state(char *buf, int state)
{
	if (state > 0)
		return sprintf(buf, "enabled\n");
	else if (state == 0)
		return sprintf(buf, "disabled\n");
	else
		return sprintf(buf, "unknown\n");
}

static ssize_t regulator_state_show(struct device *dev,
				   struct device_attribute *attr, char *buf)
{
	struct regulator_dev *rdev = dev_get_drvdata(dev);
	ssize_t ret;

	regulator_lock(rdev);
	ret = regulator_print_state(buf, _regulator_is_enabled(rdev));
	regulator_unlock(rdev);

	return ret;
}
static DEVICE_ATTR(state, 0444, regulator_state_show, NULL);

static ssize_t regulator_status_show(struct device *dev,
				   struct device_attribute *attr, char *buf)
{
	struct regulator_dev *rdev = dev_get_drvdata(dev);
	int status;
	char *label;

	status = rdev->desc->ops->get_status(rdev);
	if (status < 0)
		return status;

	switch (status) {
	case REGULATOR_STATUS_OFF:
		label = "off";
		break;
	case REGULATOR_STATUS_ON:
		label = "on";
		break;
	case REGULATOR_STATUS_ERROR:
		label = "error";
		break;
	case REGULATOR_STATUS_FAST:
		label = "fast";
		break;
	case REGULATOR_STATUS_NORMAL:
		label = "normal";
		break;
	case REGULATOR_STATUS_IDLE:
		label = "idle";
		break;
	case REGULATOR_STATUS_STANDBY:
		label = "standby";
		break;
	case REGULATOR_STATUS_BYPASS:
		label = "bypass";
		break;
	case REGULATOR_STATUS_UNDEFINED:
		label = "undefined";
		break;
	default:
		return -ERANGE;
	}

	return sprintf(buf, "%s\n", label);
}
static DEVICE_ATTR(status, 0444, regulator_status_show, NULL);

static ssize_t regulator_min_uA_show(struct device *dev,
				    struct device_attribute *attr, char *buf)
{
	struct regulator_dev *rdev = dev_get_drvdata(dev);

	if (!rdev->constraints)
		return sprintf(buf, "constraint not defined\n");

	return sprintf(buf, "%d\n", rdev->constraints->min_uA);
}
static DEVICE_ATTR(min_microamps, 0444, regulator_min_uA_show, NULL);

static ssize_t regulator_max_uA_show(struct device *dev,
				    struct device_attribute *attr, char *buf)
{
	struct regulator_dev *rdev = dev_get_drvdata(dev);

	if (!rdev->constraints)
		return sprintf(buf, "constraint not defined\n");

	return sprintf(buf, "%d\n", rdev->constraints->max_uA);
}
static DEVICE_ATTR(max_microamps, 0444, regulator_max_uA_show, NULL);

static ssize_t regulator_min_uV_show(struct device *dev,
				    struct device_attribute *attr, char *buf)
{
	struct regulator_dev *rdev = dev_get_drvdata(dev);

	if (!rdev->constraints)
		return sprintf(buf, "constraint not defined\n");

	return sprintf(buf, "%d\n", rdev->constraints->min_uV);
}
static DEVICE_ATTR(min_microvolts, 0444, regulator_min_uV_show, NULL);

static ssize_t regulator_max_uV_show(struct device *dev,
				    struct device_attribute *attr, char *buf)
{
	struct regulator_dev *rdev = dev_get_drvdata(dev);

	if (!rdev->constraints)
		return sprintf(buf, "constraint not defined\n");

	return sprintf(buf, "%d\n", rdev->constraints->max_uV);
}
static DEVICE_ATTR(max_microvolts, 0444, regulator_max_uV_show, NULL);

static ssize_t regulator_total_uA_show(struct device *dev,
				      struct device_attribute *attr, char *buf)
{
	struct regulator_dev *rdev = dev_get_drvdata(dev);
	struct regulator *regulator;
	int uA = 0;

	regulator_lock(rdev);
	list_for_each_entry(regulator, &rdev->consumer_list, list)
		uA += regulator->uA_load;
	regulator_unlock(rdev);
	return sprintf(buf, "%d\n", uA);
}
static DEVICE_ATTR(requested_microamps, 0444, regulator_total_uA_show, NULL);

static ssize_t num_users_show(struct device *dev, struct device_attribute *attr,
			      char *buf)
{
	struct regulator_dev *rdev = dev_get_drvdata(dev);
	return sprintf(buf, "%d\n", rdev->use_count);
}
static DEVICE_ATTR_RO(num_users);

static ssize_t type_show(struct device *dev, struct device_attribute *attr,
			 char *buf)
{
	struct regulator_dev *rdev = dev_get_drvdata(dev);

	switch (rdev->desc->type) {
	case REGULATOR_VOLTAGE:
		return sprintf(buf, "voltage\n");
	case REGULATOR_CURRENT:
		return sprintf(buf, "current\n");
	}
	return sprintf(buf, "unknown\n");
}
static DEVICE_ATTR_RO(type);

static ssize_t regulator_suspend_mem_uV_show(struct device *dev,
				struct device_attribute *attr, char *buf)
{
	struct regulator_dev *rdev = dev_get_drvdata(dev);

	return sprintf(buf, "%d\n", rdev->constraints->state_mem.uV);
}
static DEVICE_ATTR(suspend_mem_microvolts, 0444,
		regulator_suspend_mem_uV_show, NULL);

static ssize_t regulator_suspend_disk_uV_show(struct device *dev,
				struct device_attribute *attr, char *buf)
{
	struct regulator_dev *rdev = dev_get_drvdata(dev);

	return sprintf(buf, "%d\n", rdev->constraints->state_disk.uV);
}
static DEVICE_ATTR(suspend_disk_microvolts, 0444,
		regulator_suspend_disk_uV_show, NULL);

static ssize_t regulator_suspend_standby_uV_show(struct device *dev,
				struct device_attribute *attr, char *buf)
{
	struct regulator_dev *rdev = dev_get_drvdata(dev);

	return sprintf(buf, "%d\n", rdev->constraints->state_standby.uV);
}
static DEVICE_ATTR(suspend_standby_microvolts, 0444,
		regulator_suspend_standby_uV_show, NULL);

static ssize_t regulator_suspend_mem_mode_show(struct device *dev,
				struct device_attribute *attr, char *buf)
{
	struct regulator_dev *rdev = dev_get_drvdata(dev);

	return regulator_print_opmode(buf,
		rdev->constraints->state_mem.mode);
}
static DEVICE_ATTR(suspend_mem_mode, 0444,
		regulator_suspend_mem_mode_show, NULL);

static ssize_t regulator_suspend_disk_mode_show(struct device *dev,
				struct device_attribute *attr, char *buf)
{
	struct regulator_dev *rdev = dev_get_drvdata(dev);

	return regulator_print_opmode(buf,
		rdev->constraints->state_disk.mode);
}
static DEVICE_ATTR(suspend_disk_mode, 0444,
		regulator_suspend_disk_mode_show, NULL);

static ssize_t regulator_suspend_standby_mode_show(struct device *dev,
				struct device_attribute *attr, char *buf)
{
	struct regulator_dev *rdev = dev_get_drvdata(dev);

	return regulator_print_opmode(buf,
		rdev->constraints->state_standby.mode);
}
static DEVICE_ATTR(suspend_standby_mode, 0444,
		regulator_suspend_standby_mode_show, NULL);

static ssize_t regulator_suspend_mem_state_show(struct device *dev,
				   struct device_attribute *attr, char *buf)
{
	struct regulator_dev *rdev = dev_get_drvdata(dev);

	return regulator_print_state(buf,
			rdev->constraints->state_mem.enabled);
}
static DEVICE_ATTR(suspend_mem_state, 0444,
		regulator_suspend_mem_state_show, NULL);

static ssize_t regulator_suspend_disk_state_show(struct device *dev,
				   struct device_attribute *attr, char *buf)
{
	struct regulator_dev *rdev = dev_get_drvdata(dev);

	return regulator_print_state(buf,
			rdev->constraints->state_disk.enabled);
}
static DEVICE_ATTR(suspend_disk_state, 0444,
		regulator_suspend_disk_state_show, NULL);

static ssize_t regulator_suspend_standby_state_show(struct device *dev,
				   struct device_attribute *attr, char *buf)
{
	struct regulator_dev *rdev = dev_get_drvdata(dev);

	return regulator_print_state(buf,
			rdev->constraints->state_standby.enabled);
}
static DEVICE_ATTR(suspend_standby_state, 0444,
		regulator_suspend_standby_state_show, NULL);

static ssize_t regulator_bypass_show(struct device *dev,
				     struct device_attribute *attr, char *buf)
{
	struct regulator_dev *rdev = dev_get_drvdata(dev);
	const char *report;
	bool bypass;
	int ret;

	ret = rdev->desc->ops->get_bypass(rdev, &bypass);

	if (ret != 0)
		report = "unknown";
	else if (bypass)
		report = "enabled";
	else
		report = "disabled";

	return sprintf(buf, "%s\n", report);
}
static DEVICE_ATTR(bypass, 0444,
		   regulator_bypass_show, NULL);

/*
 * These are the only attributes are present for all regulators.
 * Other attributes are a function of regulator functionality.
 */
static struct attribute *regulator_dev_attrs[] = {
	&dev_attr_name.attr,
	&dev_attr_num_users.attr,
	&dev_attr_type.attr,
	NULL,
};
ATTRIBUTE_GROUPS(regulator_dev);

static void regulator_dev_release(struct device *dev)
{
	struct regulator_dev *rdev = dev_get_drvdata(dev);
	kfree(rdev);
}

static struct class regulator_class = {
	.name = "regulator",
	.dev_release = regulator_dev_release,
	.dev_groups = regulator_dev_groups,
};

/* Calculate the new optimum regulator operating mode based on the new total
 * consumer load. All locks held by caller */
static void drms_uA_update(struct regulator_dev *rdev)
{
	struct regulator *sibling;
	int current_uA = 0, output_uV, input_uV, err;
	unsigned int mode;

	err = regulator_check_drms(rdev);
	if (err < 0 || !rdev->desc->ops->get_optimum_mode ||
	    (!rdev->desc->ops->get_voltage &&
	     !rdev->desc->ops->get_voltage_sel) ||
	    !rdev->desc->ops->set_mode)
		return;

	/* get output voltage */
	output_uV = _regulator_get_voltage(rdev);
	if (output_uV <= 0)
		return;

	/* get input voltage */
	input_uV = 0;
	if (rdev->supply)
		input_uV = regulator_get_voltage(rdev->supply);
	if (input_uV <= 0)
		input_uV = rdev->constraints->input_uV;
	if (input_uV <= 0)
		return;

	/* calc total requested load */
	list_for_each_entry(sibling, &rdev->consumer_list, list)
		current_uA += sibling->uA_load;

	/* now get the optimum mode for our new total regulator load */
	mode = rdev->desc->ops->get_optimum_mode(rdev, input_uV,
						  output_uV, current_uA);

	/* check the new mode is allowed */
	err = regulator_mode_constrain(rdev, &mode);
	if (err == 0)
		rdev->desc->ops->set_mode(rdev, mode);
}

static int suspend_set_state(struct regulator_dev *rdev,
	struct regulator_state *rstate)
{
	int ret = 0;

	/* If we have no suspend mode configration don't set anything;
	 * only warn if the driver implements set_suspend_voltage or
	 * set_suspend_mode callback.
	 */
	if (!rstate->enabled && !rstate->disabled) {
		if (rdev->desc->ops->set_suspend_voltage ||
		    rdev->desc->ops->set_suspend_mode)
			rdev_warn(rdev, "No configuration\n");
		return 0;
	}

	if (rstate->enabled && rstate->disabled) {
		rdev_err(rdev, "invalid configuration\n");
		return -EINVAL;
	}

	if (rstate->enabled && rdev->desc->ops->set_suspend_enable)
		ret = rdev->desc->ops->set_suspend_enable(rdev);
	else if (rstate->disabled && rdev->desc->ops->set_suspend_disable)
		ret = rdev->desc->ops->set_suspend_disable(rdev);
	else /* OK if set_suspend_enable or set_suspend_disable is NULL */
		ret = 0;

	if (ret < 0) {
		rdev_err(rdev, "failed to enabled/disable\n");
		return ret;
	}

	if (rdev->desc->ops->set_suspend_voltage && rstate->uV > 0) {
		ret = rdev->desc->ops->set_suspend_voltage(rdev, rstate->uV);
		if (ret < 0) {
			rdev_err(rdev, "failed to set voltage\n");
			return ret;
		}
	}

	if (rdev->desc->ops->set_suspend_mode && rstate->mode > 0) {
		ret = rdev->desc->ops->set_suspend_mode(rdev, rstate->mode);
		if (ret < 0) {
			rdev_err(rdev, "failed to set mode\n");
			return ret;
		}
	}
	return ret;
}

/* locks held by caller */
static int suspend_prepare(struct regulator_dev *rdev, suspend_state_t state)
{
	if (!rdev->constraints)
		return -EINVAL;

	switch (state) {
	case PM_SUSPEND_STANDBY:
		return suspend_set_state(rdev,
			&rdev->constraints->state_standby);
	case PM_SUSPEND_MEM:
		return suspend_set_state(rdev,
			&rdev->constraints->state_mem);
	case PM_SUSPEND_MAX:
		return suspend_set_state(rdev,
			&rdev->constraints->state_disk);
	default:
		return -EINVAL;
	}
}

static void print_constraints(struct regulator_dev *rdev)
{
	struct regulation_constraints *constraints = rdev->constraints;
	char buf[80] = "";
	int count = 0;
	int ret;

	if (constraints->min_uV && constraints->max_uV) {
		if (constraints->min_uV == constraints->max_uV)
			count += sprintf(buf + count, "%d mV ",
					 constraints->min_uV / 1000);
		else
			count += sprintf(buf + count, "%d <--> %d mV ",
					 constraints->min_uV / 1000,
					 constraints->max_uV / 1000);
	}

	if (!constraints->min_uV ||
	    constraints->min_uV != constraints->max_uV) {
		ret = _regulator_get_voltage(rdev);
		if (ret > 0)
			count += sprintf(buf + count, "at %d mV ", ret / 1000);
	}

	if (constraints->uV_offset)
		count += sprintf(buf, "%dmV offset ",
				 constraints->uV_offset / 1000);

	if (constraints->min_uA && constraints->max_uA) {
		if (constraints->min_uA == constraints->max_uA)
			count += sprintf(buf + count, "%d mA ",
					 constraints->min_uA / 1000);
		else
			count += sprintf(buf + count, "%d <--> %d mA ",
					 constraints->min_uA / 1000,
					 constraints->max_uA / 1000);
	}

	if (!constraints->min_uA ||
	    constraints->min_uA != constraints->max_uA) {
		ret = _regulator_get_current_limit(rdev);
		if (ret > 0)
			count += sprintf(buf + count, "at %d mA ", ret / 1000);
	}

	if (constraints->valid_modes_mask & REGULATOR_MODE_FAST)
		count += sprintf(buf + count, "fast ");
	if (constraints->valid_modes_mask & REGULATOR_MODE_NORMAL)
		count += sprintf(buf + count, "normal ");
	if (constraints->valid_modes_mask & REGULATOR_MODE_IDLE)
		count += sprintf(buf + count, "idle ");
	if (constraints->valid_modes_mask & REGULATOR_MODE_STANDBY)
		count += sprintf(buf + count, "standby");

	if (!count)
		sprintf(buf, "no parameters");

	rdev_info(rdev, "%s\n", buf);

	if ((constraints->min_uV != constraints->max_uV) &&
	    !(constraints->valid_ops_mask & REGULATOR_CHANGE_VOLTAGE))
		rdev_warn(rdev,
			  "Voltage range but no REGULATOR_CHANGE_VOLTAGE\n");
}

static int machine_constraints_voltage(struct regulator_dev *rdev,
	struct regulation_constraints *constraints)
{
	struct regulator_ops *ops = rdev->desc->ops;
	int ret;

	/* do we need to apply the constraint voltage */
	if (rdev->constraints->apply_uV &&
	    rdev->constraints->min_uV == rdev->constraints->max_uV) {
		ret = _regulator_do_set_voltage(rdev,
						rdev->constraints->min_uV,
						rdev->constraints->max_uV);
		if (ret < 0) {
			rdev_err(rdev, "failed to apply %duV constraint\n",
				 rdev->constraints->min_uV);
			return ret;
		}
	}

	/* constrain machine-level voltage specs to fit
	 * the actual range supported by this regulator.
	 */
	if (ops->list_voltage && rdev->desc->n_voltages) {
		int	count = rdev->desc->n_voltages;
		int	i;
		int	min_uV = INT_MAX;
		int	max_uV = INT_MIN;
		int	cmin = constraints->min_uV;
		int	cmax = constraints->max_uV;

		/* it's safe to autoconfigure fixed-voltage supplies
		   and the constraints are used by list_voltage. */
		if (count == 1 && !cmin) {
			cmin = 1;
			cmax = INT_MAX;
			constraints->min_uV = cmin;
			constraints->max_uV = cmax;
		}

		/* voltage constraints are optional */
		if ((cmin == 0) && (cmax == 0))
			return 0;

		/* else require explicit machine-level constraints */
		if (cmin <= 0 || cmax <= 0 || cmax < cmin) {
			rdev_err(rdev, "invalid voltage constraints\n");
			return -EINVAL;
		}

		/* initial: [cmin..cmax] valid, [min_uV..max_uV] not */
		for (i = 0; i < count; i++) {
			int	value;

			value = ops->list_voltage(rdev, i);
			if (value <= 0)
				continue;

			/* maybe adjust [min_uV..max_uV] */
			if (value >= cmin && value < min_uV)
				min_uV = value;
			if (value <= cmax && value > max_uV)
				max_uV = value;
		}

		/* final: [min_uV..max_uV] valid iff constraints valid */
		if (max_uV < min_uV) {
			rdev_err(rdev,
				 "unsupportable voltage constraints %u-%uuV\n",
				 min_uV, max_uV);
			return -EINVAL;
		}

		/* use regulator's subset of machine constraints */
		if (constraints->min_uV < min_uV) {
			rdev_dbg(rdev, "override min_uV, %d -> %d\n",
				 constraints->min_uV, min_uV);
			constraints->min_uV = min_uV;
		}
		if (constraints->max_uV > max_uV) {
			rdev_dbg(rdev, "override max_uV, %d -> %d\n",
				 constraints->max_uV, max_uV);
			constraints->max_uV = max_uV;
		}
	}

	return 0;
}

static int _regulator_do_enable(struct regulator_dev *rdev);

/**
 * set_machine_constraints - sets regulator constraints
 * @rdev: regulator source
 * @constraints: constraints to apply
 *
 * Allows platform initialisation code to define and constrain
 * regulator circuits e.g. valid voltage/current ranges, etc.  NOTE:
 * Constraints *must* be set by platform code in order for some
 * regulator operations to proceed i.e. set_voltage, set_current_limit,
 * set_mode.
 */
static int set_machine_constraints(struct regulator_dev *rdev,
	const struct regulation_constraints *constraints)
{
	int ret = 0;
	struct regulator_ops *ops = rdev->desc->ops;

	if (constraints)
		rdev->constraints = kmemdup(constraints, sizeof(*constraints),
					    GFP_KERNEL);
	else
		rdev->constraints = kzalloc(sizeof(*constraints),
					    GFP_KERNEL);
	if (!rdev->constraints)
		return -ENOMEM;

	ret = machine_constraints_voltage(rdev, rdev->constraints);
	if (ret != 0)
		goto out;

	/* do we need to setup our suspend state */
	if (rdev->constraints->initial_state) {
		ret = suspend_prepare(rdev, rdev->constraints->initial_state);
		if (ret < 0) {
			rdev_err(rdev, "failed to set suspend state\n");
			goto out;
		}
	}

	if (rdev->constraints->initial_mode) {
		if (!ops->set_mode) {
			rdev_err(rdev, "no set_mode operation\n");
			ret = -EINVAL;
			goto out;
		}

		ret = ops->set_mode(rdev, rdev->constraints->initial_mode);
		if (ret < 0) {
			rdev_err(rdev, "failed to set initial mode: %d\n", ret);
			goto out;
		}
	}

	/* If the constraints say the regulator should be on at this point
	 * and we have control then make sure it is enabled.
	 */
	if (rdev->constraints->always_on || rdev->constraints->boot_on) {
		ret = _regulator_do_enable(rdev);
		if (ret < 0 && ret != -EINVAL) {
			rdev_err(rdev, "failed to enable\n");
			goto out;
		}
	}

	if ((rdev->constraints->ramp_delay || rdev->constraints->ramp_disable)
		&& ops->set_ramp_delay) {
		ret = ops->set_ramp_delay(rdev, rdev->constraints->ramp_delay);
		if (ret < 0) {
			rdev_err(rdev, "failed to set ramp_delay\n");
			goto out;
		}
	}

	print_constraints(rdev);
	return 0;
out:
	kfree(rdev->constraints);
	rdev->constraints = NULL;
	return ret;
}

/**
 * set_supply - set regulator supply regulator
 * @rdev: regulator name
 * @supply_rdev: supply regulator name
 *
 * Called by platform initialisation code to set the supply regulator for this
 * regulator. This ensures that a regulators supply will also be enabled by the
 * core if it's child is enabled.
 */
static int set_supply(struct regulator_dev *rdev,
		      struct regulator_dev *supply_rdev)
{
	int err;

	rdev_info(rdev, "supplied by %s\n", rdev_get_name(supply_rdev));

	rdev->supply = create_regulator(supply_rdev, &rdev->dev, "SUPPLY");
	if (rdev->supply == NULL) {
		err = -ENOMEM;
		return err;
	}
	supply_rdev->open_count++;

	return 0;
}

/**
 * set_consumer_device_supply - Bind a regulator to a symbolic supply
 * @rdev:         regulator source
 * @consumer_dev_name: dev_name() string for device supply applies to
 * @supply:       symbolic name for supply
 *
 * Allows platform initialisation code to map physical regulator
 * sources to symbolic names for supplies for use by devices.  Devices
 * should use these symbolic names to request regulators, avoiding the
 * need to provide board-specific regulator names as platform data.
 */
static int set_consumer_device_supply(struct regulator_dev *rdev,
				      const char *consumer_dev_name,
				      const char *supply)
{
	struct regulator_map *node;
	int has_dev;

	if (supply == NULL)
		return -EINVAL;

	if (consumer_dev_name != NULL)
		has_dev = 1;
	else
		has_dev = 0;

	list_for_each_entry(node, &regulator_map_list, list) {
		if (node->dev_name && consumer_dev_name) {
			if (strcmp(node->dev_name, consumer_dev_name) != 0)
				continue;
		} else if (node->dev_name || consumer_dev_name) {
			continue;
		}

		if (strcmp(node->supply, supply) != 0)
			continue;

		pr_debug("%s: %s/%s is '%s' supply; fail %s/%s\n",
			 consumer_dev_name,
			 dev_name(&node->regulator->dev),
			 node->regulator->desc->name,
			 supply,
			 dev_name(&rdev->dev), rdev_get_name(rdev));
		return -EBUSY;
	}

	node = kzalloc(sizeof(struct regulator_map), GFP_KERNEL);
	if (node == NULL)
		return -ENOMEM;

	node->regulator = rdev;
	node->supply = supply;

	if (has_dev) {
		node->dev_name = kstrdup(consumer_dev_name, GFP_KERNEL);
		if (node->dev_name == NULL) {
			kfree(node);
			return -ENOMEM;
		}
	}

	list_add(&node->list, &regulator_map_list);
	return 0;
}

static void unset_regulator_supplies(struct regulator_dev *rdev)
{
	struct regulator_map *node, *n;

	list_for_each_entry_safe(node, n, &regulator_map_list, list) {
		if (rdev == node->regulator) {
			list_del(&node->list);
			kfree(node->dev_name);
			kfree(node);
		}
	}
}

#define REG_STR_SIZE	64

static struct regulator *create_regulator(struct regulator_dev *rdev,
					  struct device *dev,
					  const char *supply_name)
{
	struct regulator *regulator;
	char buf[REG_STR_SIZE];
	int err, size;

	regulator = kzalloc(sizeof(*regulator), GFP_KERNEL);
	if (regulator == NULL)
		return NULL;

	regulator_lock(rdev);
	regulator->rdev = rdev;
	list_add(&regulator->list, &rdev->consumer_list);

	if (dev) {
		regulator->dev = dev;

		/* Add a link to the device sysfs entry */
		size = scnprintf(buf, REG_STR_SIZE, "%s-%s",
				 dev->kobj.name, supply_name);
		if (size >= REG_STR_SIZE)
			goto overflow_err;

		regulator->supply_name = kstrdup(buf, GFP_KERNEL);
		if (regulator->supply_name == NULL)
			goto overflow_err;

		err = sysfs_create_link(&rdev->dev.kobj, &dev->kobj,
					buf);
		if (err) {
			rdev_warn(rdev, "could not add device link %s err %d\n",
				  dev->kobj.name, err);
			/* non-fatal */
		}
	} else {
		regulator->supply_name = kstrdup(supply_name, GFP_KERNEL);
		if (regulator->supply_name == NULL)
			goto overflow_err;
	}

	regulator->debugfs = debugfs_create_dir(regulator->supply_name,
						rdev->debugfs);
	if (!regulator->debugfs) {
		rdev_warn(rdev, "Failed to create debugfs directory\n");
	} else {
		debugfs_create_u32("uA_load", 0444, regulator->debugfs,
				   &regulator->uA_load);
		debugfs_create_u32("min_uV", 0444, regulator->debugfs,
				   &regulator->min_uV);
		debugfs_create_u32("max_uV", 0444, regulator->debugfs,
				   &regulator->max_uV);
	}

	/*
	 * Check now if the regulator is an always on regulator - if
	 * it is then we don't need to do nearly so much work for
	 * enable/disable calls.
	 */
	if (!_regulator_can_change_status(rdev) &&
	    _regulator_is_enabled(rdev))
		regulator->always_on = true;

	regulator_unlock(rdev);
	return regulator;
overflow_err:
	list_del(&regulator->list);
	kfree(regulator);
	regulator_unlock(rdev);
	return NULL;
}

static int _regulator_get_enable_time(struct regulator_dev *rdev)
{
	if (!rdev->desc->ops->enable_time)
		return rdev->desc->enable_time;
	return rdev->desc->ops->enable_time(rdev);
}

static struct regulator_dev *regulator_dev_lookup(struct device *dev,
						  const char *supply,
						  int *ret)
{
	struct regulator_dev *r;
	struct device_node *node;
	struct regulator_map *map;
	const char *devname = NULL;

	/* first do a dt based lookup */
	if (dev && dev->of_node) {
		node = of_get_regulator(dev, supply);
		if (node) {
			list_for_each_entry(r, &regulator_list, list)
				if (r->dev.parent &&
					node == r->dev.of_node)
					return r;
		} else {
			/*
			 * If we couldn't even get the node then it's
			 * not just that the device didn't register
			 * yet, there's no node and we'll never
			 * succeed.
			 */
			*ret = -ENODEV;
		}
	}

	/* if not found, try doing it non-dt way */
	if (dev)
		devname = dev_name(dev);

	list_for_each_entry(r, &regulator_list, list)
		if (strcmp(rdev_get_name(r), supply) == 0)
			return r;

	list_for_each_entry(map, &regulator_map_list, list) {
		/* If the mapping has a device set up it must match */
		if (map->dev_name &&
		    (!devname || strcmp(map->dev_name, devname)))
			continue;

		if (strcmp(map->supply, supply) == 0)
			return map->regulator;
	}


	return NULL;
}

/* Internal regulator request function */
static struct regulator *_regulator_get(struct device *dev, const char *id,
					bool exclusive)
{
	struct regulator_dev *rdev;
	struct regulator *regulator = ERR_PTR(-EPROBE_DEFER);
	const char *devname = NULL;
	int ret = 0;

	if (id == NULL) {
		pr_err("get() with no identifier\n");
		return regulator;
	}

	if (dev)
		devname = dev_name(dev);

	mutex_lock(&regulator_list_mutex);

	rdev = regulator_dev_lookup(dev, id, &ret);
	if (rdev)
		goto found;

	/*
	 * If we have return value from dev_lookup fail, we do not expect to
	 * succeed, so, quit with appropriate error value
	 */
	if (ret) {
		regulator = ERR_PTR(ret);
		goto out;
	}

	if (board_wants_dummy_regulator) {
		rdev = dummy_regulator_rdev;
		goto found;
	}

#ifdef CONFIG_REGULATOR_DUMMY
	if (!devname)
		devname = "deviceless";

	/* If the board didn't flag that it was fully constrained then
	 * substitute in a dummy regulator so consumers can continue.
	 */
	if (!has_full_constraints) {
		pr_warn("%s supply %s not found, using dummy regulator\n",
			devname, id);
		rdev = dummy_regulator_rdev;
		goto found;
	}
#endif

	mutex_unlock(&regulator_list_mutex);
	return regulator;

found:
	if (rdev->exclusive) {
		regulator = ERR_PTR(-EPERM);
		goto out;
	}

	if (exclusive && rdev->open_count) {
		regulator = ERR_PTR(-EBUSY);
		goto out;
	}

	if (!try_module_get(rdev->owner))
		goto out;

	regulator = create_regulator(rdev, dev, id);
	if (regulator == NULL) {
		regulator = ERR_PTR(-ENOMEM);
		module_put(rdev->owner);
		goto out;
	}

	rdev->open_count++;
	if (exclusive) {
		rdev->exclusive = 1;

		ret = _regulator_is_enabled(rdev);
		if (ret > 0)
			rdev->use_count = 1;
		else
			rdev->use_count = 0;
	}

out:
	mutex_unlock(&regulator_list_mutex);

	return regulator;
}

/**
 * regulator_get - lookup and obtain a reference to a regulator.
 * @dev: device for regulator "consumer"
 * @id: Supply name or regulator ID.
 *
 * Returns a struct regulator corresponding to the regulator producer,
 * or IS_ERR() condition containing errno.
 *
 * Use of supply names configured via regulator_set_device_supply() is
 * strongly encouraged.  It is recommended that the supply name used
 * should match the name used for the supply and/or the relevant
 * device pins in the datasheet.
 */
struct regulator *regulator_get(struct device *dev, const char *id)
{
	return _regulator_get(dev, id, false);
}
EXPORT_SYMBOL_GPL(regulator_get);

static void devm_regulator_release(struct device *dev, void *res)
{
	regulator_put(*(struct regulator **)res);
}

/**
 * devm_regulator_get - Resource managed regulator_get()
 * @dev: device for regulator "consumer"
 * @id: Supply name or regulator ID.
 *
 * Managed regulator_get(). Regulators returned from this function are
 * automatically regulator_put() on driver detach. See regulator_get() for more
 * information.
 */
struct regulator *devm_regulator_get(struct device *dev, const char *id)
{
	struct regulator **ptr, *regulator;

	ptr = devres_alloc(devm_regulator_release, sizeof(*ptr), GFP_KERNEL);
	if (!ptr)
		return ERR_PTR(-ENOMEM);

	regulator = regulator_get(dev, id);
	if (!IS_ERR(regulator)) {
		*ptr = regulator;
		devres_add(dev, ptr);
	} else {
		devres_free(ptr);
	}

	return regulator;
}
EXPORT_SYMBOL_GPL(devm_regulator_get);

/**
 * regulator_get_exclusive - obtain exclusive access to a regulator.
 * @dev: device for regulator "consumer"
 * @id: Supply name or regulator ID.
 *
 * Returns a struct regulator corresponding to the regulator producer,
 * or IS_ERR() condition containing errno.  Other consumers will be
 * unable to obtain this reference is held and the use count for the
 * regulator will be initialised to reflect the current state of the
 * regulator.
 *
 * This is intended for use by consumers which cannot tolerate shared
 * use of the regulator such as those which need to force the
 * regulator off for correct operation of the hardware they are
 * controlling.
 *
 * Use of supply names configured via regulator_set_device_supply() is
 * strongly encouraged.  It is recommended that the supply name used
 * should match the name used for the supply and/or the relevant
 * device pins in the datasheet.
 */
struct regulator *regulator_get_exclusive(struct device *dev, const char *id)
{
	return _regulator_get(dev, id, true);
}
EXPORT_SYMBOL_GPL(regulator_get_exclusive);

/**
 * regulator_get_optional - obtain optional access to a regulator.
 * @dev: device for regulator "consumer"
 * @id: Supply name or regulator ID.
 *
 * Returns a struct regulator corresponding to the regulator producer,
 * or IS_ERR() condition containing errno.  Other consumers will be
 * unable to obtain this reference is held and the use count for the
 * regulator will be initialised to reflect the current state of the
 * regulator.
 *
 * This is intended for use by consumers for devices which can have
 * some supplies unconnected in normal use, such as some MMC devices.
 * It can allow the regulator core to provide stub supplies for other
 * supplies requested using normal regulator_get() calls without
 * disrupting the operation of drivers that can handle absent
 * supplies.
 *
 * Use of supply names configured via regulator_set_device_supply() is
 * strongly encouraged.  It is recommended that the supply name used
 * should match the name used for the supply and/or the relevant
 * device pins in the datasheet.
 */
struct regulator *regulator_get_optional(struct device *dev, const char *id)
{
	return _regulator_get(dev, id, 0);
}
EXPORT_SYMBOL_GPL(regulator_get_optional);

/**
 * devm_regulator_get_optional - Resource managed regulator_get_optional()
 * @dev: device for regulator "consumer"
 * @id: Supply name or regulator ID.
 *
 * Managed regulator_get_optional(). Regulators returned from this
 * function are automatically regulator_put() on driver detach. See
 * regulator_get_optional() for more information.
 */
struct regulator *devm_regulator_get_optional(struct device *dev,
					      const char *id)
{
	struct regulator **ptr, *regulator;

	ptr = devres_alloc(devm_regulator_release, sizeof(*ptr), GFP_KERNEL);
	if (!ptr)
		return ERR_PTR(-ENOMEM);

	regulator = regulator_get_optional(dev, id);
	if (!IS_ERR(regulator)) {
		*ptr = regulator;
		devres_add(dev, ptr);
	} else {
		devres_free(ptr);
	}

	return regulator;
}
EXPORT_SYMBOL_GPL(devm_regulator_get_optional);

/* Locks held by regulator_put() */
static void _regulator_put(struct regulator *regulator)
{
	struct regulator_dev *rdev;

	if (regulator == NULL || IS_ERR(regulator))
		return;

	rdev = regulator->rdev;

	debugfs_remove_recursive(regulator->debugfs);

	/* remove any sysfs entries */
	if (regulator->dev)
		sysfs_remove_link(&rdev->dev.kobj, regulator->supply_name);
	kfree(regulator->supply_name);
	list_del(&regulator->list);
	kfree(regulator);

	rdev->open_count--;
	rdev->exclusive = 0;

	module_put(rdev->owner);
}

/**
 * devm_regulator_get_exclusive - Resource managed regulator_get_exclusive()
 * @dev: device for regulator "consumer"
 * @id: Supply name or regulator ID.
 *
 * Managed regulator_get_exclusive(). Regulators returned from this function
 * are automatically regulator_put() on driver detach. See regulator_get() for
 * more information.
 */
struct regulator *devm_regulator_get_exclusive(struct device *dev,
					       const char *id)
{
	struct regulator **ptr, *regulator;

	ptr = devres_alloc(devm_regulator_release, sizeof(*ptr), GFP_KERNEL);
	if (!ptr)
		return ERR_PTR(-ENOMEM);

	regulator = _regulator_get(dev, id, 1);
	if (!IS_ERR(regulator)) {
		*ptr = regulator;
		devres_add(dev, ptr);
	} else {
		devres_free(ptr);
	}

	return regulator;
}
EXPORT_SYMBOL_GPL(devm_regulator_get_exclusive);

/**
 * regulator_put - "free" the regulator source
 * @regulator: regulator source
 *
 * Note: drivers must ensure that all regulator_enable calls made on this
 * regulator source are balanced by regulator_disable calls prior to calling
 * this function.
 */
void regulator_put(struct regulator *regulator)
{
	mutex_lock(&regulator_list_mutex);
	_regulator_put(regulator);
	mutex_unlock(&regulator_list_mutex);
}
EXPORT_SYMBOL_GPL(regulator_put);

static int devm_regulator_match(struct device *dev, void *res, void *data)
{
	struct regulator **r = res;
	if (!r || !*r) {
		WARN_ON(!r || !*r);
		return 0;
	}
	return *r == data;
}

/**
 * devm_regulator_put - Resource managed regulator_put()
 * @regulator: regulator to free
 *
 * Deallocate a regulator allocated with devm_regulator_get(). Normally
 * this function will not need to be called and the resource management
 * code will ensure that the resource is freed.
 */
void devm_regulator_put(struct regulator *regulator)
{
	int rc;

	rc = devres_release(regulator->dev, devm_regulator_release,
			    devm_regulator_match, regulator);
	if (rc != 0)
		WARN_ON(rc);
}
EXPORT_SYMBOL_GPL(devm_regulator_put);

/* Manage enable GPIO list. Same GPIO pin can be shared among regulators */
static int regulator_ena_gpio_request(struct regulator_dev *rdev,
				const struct regulator_config *config)
{
	struct regulator_enable_gpio *pin;
	int ret;

	list_for_each_entry(pin, &regulator_ena_gpio_list, list) {
		if (pin->gpio == config->ena_gpio) {
			rdev_dbg(rdev, "GPIO %d is already used\n",
				config->ena_gpio);
			goto update_ena_gpio_to_rdev;
		}
	}

	ret = gpio_request_one(config->ena_gpio,
				GPIOF_DIR_OUT | config->ena_gpio_flags,
				rdev_get_name(rdev));
	if (ret)
		return ret;

	pin = kzalloc(sizeof(struct regulator_enable_gpio), GFP_KERNEL);
	if (pin == NULL) {
		gpio_free(config->ena_gpio);
		return -ENOMEM;
	}

	pin->gpio = config->ena_gpio;
	pin->ena_gpio_invert = config->ena_gpio_invert;
	list_add(&pin->list, &regulator_ena_gpio_list);

update_ena_gpio_to_rdev:
	pin->request_count++;
	rdev->ena_pin = pin;
	return 0;
}

static void regulator_ena_gpio_free(struct regulator_dev *rdev)
{
	struct regulator_enable_gpio *pin, *n;

	if (!rdev->ena_pin)
		return;

	/* Free the GPIO only in case of no use */
	list_for_each_entry_safe(pin, n, &regulator_ena_gpio_list, list) {
		if (pin->gpio == rdev->ena_pin->gpio) {
			if (pin->request_count <= 1) {
				pin->request_count = 0;
				gpio_free(pin->gpio);
				list_del(&pin->list);
				kfree(pin);
			} else {
				pin->request_count--;
			}
		}
	}
}

/**
 * regulator_ena_gpio_ctrl - balance enable_count of each GPIO and actual GPIO pin control
 * @rdev: regulator_dev structure
 * @enable: enable GPIO at initial use?
 *
 * GPIO is enabled in case of initial use. (enable_count is 0)
 * GPIO is disabled when it is not shared any more. (enable_count <= 1)
 */
static int regulator_ena_gpio_ctrl(struct regulator_dev *rdev, bool enable)
{
	struct regulator_enable_gpio *pin = rdev->ena_pin;

	if (!pin)
		return -EINVAL;

	if (enable) {
		/* Enable GPIO at initial use */
		if (pin->enable_count == 0)
			gpio_set_value_cansleep(pin->gpio,
						!pin->ena_gpio_invert);

		pin->enable_count++;
	} else {
		if (pin->enable_count > 1) {
			pin->enable_count--;
			return 0;
		}

		/* Disable GPIO if not used */
		if (pin->enable_count <= 1) {
			gpio_set_value_cansleep(pin->gpio,
						pin->ena_gpio_invert);
			pin->enable_count = 0;
		}
	}

	return 0;
}

static int _regulator_do_enable(struct regulator_dev *rdev)
{
	int ret, delay;

	/* Query before enabling in case configuration dependent.  */
	ret = _regulator_get_enable_time(rdev);
	if (ret >= 0) {
		delay = ret;
	} else {
		rdev_warn(rdev, "enable_time() failed: %d\n", ret);
		delay = 0;
	}

	trace_regulator_enable(rdev_get_name(rdev));

	if (rdev->ena_pin) {
		ret = regulator_ena_gpio_ctrl(rdev, true);
		if (ret < 0)
			return ret;
		rdev->ena_gpio_state = 1;
	} else if (rdev->desc->ops->enable) {
		ret = rdev->desc->ops->enable(rdev);
		if (ret < 0)
			return ret;
	} else {
		return -EINVAL;
	}

	/* Allow the regulator to ramp; it would be useful to extend
	 * this for bulk operations so that the regulators can ramp
	 * together.  */
	trace_regulator_enable_delay(rdev_get_name(rdev));

	if (delay >= 1000) {
		mdelay(delay / 1000);
		udelay(delay % 1000);
	} else if (delay) {
		udelay(delay);
	}

	trace_regulator_enable_complete(rdev_get_name(rdev));

	return 0;
}

/* locks held by regulator_enable() */
static int _regulator_enable(struct regulator_dev *rdev)
{
	int ret;

	/* check voltage and requested load before enabling */
	if (rdev->constraints &&
	    (rdev->constraints->valid_ops_mask & REGULATOR_CHANGE_DRMS))
		drms_uA_update(rdev);

	if (rdev->use_count == 0) {
		/* The regulator may on if it's not switchable or left on */
		ret = _regulator_is_enabled(rdev);
		if (ret == -EINVAL || ret == 0) {
			if (!_regulator_can_change_status(rdev))
				return -EPERM;

			ret = _regulator_do_enable(rdev);
			if (ret < 0)
				return ret;

		} else if (ret < 0) {
			rdev_err(rdev, "is_enabled() failed: %d\n", ret);
			return ret;
		}
		/* Fallthrough on positive return values - already enabled */
	}

	rdev->use_count++;

	return 0;
}

/**
 * regulator_enable - enable regulator output
 * @regulator: regulator source
 *
 * Request that the regulator be enabled with the regulator output at
 * the predefined voltage or current value.  Calls to regulator_enable()
 * must be balanced with calls to regulator_disable().
 *
 * NOTE: the output value can be set by other drivers, boot loader or may be
 * hardwired in the regulator.
 */
int regulator_enable(struct regulator *regulator)
{
	struct regulator_dev *rdev = regulator->rdev;
	int ret = 0;

	if (regulator->always_on)
		return 0;

	if (rdev->supply) {
		ret = regulator_enable(rdev->supply);
		if (ret != 0)
			return ret;
	}

	regulator_lock(rdev);
	ret = _regulator_enable(rdev);
	regulator_unlock(rdev);

	if (ret != 0 && rdev->supply)
		regulator_disable(rdev->supply);

	return ret;
}
EXPORT_SYMBOL_GPL(regulator_enable);

static int _regulator_do_disable(struct regulator_dev *rdev)
{
	int ret;

	trace_regulator_disable(rdev_get_name(rdev));

	if (rdev->ena_pin) {
		ret = regulator_ena_gpio_ctrl(rdev, false);
		if (ret < 0)
			return ret;
		rdev->ena_gpio_state = 0;

	} else if (rdev->desc->ops->disable) {
		ret = rdev->desc->ops->disable(rdev);
		if (ret != 0)
			return ret;
	}

	trace_regulator_disable_complete(rdev_get_name(rdev));

	_notifier_call_chain(rdev, REGULATOR_EVENT_DISABLE,
			     NULL);
	return 0;
}

/* locks held by regulator_disable() */
static int _regulator_disable(struct regulator_dev *rdev)
{
	int ret = 0;

	if (WARN(rdev->use_count <= 0,
		 "unbalanced disables for %s\n", rdev_get_name(rdev)))
		return -EIO;

	/* are we the last user and permitted to disable ? */
	if (rdev->use_count == 1 &&
	    (rdev->constraints && !rdev->constraints->always_on)) {

		/* we are last user */
		if (_regulator_can_change_status(rdev)) {
			ret = _regulator_do_disable(rdev);
			if (ret < 0) {
				rdev_err(rdev, "failed to disable\n");
				return ret;
			}
		}

		rdev->use_count = 0;
	} else if (rdev->use_count > 1) {

		if (rdev->constraints &&
			(rdev->constraints->valid_ops_mask &
			REGULATOR_CHANGE_DRMS))
			drms_uA_update(rdev);

		rdev->use_count--;
	}

	return ret;
}

/**
 * regulator_disable - disable regulator output
 * @regulator: regulator source
 *
 * Disable the regulator output voltage or current.  Calls to
 * regulator_enable() must be balanced with calls to
 * regulator_disable().
 *
 * NOTE: this will only disable the regulator output if no other consumer
 * devices have it enabled, the regulator device supports disabling and
 * machine constraints permit this operation.
 */
int regulator_disable(struct regulator *regulator)
{
	struct regulator_dev *rdev = regulator->rdev;
	int ret = 0;

	if (regulator->always_on)
		return 0;

	regulator_lock(rdev);
	ret = _regulator_disable(rdev);
	regulator_unlock(rdev);

	if (ret == 0 && rdev->supply)
		regulator_disable(rdev->supply);

	return ret;
}
EXPORT_SYMBOL_GPL(regulator_disable);

/* locks held by regulator_force_disable() */
static int _regulator_force_disable(struct regulator_dev *rdev)
{
	int ret = 0;

	/* force disable */
	if (rdev->desc->ops->disable) {
		/* ah well, who wants to live forever... */
		ret = rdev->desc->ops->disable(rdev);
		if (ret < 0) {
			rdev_err(rdev, "failed to force disable\n");
			return ret;
		}
		/* notify other consumers that power has been forced off */
		_notifier_call_chain(rdev, REGULATOR_EVENT_FORCE_DISABLE |
			REGULATOR_EVENT_DISABLE, NULL);
	}

	return ret;
}

/**
 * regulator_force_disable - force disable regulator output
 * @regulator: regulator source
 *
 * Forcibly disable the regulator output voltage or current.
 * NOTE: this *will* disable the regulator output even if other consumer
 * devices have it enabled. This should be used for situations when device
 * damage will likely occur if the regulator is not disabled (e.g. over temp).
 */
int regulator_force_disable(struct regulator *regulator)
{
	struct regulator_dev *rdev = regulator->rdev;
	int ret;

	regulator_lock(rdev);
	regulator->uA_load = 0;
	ret = _regulator_force_disable(regulator->rdev);
	regulator_unlock(rdev);

	if (rdev->supply)
		while (rdev->open_count--)
			regulator_disable(rdev->supply);

	return ret;
}
EXPORT_SYMBOL_GPL(regulator_force_disable);

static void regulator_disable_work(struct work_struct *work)
{
	struct regulator_dev *rdev = container_of(work, struct regulator_dev,
						  disable_work.work);
	int count, i, ret;

	regulator_lock(rdev);

	BUG_ON(!rdev->deferred_disables);

	count = rdev->deferred_disables;
	rdev->deferred_disables = 0;

	for (i = 0; i < count; i++) {
		ret = _regulator_disable(rdev);
		if (ret != 0)
			rdev_err(rdev, "Deferred disable failed: %d\n", ret);
	}

	regulator_unlock(rdev);

	if (rdev->supply) {
		for (i = 0; i < count; i++) {
			ret = regulator_disable(rdev->supply);
			if (ret != 0) {
				rdev_err(rdev,
					 "Supply disable failed: %d\n", ret);
			}
		}
	}
}

/**
 * regulator_disable_deferred - disable regulator output with delay
 * @regulator: regulator source
 * @ms: miliseconds until the regulator is disabled
 *
 * Execute regulator_disable() on the regulator after a delay.  This
 * is intended for use with devices that require some time to quiesce.
 *
 * NOTE: this will only disable the regulator output if no other consumer
 * devices have it enabled, the regulator device supports disabling and
 * machine constraints permit this operation.
 */
int regulator_disable_deferred(struct regulator *regulator, int ms)
{
	struct regulator_dev *rdev = regulator->rdev;
	int ret;

	if (regulator->always_on)
		return 0;

	if (!ms)
		return regulator_disable(regulator);

	regulator_lock(rdev);
	rdev->deferred_disables++;
	regulator_unlock(rdev);

	ret = queue_delayed_work(system_power_efficient_wq,
				 &rdev->disable_work,
				 msecs_to_jiffies(ms));
	if (ret < 0)
		return ret;
	else
		return 0;
}
EXPORT_SYMBOL_GPL(regulator_disable_deferred);

static int _regulator_is_enabled(struct regulator_dev *rdev)
{
	/* A GPIO control always takes precedence */
	if (rdev->ena_pin)
		return rdev->ena_gpio_state;

	/* If we don't know then assume that the regulator is always on */
	if (!rdev->desc->ops->is_enabled)
		return 1;

	return rdev->desc->ops->is_enabled(rdev);
}

/**
 * regulator_is_enabled - is the regulator output enabled
 * @regulator: regulator source
 *
 * Returns positive if the regulator driver backing the source/client
 * has requested that the device be enabled, zero if it hasn't, else a
 * negative errno code.
 *
 * Note that the device backing this regulator handle can have multiple
 * users, so it might be enabled even if regulator_enable() was never
 * called for this particular source.
 */
int regulator_is_enabled(struct regulator *regulator)
{
	int ret;

	if (regulator->always_on)
		return 1;

	regulator_lock(regulator->rdev);
	ret = _regulator_is_enabled(regulator->rdev);
	regulator_unlock(regulator->rdev);

	return ret;
}
EXPORT_SYMBOL_GPL(regulator_is_enabled);

/**
 * regulator_can_change_voltage - check if regulator can change voltage
 * @regulator: regulator source
 *
 * Returns positive if the regulator driver backing the source/client
 * can change its voltage, false otherwise. Usefull for detecting fixed
 * or dummy regulators and disabling voltage change logic in the client
 * driver.
 */
int regulator_can_change_voltage(struct regulator *regulator)
{
	struct regulator_dev	*rdev = regulator->rdev;

	if (rdev->constraints &&
	    (rdev->constraints->valid_ops_mask & REGULATOR_CHANGE_VOLTAGE)) {
		if (rdev->desc->n_voltages - rdev->desc->linear_min_sel > 1)
			return 1;

		if (rdev->desc->continuous_voltage_range &&
		    rdev->constraints->min_uV && rdev->constraints->max_uV &&
		    rdev->constraints->min_uV != rdev->constraints->max_uV)
			return 1;
	}

	return 0;
}
EXPORT_SYMBOL_GPL(regulator_can_change_voltage);

/**
 * regulator_count_voltages - count regulator_list_voltage() selectors
 * @regulator: regulator source
 *
 * Returns number of selectors, or negative errno.  Selectors are
 * numbered starting at zero, and typically correspond to bitfields
 * in hardware registers.
 */
int regulator_count_voltages(struct regulator *regulator)
{
	struct regulator_dev	*rdev = regulator->rdev;

	return rdev->desc->n_voltages ? : -EINVAL;
}
EXPORT_SYMBOL_GPL(regulator_count_voltages);

/**
 * regulator_list_voltage - enumerate supported voltages
 * @regulator: regulator source
 * @selector: identify voltage to list
 * Context: can sleep
 *
 * Returns a voltage that can be passed to @regulator_set_voltage(),
 * zero if this selector code can't be used on this system, or a
 * negative errno.
 */
int regulator_list_voltage(struct regulator *regulator, unsigned selector)
{
	struct regulator_dev	*rdev = regulator->rdev;
	struct regulator_ops	*ops = rdev->desc->ops;
	int			ret;

	if (!ops->list_voltage || selector >= rdev->desc->n_voltages)
		return -EINVAL;

	regulator_lock(rdev);
	ret = ops->list_voltage(rdev, selector);
	regulator_unlock(rdev);

	if (ret > 0) {
		if (ret < rdev->constraints->min_uV)
			ret = 0;
		else if (ret > rdev->constraints->max_uV)
			ret = 0;
	}

	return ret;
}
EXPORT_SYMBOL_GPL(regulator_list_voltage);

/**
 * regulator_get_linear_step - return the voltage step size between VSEL values
 * @regulator: regulator source
 *
 * Returns the voltage step size between VSEL values for linear
 * regulators, or return 0 if the regulator isn't a linear regulator.
 */
unsigned int regulator_get_linear_step(struct regulator *regulator)
{
	struct regulator_dev *rdev = regulator->rdev;

	return rdev->desc->uV_step;
}
EXPORT_SYMBOL_GPL(regulator_get_linear_step);

/**
 * regulator_is_supported_voltage - check if a voltage range can be supported
 *
 * @regulator: Regulator to check.
 * @min_uV: Minimum required voltage in uV.
 * @max_uV: Maximum required voltage in uV.
 *
 * Returns a boolean or a negative error code.
 */
int regulator_is_supported_voltage(struct regulator *regulator,
				   int min_uV, int max_uV)
{
	struct regulator_dev *rdev = regulator->rdev;
	int i, voltages, ret;

	/* If we can't change voltage check the current voltage */
	if (!(rdev->constraints->valid_ops_mask & REGULATOR_CHANGE_VOLTAGE)) {
		ret = regulator_get_voltage(regulator);
		if (ret >= 0)
			return (min_uV <= ret && ret <= max_uV);
		else
			return ret;
	}

	/* Any voltage within constrains range is fine? */
	if (rdev->desc->continuous_voltage_range)
		return min_uV >= rdev->constraints->min_uV &&
				max_uV <= rdev->constraints->max_uV;

	ret = regulator_count_voltages(regulator);
	if (ret < 0)
		return ret;
	voltages = ret;

	for (i = 0; i < voltages; i++) {
		ret = regulator_list_voltage(regulator, i);

		if (ret >= min_uV && ret <= max_uV)
			return 1;
	}

	return 0;
}
EXPORT_SYMBOL_GPL(regulator_is_supported_voltage);

static int _regulator_do_set_voltage(struct regulator_dev *rdev,
				     int min_uV, int max_uV)
{
	int ret;
	int delay = 0;
	int best_val = 0;
	unsigned int selector;
	int old_selector = -1;

	trace_regulator_set_voltage(rdev_get_name(rdev), min_uV, max_uV);

	min_uV += rdev->constraints->uV_offset;
	max_uV += rdev->constraints->uV_offset;

	/*
	 * If we can't obtain the old selector there is not enough
	 * info to call set_voltage_time_sel().
	 */
	if (_regulator_is_enabled(rdev) &&
	    rdev->desc->ops->set_voltage_time_sel &&
	    rdev->desc->ops->get_voltage_sel) {
		old_selector = rdev->desc->ops->get_voltage_sel(rdev);
		if (old_selector < 0)
			return old_selector;
	}

	if (rdev->desc->ops->set_voltage) {
		ret = rdev->desc->ops->set_voltage(rdev, min_uV, max_uV,
						   &selector);

		if (ret >= 0) {
			if (rdev->desc->ops->list_voltage)
				best_val = rdev->desc->ops->list_voltage(rdev,
									 selector);
			else
				best_val = _regulator_get_voltage(rdev);
		}

	} else if (rdev->desc->ops->set_voltage_sel) {
		if (rdev->desc->ops->map_voltage) {
			ret = rdev->desc->ops->map_voltage(rdev, min_uV,
							   max_uV);
		} else {
			if (rdev->desc->ops->list_voltage ==
			    regulator_list_voltage_linear)
				ret = regulator_map_voltage_linear(rdev,
								min_uV, max_uV);
			else
				ret = regulator_map_voltage_iterate(rdev,
								min_uV, max_uV);
		}

		if (ret >= 0) {
			best_val = rdev->desc->ops->list_voltage(rdev, ret);
			if (min_uV <= best_val && max_uV >= best_val) {
				selector = ret;
				if (old_selector == selector)
					ret = 0;
				else
					ret = rdev->desc->ops->set_voltage_sel(
								rdev, ret);
			} else {
				ret = -EINVAL;
			}
		}
	} else {
		ret = -EINVAL;
	}

	/* Call set_voltage_time_sel if successfully obtained old_selector */
	if (ret == 0 && !rdev->constraints->ramp_disable && old_selector >= 0
		&& old_selector != selector) {

		delay = rdev->desc->ops->set_voltage_time_sel(rdev,
						old_selector, selector);
		if (delay < 0) {
			rdev_warn(rdev, "set_voltage_time_sel() failed: %d\n",
				  delay);
			delay = 0;
		}

		/* Insert any necessary delays */
		if (delay >= 1000) {
			mdelay(delay / 1000);
			udelay(delay % 1000);
		} else if (delay) {
			udelay(delay);
		}
	}

	if (ret == 0 && best_val >= 0) {
		unsigned long data = best_val;

		_notifier_call_chain(rdev, REGULATOR_EVENT_VOLTAGE_CHANGE,
				     (void *)data);
	}

	trace_regulator_set_voltage_complete(rdev_get_name(rdev), best_val);

	return ret;
}

/**
 * regulator_set_voltage - set regulator output voltage
 * @regulator: regulator source
 * @min_uV: Minimum required voltage in uV
 * @max_uV: Maximum acceptable voltage in uV
 *
 * Sets a voltage regulator to the desired output voltage. This can be set
 * during any regulator state. IOW, regulator can be disabled or enabled.
 *
 * If the regulator is enabled then the voltage will change to the new value
 * immediately otherwise if the regulator is disabled the regulator will
 * output at the new voltage when enabled.
 *
 * NOTE: If the regulator is shared between several devices then the lowest
 * request voltage that meets the system constraints will be used.
 * Regulator system constraints must be set for this regulator before
 * calling this function otherwise this call will fail.
 */
int regulator_set_voltage(struct regulator *regulator, int min_uV, int max_uV)
{
	struct regulator_dev *rdev = regulator->rdev;
	int ret = 0;
	int old_min_uV, old_max_uV;

	regulator_lock(rdev);

	/* If we're setting the same range as last time the change
	 * should be a noop (some cpufreq implementations use the same
	 * voltage for multiple frequencies, for example).
	 */
	if (regulator->min_uV == min_uV && regulator->max_uV == max_uV)
		goto out;

	/* sanity check */
	if (!rdev->desc->ops->set_voltage &&
	    !rdev->desc->ops->set_voltage_sel) {
		ret = -EINVAL;
		goto out;
	}

	/* constraints check */
	ret = regulator_check_voltage(rdev, &min_uV, &max_uV);
	if (ret < 0)
		goto out;
	
	/* restore original values in case of error */
	old_min_uV = regulator->min_uV;
	old_max_uV = regulator->max_uV;
	regulator->min_uV = min_uV;
	regulator->max_uV = max_uV;

	ret = regulator_check_consumers(rdev, &min_uV, &max_uV);
	if (ret < 0)
		goto out2;

	ret = _regulator_do_set_voltage(rdev, min_uV, max_uV);
	if (ret < 0)
		goto out2;
	
out:
	regulator_unlock(rdev);
	return ret;
out2:
	regulator->min_uV = old_min_uV;
	regulator->max_uV = old_max_uV;
	regulator_unlock(rdev);
	return ret;
}
EXPORT_SYMBOL_GPL(regulator_set_voltage);

/**
 * regulator_set_voltage_time - get raise/fall time
 * @regulator: regulator source
 * @old_uV: starting voltage in microvolts
 * @new_uV: target voltage in microvolts
 *
 * Provided with the starting and ending voltage, this function attempts to
 * calculate the time in microseconds required to rise or fall to this new
 * voltage.
 */
int regulator_set_voltage_time(struct regulator *regulator,
			       int old_uV, int new_uV)
{
	struct regulator_dev	*rdev = regulator->rdev;
	struct regulator_ops	*ops = rdev->desc->ops;
	int old_sel = -1;
	int new_sel = -1;
	int voltage;
	int i;

	/* Currently requires operations to do this */
	if (!ops->list_voltage || !ops->set_voltage_time_sel
	    || !rdev->desc->n_voltages)
		return -EINVAL;

	for (i = 0; i < rdev->desc->n_voltages; i++) {
		/* We only look for exact voltage matches here */
		voltage = regulator_list_voltage(regulator, i);
		if (voltage < 0)
			return -EINVAL;
		if (voltage == 0)
			continue;
		if (voltage == old_uV)
			old_sel = i;
		if (voltage == new_uV)
			new_sel = i;
	}

	if (old_sel < 0 || new_sel < 0)
		return -EINVAL;

	return ops->set_voltage_time_sel(rdev, old_sel, new_sel);
}
EXPORT_SYMBOL_GPL(regulator_set_voltage_time);

/**
 * regulator_set_voltage_time_sel - get raise/fall time
 * @rdev: regulator source device
 * @old_selector: selector for starting voltage
 * @new_selector: selector for target voltage
 *
 * Provided with the starting and target voltage selectors, this function
 * returns time in microseconds required to rise or fall to this new voltage
 *
 * Drivers providing ramp_delay in regulation_constraints can use this as their
 * set_voltage_time_sel() operation.
 */
int regulator_set_voltage_time_sel(struct regulator_dev *rdev,
				   unsigned int old_selector,
				   unsigned int new_selector)
{
	unsigned int ramp_delay = 0;
	int old_volt, new_volt;

	if (rdev->constraints->ramp_delay)
		ramp_delay = rdev->constraints->ramp_delay;
	else if (rdev->desc->ramp_delay)
		ramp_delay = rdev->desc->ramp_delay;

	if (ramp_delay == 0) {
		rdev_warn(rdev, "ramp_delay not set\n");
		return 0;
	}

	/* sanity check */
	if (!rdev->desc->ops->list_voltage)
		return -EINVAL;

	old_volt = rdev->desc->ops->list_voltage(rdev, old_selector);
	new_volt = rdev->desc->ops->list_voltage(rdev, new_selector);

	return DIV_ROUND_UP(abs(new_volt - old_volt), ramp_delay);
}
EXPORT_SYMBOL_GPL(regulator_set_voltage_time_sel);

/**
 * regulator_sync_voltage - re-apply last regulator output voltage
 * @regulator: regulator source
 *
 * Re-apply the last configured voltage.  This is intended to be used
 * where some external control source the consumer is cooperating with
 * has caused the configured voltage to change.
 */
int regulator_sync_voltage(struct regulator *regulator)
{
	struct regulator_dev *rdev = regulator->rdev;
	int ret, min_uV, max_uV;

	regulator_lock(rdev);

	if (!rdev->desc->ops->set_voltage &&
	    !rdev->desc->ops->set_voltage_sel) {
		ret = -EINVAL;
		goto out;
	}

	/* This is only going to work if we've had a voltage configured. */
	if (!regulator->min_uV && !regulator->max_uV) {
		ret = -EINVAL;
		goto out;
	}

	min_uV = regulator->min_uV;
	max_uV = regulator->max_uV;

	/* This should be a paranoia check... */
	ret = regulator_check_voltage(rdev, &min_uV, &max_uV);
	if (ret < 0)
		goto out;

	ret = regulator_check_consumers(rdev, &min_uV, &max_uV);
	if (ret < 0)
		goto out;

	ret = _regulator_do_set_voltage(rdev, min_uV, max_uV);

out:
	regulator_unlock(rdev);
	return ret;
}
EXPORT_SYMBOL_GPL(regulator_sync_voltage);

static int _regulator_get_voltage(struct regulator_dev *rdev)
{
	int sel, ret;

	if (rdev->desc->ops->get_voltage_sel) {
		sel = rdev->desc->ops->get_voltage_sel(rdev);
		if (sel < 0)
			return sel;
		ret = rdev->desc->ops->list_voltage(rdev, sel);
	} else if (rdev->desc->ops->get_voltage) {
		ret = rdev->desc->ops->get_voltage(rdev);
	} else if (rdev->desc->ops->list_voltage) {
		ret = rdev->desc->ops->list_voltage(rdev, 0);
	} else {
		return -EINVAL;
	}

	if (ret < 0)
		return ret;
	return ret - rdev->constraints->uV_offset;
}

/**
 * regulator_get_voltage - get regulator output voltage
 * @regulator: regulator source
 *
 * This returns the current regulator voltage in uV.
 *
 * NOTE: If the regulator is disabled it will return the voltage value. This
 * function should not be used to determine regulator state.
 */
int regulator_get_voltage(struct regulator *regulator)
{
	int ret;

	regulator_lock(regulator->rdev);

	ret = _regulator_get_voltage(regulator->rdev);

	regulator_unlock(regulator->rdev);

	return ret;
}
EXPORT_SYMBOL_GPL(regulator_get_voltage);

/**
 * regulator_set_current_limit - set regulator output current limit
 * @regulator: regulator source
 * @min_uA: Minimum supported current in uA
 * @max_uA: Maximum supported current in uA
 *
 * Sets current sink to the desired output current. This can be set during
 * any regulator state. IOW, regulator can be disabled or enabled.
 *
 * If the regulator is enabled then the current will change to the new value
 * immediately otherwise if the regulator is disabled the regulator will
 * output at the new current when enabled.
 *
 * NOTE: Regulator system constraints must be set for this regulator before
 * calling this function otherwise this call will fail.
 */
int regulator_set_current_limit(struct regulator *regulator,
			       int min_uA, int max_uA)
{
	struct regulator_dev *rdev = regulator->rdev;
	int ret;

	regulator_lock(rdev);

	/* sanity check */
	if (!rdev->desc->ops->set_current_limit) {
		ret = -EINVAL;
		goto out;
	}

	/* constraints check */
	ret = regulator_check_current_limit(rdev, &min_uA, &max_uA);
	if (ret < 0)
		goto out;

	ret = rdev->desc->ops->set_current_limit(rdev, min_uA, max_uA);
out:
	regulator_unlock(rdev);
	return ret;
}
EXPORT_SYMBOL_GPL(regulator_set_current_limit);

static int _regulator_get_current_limit(struct regulator_dev *rdev)
{
	int ret;

	regulator_lock(rdev);

	/* sanity check */
	if (!rdev->desc->ops->get_current_limit) {
		ret = -EINVAL;
		goto out;
	}

	ret = rdev->desc->ops->get_current_limit(rdev);
out:
	regulator_unlock(rdev);
	return ret;
}

/**
 * regulator_get_current_limit - get regulator output current
 * @regulator: regulator source
 *
 * This returns the current supplied by the specified current sink in uA.
 *
 * NOTE: If the regulator is disabled it will return the current value. This
 * function should not be used to determine regulator state.
 */
int regulator_get_current_limit(struct regulator *regulator)
{
	return _regulator_get_current_limit(regulator->rdev);
}
EXPORT_SYMBOL_GPL(regulator_get_current_limit);

/**
 * regulator_set_mode - set regulator operating mode
 * @regulator: regulator source
 * @mode: operating mode - one of the REGULATOR_MODE constants
 *
 * Set regulator operating mode to increase regulator efficiency or improve
 * regulation performance.
 *
 * NOTE: Regulator system constraints must be set for this regulator before
 * calling this function otherwise this call will fail.
 */
int regulator_set_mode(struct regulator *regulator, unsigned int mode)
{
	struct regulator_dev *rdev = regulator->rdev;
	int ret;
	int regulator_curr_mode;

	regulator_lock(rdev);

	/* sanity check */
	if (!rdev->desc->ops->set_mode) {
		ret = -EINVAL;
		goto out;
	}

	/* return if the same mode is requested */
	if (rdev->desc->ops->get_mode) {
		regulator_curr_mode = rdev->desc->ops->get_mode(rdev);
		if (regulator_curr_mode == mode) {
			ret = 0;
			goto out;
		}
	}

	/* constraints check */
	ret = regulator_mode_constrain(rdev, &mode);
	if (ret < 0)
		goto out;

	ret = rdev->desc->ops->set_mode(rdev, mode);
out:
	regulator_unlock(rdev);
	return ret;
}
EXPORT_SYMBOL_GPL(regulator_set_mode);

static unsigned int _regulator_get_mode(struct regulator_dev *rdev)
{
	int ret;

	regulator_lock(rdev);

	/* sanity check */
	if (!rdev->desc->ops->get_mode) {
		ret = -EINVAL;
		goto out;
	}

	ret = rdev->desc->ops->get_mode(rdev);
out:
	regulator_unlock(rdev);
	return ret;
}

/**
 * regulator_get_mode - get regulator operating mode
 * @regulator: regulator source
 *
 * Get the current regulator operating mode.
 */
unsigned int regulator_get_mode(struct regulator *regulator)
{
	return _regulator_get_mode(regulator->rdev);
}
EXPORT_SYMBOL_GPL(regulator_get_mode);

/**
 * regulator_set_optimum_mode - set regulator optimum operating mode
 * @regulator: regulator source
 * @uA_load: load current
 *
 * Notifies the regulator core of a new device load. This is then used by
 * DRMS (if enabled by constraints) to set the most efficient regulator
 * operating mode for the new regulator loading.
 *
 * Consumer devices notify their supply regulator of the maximum power
 * they will require (can be taken from device datasheet in the power
 * consumption tables) when they change operational status and hence power
 * state. Examples of operational state changes that can affect power
 * consumption are :-
 *
 *    o Device is opened / closed.
 *    o Device I/O is about to begin or has just finished.
 *    o Device is idling in between work.
 *
 * This information is also exported via sysfs to userspace.
 *
 * DRMS will sum the total requested load on the regulator and change
 * to the most efficient operating mode if platform constraints allow.
 *
 * Returns the new regulator mode or error.
 */
int regulator_set_optimum_mode(struct regulator *regulator, int uA_load)
{
	struct regulator_dev *rdev = regulator->rdev;
	struct regulator *consumer;
	int ret, output_uV, input_uV = 0, total_uA_load = 0;
	unsigned int mode;

	if (rdev->supply)
		input_uV = regulator_get_voltage(rdev->supply);

	regulator_lock(rdev);

	/*
	 * first check to see if we can set modes at all, otherwise just
	 * tell the consumer everything is OK.
	 */
	regulator->uA_load = uA_load;
	ret = regulator_check_drms(rdev);
	if (ret < 0) {
		ret = 0;
		goto out;
	}

	if (!rdev->desc->ops->get_optimum_mode)
		goto out;

	/*
	 * we can actually do this so any errors are indicators of
	 * potential real failure.
	 */
	ret = -EINVAL;

	if (!rdev->desc->ops->set_mode)
		goto out;

	/* get output voltage */
	output_uV = _regulator_get_voltage(rdev);
	if (output_uV <= 0) {
		rdev_err(rdev, "invalid output voltage found\n");
		goto out;
	}

	/* No supply? Use constraint voltage */
	if (input_uV <= 0)
		input_uV = rdev->constraints->input_uV;
	if (input_uV <= 0) {
		rdev_err(rdev, "invalid input voltage found\n");
		goto out;
	}

	/* calc total requested load for this regulator */
	list_for_each_entry(consumer, &rdev->consumer_list, list)
		total_uA_load += consumer->uA_load;

	mode = rdev->desc->ops->get_optimum_mode(rdev,
						 input_uV, output_uV,
						 total_uA_load);
	ret = regulator_mode_constrain(rdev, &mode);
	if (ret < 0) {
		rdev_err(rdev, "failed to get optimum mode @ %d uA %d -> %d uV\n",
			 total_uA_load, input_uV, output_uV);
		goto out;
	}

	ret = rdev->desc->ops->set_mode(rdev, mode);
	if (ret < 0) {
		rdev_err(rdev, "failed to set optimum mode %x\n", mode);
		goto out;
	}
	ret = mode;
out:
	regulator_unlock(rdev);
	return ret;
}
EXPORT_SYMBOL_GPL(regulator_set_optimum_mode);

/**
 * regulator_allow_bypass - allow the regulator to go into bypass mode
 *
 * @regulator: Regulator to configure
 * @enable: enable or disable bypass mode
 *
 * Allow the regulator to go into bypass mode if all other consumers
 * for the regulator also enable bypass mode and the machine
 * constraints allow this.  Bypass mode means that the regulator is
 * simply passing the input directly to the output with no regulation.
 */
int regulator_allow_bypass(struct regulator *regulator, bool enable)
{
	struct regulator_dev *rdev = regulator->rdev;
	int ret = 0;

	if (!rdev->desc->ops->set_bypass)
		return 0;

	if (rdev->constraints &&
	    !(rdev->constraints->valid_ops_mask & REGULATOR_CHANGE_BYPASS))
		return 0;

	regulator_lock(rdev);

	if (enable && !regulator->bypass) {
		rdev->bypass_count++;

		if (rdev->bypass_count == rdev->open_count) {
			ret = rdev->desc->ops->set_bypass(rdev, enable);
			if (ret != 0)
				rdev->bypass_count--;
		}

	} else if (!enable && regulator->bypass) {
		rdev->bypass_count--;

		if (rdev->bypass_count != rdev->open_count) {
			ret = rdev->desc->ops->set_bypass(rdev, enable);
			if (ret != 0)
				rdev->bypass_count++;
		}
	}

	if (ret == 0)
		regulator->bypass = enable;

	regulator_unlock(rdev);

	return ret;
}
EXPORT_SYMBOL_GPL(regulator_allow_bypass);

/**
 * regulator_register_notifier - register regulator event notifier
 * @regulator: regulator source
 * @nb: notifier block
 *
 * Register notifier block to receive regulator events.
 */
int regulator_register_notifier(struct regulator *regulator,
			      struct notifier_block *nb)
{
	return blocking_notifier_chain_register(&regulator->rdev->notifier,
						nb);
}
EXPORT_SYMBOL_GPL(regulator_register_notifier);

/**
 * regulator_unregister_notifier - unregister regulator event notifier
 * @regulator: regulator source
 * @nb: notifier block
 *
 * Unregister regulator event notifier block.
 */
int regulator_unregister_notifier(struct regulator *regulator,
				struct notifier_block *nb)
{
	return blocking_notifier_chain_unregister(&regulator->rdev->notifier,
						  nb);
}
EXPORT_SYMBOL_GPL(regulator_unregister_notifier);

/* notify regulator consumers and downstream regulator consumers.
 * Note mutex must be held by caller.
 */
static void _notifier_call_chain(struct regulator_dev *rdev,
				  unsigned long event, void *data)
{
	/* call rdev chain first */
	blocking_notifier_call_chain(&rdev->notifier, event, data);
}

/**
 * regulator_bulk_get - get multiple regulator consumers
 *
 * @dev:           Device to supply
 * @num_consumers: Number of consumers to register
 * @consumers:     Configuration of consumers; clients are stored here.
 *
 * @return 0 on success, an errno on failure.
 *
 * This helper function allows drivers to get several regulator
 * consumers in one operation.  If any of the regulators cannot be
 * acquired then any regulators that were allocated will be freed
 * before returning to the caller.
 */
int regulator_bulk_get(struct device *dev, int num_consumers,
		       struct regulator_bulk_data *consumers)
{
	int i;
	int ret;

	for (i = 0; i < num_consumers; i++)
		consumers[i].consumer = NULL;

	for (i = 0; i < num_consumers; i++) {
		consumers[i].consumer = regulator_get(dev,
						      consumers[i].supply);
		if (IS_ERR(consumers[i].consumer)) {
			ret = PTR_ERR(consumers[i].consumer);
			dev_err(dev, "Failed to get supply '%s': %d\n",
				consumers[i].supply, ret);
			consumers[i].consumer = NULL;
			goto err;
		}
	}

	return 0;

err:
	while (--i >= 0)
		regulator_put(consumers[i].consumer);

	return ret;
}
EXPORT_SYMBOL_GPL(regulator_bulk_get);

/**
 * devm_regulator_bulk_get - managed get multiple regulator consumers
 *
 * @dev:           Device to supply
 * @num_consumers: Number of consumers to register
 * @consumers:     Configuration of consumers; clients are stored here.
 *
 * @return 0 on success, an errno on failure.
 *
 * This helper function allows drivers to get several regulator
 * consumers in one operation with management, the regulators will
 * automatically be freed when the device is unbound.  If any of the
 * regulators cannot be acquired then any regulators that were
 * allocated will be freed before returning to the caller.
 */
int devm_regulator_bulk_get(struct device *dev, int num_consumers,
			    struct regulator_bulk_data *consumers)
{
	int i;
	int ret;

	for (i = 0; i < num_consumers; i++)
		consumers[i].consumer = NULL;

	for (i = 0; i < num_consumers; i++) {
		consumers[i].consumer = devm_regulator_get(dev,
							   consumers[i].supply);
		if (IS_ERR(consumers[i].consumer)) {
			ret = PTR_ERR(consumers[i].consumer);
			dev_err(dev, "Failed to get supply '%s': %d\n",
				consumers[i].supply, ret);
			consumers[i].consumer = NULL;
			goto err;
		}
	}

	return 0;

err:
	for (i = 0; i < num_consumers && consumers[i].consumer; i++)
		devm_regulator_put(consumers[i].consumer);

	return ret;
}
EXPORT_SYMBOL_GPL(devm_regulator_bulk_get);

static void regulator_bulk_enable_async(void *data, async_cookie_t cookie)
{
	struct regulator_bulk_data *bulk = data;

	bulk->ret = regulator_enable(bulk->consumer);
}

/**
 * regulator_bulk_enable - enable multiple regulator consumers
 *
 * @num_consumers: Number of consumers
 * @consumers:     Consumer data; clients are stored here.
 * @return         0 on success, an errno on failure
 *
 * This convenience API allows consumers to enable multiple regulator
 * clients in a single API call.  If any consumers cannot be enabled
 * then any others that were enabled will be disabled again prior to
 * return.
 */
int regulator_bulk_enable(int num_consumers,
			  struct regulator_bulk_data *consumers)
{
	ASYNC_DOMAIN_EXCLUSIVE(async_domain);
	int i;
	int ret = 0;

	for (i = 0; i < num_consumers; i++) {
		if (consumers[i].consumer->always_on)
			consumers[i].ret = 0;
		else
			async_schedule_domain(regulator_bulk_enable_async,
					      &consumers[i], &async_domain);
	}

	async_synchronize_full_domain(&async_domain);

	/* If any consumer failed we need to unwind any that succeeded */
	for (i = 0; i < num_consumers; i++) {
		if (consumers[i].ret != 0) {
			ret = consumers[i].ret;
			goto err;
		}
	}

	return 0;

err:
	for (i = 0; i < num_consumers; i++) {
		if (consumers[i].ret < 0)
			pr_err("Failed to enable %s: %d\n", consumers[i].supply,
			       consumers[i].ret);
		else
			regulator_disable(consumers[i].consumer);
	}

	return ret;
}
EXPORT_SYMBOL_GPL(regulator_bulk_enable);

/**
 * regulator_bulk_disable - disable multiple regulator consumers
 *
 * @num_consumers: Number of consumers
 * @consumers:     Consumer data; clients are stored here.
 * @return         0 on success, an errno on failure
 *
 * This convenience API allows consumers to disable multiple regulator
 * clients in a single API call.  If any consumers cannot be disabled
 * then any others that were disabled will be enabled again prior to
 * return.
 */
int regulator_bulk_disable(int num_consumers,
			   struct regulator_bulk_data *consumers)
{
	int i;
	int ret, r;

	for (i = num_consumers - 1; i >= 0; --i) {
		ret = regulator_disable(consumers[i].consumer);
		if (ret != 0)
			goto err;
	}

	return 0;

err:
	pr_err("Failed to disable %s: %d\n", consumers[i].supply, ret);
	for (++i; i < num_consumers; ++i) {
		r = regulator_enable(consumers[i].consumer);
		if (r != 0)
			pr_err("Failed to reename %s: %d\n",
			       consumers[i].supply, r);
	}

	return ret;
}
EXPORT_SYMBOL_GPL(regulator_bulk_disable);

/**
 * regulator_bulk_force_disable - force disable multiple regulator consumers
 *
 * @num_consumers: Number of consumers
 * @consumers:     Consumer data; clients are stored here.
 * @return         0 on success, an errno on failure
 *
 * This convenience API allows consumers to forcibly disable multiple regulator
 * clients in a single API call.
 * NOTE: This should be used for situations when device damage will
 * likely occur if the regulators are not disabled (e.g. over temp).
 * Although regulator_force_disable function call for some consumers can
 * return error numbers, the function is called for all consumers.
 */
int regulator_bulk_force_disable(int num_consumers,
			   struct regulator_bulk_data *consumers)
{
	int i;
	int ret;

	for (i = 0; i < num_consumers; i++)
		consumers[i].ret =
			    regulator_force_disable(consumers[i].consumer);

	for (i = 0; i < num_consumers; i++) {
		if (consumers[i].ret != 0) {
			ret = consumers[i].ret;
			goto out;
		}
	}

	return 0;
out:
	return ret;
}
EXPORT_SYMBOL_GPL(regulator_bulk_force_disable);

/**
 * regulator_bulk_free - free multiple regulator consumers
 *
 * @num_consumers: Number of consumers
 * @consumers:     Consumer data; clients are stored here.
 *
 * This convenience API allows consumers to free multiple regulator
 * clients in a single API call.
 */
void regulator_bulk_free(int num_consumers,
			 struct regulator_bulk_data *consumers)
{
	int i;

	for (i = 0; i < num_consumers; i++) {
		regulator_put(consumers[i].consumer);
		consumers[i].consumer = NULL;
	}
}
EXPORT_SYMBOL_GPL(regulator_bulk_free);

/**
 * regulator_notifier_call_chain - call regulator event notifier
 * @rdev: regulator source
 * @event: notifier block
 * @data: callback-specific data.
 *
 * Called by regulator drivers to notify clients a regulator event has
 * occurred. We also notify regulator clients downstream.
 * Note lock must be held by caller.
 */
int regulator_notifier_call_chain(struct regulator_dev *rdev,
				  unsigned long event, void *data)
{
	_notifier_call_chain(rdev, event, data);
	return NOTIFY_DONE;

}
EXPORT_SYMBOL_GPL(regulator_notifier_call_chain);

/**
 * regulator_mode_to_status - convert a regulator mode into a status
 *
 * @mode: Mode to convert
 *
 * Convert a regulator mode into a status.
 */
int regulator_mode_to_status(unsigned int mode)
{
	switch (mode) {
	case REGULATOR_MODE_FAST:
		return REGULATOR_STATUS_FAST;
	case REGULATOR_MODE_NORMAL:
		return REGULATOR_STATUS_NORMAL;
	case REGULATOR_MODE_IDLE:
		return REGULATOR_STATUS_IDLE;
	case REGULATOR_MODE_STANDBY:
		return REGULATOR_STATUS_STANDBY;
	default:
		return REGULATOR_STATUS_UNDEFINED;
	}
}
EXPORT_SYMBOL_GPL(regulator_mode_to_status);

/*
 * To avoid cluttering sysfs (and memory) with useless state, only
 * create attributes that can be meaningfully displayed.
 */
static int add_regulator_attributes(struct regulator_dev *rdev)
{
	struct device		*dev = &rdev->dev;
	struct regulator_ops	*ops = rdev->desc->ops;
	int			status = 0;

	/* some attributes need specific methods to be displayed */
	if ((ops->get_voltage && ops->get_voltage(rdev) >= 0) ||
	    (ops->get_voltage_sel && ops->get_voltage_sel(rdev) >= 0) ||
	    (ops->list_voltage && ops->list_voltage(rdev, 0) >= 0)) {
		status = device_create_file(dev, &dev_attr_microvolts);
		if (status < 0)
			return status;
	}
	if (ops->get_current_limit) {
		status = device_create_file(dev, &dev_attr_microamps);
		if (status < 0)
			return status;
	}
	if (ops->get_mode) {
		status = device_create_file(dev, &dev_attr_opmode);
		if (status < 0)
			return status;
	}
	if (rdev->ena_pin || ops->is_enabled) {
		status = device_create_file(dev, &dev_attr_state);
		if (status < 0)
			return status;
	}
	if (ops->get_status) {
		status = device_create_file(dev, &dev_attr_status);
		if (status < 0)
			return status;
	}
	if (ops->get_bypass) {
		status = device_create_file(dev, &dev_attr_bypass);
		if (status < 0)
			return status;
	}

	/* some attributes are type-specific */
	if (rdev->desc->type == REGULATOR_CURRENT) {
		status = device_create_file(dev, &dev_attr_requested_microamps);
		if (status < 0)
			return status;
	}

	/* all the other attributes exist to support constraints;
	 * don't show them if there are no constraints, or if the
	 * relevant supporting methods are missing.
	 */
	if (!rdev->constraints)
		return status;

	/* constraints need specific supporting methods */
	if (ops->set_voltage || ops->set_voltage_sel) {
		status = device_create_file(dev, &dev_attr_min_microvolts);
		if (status < 0)
			return status;
		status = device_create_file(dev, &dev_attr_max_microvolts);
		if (status < 0)
			return status;
	}
	if (ops->set_current_limit) {
		status = device_create_file(dev, &dev_attr_min_microamps);
		if (status < 0)
			return status;
		status = device_create_file(dev, &dev_attr_max_microamps);
		if (status < 0)
			return status;
	}

	status = device_create_file(dev, &dev_attr_suspend_standby_state);
	if (status < 0)
		return status;
	status = device_create_file(dev, &dev_attr_suspend_mem_state);
	if (status < 0)
		return status;
	status = device_create_file(dev, &dev_attr_suspend_disk_state);
	if (status < 0)
		return status;

	if (ops->set_suspend_voltage) {
		status = device_create_file(dev,
				&dev_attr_suspend_standby_microvolts);
		if (status < 0)
			return status;
		status = device_create_file(dev,
				&dev_attr_suspend_mem_microvolts);
		if (status < 0)
			return status;
		status = device_create_file(dev,
				&dev_attr_suspend_disk_microvolts);
		if (status < 0)
			return status;
	}

	if (ops->set_suspend_mode) {
		status = device_create_file(dev,
				&dev_attr_suspend_standby_mode);
		if (status < 0)
			return status;
		status = device_create_file(dev,
				&dev_attr_suspend_mem_mode);
		if (status < 0)
			return status;
		status = device_create_file(dev,
				&dev_attr_suspend_disk_mode);
		if (status < 0)
			return status;
	}

	return status;
}

static void rdev_init_debugfs(struct regulator_dev *rdev)
{
	rdev->debugfs = debugfs_create_dir(rdev_get_name(rdev), debugfs_root);
	if (!rdev->debugfs) {
		rdev_warn(rdev, "Failed to create debugfs directory\n");
		return;
	}

	debugfs_create_u32("use_count", 0444, rdev->debugfs,
			   &rdev->use_count);
	debugfs_create_u32("open_count", 0444, rdev->debugfs,
			   &rdev->open_count);
	debugfs_create_u32("bypass_count", 0444, rdev->debugfs,
			   &rdev->bypass_count);
}

/**
 * regulator_register - register regulator
 * @regulator_desc: regulator to register
 * @config: runtime configuration for regulator
 *
 * Called by regulator drivers to register a regulator.
 * Returns a valid pointer to struct regulator_dev on success
 * or an ERR_PTR() on error.
 */
struct regulator_dev *
regulator_register(const struct regulator_desc *regulator_desc,
		   const struct regulator_config *config)
{
	const struct regulation_constraints *constraints = NULL;
	const struct regulator_init_data *init_data;
	static atomic_t regulator_no = ATOMIC_INIT(0);
	struct regulator_dev *rdev;
	struct device *dev;
	int ret, i;
	const char *supply = NULL;

	if (regulator_desc == NULL || config == NULL)
		return ERR_PTR(-EINVAL);

	dev = config->dev;
	WARN_ON(!dev);

	if (regulator_desc->name == NULL || regulator_desc->ops == NULL)
		return ERR_PTR(-EINVAL);

	if (regulator_desc->type != REGULATOR_VOLTAGE &&
	    regulator_desc->type != REGULATOR_CURRENT)
		return ERR_PTR(-EINVAL);

	/* Only one of each should be implemented */
	WARN_ON(regulator_desc->ops->get_voltage &&
		regulator_desc->ops->get_voltage_sel);
	WARN_ON(regulator_desc->ops->set_voltage &&
		regulator_desc->ops->set_voltage_sel);

	/* If we're using selectors we must implement list_voltage. */
	if (regulator_desc->ops->get_voltage_sel &&
	    !regulator_desc->ops->list_voltage) {
		return ERR_PTR(-EINVAL);
	}
	if (regulator_desc->ops->set_voltage_sel &&
	    !regulator_desc->ops->list_voltage) {
		return ERR_PTR(-EINVAL);
	}

	init_data = config->init_data;

	rdev = kzalloc(sizeof(struct regulator_dev), GFP_KERNEL);
	if (rdev == NULL)
		return ERR_PTR(-ENOMEM);

	mutex_lock(&regulator_list_mutex);

	mutex_init(&rdev->mutex);
	rdev->reg_data = config->driver_data;
	rdev->owner = regulator_desc->owner;
	rdev->desc = regulator_desc;
	if (config->regmap)
		rdev->regmap = config->regmap;
	else if (dev_get_regmap(dev, NULL))
		rdev->regmap = dev_get_regmap(dev, NULL);
	else if (dev->parent)
		rdev->regmap = dev_get_regmap(dev->parent, NULL);
	INIT_LIST_HEAD(&rdev->consumer_list);
	INIT_LIST_HEAD(&rdev->list);
	BLOCKING_INIT_NOTIFIER_HEAD(&rdev->notifier);
	INIT_DELAYED_WORK(&rdev->disable_work, regulator_disable_work);

	/* preform any regulator specific init */
	if (init_data && init_data->regulator_init) {
		ret = init_data->regulator_init(rdev->reg_data);
		if (ret < 0)
			goto clean;
	}

	/* register with sysfs */
	rdev->dev.class = &regulator_class;
	rdev->dev.of_node = config->of_node;
	rdev->dev.parent = dev;
	dev_set_name(&rdev->dev, "regulator.%d",
		     atomic_inc_return(&regulator_no) - 1);
	ret = device_register(&rdev->dev);
	if (ret != 0) {
		put_device(&rdev->dev);
		goto clean;
	}

	dev_set_drvdata(&rdev->dev, rdev);

	if (config->ena_gpio && gpio_is_valid(config->ena_gpio)) {
		ret = regulator_ena_gpio_request(rdev, config);
		if (ret != 0) {
			rdev_err(rdev, "Failed to request enable GPIO%d: %d\n",
				 config->ena_gpio, ret);
			goto wash;
		}

		if (config->ena_gpio_flags & GPIOF_OUT_INIT_HIGH)
			rdev->ena_gpio_state = 1;

		if (config->ena_gpio_invert)
			rdev->ena_gpio_state = !rdev->ena_gpio_state;
	}

	/* set regulator constraints */
	if (init_data)
		constraints = &init_data->constraints;

	ret = set_machine_constraints(rdev, constraints);
	if (ret < 0)
		goto scrub;

	/* add attributes supported by this regulator */
	ret = add_regulator_attributes(rdev);
	if (ret < 0)
		goto scrub;

	if (init_data && init_data->supply_regulator)
		supply = init_data->supply_regulator;
	else if (regulator_desc->supply_name)
		supply = regulator_desc->supply_name;

	if (supply) {
		struct regulator_dev *r;

		r = regulator_dev_lookup(dev, supply, &ret);

		if (ret == -ENODEV) {
			/*
			 * No supply was specified for this regulator and
			 * there will never be one.
			 */
			ret = 0;
			goto add_dev;
		} else if (!r) {
			dev_err(dev, "Failed to find supply %s\n", supply);
			ret = -EPROBE_DEFER;
			goto scrub;
		}

		ret = set_supply(rdev, r);
		if (ret < 0)
			goto scrub;

		/* Enable supply if rail is enabled */
		if (_regulator_is_enabled(rdev)) {
			if (!_regulator_is_enabled(rdev->supply->rdev))
				ret = regulator_enable(rdev->supply);
				if (ret < 0)
					goto scrub;
		}
	}

add_dev:
	/* add consumers devices */
	if (init_data) {
		for (i = 0; i < init_data->num_consumer_supplies; i++) {
			ret = set_consumer_device_supply(rdev,
				init_data->consumer_supplies[i].dev_name,
				init_data->consumer_supplies[i].supply);
			if (ret < 0) {
				dev_err(dev, "Failed to set supply %s\n",
					init_data->consumer_supplies[i].supply);
				goto unset_supplies;
			}
		}
	}

	list_add(&rdev->list, &regulator_list);

	rdev_init_debugfs(rdev);
out:
	mutex_unlock(&regulator_list_mutex);
	return rdev;

unset_supplies:
	unset_regulator_supplies(rdev);

scrub:
	if (rdev->supply)
		_regulator_put(rdev->supply);
	regulator_ena_gpio_free(rdev);
	kfree(rdev->constraints);
wash:
	device_unregister(&rdev->dev);
	/* device core frees rdev */
	rdev = ERR_PTR(ret);
	goto out;

clean:
	kfree(rdev);
	rdev = ERR_PTR(ret);
	goto out;
}
EXPORT_SYMBOL_GPL(regulator_register);

/**
 * regulator_unregister - unregister regulator
 * @rdev: regulator to unregister
 *
 * Called by regulator drivers to unregister a regulator.
 */
void regulator_unregister(struct regulator_dev *rdev)
{
	if (rdev == NULL)
		return;

	if (rdev->supply) {
		while (rdev->use_count--)
			regulator_disable(rdev->supply);
		regulator_put(rdev->supply);
	}
	mutex_lock(&regulator_list_mutex);
	debugfs_remove_recursive(rdev->debugfs);
	flush_work(&rdev->disable_work.work);
	WARN_ON(rdev->open_count);
	unset_regulator_supplies(rdev);
	list_del(&rdev->list);
	kfree(rdev->constraints);
	regulator_ena_gpio_free(rdev);
	device_unregister(&rdev->dev);
	mutex_unlock(&regulator_list_mutex);
}
EXPORT_SYMBOL_GPL(regulator_unregister);

/**
 * regulator_suspend_prepare - prepare regulators for system wide suspend
 * @state: system suspend state
 *
 * Configure each regulator with it's suspend operating parameters for state.
 * This will usually be called by machine suspend code prior to supending.
 */
int regulator_suspend_prepare(suspend_state_t state)
{
	struct regulator_dev *rdev;
	int ret = 0;

	/* ON is handled by regulator active state */
	if (state == PM_SUSPEND_ON)
		return -EINVAL;

	mutex_lock(&regulator_list_mutex);
	list_for_each_entry(rdev, &regulator_list, list) {

		regulator_lock(rdev);
		ret = suspend_prepare(rdev, state);
		regulator_unlock(rdev);

		if (ret < 0) {
			rdev_err(rdev, "failed to prepare\n");
			goto out;
		}
	}
out:
	mutex_unlock(&regulator_list_mutex);
	return ret;
}
EXPORT_SYMBOL_GPL(regulator_suspend_prepare);

/**
 * regulator_suspend_finish - resume regulators from system wide suspend
 *
 * Turn on regulators that might be turned off by regulator_suspend_prepare
 * and that should be turned on according to the regulators properties.
 */
int regulator_suspend_finish(void)
{
	struct regulator_dev *rdev;
	int ret = 0, error;

	mutex_lock(&regulator_list_mutex);
	list_for_each_entry(rdev, &regulator_list, list) {
		struct regulator_ops *ops = rdev->desc->ops;

<<<<<<< HEAD
		regulator_lock(rdev);
		if ((rdev->use_count > 0  || rdev->constraints->always_on) &&
				ops->enable) {
			error = ops->enable(rdev);
=======
		mutex_lock(&rdev->mutex);
		if (rdev->use_count > 0  || rdev->constraints->always_on) {
			error = _regulator_do_enable(rdev);
>>>>>>> 46a55da1
			if (error)
				ret = error;
		} else {
			if (!has_full_constraints)
				goto unlock;
			if (!ops->disable)
				goto unlock;
			if (!_regulator_is_enabled(rdev))
				goto unlock;

			error = ops->disable(rdev);
			if (error)
				ret = error;
		}
unlock:
		regulator_unlock(rdev);
	}
	mutex_unlock(&regulator_list_mutex);
	return ret;
}
EXPORT_SYMBOL_GPL(regulator_suspend_finish);

/**
 * regulator_has_full_constraints - the system has fully specified constraints
 *
 * Calling this function will cause the regulator API to disable all
 * regulators which have a zero use count and don't have an always_on
 * constraint in a late_initcall.
 *
 * The intention is that this will become the default behaviour in a
 * future kernel release so users are encouraged to use this facility
 * now.
 */
void regulator_has_full_constraints(void)
{
	has_full_constraints = 1;
}
EXPORT_SYMBOL_GPL(regulator_has_full_constraints);

/**
 * regulator_use_dummy_regulator - Provide a dummy regulator when none is found
 *
 * Calling this function will cause the regulator API to provide a
 * dummy regulator to consumers if no physical regulator is found,
 * allowing most consumers to proceed as though a regulator were
 * configured.  This allows systems such as those with software
 * controllable regulators for the CPU core only to be brought up more
 * readily.
 */
void regulator_use_dummy_regulator(void)
{
	board_wants_dummy_regulator = true;
}
EXPORT_SYMBOL_GPL(regulator_use_dummy_regulator);

/**
 * rdev_get_drvdata - get rdev regulator driver data
 * @rdev: regulator
 *
 * Get rdev regulator driver private data. This call can be used in the
 * regulator driver context.
 */
void *rdev_get_drvdata(struct regulator_dev *rdev)
{
	return rdev->reg_data;
}
EXPORT_SYMBOL_GPL(rdev_get_drvdata);

/**
 * regulator_get_drvdata - get regulator driver data
 * @regulator: regulator
 *
 * Get regulator driver private data. This call can be used in the consumer
 * driver context when non API regulator specific functions need to be called.
 */
void *regulator_get_drvdata(struct regulator *regulator)
{
	return regulator->rdev->reg_data;
}
EXPORT_SYMBOL_GPL(regulator_get_drvdata);

/**
 * regulator_set_drvdata - set regulator driver data
 * @regulator: regulator
 * @data: data
 */
void regulator_set_drvdata(struct regulator *regulator, void *data)
{
	regulator->rdev->reg_data = data;
}
EXPORT_SYMBOL_GPL(regulator_set_drvdata);

/**
 * regulator_get_id - get regulator ID
 * @rdev: regulator
 */
int rdev_get_id(struct regulator_dev *rdev)
{
	return rdev->desc->id;
}
EXPORT_SYMBOL_GPL(rdev_get_id);

struct device *rdev_get_dev(struct regulator_dev *rdev)
{
	return &rdev->dev;
}
EXPORT_SYMBOL_GPL(rdev_get_dev);

void *regulator_get_init_drvdata(struct regulator_init_data *reg_init_data)
{
	return reg_init_data->driver_data;
}
EXPORT_SYMBOL_GPL(regulator_get_init_drvdata);

#ifdef CONFIG_DEBUG_FS
static ssize_t supply_map_read_file(struct file *file, char __user *user_buf,
				    size_t count, loff_t *ppos)
{
	char *buf = kmalloc(PAGE_SIZE, GFP_KERNEL);
	ssize_t len, ret = 0;
	struct regulator_map *map;

	if (!buf)
		return -ENOMEM;

	list_for_each_entry(map, &regulator_map_list, list) {
		len = snprintf(buf + ret, PAGE_SIZE - ret,
			       "%s -> %s.%s\n",
			       rdev_get_name(map->regulator), map->dev_name,
			       map->supply);
		if (len >= 0)
			ret += len;
		if (ret > PAGE_SIZE) {
			ret = PAGE_SIZE;
			break;
		}
	}

	ret = simple_read_from_buffer(user_buf, count, ppos, buf, ret);

	kfree(buf);

	return ret;
}
#endif

static const struct file_operations supply_map_fops = {
#ifdef CONFIG_DEBUG_FS
	.read = supply_map_read_file,
	.llseek = default_llseek,
#endif
};

static int __init regulator_init(void)
{
	int ret;

	ret = class_register(&regulator_class);

	debugfs_root = debugfs_create_dir("regulator", NULL);
	if (!debugfs_root)
		pr_warn("regulator: Failed to create debugfs directory\n");

	debugfs_create_file("supply_map", 0444, debugfs_root, NULL,
			    &supply_map_fops);

	regulator_dummy_init();

	return ret;
}

/* init early to allow our consumers to complete system booting */
core_initcall(regulator_init);

static int __init regulator_init_complete(void)
{
	struct regulator_dev *rdev;
	struct regulator_ops *ops;
	struct regulation_constraints *c;
	int enabled, ret;

	/*
	 * Since DT doesn't provide an idiomatic mechanism for
	 * enabling full constraints and since it's much more natural
	 * with DT to provide them just assume that a DT enabled
	 * system has full constraints.
	 */
	if (of_have_populated_dt())
		has_full_constraints = true;

	mutex_lock(&regulator_list_mutex);

	/* If we have a full configuration then disable any regulators
	 * which are not in use or always_on.  This will become the
	 * default behaviour in the future.
	 */
	list_for_each_entry(rdev, &regulator_list, list) {
		ops = rdev->desc->ops;
		c = rdev->constraints;

		if (!ops->disable || (c && c->always_on))
			continue;

		regulator_lock(rdev);

		if (rdev->use_count)
			goto unlock;

		/* If we can't read the status assume it's on. */
		if (ops->is_enabled)
			enabled = ops->is_enabled(rdev);
		else
			enabled = 1;

		if (!enabled)
			goto unlock;

		if (has_full_constraints) {
			/* We log since this may kill the system if it
			 * goes wrong. */
			rdev_info(rdev, "disabling\n");
			ret = ops->disable(rdev);
			if (ret != 0) {
				rdev_err(rdev, "couldn't disable: %d\n", ret);
			}
		} else {
			/* The intention is that in future we will
			 * assume that full constraints are provided
			 * so warn even if we aren't going to do
			 * anything here.
			 */
			rdev_warn(rdev, "incomplete constraints, leaving on\n");
		}

unlock:
		regulator_unlock(rdev);
	}

	mutex_unlock(&regulator_list_mutex);

	return 0;
}
late_initcall(regulator_init_complete);<|MERGE_RESOLUTION|>--- conflicted
+++ resolved
@@ -3617,16 +3617,10 @@
 	list_for_each_entry(rdev, &regulator_list, list) {
 		struct regulator_ops *ops = rdev->desc->ops;
 
-<<<<<<< HEAD
 		regulator_lock(rdev);
 		if ((rdev->use_count > 0  || rdev->constraints->always_on) &&
 				ops->enable) {
 			error = ops->enable(rdev);
-=======
-		mutex_lock(&rdev->mutex);
-		if (rdev->use_count > 0  || rdev->constraints->always_on) {
-			error = _regulator_do_enable(rdev);
->>>>>>> 46a55da1
 			if (error)
 				ret = error;
 		} else {
