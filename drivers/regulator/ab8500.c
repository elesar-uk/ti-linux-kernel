/*
 * Copyright (C) ST-Ericsson SA 2010
 *
 * License Terms: GNU General Public License v2
 *
 * Authors: Sundar Iyer <sundar.iyer@stericsson.com> for ST-Ericsson
 *          Bengt Jonsson <bengt.g.jonsson@stericsson.com> for ST-Ericsson
 *
 * AB8500 peripheral regulators
 *
 * AB8500 supports the following regulators:
 *   VAUX1/2/3, VINTCORE, VTVOUT, VUSB, VAUDIO, VAMIC1/2, VDMIC, VANA
 */
#include <linux/init.h>
#include <linux/kernel.h>
#include <linux/module.h>
#include <linux/err.h>
#include <linux/platform_device.h>
#include <linux/mfd/abx500.h>
#include <linux/mfd/abx500/ab8500.h>
#include <linux/of.h>
#include <linux/regulator/of_regulator.h>
#include <linux/regulator/driver.h>
#include <linux/regulator/machine.h>
#include <linux/regulator/ab8500.h>
#include <linux/slab.h>

/**
 * struct ab8500_regulator_info - ab8500 regulator information
 * @dev: device pointer
 * @desc: regulator description
 * @regulator_dev: regulator device
 * @max_uV: maximum voltage (for variable voltage supplies)
 * @min_uV: minimum voltage (for variable voltage supplies)
 * @fixed_uV: typical voltage (for fixed voltage supplies)
 * @update_bank: bank to control on/off
 * @update_reg: register to control on/off
 * @update_mask: mask to enable/disable regulator
 * @update_val_enable: bits to enable the regulator in normal (high power) mode
 * @voltage_bank: bank to control regulator voltage
 * @voltage_reg: register to control regulator voltage
 * @voltage_mask: mask to control regulator voltage
 * @voltages: supported voltage table
 * @voltages_len: number of supported voltages for the regulator
 * @delay: startup/set voltage delay in us
 */
struct ab8500_regulator_info {
	struct device		*dev;
	struct regulator_desc	desc;
	struct regulator_dev	*regulator;
	int max_uV;
	int min_uV;
	int fixed_uV;
	u8 update_bank;
	u8 update_reg;
	u8 update_mask;
	u8 update_val_enable;
	u8 voltage_bank;
	u8 voltage_reg;
	u8 voltage_mask;
	int const *voltages;
	int voltages_len;
	unsigned int delay;
};

/* voltage tables for the vauxn/vintcore supplies */
static const int ldo_vauxn_voltages[] = {
	1100000,
	1200000,
	1300000,
	1400000,
	1500000,
	1800000,
	1850000,
	1900000,
	2500000,
	2650000,
	2700000,
	2750000,
	2800000,
	2900000,
	3000000,
	3300000,
};

static const int ldo_vaux3_voltages[] = {
	1200000,
	1500000,
	1800000,
	2100000,
	2500000,
	2750000,
	2790000,
	2910000,
};

static const int ldo_vintcore_voltages[] = {
	1200000,
	1225000,
	1250000,
	1275000,
	1300000,
	1325000,
	1350000,
};

static int ab8500_regulator_enable(struct regulator_dev *rdev)
{
	int ret;
	struct ab8500_regulator_info *info = rdev_get_drvdata(rdev);

	if (info == NULL) {
		dev_err(rdev_get_dev(rdev), "regulator info null pointer\n");
		return -EINVAL;
	}

	ret = abx500_mask_and_set_register_interruptible(info->dev,
		info->update_bank, info->update_reg,
		info->update_mask, info->update_val_enable);
	if (ret < 0)
		dev_err(rdev_get_dev(rdev),
			"couldn't set enable bits for regulator\n");

	dev_vdbg(rdev_get_dev(rdev),
		"%s-enable (bank, reg, mask, value): 0x%x, 0x%x, 0x%x, 0x%x\n",
		info->desc.name, info->update_bank, info->update_reg,
		info->update_mask, info->update_val_enable);

	return ret;
}

static int ab8500_regulator_disable(struct regulator_dev *rdev)
{
	int ret;
	struct ab8500_regulator_info *info = rdev_get_drvdata(rdev);

	if (info == NULL) {
		dev_err(rdev_get_dev(rdev), "regulator info null pointer\n");
		return -EINVAL;
	}

	ret = abx500_mask_and_set_register_interruptible(info->dev,
		info->update_bank, info->update_reg,
		info->update_mask, 0x0);
	if (ret < 0)
		dev_err(rdev_get_dev(rdev),
			"couldn't set disable bits for regulator\n");

	dev_vdbg(rdev_get_dev(rdev),
		"%s-disable (bank, reg, mask, value): 0x%x, 0x%x, 0x%x, 0x%x\n",
		info->desc.name, info->update_bank, info->update_reg,
		info->update_mask, 0x0);

	return ret;
}

static int ab8500_regulator_is_enabled(struct regulator_dev *rdev)
{
	int ret;
	struct ab8500_regulator_info *info = rdev_get_drvdata(rdev);
	u8 regval;

	if (info == NULL) {
		dev_err(rdev_get_dev(rdev), "regulator info null pointer\n");
		return -EINVAL;
	}

	ret = abx500_get_register_interruptible(info->dev,
		info->update_bank, info->update_reg, &regval);
	if (ret < 0) {
		dev_err(rdev_get_dev(rdev),
			"couldn't read 0x%x register\n", info->update_reg);
		return ret;
	}

	dev_vdbg(rdev_get_dev(rdev),
		"%s-is_enabled (bank, reg, mask, value): 0x%x, 0x%x, 0x%x,"
		" 0x%x\n",
		info->desc.name, info->update_bank, info->update_reg,
		info->update_mask, regval);

	if (regval & info->update_mask)
		return true;
	else
		return false;
}

static int ab8500_list_voltage(struct regulator_dev *rdev, unsigned selector)
{
	struct ab8500_regulator_info *info = rdev_get_drvdata(rdev);

	if (info == NULL) {
		dev_err(rdev_get_dev(rdev), "regulator info null pointer\n");
		return -EINVAL;
	}

	/* return the uV for the fixed regulators */
	if (info->fixed_uV)
		return info->fixed_uV;

	if (selector >= info->voltages_len)
		return -EINVAL;

	return info->voltages[selector];
}

static int ab8500_regulator_get_voltage_sel(struct regulator_dev *rdev)
{
	int ret, val;
	struct ab8500_regulator_info *info = rdev_get_drvdata(rdev);
	u8 regval;

	if (info == NULL) {
		dev_err(rdev_get_dev(rdev), "regulator info null pointer\n");
		return -EINVAL;
	}

	ret = abx500_get_register_interruptible(info->dev,
			info->voltage_bank, info->voltage_reg, &regval);
	if (ret < 0) {
		dev_err(rdev_get_dev(rdev),
			"couldn't read voltage reg for regulator\n");
		return ret;
	}

	dev_vdbg(rdev_get_dev(rdev),
		"%s-get_voltage (bank, reg, mask, value): 0x%x, 0x%x, 0x%x,"
		" 0x%x\n",
		info->desc.name, info->voltage_bank, info->voltage_reg,
		info->voltage_mask, regval);

	/* vintcore has a different layout */
	val = regval & info->voltage_mask;
	if (info->desc.id == AB8500_LDO_INTCORE)
		return val >> 0x3;
	else
		return val;
}

static int ab8500_regulator_set_voltage_sel(struct regulator_dev *rdev,
					    unsigned selector)
{
	int ret;
	struct ab8500_regulator_info *info = rdev_get_drvdata(rdev);
	u8 regval;

	if (info == NULL) {
		dev_err(rdev_get_dev(rdev), "regulator info null pointer\n");
		return -EINVAL;
	}

	/* set the registers for the request */
	regval = (u8)selector;
	ret = abx500_mask_and_set_register_interruptible(info->dev,
			info->voltage_bank, info->voltage_reg,
			info->voltage_mask, regval);
	if (ret < 0)
		dev_err(rdev_get_dev(rdev),
		"couldn't set voltage reg for regulator\n");

	dev_vdbg(rdev_get_dev(rdev),
		"%s-set_voltage (bank, reg, mask, value): 0x%x, 0x%x, 0x%x,"
		" 0x%x\n",
		info->desc.name, info->voltage_bank, info->voltage_reg,
		info->voltage_mask, regval);

	return ret;
}

static int ab8500_regulator_enable_time(struct regulator_dev *rdev)
{
	struct ab8500_regulator_info *info = rdev_get_drvdata(rdev);

	return info->delay;
}

static int ab8500_regulator_set_voltage_time_sel(struct regulator_dev *rdev,
					     unsigned int old_sel,
					     unsigned int new_sel)
{
	struct ab8500_regulator_info *info = rdev_get_drvdata(rdev);
	int ret;

	/* If the regulator isn't on, it won't take time here */
	ret = ab8500_regulator_is_enabled(rdev);
	if (ret < 0)
		return ret;
	if (!ret)
		return 0;
	return info->delay;
}

static struct regulator_ops ab8500_regulator_ops = {
	.enable		= ab8500_regulator_enable,
	.disable	= ab8500_regulator_disable,
	.is_enabled	= ab8500_regulator_is_enabled,
	.get_voltage_sel = ab8500_regulator_get_voltage_sel,
	.set_voltage_sel = ab8500_regulator_set_voltage_sel,
	.list_voltage	= ab8500_list_voltage,
	.enable_time	= ab8500_regulator_enable_time,
	.set_voltage_time_sel = ab8500_regulator_set_voltage_time_sel,
};

static int ab8500_fixed_get_voltage(struct regulator_dev *rdev)
{
	struct ab8500_regulator_info *info = rdev_get_drvdata(rdev);

	if (info == NULL) {
		dev_err(rdev_get_dev(rdev), "regulator info null pointer\n");
		return -EINVAL;
	}

	return info->fixed_uV;
}

static struct regulator_ops ab8500_regulator_fixed_ops = {
	.enable		= ab8500_regulator_enable,
	.disable	= ab8500_regulator_disable,
	.is_enabled	= ab8500_regulator_is_enabled,
	.get_voltage	= ab8500_fixed_get_voltage,
	.list_voltage	= ab8500_list_voltage,
	.enable_time	= ab8500_regulator_enable_time,
	.set_voltage_time_sel = ab8500_regulator_set_voltage_time_sel,
};

static struct ab8500_regulator_info
		ab8500_regulator_info[AB8500_NUM_REGULATORS] = {
	/*
	 * Variable Voltage Regulators
	 *   name, min mV, max mV,
	 *   update bank, reg, mask, enable val
	 *   volt bank, reg, mask, table, table length
	 */
	[AB8500_LDO_AUX1] = {
		.desc = {
			.name		= "LDO-AUX1",
			.ops		= &ab8500_regulator_ops,
			.type		= REGULATOR_VOLTAGE,
			.id		= AB8500_LDO_AUX1,
			.owner		= THIS_MODULE,
			.n_voltages	= ARRAY_SIZE(ldo_vauxn_voltages),
		},
		.min_uV			= 1100000,
		.max_uV			= 3300000,
		.update_bank		= 0x04,
		.update_reg		= 0x09,
		.update_mask		= 0x03,
		.update_val_enable	= 0x01,
		.voltage_bank		= 0x04,
		.voltage_reg		= 0x1f,
		.voltage_mask		= 0x0f,
		.voltages		= ldo_vauxn_voltages,
		.voltages_len		= ARRAY_SIZE(ldo_vauxn_voltages),
	},
	[AB8500_LDO_AUX2] = {
		.desc = {
			.name		= "LDO-AUX2",
			.ops		= &ab8500_regulator_ops,
			.type		= REGULATOR_VOLTAGE,
			.id		= AB8500_LDO_AUX2,
			.owner		= THIS_MODULE,
			.n_voltages	= ARRAY_SIZE(ldo_vauxn_voltages),
		},
		.min_uV			= 1100000,
		.max_uV			= 3300000,
		.update_bank		= 0x04,
		.update_reg		= 0x09,
		.update_mask		= 0x0c,
		.update_val_enable	= 0x04,
		.voltage_bank		= 0x04,
		.voltage_reg		= 0x20,
		.voltage_mask		= 0x0f,
		.voltages		= ldo_vauxn_voltages,
		.voltages_len		= ARRAY_SIZE(ldo_vauxn_voltages),
	},
	[AB8500_LDO_AUX3] = {
		.desc = {
			.name		= "LDO-AUX3",
			.ops		= &ab8500_regulator_ops,
			.type		= REGULATOR_VOLTAGE,
			.id		= AB8500_LDO_AUX3,
			.owner		= THIS_MODULE,
			.n_voltages	= ARRAY_SIZE(ldo_vaux3_voltages),
		},
		.min_uV			= 1100000,
		.max_uV			= 3300000,
		.update_bank		= 0x04,
		.update_reg		= 0x0a,
		.update_mask		= 0x03,
		.update_val_enable	= 0x01,
		.voltage_bank		= 0x04,
		.voltage_reg		= 0x21,
		.voltage_mask		= 0x07,
		.voltages		= ldo_vaux3_voltages,
		.voltages_len		= ARRAY_SIZE(ldo_vaux3_voltages),
	},
	[AB8500_LDO_INTCORE] = {
		.desc = {
			.name		= "LDO-INTCORE",
			.ops		= &ab8500_regulator_ops,
			.type		= REGULATOR_VOLTAGE,
			.id		= AB8500_LDO_INTCORE,
			.owner		= THIS_MODULE,
			.n_voltages	= ARRAY_SIZE(ldo_vintcore_voltages),
		},
		.min_uV			= 1100000,
		.max_uV			= 3300000,
		.update_bank		= 0x03,
		.update_reg		= 0x80,
		.update_mask		= 0x44,
		.update_val_enable	= 0x04,
		.voltage_bank		= 0x03,
		.voltage_reg		= 0x80,
		.voltage_mask		= 0x38,
		.voltages		= ldo_vintcore_voltages,
		.voltages_len		= ARRAY_SIZE(ldo_vintcore_voltages),
	},

	/*
	 * Fixed Voltage Regulators
	 *   name, fixed mV,
	 *   update bank, reg, mask, enable val
	 */
	[AB8500_LDO_TVOUT] = {
		.desc = {
			.name		= "LDO-TVOUT",
			.ops		= &ab8500_regulator_fixed_ops,
			.type		= REGULATOR_VOLTAGE,
			.id		= AB8500_LDO_TVOUT,
			.owner		= THIS_MODULE,
			.n_voltages	= 1,
		},
		.delay			= 10000,
		.fixed_uV		= 2000000,
		.update_bank		= 0x03,
		.update_reg		= 0x80,
		.update_mask		= 0x82,
		.update_val_enable	= 0x02,
	},
	[AB8500_LDO_USB] = {
		.desc = {
			.name           = "LDO-USB",
			.ops            = &ab8500_regulator_fixed_ops,
			.type           = REGULATOR_VOLTAGE,
			.id             = AB8500_LDO_USB,
			.owner          = THIS_MODULE,
			.n_voltages     = 1,
		},
		.fixed_uV               = 3300000,
		.update_bank            = 0x03,
		.update_reg             = 0x82,
		.update_mask            = 0x03,
		.update_val_enable      = 0x01,
	},
	[AB8500_LDO_AUDIO] = {
		.desc = {
			.name		= "LDO-AUDIO",
			.ops		= &ab8500_regulator_fixed_ops,
			.type		= REGULATOR_VOLTAGE,
			.id		= AB8500_LDO_AUDIO,
			.owner		= THIS_MODULE,
			.n_voltages	= 1,
		},
		.fixed_uV		= 2000000,
		.update_bank		= 0x03,
		.update_reg		= 0x83,
		.update_mask		= 0x02,
		.update_val_enable	= 0x02,
	},
	[AB8500_LDO_ANAMIC1] = {
		.desc = {
			.name		= "LDO-ANAMIC1",
			.ops		= &ab8500_regulator_fixed_ops,
			.type		= REGULATOR_VOLTAGE,
			.id		= AB8500_LDO_ANAMIC1,
			.owner		= THIS_MODULE,
			.n_voltages	= 1,
		},
		.fixed_uV		= 2050000,
		.update_bank		= 0x03,
		.update_reg		= 0x83,
		.update_mask		= 0x08,
		.update_val_enable	= 0x08,
	},
	[AB8500_LDO_ANAMIC2] = {
		.desc = {
			.name		= "LDO-ANAMIC2",
			.ops		= &ab8500_regulator_fixed_ops,
			.type		= REGULATOR_VOLTAGE,
			.id		= AB8500_LDO_ANAMIC2,
			.owner		= THIS_MODULE,
			.n_voltages	= 1,
		},
		.fixed_uV		= 2050000,
		.update_bank		= 0x03,
		.update_reg		= 0x83,
		.update_mask		= 0x10,
		.update_val_enable	= 0x10,
	},
	[AB8500_LDO_DMIC] = {
		.desc = {
			.name		= "LDO-DMIC",
			.ops		= &ab8500_regulator_fixed_ops,
			.type		= REGULATOR_VOLTAGE,
			.id		= AB8500_LDO_DMIC,
			.owner		= THIS_MODULE,
			.n_voltages	= 1,
		},
		.fixed_uV		= 1800000,
		.update_bank		= 0x03,
		.update_reg		= 0x83,
		.update_mask		= 0x04,
		.update_val_enable	= 0x04,
	},
	[AB8500_LDO_ANA] = {
		.desc = {
			.name		= "LDO-ANA",
			.ops		= &ab8500_regulator_fixed_ops,
			.type		= REGULATOR_VOLTAGE,
			.id		= AB8500_LDO_ANA,
			.owner		= THIS_MODULE,
			.n_voltages	= 1,
		},
		.fixed_uV		= 1200000,
		.update_bank		= 0x04,
		.update_reg		= 0x06,
		.update_mask		= 0x0c,
		.update_val_enable	= 0x04,
	},


};

struct ab8500_reg_init {
	u8 bank;
	u8 addr;
	u8 mask;
};

#define REG_INIT(_id, _bank, _addr, _mask)	\
	[_id] = {				\
		.bank = _bank,			\
		.addr = _addr,			\
		.mask = _mask,			\
	}

static struct ab8500_reg_init ab8500_reg_init[] = {
	/*
	 * 0x30, VanaRequestCtrl
	 * 0x0C, VpllRequestCtrl
	 * 0xc0, VextSupply1RequestCtrl
	 */
	REG_INIT(AB8500_REGUREQUESTCTRL2,	0x03, 0x04, 0xfc),
	/*
	 * 0x03, VextSupply2RequestCtrl
	 * 0x0c, VextSupply3RequestCtrl
	 * 0x30, Vaux1RequestCtrl
	 * 0xc0, Vaux2RequestCtrl
	 */
	REG_INIT(AB8500_REGUREQUESTCTRL3,	0x03, 0x05, 0xff),
	/*
	 * 0x03, Vaux3RequestCtrl
	 * 0x04, SwHPReq
	 */
	REG_INIT(AB8500_REGUREQUESTCTRL4,	0x03, 0x06, 0x07),
	/*
	 * 0x08, VanaSysClkReq1HPValid
	 * 0x20, Vaux1SysClkReq1HPValid
	 * 0x40, Vaux2SysClkReq1HPValid
	 * 0x80, Vaux3SysClkReq1HPValid
	 */
	REG_INIT(AB8500_REGUSYSCLKREQ1HPVALID1,	0x03, 0x07, 0xe8),
	/*
	 * 0x10, VextSupply1SysClkReq1HPValid
	 * 0x20, VextSupply2SysClkReq1HPValid
	 * 0x40, VextSupply3SysClkReq1HPValid
	 */
	REG_INIT(AB8500_REGUSYSCLKREQ1HPVALID2,	0x03, 0x08, 0x70),
	/*
	 * 0x08, VanaHwHPReq1Valid
	 * 0x20, Vaux1HwHPReq1Valid
	 * 0x40, Vaux2HwHPReq1Valid
	 * 0x80, Vaux3HwHPReq1Valid
	 */
	REG_INIT(AB8500_REGUHWHPREQ1VALID1,	0x03, 0x09, 0xe8),
	/*
	 * 0x01, VextSupply1HwHPReq1Valid
	 * 0x02, VextSupply2HwHPReq1Valid
	 * 0x04, VextSupply3HwHPReq1Valid
	 */
	REG_INIT(AB8500_REGUHWHPREQ1VALID2,	0x03, 0x0a, 0x07),
	/*
	 * 0x08, VanaHwHPReq2Valid
	 * 0x20, Vaux1HwHPReq2Valid
	 * 0x40, Vaux2HwHPReq2Valid
	 * 0x80, Vaux3HwHPReq2Valid
	 */
	REG_INIT(AB8500_REGUHWHPREQ2VALID1,	0x03, 0x0b, 0xe8),
	/*
	 * 0x01, VextSupply1HwHPReq2Valid
	 * 0x02, VextSupply2HwHPReq2Valid
	 * 0x04, VextSupply3HwHPReq2Valid
	 */
	REG_INIT(AB8500_REGUHWHPREQ2VALID2,	0x03, 0x0c, 0x07),
	/*
	 * 0x20, VanaSwHPReqValid
	 * 0x80, Vaux1SwHPReqValid
	 */
	REG_INIT(AB8500_REGUSWHPREQVALID1,	0x03, 0x0d, 0xa0),
	/*
	 * 0x01, Vaux2SwHPReqValid
	 * 0x02, Vaux3SwHPReqValid
	 * 0x04, VextSupply1SwHPReqValid
	 * 0x08, VextSupply2SwHPReqValid
	 * 0x10, VextSupply3SwHPReqValid
	 */
	REG_INIT(AB8500_REGUSWHPREQVALID2,	0x03, 0x0e, 0x1f),
	/*
	 * 0x02, SysClkReq2Valid1
	 * ...
	 * 0x80, SysClkReq8Valid1
	 */
	REG_INIT(AB8500_REGUSYSCLKREQVALID1,	0x03, 0x0f, 0xfe),
	/*
	 * 0x02, SysClkReq2Valid2
	 * ...
	 * 0x80, SysClkReq8Valid2
	 */
	REG_INIT(AB8500_REGUSYSCLKREQVALID2,	0x03, 0x10, 0xfe),
	/*
	 * 0x02, VTVoutEna
	 * 0x04, Vintcore12Ena
	 * 0x38, Vintcore12Sel
	 * 0x40, Vintcore12LP
	 * 0x80, VTVoutLP
	 */
	REG_INIT(AB8500_REGUMISC1,		0x03, 0x80, 0xfe),
	/*
	 * 0x02, VaudioEna
	 * 0x04, VdmicEna
	 * 0x08, Vamic1Ena
	 * 0x10, Vamic2Ena
	 */
	REG_INIT(AB8500_VAUDIOSUPPLY,		0x03, 0x83, 0x1e),
	/*
	 * 0x01, Vamic1_dzout
	 * 0x02, Vamic2_dzout
	 */
	REG_INIT(AB8500_REGUCTRL1VAMIC,		0x03, 0x84, 0x03),
	/*
	 * 0x0c, VanaRegu
	 * 0x03, VpllRegu
	 */
	REG_INIT(AB8500_VPLLVANAREGU,		0x04, 0x06, 0x0f),
	/*
	 * 0x01, VrefDDREna
	 * 0x02, VrefDDRSleepMode
	 */
	REG_INIT(AB8500_VREFDDR,		0x04, 0x07, 0x03),
	/*
	 * 0x03, VextSupply1Regu
	 * 0x0c, VextSupply2Regu
	 * 0x30, VextSupply3Regu
	 * 0x40, ExtSupply2Bypass
	 * 0x80, ExtSupply3Bypass
	 */
	REG_INIT(AB8500_EXTSUPPLYREGU,		0x04, 0x08, 0xff),
	/*
	 * 0x03, Vaux1Regu
	 * 0x0c, Vaux2Regu
	 */
	REG_INIT(AB8500_VAUX12REGU,		0x04, 0x09, 0x0f),
	/*
	 * 0x03, Vaux3Regu
	 */
	REG_INIT(AB8500_VRF1VAUX3REGU,		0x04, 0x0a, 0x03),
	/*
	 * 0x3f, Vsmps1Sel1
	 */
	REG_INIT(AB8500_VSMPS1SEL1,		0x04, 0x13, 0x3f),
	/*
	 * 0x0f, Vaux1Sel
	 */
	REG_INIT(AB8500_VAUX1SEL,		0x04, 0x1f, 0x0f),
	/*
	 * 0x0f, Vaux2Sel
	 */
	REG_INIT(AB8500_VAUX2SEL,		0x04, 0x20, 0x0f),
	/*
	 * 0x07, Vaux3Sel
	 */
	REG_INIT(AB8500_VRF1VAUX3SEL,		0x04, 0x21, 0x07),
	/*
	 * 0x01, VextSupply12LP
	 */
	REG_INIT(AB8500_REGUCTRL2SPARE,		0x04, 0x22, 0x01),
	/*
	 * 0x04, Vaux1Disch
	 * 0x08, Vaux2Disch
	 * 0x10, Vaux3Disch
	 * 0x20, Vintcore12Disch
	 * 0x40, VTVoutDisch
	 * 0x80, VaudioDisch
	 */
	REG_INIT(AB8500_REGUCTRLDISCH,		0x04, 0x43, 0xfc),
	/*
	 * 0x02, VanaDisch
	 * 0x04, VdmicPullDownEna
	 * 0x10, VdmicDisch
	 */
	REG_INIT(AB8500_REGUCTRLDISCH2,		0x04, 0x44, 0x16),
};

static __devinit int
ab8500_regulator_init_registers(struct platform_device *pdev, int id, int value)
{
	int err;

	if (value & ~ab8500_reg_init[id].mask) {
		dev_err(&pdev->dev,
			"Configuration error: value outside mask.\n");
		return -EINVAL;
	}

	err = abx500_mask_and_set_register_interruptible(
		&pdev->dev,
		ab8500_reg_init[id].bank,
		ab8500_reg_init[id].addr,
		ab8500_reg_init[id].mask,
		value);
	if (err < 0) {
		dev_err(&pdev->dev,
			"Failed to initialize 0x%02x, 0x%02x.\n",
			ab8500_reg_init[id].bank,
			ab8500_reg_init[id].addr);
		return err;
	}

	dev_vdbg(&pdev->dev,
		"init: 0x%02x, 0x%02x, 0x%02x, 0x%02x\n",
		ab8500_reg_init[id].bank,
		ab8500_reg_init[id].addr,
		ab8500_reg_init[id].mask,
		value);

	return 0;
}

static __devinit int ab8500_regulator_register(struct platform_device *pdev,
					struct regulator_init_data *init_data,
					int id,
					struct device_node *np)
{
	struct ab8500_regulator_info *info = NULL;
	struct regulator_config config = { };
	int err;

	/* assign per-regulator data */
	info = &ab8500_regulator_info[id];
	info->dev = &pdev->dev;

	config.dev = &pdev->dev;
	config.init_data = init_data;
	config.driver_data = info;
	config.of_node = np;

	/* fix for hardware before ab8500v2.0 */
	if (abx500_get_chip_id(info->dev) < 0x20) {
		if (info->desc.id == AB8500_LDO_AUX3) {
			info->desc.n_voltages =
				ARRAY_SIZE(ldo_vauxn_voltages);
			info->voltages = ldo_vauxn_voltages;
			info->voltages_len =
				ARRAY_SIZE(ldo_vauxn_voltages);
			info->voltage_mask = 0xf;
		}
	}

	/* register regulator with framework */
	info->regulator = regulator_register(&info->desc, &config);
	if (IS_ERR(info->regulator)) {
		err = PTR_ERR(info->regulator);
		dev_err(&pdev->dev, "failed to register regulator %s\n",
			info->desc.name);
		/* when we fail, un-register all earlier regulators */
		while (--id >= 0) {
			info = &ab8500_regulator_info[id];
			regulator_unregister(info->regulator);
		}
		return err;
	}

	return 0;
}

static struct of_regulator_match ab8500_regulator_matches[] = {
<<<<<<< HEAD
	{ .name	= "LDO-AUX1",    .driver_data = (void *) AB8500_LDO_AUX1, },
	{ .name	= "LDO-AUX2",    .driver_data = (void *) AB8500_LDO_AUX2, },
	{ .name	= "LDO-AUX3",    .driver_data = (void *) AB8500_LDO_AUX3, },
	{ .name	= "LDO-INTCORE", .driver_data = (void *) AB8500_LDO_INTCORE, },
	{ .name	= "LDO-TVOUT",   .driver_data = (void *) AB8500_LDO_TVOUT, },
	{ .name = "LDO-USB",     .driver_data = (void *) AB8500_LDO_USB, },
	{ .name = "LDO-AUDIO",   .driver_data = (void *) AB8500_LDO_AUDIO, },
	{ .name	= "LDO-ANAMIC1", .driver_data = (void *) AB8500_LDO_ANAMIC1, },
	{ .name	= "LDO-ANAMIC2", .driver_data = (void *) AB8500_LDO_ANAMIC2, },
	{ .name	= "LDO-DMIC",    .driver_data = (void *) AB8500_LDO_DMIC, },
	{ .name	= "LDO-ANA",     .driver_data = (void *) AB8500_LDO_ANA, },
=======
	{ .name	= "ab8500_ldo_aux1",    .driver_data = (void *) AB8500_LDO_AUX1, },
	{ .name	= "ab8500_ldo_aux2",    .driver_data = (void *) AB8500_LDO_AUX2, },
	{ .name	= "ab8500_ldo_aux3",    .driver_data = (void *) AB8500_LDO_AUX3, },
	{ .name	= "ab8500_ldo_intcore", .driver_data = (void *) AB8500_LDO_INTCORE, },
	{ .name	= "ab8500_ldo_tvout",   .driver_data = (void *) AB8500_LDO_TVOUT, },
	{ .name = "ab8500_ldo_usb",     .driver_data = (void *) AB8500_LDO_USB, },
	{ .name = "ab8500_ldo_audio",   .driver_data = (void *) AB8500_LDO_AUDIO, },
	{ .name	= "ab8500_ldo_anamic1", .driver_data = (void *) AB8500_LDO_ANAMIC1, },
	{ .name	= "ab8500_ldo_amamic2", .driver_data = (void *) AB8500_LDO_ANAMIC2, },
	{ .name	= "ab8500_ldo_dmic",    .driver_data = (void *) AB8500_LDO_DMIC, },
	{ .name	= "ab8500_ldo_ana",     .driver_data = (void *) AB8500_LDO_ANA, },
>>>>>>> bd0a521e
};

static __devinit int
ab8500_regulator_of_probe(struct platform_device *pdev, struct device_node *np)
{
	int err, i;

	for (i = 0; i < ARRAY_SIZE(ab8500_regulator_info); i++) {
		err = ab8500_regulator_register(
			pdev, ab8500_regulator_matches[i].init_data,
			i, ab8500_regulator_matches[i].of_node);
		if (err)
			return err;
	}

	return 0;
}

static __devinit int ab8500_regulator_probe(struct platform_device *pdev)
{
	struct ab8500 *ab8500 = dev_get_drvdata(pdev->dev.parent);
	struct ab8500_platform_data *pdata;
	struct device_node *np = pdev->dev.of_node;
	int i, err;

	if (np) {
		err = of_regulator_match(&pdev->dev, np,
					ab8500_regulator_matches,
					ARRAY_SIZE(ab8500_regulator_matches));
		if (err < 0) {
			dev_err(&pdev->dev,
				"Error parsing regulator init data: %d\n", err);
			return err;
		}

		err = ab8500_regulator_of_probe(pdev, np);
		return err;
	}

	if (!ab8500) {
		dev_err(&pdev->dev, "null mfd parent\n");
		return -EINVAL;
	}
	pdata = dev_get_platdata(ab8500->dev);
	if (!pdata) {
		dev_err(&pdev->dev, "null pdata\n");
		return -EINVAL;
	}

	/* make sure the platform data has the correct size */
	if (pdata->num_regulator != ARRAY_SIZE(ab8500_regulator_info)) {
		dev_err(&pdev->dev, "Configuration error: size mismatch.\n");
		return -EINVAL;
	}

	/* initialize registers */
	for (i = 0; i < pdata->num_regulator_reg_init; i++) {
		int id, value;

		id = pdata->regulator_reg_init[i].id;
		value = pdata->regulator_reg_init[i].value;

		/* check for configuration errors */
		if (id >= AB8500_NUM_REGULATOR_REGISTERS) {
			dev_err(&pdev->dev,
				"Configuration error: id outside range.\n");
			return -EINVAL;
		}

		err = ab8500_regulator_init_registers(pdev, id, value);
		if (err < 0)
			return err;
	}

	/* register all regulators */
	for (i = 0; i < ARRAY_SIZE(ab8500_regulator_info); i++) {
		err = ab8500_regulator_register(pdev, &pdata->regulator[i], i, NULL);
		if (err < 0)
			return err;
	}

	return 0;
}

static __devexit int ab8500_regulator_remove(struct platform_device *pdev)
{
	int i;

	for (i = 0; i < ARRAY_SIZE(ab8500_regulator_info); i++) {
		struct ab8500_regulator_info *info = NULL;
		info = &ab8500_regulator_info[i];

		dev_vdbg(rdev_get_dev(info->regulator),
			"%s-remove\n", info->desc.name);

		regulator_unregister(info->regulator);
	}

	return 0;
}

static const struct of_device_id ab8500_regulator_match[] = {
        { .compatible = "stericsson,ab8500-regulator", },
        {}
};

static struct platform_driver ab8500_regulator_driver = {
	.probe = ab8500_regulator_probe,
	.remove = __devexit_p(ab8500_regulator_remove),
	.driver         = {
		.name   = "ab8500-regulator",
		.owner  = THIS_MODULE,
		.of_match_table = ab8500_regulator_match,
	},
};

static int __init ab8500_regulator_init(void)
{
	int ret;

	ret = platform_driver_register(&ab8500_regulator_driver);
	if (ret != 0)
		pr_err("Failed to register ab8500 regulator: %d\n", ret);

	return ret;
}
subsys_initcall(ab8500_regulator_init);

static void __exit ab8500_regulator_exit(void)
{
	platform_driver_unregister(&ab8500_regulator_driver);
}
module_exit(ab8500_regulator_exit);

MODULE_LICENSE("GPL v2");
MODULE_AUTHOR("Sundar Iyer <sundar.iyer@stericsson.com>");
MODULE_DESCRIPTION("Regulator Driver for ST-Ericsson AB8500 Mixed-Sig PMIC");
MODULE_ALIAS("platform:ab8500-regulator");<|MERGE_RESOLUTION|>--- conflicted
+++ resolved
@@ -794,19 +794,6 @@
 }
 
 static struct of_regulator_match ab8500_regulator_matches[] = {
-<<<<<<< HEAD
-	{ .name	= "LDO-AUX1",    .driver_data = (void *) AB8500_LDO_AUX1, },
-	{ .name	= "LDO-AUX2",    .driver_data = (void *) AB8500_LDO_AUX2, },
-	{ .name	= "LDO-AUX3",    .driver_data = (void *) AB8500_LDO_AUX3, },
-	{ .name	= "LDO-INTCORE", .driver_data = (void *) AB8500_LDO_INTCORE, },
-	{ .name	= "LDO-TVOUT",   .driver_data = (void *) AB8500_LDO_TVOUT, },
-	{ .name = "LDO-USB",     .driver_data = (void *) AB8500_LDO_USB, },
-	{ .name = "LDO-AUDIO",   .driver_data = (void *) AB8500_LDO_AUDIO, },
-	{ .name	= "LDO-ANAMIC1", .driver_data = (void *) AB8500_LDO_ANAMIC1, },
-	{ .name	= "LDO-ANAMIC2", .driver_data = (void *) AB8500_LDO_ANAMIC2, },
-	{ .name	= "LDO-DMIC",    .driver_data = (void *) AB8500_LDO_DMIC, },
-	{ .name	= "LDO-ANA",     .driver_data = (void *) AB8500_LDO_ANA, },
-=======
 	{ .name	= "ab8500_ldo_aux1",    .driver_data = (void *) AB8500_LDO_AUX1, },
 	{ .name	= "ab8500_ldo_aux2",    .driver_data = (void *) AB8500_LDO_AUX2, },
 	{ .name	= "ab8500_ldo_aux3",    .driver_data = (void *) AB8500_LDO_AUX3, },
@@ -818,7 +805,6 @@
 	{ .name	= "ab8500_ldo_amamic2", .driver_data = (void *) AB8500_LDO_ANAMIC2, },
 	{ .name	= "ab8500_ldo_dmic",    .driver_data = (void *) AB8500_LDO_DMIC, },
 	{ .name	= "ab8500_ldo_ana",     .driver_data = (void *) AB8500_LDO_ANA, },
->>>>>>> bd0a521e
 };
 
 static __devinit int
