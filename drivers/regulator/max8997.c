/*
 * max8997.c - Regulator driver for the Maxim 8997/8966
 *
 * Copyright (C) 2011 Samsung Electronics
 * MyungJoo Ham <myungjoo.ham@smasung.com>
 *
 * This program is free software; you can redistribute it and/or modify
 * it under the terms of the GNU General Public License as published by
 * the Free Software Foundation; either version 2 of the License, or
 * (at your option) any later version.
 *
 * This program is distributed in the hope that it will be useful,
 * but WITHOUT ANY WARRANTY; without even the implied warranty of
 * MERCHANTABILITY or FITNESS FOR A PARTICULAR PURPOSE.  See the
 * GNU General Public License for more details.
 *
 * You should have received a copy of the GNU General Public License
 * along with this program; if not, write to the Free Software
 * Foundation, Inc., 59 Temple Place, Suite 330, Boston, MA  02111-1307  USA
 *
 * This driver is based on max8998.c
 */

#include <linux/bug.h>
#include <linux/err.h>
#include <linux/gpio.h>
#include <linux/of_gpio.h>
#include <linux/slab.h>
#include <linux/module.h>
#include <linux/platform_device.h>
#include <linux/regulator/driver.h>
#include <linux/regulator/machine.h>
#include <linux/mfd/max8997.h>
#include <linux/mfd/max8997-private.h>
#include <linux/regulator/of_regulator.h>

struct max8997_data {
	struct device *dev;
	struct max8997_dev *iodev;
	int num_regulators;
	struct regulator_dev **rdev;
	int ramp_delay; /* in mV/us */

	bool buck1_gpiodvs;
	bool buck2_gpiodvs;
	bool buck5_gpiodvs;
	u8 buck1_vol[8];
	u8 buck2_vol[8];
	u8 buck5_vol[8];
	int buck125_gpios[3];
	int buck125_gpioindex;
	bool ignore_gpiodvs_side_effect;

	u8 saved_states[MAX8997_REG_MAX];
};

static inline void max8997_set_gpio(struct max8997_data *max8997)
{
	int set3 = (max8997->buck125_gpioindex) & 0x1;
	int set2 = ((max8997->buck125_gpioindex) >> 1) & 0x1;
	int set1 = ((max8997->buck125_gpioindex) >> 2) & 0x1;

	gpio_set_value(max8997->buck125_gpios[0], set1);
	gpio_set_value(max8997->buck125_gpios[1], set2);
	gpio_set_value(max8997->buck125_gpios[2], set3);
}

struct voltage_map_desc {
	int min;
	int max;
	int step;
};

/* Voltage maps in uV */
static const struct voltage_map_desc ldo_voltage_map_desc = {
	.min = 800000,	.max = 3950000,	.step = 50000,
}; /* LDO1 ~ 18, 21 all */

static const struct voltage_map_desc buck1245_voltage_map_desc = {
	.min = 650000,	.max = 2225000,	.step = 25000,
}; /* Buck1, 2, 4, 5 */

static const struct voltage_map_desc buck37_voltage_map_desc = {
	.min = 750000,	.max = 3900000,	.step = 50000,
}; /* Buck3, 7 */

/* current map in uA */
static const struct voltage_map_desc charger_current_map_desc = {
	.min = 200000,	.max = 950000,	.step = 50000,
};

static const struct voltage_map_desc topoff_current_map_desc = {
	.min = 50000,	.max = 200000,	.step = 10000,
};

static const struct voltage_map_desc *reg_voltage_map[] = {
	[MAX8997_LDO1] = &ldo_voltage_map_desc,
	[MAX8997_LDO2] = &ldo_voltage_map_desc,
	[MAX8997_LDO3] = &ldo_voltage_map_desc,
	[MAX8997_LDO4] = &ldo_voltage_map_desc,
	[MAX8997_LDO5] = &ldo_voltage_map_desc,
	[MAX8997_LDO6] = &ldo_voltage_map_desc,
	[MAX8997_LDO7] = &ldo_voltage_map_desc,
	[MAX8997_LDO8] = &ldo_voltage_map_desc,
	[MAX8997_LDO9] = &ldo_voltage_map_desc,
	[MAX8997_LDO10] = &ldo_voltage_map_desc,
	[MAX8997_LDO11] = &ldo_voltage_map_desc,
	[MAX8997_LDO12] = &ldo_voltage_map_desc,
	[MAX8997_LDO13] = &ldo_voltage_map_desc,
	[MAX8997_LDO14] = &ldo_voltage_map_desc,
	[MAX8997_LDO15] = &ldo_voltage_map_desc,
	[MAX8997_LDO16] = &ldo_voltage_map_desc,
	[MAX8997_LDO17] = &ldo_voltage_map_desc,
	[MAX8997_LDO18] = &ldo_voltage_map_desc,
	[MAX8997_LDO21] = &ldo_voltage_map_desc,
	[MAX8997_BUCK1] = &buck1245_voltage_map_desc,
	[MAX8997_BUCK2] = &buck1245_voltage_map_desc,
	[MAX8997_BUCK3] = &buck37_voltage_map_desc,
	[MAX8997_BUCK4] = &buck1245_voltage_map_desc,
	[MAX8997_BUCK5] = &buck1245_voltage_map_desc,
	[MAX8997_BUCK6] = NULL,
	[MAX8997_BUCK7] = &buck37_voltage_map_desc,
	[MAX8997_EN32KHZ_AP] = NULL,
	[MAX8997_EN32KHZ_CP] = NULL,
	[MAX8997_ENVICHG] = NULL,
	[MAX8997_ESAFEOUT1] = NULL,
	[MAX8997_ESAFEOUT2] = NULL,
	[MAX8997_CHARGER_CV] = NULL,
	[MAX8997_CHARGER] = &charger_current_map_desc,
	[MAX8997_CHARGER_TOPOFF] = &topoff_current_map_desc,
};

static int max8997_list_voltage_safeout(struct regulator_dev *rdev,
		unsigned int selector)
{
	int rid = rdev_get_id(rdev);

	if (rid == MAX8997_ESAFEOUT1 || rid == MAX8997_ESAFEOUT2) {
		switch (selector) {
		case 0:
			return 4850000;
		case 1:
			return 4900000;
		case 2:
			return 4950000;
		case 3:
			return 3300000;
		default:
			return -EINVAL;
		}
	}

	return -EINVAL;
}

static int max8997_list_voltage_charger_cv(struct regulator_dev *rdev,
		unsigned int selector)
{
	int rid = rdev_get_id(rdev);

	if (rid != MAX8997_CHARGER_CV)
		goto err;

	switch (selector) {
	case 0x00:
		return 4200000;
	case 0x01 ... 0x0E:
		return 4000000 + 20000 * (selector - 0x01);
	case 0x0F:
		return 4350000;
	default:
		return -EINVAL;
	}
err:
	return -EINVAL;
}

static int max8997_list_voltage(struct regulator_dev *rdev,
		unsigned int selector)
{
	const struct voltage_map_desc *desc;
	int rid = rdev_get_id(rdev);
	int val;

	if (rid >= ARRAY_SIZE(reg_voltage_map) ||
			rid < 0)
		return -EINVAL;

	desc = reg_voltage_map[rid];
	if (desc == NULL)
		return -EINVAL;

	val = desc->min + desc->step * selector;
	if (val > desc->max)
		return -EINVAL;

	return val;
}

static int max8997_get_enable_register(struct regulator_dev *rdev,
		int *reg, int *mask, int *pattern)
{
	int rid = rdev_get_id(rdev);

	switch (rid) {
	case MAX8997_LDO1 ... MAX8997_LDO21:
		*reg = MAX8997_REG_LDO1CTRL + (rid - MAX8997_LDO1);
		*mask = 0xC0;
		*pattern = 0xC0;
		break;
	case MAX8997_BUCK1:
		*reg = MAX8997_REG_BUCK1CTRL;
		*mask = 0x01;
		*pattern = 0x01;
		break;
	case MAX8997_BUCK2:
		*reg = MAX8997_REG_BUCK2CTRL;
		*mask = 0x01;
		*pattern = 0x01;
		break;
	case MAX8997_BUCK3:
		*reg = MAX8997_REG_BUCK3CTRL;
		*mask = 0x01;
		*pattern = 0x01;
		break;
	case MAX8997_BUCK4:
		*reg = MAX8997_REG_BUCK4CTRL;
		*mask = 0x01;
		*pattern = 0x01;
		break;
	case MAX8997_BUCK5:
		*reg = MAX8997_REG_BUCK5CTRL;
		*mask = 0x01;
		*pattern = 0x01;
		break;
	case MAX8997_BUCK6:
		*reg = MAX8997_REG_BUCK6CTRL;
		*mask = 0x01;
		*pattern = 0x01;
		break;
	case MAX8997_BUCK7:
		*reg = MAX8997_REG_BUCK7CTRL;
		*mask = 0x01;
		*pattern = 0x01;
		break;
	case MAX8997_EN32KHZ_AP ... MAX8997_EN32KHZ_CP:
		*reg = MAX8997_REG_MAINCON1;
		*mask = 0x01 << (rid - MAX8997_EN32KHZ_AP);
		*pattern = 0x01 << (rid - MAX8997_EN32KHZ_AP);
		break;
	case MAX8997_ENVICHG:
		*reg = MAX8997_REG_MBCCTRL1;
		*mask = 0x80;
		*pattern = 0x80;
		break;
	case MAX8997_ESAFEOUT1 ... MAX8997_ESAFEOUT2:
		*reg = MAX8997_REG_SAFEOUTCTRL;
		*mask = 0x40 << (rid - MAX8997_ESAFEOUT1);
		*pattern = 0x40 << (rid - MAX8997_ESAFEOUT1);
		break;
	case MAX8997_CHARGER:
		*reg = MAX8997_REG_MBCCTRL2;
		*mask = 0x40;
		*pattern = 0x40;
		break;
	default:
		/* Not controllable or not exists */
		return -EINVAL;
	}

	return 0;
}

static int max8997_reg_is_enabled(struct regulator_dev *rdev)
{
	struct max8997_data *max8997 = rdev_get_drvdata(rdev);
	struct i2c_client *i2c = max8997->iodev->i2c;
	int ret, reg, mask, pattern;
	u8 val;

	ret = max8997_get_enable_register(rdev, &reg, &mask, &pattern);
	if (ret)
		return ret;

	ret = max8997_read_reg(i2c, reg, &val);
	if (ret)
		return ret;

	return (val & mask) == pattern;
}

static int max8997_reg_enable(struct regulator_dev *rdev)
{
	struct max8997_data *max8997 = rdev_get_drvdata(rdev);
	struct i2c_client *i2c = max8997->iodev->i2c;
	int ret, reg, mask, pattern;

	ret = max8997_get_enable_register(rdev, &reg, &mask, &pattern);
	if (ret)
		return ret;

	return max8997_update_reg(i2c, reg, pattern, mask);
}

static int max8997_reg_disable(struct regulator_dev *rdev)
{
	struct max8997_data *max8997 = rdev_get_drvdata(rdev);
	struct i2c_client *i2c = max8997->iodev->i2c;
	int ret, reg, mask, pattern;

	ret = max8997_get_enable_register(rdev, &reg, &mask, &pattern);
	if (ret)
		return ret;

	return max8997_update_reg(i2c, reg, ~pattern, mask);
}

static int max8997_get_voltage_register(struct regulator_dev *rdev,
		int *_reg, int *_shift, int *_mask)
{
	struct max8997_data *max8997 = rdev_get_drvdata(rdev);
	int rid = rdev_get_id(rdev);
	int reg, shift = 0, mask = 0x3f;

	switch (rid) {
	case MAX8997_LDO1 ... MAX8997_LDO21:
		reg = MAX8997_REG_LDO1CTRL + (rid - MAX8997_LDO1);
		break;
	case MAX8997_BUCK1:
		reg = MAX8997_REG_BUCK1DVS1;
		if (max8997->buck1_gpiodvs)
			reg += max8997->buck125_gpioindex;
		break;
	case MAX8997_BUCK2:
		reg = MAX8997_REG_BUCK2DVS1;
		if (max8997->buck2_gpiodvs)
			reg += max8997->buck125_gpioindex;
		break;
	case MAX8997_BUCK3:
		reg = MAX8997_REG_BUCK3DVS;
		break;
	case MAX8997_BUCK4:
		reg = MAX8997_REG_BUCK4DVS;
		break;
	case MAX8997_BUCK5:
		reg = MAX8997_REG_BUCK5DVS1;
		if (max8997->buck5_gpiodvs)
			reg += max8997->buck125_gpioindex;
		break;
	case MAX8997_BUCK7:
		reg = MAX8997_REG_BUCK7DVS;
		break;
	case MAX8997_ESAFEOUT1 ...  MAX8997_ESAFEOUT2:
		reg = MAX8997_REG_SAFEOUTCTRL;
		shift = (rid == MAX8997_ESAFEOUT2) ? 2 : 0;
		mask = 0x3;
		break;
	case MAX8997_CHARGER_CV:
		reg = MAX8997_REG_MBCCTRL3;
		shift = 0;
		mask = 0xf;
		break;
	case MAX8997_CHARGER:
		reg = MAX8997_REG_MBCCTRL4;
		shift = 0;
		mask = 0xf;
		break;
	case MAX8997_CHARGER_TOPOFF:
		reg = MAX8997_REG_MBCCTRL5;
		shift = 0;
		mask = 0xf;
		break;
	default:
		return -EINVAL;
	}

	*_reg = reg;
	*_shift = shift;
	*_mask = mask;

	return 0;
}

static int max8997_get_voltage_sel(struct regulator_dev *rdev)
{
	struct max8997_data *max8997 = rdev_get_drvdata(rdev);
	struct i2c_client *i2c = max8997->iodev->i2c;
	int reg, shift, mask, ret;
	u8 val;

	ret = max8997_get_voltage_register(rdev, &reg, &shift, &mask);
	if (ret)
		return ret;

	ret = max8997_read_reg(i2c, reg, &val);
	if (ret)
		return ret;

	val >>= shift;
	val &= mask;

	return val;
}

static inline int max8997_get_voltage_proper_val(
		const struct voltage_map_desc *desc,
		int min_vol, int max_vol)
{
	int i;

	if (desc == NULL)
		return -EINVAL;

	if (max_vol < desc->min || min_vol > desc->max)
		return -EINVAL;

	if (min_vol < desc->min)
		min_vol = desc->min;

	i = DIV_ROUND_UP(min_vol - desc->min, desc->step);

	if (desc->min + desc->step * i > max_vol)
		return -EINVAL;

	return i;
}

static int max8997_set_voltage_charger_cv(struct regulator_dev *rdev,
		int min_uV, int max_uV, unsigned *selector)
{
	struct max8997_data *max8997 = rdev_get_drvdata(rdev);
	struct i2c_client *i2c = max8997->iodev->i2c;
	int rid = rdev_get_id(rdev);
	int lb, ub;
	int reg, shift = 0, mask, ret = 0;
	u8 val = 0x0;

	if (rid != MAX8997_CHARGER_CV)
		return -EINVAL;

	ret = max8997_get_voltage_register(rdev, &reg, &shift, &mask);
	if (ret)
		return ret;

	if (max_uV < 4000000 || min_uV > 4350000)
		return -EINVAL;

	if (min_uV <= 4000000) {
		if (max_uV >= 4000000)
			return -EINVAL;
		else
			val = 0x1;
	} else if (min_uV <= 4200000 && max_uV >= 4200000)
		val = 0x0;
	else {
		lb = (min_uV - 4000001) / 20000 + 2;
		ub = (max_uV - 4000000) / 20000 + 1;

		if (lb > ub)
			return -EINVAL;

		if (lb < 0xf)
			val = lb;
		else {
			if (ub >= 0xf)
				val = 0xf;
			else
				return -EINVAL;
		}
	}

	*selector = val;

	ret = max8997_update_reg(i2c, reg, val << shift, mask);

	return ret;
}

/*
 * For LDO1 ~ LDO21, BUCK1~5, BUCK7, CHARGER, CHARGER_TOPOFF
 * BUCK1, 2, and 5 are available if they are not controlled by gpio
 */
static int max8997_set_voltage_ldobuck(struct regulator_dev *rdev,
		int min_uV, int max_uV, unsigned *selector)
{
	struct max8997_data *max8997 = rdev_get_drvdata(rdev);
	struct i2c_client *i2c = max8997->iodev->i2c;
	const struct voltage_map_desc *desc;
	int rid = rdev_get_id(rdev);
	int i, reg, shift, mask, ret;

	switch (rid) {
	case MAX8997_LDO1 ... MAX8997_LDO21:
		break;
	case MAX8997_BUCK1 ... MAX8997_BUCK5:
		break;
	case MAX8997_BUCK6:
		return -EINVAL;
	case MAX8997_BUCK7:
		break;
	case MAX8997_CHARGER:
		break;
	case MAX8997_CHARGER_TOPOFF:
		break;
	default:
		return -EINVAL;
	}

	desc = reg_voltage_map[rid];

	i = max8997_get_voltage_proper_val(desc, min_uV, max_uV);
	if (i < 0)
		return i;

	ret = max8997_get_voltage_register(rdev, &reg, &shift, &mask);
	if (ret)
		return ret;

	ret = max8997_update_reg(i2c, reg, i << shift, mask << shift);
	*selector = i;

	return ret;
}

static int max8997_set_voltage_ldobuck_time_sel(struct regulator_dev *rdev,
						unsigned int old_selector,
						unsigned int new_selector)
{
	struct max8997_data *max8997 = rdev_get_drvdata(rdev);
	int rid = rdev_get_id(rdev);
	const struct voltage_map_desc *desc = reg_voltage_map[rid];

	/* Delay is required only if the voltage is increasing */
	if (old_selector >= new_selector)
		return 0;

	/* No need to delay if gpio_dvs_mode */
	switch (rid) {
	case MAX8997_BUCK1:
		if (max8997->buck1_gpiodvs)
			return 0;
		break;
	case MAX8997_BUCK2:
		if (max8997->buck2_gpiodvs)
			return 0;
		break;
	case MAX8997_BUCK5:
		if (max8997->buck5_gpiodvs)
			return 0;
		break;
	}

	switch (rid) {
	case MAX8997_BUCK1:
	case MAX8997_BUCK2:
	case MAX8997_BUCK4:
	case MAX8997_BUCK5:
		return DIV_ROUND_UP(desc->step * (new_selector - old_selector),
				    max8997->ramp_delay * 1000);
	}

	return 0;
}

/*
 * Assess the damage on the voltage setting of BUCK1,2,5 by the change.
 *
 * When GPIO-DVS mode is used for multiple bucks, changing the voltage value
 * of one of the bucks may affect that of another buck, which is the side
 * effect of the change (set_voltage). This function examines the GPIO-DVS
 * configurations and checks whether such side-effect exists.
 */
static int max8997_assess_side_effect(struct regulator_dev *rdev,
		u8 new_val, int *best)
{
	struct max8997_data *max8997 = rdev_get_drvdata(rdev);
	int rid = rdev_get_id(rdev);
	u8 *buckx_val[3];
	bool buckx_gpiodvs[3];
	int side_effect[8];
	int min_side_effect = INT_MAX;
	int i;

	*best = -1;

	switch (rid) {
	case MAX8997_BUCK1:
		rid = 0;
		break;
	case MAX8997_BUCK2:
		rid = 1;
		break;
	case MAX8997_BUCK5:
		rid = 2;
		break;
	default:
		return -EINVAL;
	}

	buckx_val[0] = max8997->buck1_vol;
	buckx_val[1] = max8997->buck2_vol;
	buckx_val[2] = max8997->buck5_vol;
	buckx_gpiodvs[0] = max8997->buck1_gpiodvs;
	buckx_gpiodvs[1] = max8997->buck2_gpiodvs;
	buckx_gpiodvs[2] = max8997->buck5_gpiodvs;

	for (i = 0; i < 8; i++) {
		int others;

		if (new_val != (buckx_val[rid])[i]) {
			side_effect[i] = -1;
			continue;
		}

		side_effect[i] = 0;
		for (others = 0; others < 3; others++) {
			int diff;

			if (others == rid)
				continue;
			if (buckx_gpiodvs[others] == false)
				continue; /* Not affected */
			diff = (buckx_val[others])[i] -
				(buckx_val[others])[max8997->buck125_gpioindex];
			if (diff > 0)
				side_effect[i] += diff;
			else if (diff < 0)
				side_effect[i] -= diff;
		}
		if (side_effect[i] == 0) {
			*best = i;
			return 0; /* NO SIDE EFFECT! Use This! */
		}
		if (side_effect[i] < min_side_effect) {
			min_side_effect = side_effect[i];
			*best = i;
		}
	}

	if (*best == -1)
		return -EINVAL;

	return side_effect[*best];
}

/*
 * For Buck 1 ~ 5 and 7. If it is not controlled by GPIO, this calls
 * max8997_set_voltage_ldobuck to do the job.
 */
static int max8997_set_voltage_buck(struct regulator_dev *rdev,
		int min_uV, int max_uV, unsigned *selector)
{
	struct max8997_data *max8997 = rdev_get_drvdata(rdev);
	int rid = rdev_get_id(rdev);
	const struct voltage_map_desc *desc;
	int new_val, new_idx, damage, tmp_val, tmp_idx, tmp_dmg;
	bool gpio_dvs_mode = false;

	if (rid < MAX8997_BUCK1 || rid > MAX8997_BUCK7)
		return -EINVAL;

	switch (rid) {
	case MAX8997_BUCK1:
		if (max8997->buck1_gpiodvs)
			gpio_dvs_mode = true;
		break;
	case MAX8997_BUCK2:
		if (max8997->buck2_gpiodvs)
			gpio_dvs_mode = true;
		break;
	case MAX8997_BUCK5:
		if (max8997->buck5_gpiodvs)
			gpio_dvs_mode = true;
		break;
	}

	if (!gpio_dvs_mode)
		return max8997_set_voltage_ldobuck(rdev, min_uV, max_uV,
						selector);

	desc = reg_voltage_map[rid];
	new_val = max8997_get_voltage_proper_val(desc, min_uV, max_uV);
	if (new_val < 0)
		return new_val;

	tmp_dmg = INT_MAX;
	tmp_idx = -1;
	tmp_val = -1;
	do {
		damage = max8997_assess_side_effect(rdev, new_val, &new_idx);
		if (damage == 0)
			goto out;

		if (tmp_dmg > damage) {
			tmp_idx = new_idx;
			tmp_val = new_val;
			tmp_dmg = damage;
		}

		new_val++;
	} while (desc->min + desc->step * new_val <= desc->max);

	new_idx = tmp_idx;
	new_val = tmp_val;

	if (max8997->ignore_gpiodvs_side_effect == false)
		return -EINVAL;

	dev_warn(&rdev->dev, "MAX8997 GPIO-DVS Side Effect Warning: GPIO SET:"
			" %d -> %d\n", max8997->buck125_gpioindex, tmp_idx);

out:
	if (new_idx < 0 || new_val < 0)
		return -EINVAL;

	max8997->buck125_gpioindex = new_idx;
	max8997_set_gpio(max8997);
	*selector = new_val;

	return 0;
}

static const int safeoutvolt[] = {
	3300000,
	4850000,
	4900000,
	4950000,
};

/* For SAFEOUT1 and SAFEOUT2 */
static int max8997_set_voltage_safeout(struct regulator_dev *rdev,
		int min_uV, int max_uV, unsigned *selector)
{
	struct max8997_data *max8997 = rdev_get_drvdata(rdev);
	struct i2c_client *i2c = max8997->iodev->i2c;
	int rid = rdev_get_id(rdev);
	int reg, shift = 0, mask, ret;
	int i = 0;
	u8 val;

	if (rid != MAX8997_ESAFEOUT1 && rid != MAX8997_ESAFEOUT2)
		return -EINVAL;

	for (i = 0; i < ARRAY_SIZE(safeoutvolt); i++) {
		if (min_uV <= safeoutvolt[i] &&
				max_uV >= safeoutvolt[i])
			break;
	}

	if (i >= ARRAY_SIZE(safeoutvolt))
		return -EINVAL;

	if (i == 0)
		val = 0x3;
	else
		val = i - 1;

	ret = max8997_get_voltage_register(rdev, &reg, &shift, &mask);
	if (ret)
		return ret;

	ret = max8997_update_reg(i2c, reg, val << shift, mask << shift);
	*selector = val;

	return ret;
}

static int max8997_reg_disable_suspend(struct regulator_dev *rdev)
{
	struct max8997_data *max8997 = rdev_get_drvdata(rdev);
	struct i2c_client *i2c = max8997->iodev->i2c;
	int ret, reg, mask, pattern;
	int rid = rdev_get_id(rdev);

	ret = max8997_get_enable_register(rdev, &reg, &mask, &pattern);
	if (ret)
		return ret;

	max8997_read_reg(i2c, reg, &max8997->saved_states[rid]);

	if (rid == MAX8997_LDO1 ||
			rid == MAX8997_LDO10 ||
			rid == MAX8997_LDO21) {
		dev_dbg(&rdev->dev, "Conditional Power-Off for %s\n",
				rdev->desc->name);
		return max8997_update_reg(i2c, reg, 0x40, mask);
	}

	dev_dbg(&rdev->dev, "Full Power-Off for %s (%xh -> %xh)\n",
			rdev->desc->name, max8997->saved_states[rid] & mask,
			(~pattern) & mask);
	return max8997_update_reg(i2c, reg, ~pattern, mask);
}

static struct regulator_ops max8997_ldo_ops = {
	.list_voltage		= max8997_list_voltage,
	.is_enabled		= max8997_reg_is_enabled,
	.enable			= max8997_reg_enable,
	.disable		= max8997_reg_disable,
	.get_voltage_sel	= max8997_get_voltage_sel,
	.set_voltage		= max8997_set_voltage_ldobuck,
	.set_voltage_time_sel	= max8997_set_voltage_ldobuck_time_sel,
	.set_suspend_disable	= max8997_reg_disable_suspend,
};

static struct regulator_ops max8997_buck_ops = {
	.list_voltage		= max8997_list_voltage,
	.is_enabled		= max8997_reg_is_enabled,
	.enable			= max8997_reg_enable,
	.disable		= max8997_reg_disable,
	.get_voltage_sel	= max8997_get_voltage_sel,
	.set_voltage		= max8997_set_voltage_buck,
	.set_voltage_time_sel	= max8997_set_voltage_ldobuck_time_sel,
	.set_suspend_disable	= max8997_reg_disable_suspend,
};

static struct regulator_ops max8997_fixedvolt_ops = {
	.list_voltage		= max8997_list_voltage,
	.is_enabled		= max8997_reg_is_enabled,
	.enable			= max8997_reg_enable,
	.disable		= max8997_reg_disable,
	.set_suspend_disable	= max8997_reg_disable_suspend,
};

static struct regulator_ops max8997_safeout_ops = {
	.list_voltage		= max8997_list_voltage_safeout,
	.is_enabled		= max8997_reg_is_enabled,
	.enable			= max8997_reg_enable,
	.disable		= max8997_reg_disable,
	.get_voltage_sel	= max8997_get_voltage_sel,
	.set_voltage		= max8997_set_voltage_safeout,
	.set_suspend_disable	= max8997_reg_disable_suspend,
};

static struct regulator_ops max8997_fixedstate_ops = {
	.list_voltage		= max8997_list_voltage_charger_cv,
	.get_voltage_sel	= max8997_get_voltage_sel,
	.set_voltage		= max8997_set_voltage_charger_cv,
};

static int max8997_set_current_limit(struct regulator_dev *rdev,
				     int min_uA, int max_uA)
{
	unsigned dummy;
	int rid = rdev_get_id(rdev);

	if (rid != MAX8997_CHARGER && rid != MAX8997_CHARGER_TOPOFF)
		return -EINVAL;

	/* Reuse max8997_set_voltage_ldobuck to set current_limit. */
	return max8997_set_voltage_ldobuck(rdev, min_uA, max_uA, &dummy);
}

static int max8997_get_current_limit(struct regulator_dev *rdev)
{
	int sel, rid = rdev_get_id(rdev);

	if (rid != MAX8997_CHARGER && rid != MAX8997_CHARGER_TOPOFF)
		return -EINVAL;

	sel = max8997_get_voltage_sel(rdev);
	if (sel < 0)
		return sel;

	/* Reuse max8997_list_voltage to get current_limit. */
	return max8997_list_voltage(rdev, sel);
}

static struct regulator_ops max8997_charger_ops = {
	.is_enabled		= max8997_reg_is_enabled,
	.enable			= max8997_reg_enable,
	.disable		= max8997_reg_disable,
	.get_current_limit	= max8997_get_current_limit,
	.set_current_limit	= max8997_set_current_limit,
};

static struct regulator_ops max8997_charger_fixedstate_ops = {
	.get_current_limit	= max8997_get_current_limit,
	.set_current_limit	= max8997_set_current_limit,
};

#define MAX8997_VOLTAGE_REGULATOR(_name, _ops) {\
	.name		= #_name,		\
	.id		= MAX8997_##_name,	\
	.ops		= &_ops,		\
	.type		= REGULATOR_VOLTAGE,	\
	.owner		= THIS_MODULE,		\
}

#define MAX8997_CURRENT_REGULATOR(_name, _ops) {\
	.name		= #_name,		\
	.id		= MAX8997_##_name,	\
	.ops		= &_ops,		\
	.type		= REGULATOR_CURRENT,	\
	.owner		= THIS_MODULE,		\
}

static struct regulator_desc regulators[] = {
	MAX8997_VOLTAGE_REGULATOR(LDO1, max8997_ldo_ops),
	MAX8997_VOLTAGE_REGULATOR(LDO2, max8997_ldo_ops),
	MAX8997_VOLTAGE_REGULATOR(LDO3, max8997_ldo_ops),
	MAX8997_VOLTAGE_REGULATOR(LDO4, max8997_ldo_ops),
	MAX8997_VOLTAGE_REGULATOR(LDO5, max8997_ldo_ops),
	MAX8997_VOLTAGE_REGULATOR(LDO6, max8997_ldo_ops),
	MAX8997_VOLTAGE_REGULATOR(LDO7, max8997_ldo_ops),
	MAX8997_VOLTAGE_REGULATOR(LDO8, max8997_ldo_ops),
	MAX8997_VOLTAGE_REGULATOR(LDO9, max8997_ldo_ops),
	MAX8997_VOLTAGE_REGULATOR(LDO10, max8997_ldo_ops),
	MAX8997_VOLTAGE_REGULATOR(LDO11, max8997_ldo_ops),
	MAX8997_VOLTAGE_REGULATOR(LDO12, max8997_ldo_ops),
	MAX8997_VOLTAGE_REGULATOR(LDO13, max8997_ldo_ops),
	MAX8997_VOLTAGE_REGULATOR(LDO14, max8997_ldo_ops),
	MAX8997_VOLTAGE_REGULATOR(LDO15, max8997_ldo_ops),
	MAX8997_VOLTAGE_REGULATOR(LDO16, max8997_ldo_ops),
	MAX8997_VOLTAGE_REGULATOR(LDO17, max8997_ldo_ops),
	MAX8997_VOLTAGE_REGULATOR(LDO18, max8997_ldo_ops),
	MAX8997_VOLTAGE_REGULATOR(LDO21, max8997_ldo_ops),
	MAX8997_VOLTAGE_REGULATOR(BUCK1, max8997_buck_ops),
	MAX8997_VOLTAGE_REGULATOR(BUCK2, max8997_buck_ops),
	MAX8997_VOLTAGE_REGULATOR(BUCK3, max8997_buck_ops),
	MAX8997_VOLTAGE_REGULATOR(BUCK4, max8997_buck_ops),
	MAX8997_VOLTAGE_REGULATOR(BUCK5, max8997_buck_ops),
	MAX8997_VOLTAGE_REGULATOR(BUCK6, max8997_fixedvolt_ops),
	MAX8997_VOLTAGE_REGULATOR(BUCK7, max8997_buck_ops),
	MAX8997_VOLTAGE_REGULATOR(EN32KHZ_AP, max8997_fixedvolt_ops),
	MAX8997_VOLTAGE_REGULATOR(EN32KHZ_CP, max8997_fixedvolt_ops),
	MAX8997_VOLTAGE_REGULATOR(ENVICHG, max8997_fixedvolt_ops),
	MAX8997_VOLTAGE_REGULATOR(ESAFEOUT1, max8997_safeout_ops),
	MAX8997_VOLTAGE_REGULATOR(ESAFEOUT2, max8997_safeout_ops),
	MAX8997_VOLTAGE_REGULATOR(CHARGER_CV, max8997_fixedstate_ops),
	MAX8997_CURRENT_REGULATOR(CHARGER, max8997_charger_ops),
	MAX8997_CURRENT_REGULATOR(CHARGER_TOPOFF,
				  max8997_charger_fixedstate_ops),
};

#ifdef CONFIG_OF
<<<<<<< HEAD
static int max8997_pmic_dt_parse_dvs_gpio(struct max8997_dev *iodev,
=======
static int max8997_pmic_dt_parse_dvs_gpio(struct platform_device *pdev,
>>>>>>> 836dc9e3
			struct max8997_platform_data *pdata,
			struct device_node *pmic_np)
{
	int i, gpio;

	for (i = 0; i < 3; i++) {
		gpio = of_get_named_gpio(pmic_np,
					"max8997,pmic-buck125-dvs-gpios", i);
		if (!gpio_is_valid(gpio)) {
<<<<<<< HEAD
			dev_err(iodev->dev, "invalid gpio[%d]: %d\n", i, gpio);
=======
			dev_err(&pdev->dev, "invalid gpio[%d]: %d\n", i, gpio);
>>>>>>> 836dc9e3
			return -EINVAL;
		}
		pdata->buck125_gpios[i] = gpio;
	}
	return 0;
}

<<<<<<< HEAD
static int max8997_pmic_dt_parse_pdata(struct max8997_dev *iodev,
					struct max8997_platform_data *pdata)
{
	struct device_node *pmic_np, *regulators_np, *reg_np;
	struct max8997_regulator_data *rdata;
	unsigned int i, dvs_voltage_nr = 1, ret;

	pmic_np = iodev->dev->of_node;
	if (!pmic_np) {
		dev_err(iodev->dev, "could not find pmic sub-node\n");
		return -ENODEV;
	}

	regulators_np = of_find_node_by_name(pmic_np, "regulators");
	if (!regulators_np) {
		dev_err(iodev->dev, "could not find regulators sub-node\n");
		return -EINVAL;
	}

	/* count the number of regulators to be supported in pmic */
	pdata->num_regulators = 0;
	for_each_child_of_node(regulators_np, reg_np)
		pdata->num_regulators++;

	rdata = devm_kzalloc(iodev->dev, sizeof(*rdata) *
				pdata->num_regulators, GFP_KERNEL);
	if (!rdata) {
		dev_err(iodev->dev, "could not allocate memory for "
						"regulator data\n");
		return -ENOMEM;
	}

	pdata->regulators = rdata;
	for_each_child_of_node(regulators_np, reg_np) {
		for (i = 0; i < ARRAY_SIZE(regulators); i++)
			if (!of_node_cmp(reg_np->name, regulators[i].name))
				break;

		if (i == ARRAY_SIZE(regulators)) {
			dev_warn(iodev->dev, "don't know how to configure "
				"regulator %s\n", reg_np->name);
			continue;
		}

		rdata->id = i;
		rdata->initdata = of_get_regulator_init_data(
						iodev->dev, reg_np);
		rdata->reg_node = reg_np;
		rdata++;
	}

	if (of_get_property(pmic_np, "max8997,pmic-buck1-uses-gpio-dvs", NULL))
		pdata->buck1_gpiodvs = true;

	if (of_get_property(pmic_np, "max8997,pmic-buck2-uses-gpio-dvs", NULL))
		pdata->buck2_gpiodvs = true;

	if (of_get_property(pmic_np, "max8997,pmic-buck5-uses-gpio-dvs", NULL))
		pdata->buck5_gpiodvs = true;

	if (pdata->buck1_gpiodvs || pdata->buck2_gpiodvs ||
						pdata->buck5_gpiodvs) {
		ret = max8997_pmic_dt_parse_dvs_gpio(iodev, pdata, pmic_np);
		if (ret)
			return -EINVAL;

		if (of_property_read_u32(pmic_np,
				"max8997,pmic-buck125-default-dvs-idx",
				&pdata->buck125_default_idx)) {
			pdata->buck125_default_idx = 0;
		} else {
			if (pdata->buck125_default_idx >= 8) {
				pdata->buck125_default_idx = 0;
				dev_info(iodev->dev, "invalid value for "
				"default dvs index, using 0 instead\n");
			}
		}

		if (of_get_property(pmic_np,
			"max8997,pmic-ignore-gpiodvs-side-effect", NULL))
			pdata->ignore_gpiodvs_side_effect = true;

		dvs_voltage_nr = 8;
	}

	if (of_property_read_u32_array(pmic_np,
				"max8997,pmic-buck1-dvs-voltage",
				pdata->buck1_voltage, dvs_voltage_nr)) {
		dev_err(iodev->dev, "buck1 voltages not specified\n");
		return -EINVAL;
	}

	if (of_property_read_u32_array(pmic_np,
				"max8997,pmic-buck2-dvs-voltage",
				pdata->buck2_voltage, dvs_voltage_nr)) {
		dev_err(iodev->dev, "buck2 voltages not specified\n");
		return -EINVAL;
	}

	if (of_property_read_u32_array(pmic_np,
				"max8997,pmic-buck5-dvs-voltage",
				pdata->buck5_voltage, dvs_voltage_nr)) {
		dev_err(iodev->dev, "buck5 voltages not specified\n");
		return -EINVAL;
	}

	return 0;
}
#else
static int max8997_pmic_dt_parse_pdata(struct max8997_dev *iodev,
					struct max8997_platform_data *pdata)
{
	return 0;
}
#endif /* CONFIG_OF */

static int max8997_pmic_probe(struct platform_device *pdev)
{
	struct max8997_dev *iodev = dev_get_drvdata(pdev->dev.parent);
=======
static int max8997_pmic_dt_parse_pdata(struct platform_device *pdev,
					struct max8997_platform_data *pdata)
{
	struct max8997_dev *iodev = dev_get_drvdata(pdev->dev.parent);
	struct device_node *pmic_np, *regulators_np, *reg_np;
	struct max8997_regulator_data *rdata;
	unsigned int i, dvs_voltage_nr = 1, ret;

	pmic_np = iodev->dev->of_node;
	if (!pmic_np) {
		dev_err(&pdev->dev, "could not find pmic sub-node\n");
		return -ENODEV;
	}

	regulators_np = of_find_node_by_name(pmic_np, "regulators");
	if (!regulators_np) {
		dev_err(&pdev->dev, "could not find regulators sub-node\n");
		return -EINVAL;
	}

	/* count the number of regulators to be supported in pmic */
	pdata->num_regulators = 0;
	for_each_child_of_node(regulators_np, reg_np)
		pdata->num_regulators++;

	rdata = devm_kzalloc(&pdev->dev, sizeof(*rdata) *
				pdata->num_regulators, GFP_KERNEL);
	if (!rdata) {
		dev_err(&pdev->dev, "could not allocate memory for regulator data\n");
		return -ENOMEM;
	}

	pdata->regulators = rdata;
	for_each_child_of_node(regulators_np, reg_np) {
		for (i = 0; i < ARRAY_SIZE(regulators); i++)
			if (!of_node_cmp(reg_np->name, regulators[i].name))
				break;

		if (i == ARRAY_SIZE(regulators)) {
			dev_warn(&pdev->dev, "don't know how to configure regulator %s\n",
				 reg_np->name);
			continue;
		}

		rdata->id = i;
		rdata->initdata = of_get_regulator_init_data(&pdev->dev,
							     reg_np);
		rdata->reg_node = reg_np;
		rdata++;
	}

	if (of_get_property(pmic_np, "max8997,pmic-buck1-uses-gpio-dvs", NULL))
		pdata->buck1_gpiodvs = true;

	if (of_get_property(pmic_np, "max8997,pmic-buck2-uses-gpio-dvs", NULL))
		pdata->buck2_gpiodvs = true;

	if (of_get_property(pmic_np, "max8997,pmic-buck5-uses-gpio-dvs", NULL))
		pdata->buck5_gpiodvs = true;

	if (pdata->buck1_gpiodvs || pdata->buck2_gpiodvs ||
						pdata->buck5_gpiodvs) {
		ret = max8997_pmic_dt_parse_dvs_gpio(pdev, pdata, pmic_np);
		if (ret)
			return -EINVAL;

		if (of_property_read_u32(pmic_np,
				"max8997,pmic-buck125-default-dvs-idx",
				&pdata->buck125_default_idx)) {
			pdata->buck125_default_idx = 0;
		} else {
			if (pdata->buck125_default_idx >= 8) {
				pdata->buck125_default_idx = 0;
				dev_info(&pdev->dev, "invalid value for default dvs index, using 0 instead\n");
			}
		}

		if (of_get_property(pmic_np,
			"max8997,pmic-ignore-gpiodvs-side-effect", NULL))
			pdata->ignore_gpiodvs_side_effect = true;

		dvs_voltage_nr = 8;
	}

	if (of_property_read_u32_array(pmic_np,
				"max8997,pmic-buck1-dvs-voltage",
				pdata->buck1_voltage, dvs_voltage_nr)) {
		dev_err(&pdev->dev, "buck1 voltages not specified\n");
		return -EINVAL;
	}

	if (of_property_read_u32_array(pmic_np,
				"max8997,pmic-buck2-dvs-voltage",
				pdata->buck2_voltage, dvs_voltage_nr)) {
		dev_err(&pdev->dev, "buck2 voltages not specified\n");
		return -EINVAL;
	}

	if (of_property_read_u32_array(pmic_np,
				"max8997,pmic-buck5-dvs-voltage",
				pdata->buck5_voltage, dvs_voltage_nr)) {
		dev_err(&pdev->dev, "buck5 voltages not specified\n");
		return -EINVAL;
	}

	return 0;
}
#else
static int max8997_pmic_dt_parse_pdata(struct platform_device *pdev,
					struct max8997_platform_data *pdata)
{
	return 0;
}
#endif /* CONFIG_OF */

static int max8997_pmic_probe(struct platform_device *pdev)
{
	struct max8997_dev *iodev = dev_get_drvdata(pdev->dev.parent);
>>>>>>> 836dc9e3
	struct max8997_platform_data *pdata = iodev->pdata;
	struct regulator_config config = { };
	struct regulator_dev **rdev;
	struct max8997_data *max8997;
	struct i2c_client *i2c;
	int i, ret, size, nr_dvs;
	u8 max_buck1 = 0, max_buck2 = 0, max_buck5 = 0;

	if (IS_ERR_OR_NULL(pdata)) {
		dev_err(pdev->dev.parent, "No platform init data supplied.\n");
		return -ENODEV;
	}

	if (iodev->dev->of_node) {
<<<<<<< HEAD
		ret = max8997_pmic_dt_parse_pdata(iodev, pdata);
=======
		ret = max8997_pmic_dt_parse_pdata(pdev, pdata);
>>>>>>> 836dc9e3
		if (ret)
			return ret;
	}

	max8997 = devm_kzalloc(&pdev->dev, sizeof(struct max8997_data),
			       GFP_KERNEL);
	if (!max8997)
		return -ENOMEM;

	size = sizeof(struct regulator_dev *) * pdata->num_regulators;
	max8997->rdev = devm_kzalloc(&pdev->dev, size, GFP_KERNEL);
	if (!max8997->rdev)
		return -ENOMEM;

	rdev = max8997->rdev;
	max8997->dev = &pdev->dev;
	max8997->iodev = iodev;
	max8997->num_regulators = pdata->num_regulators;
	platform_set_drvdata(pdev, max8997);
	i2c = max8997->iodev->i2c;

	max8997->buck125_gpioindex = pdata->buck125_default_idx;
	max8997->buck1_gpiodvs = pdata->buck1_gpiodvs;
	max8997->buck2_gpiodvs = pdata->buck2_gpiodvs;
	max8997->buck5_gpiodvs = pdata->buck5_gpiodvs;
	memcpy(max8997->buck125_gpios, pdata->buck125_gpios, sizeof(int) * 3);
	max8997->ignore_gpiodvs_side_effect = pdata->ignore_gpiodvs_side_effect;

	nr_dvs = (pdata->buck1_gpiodvs || pdata->buck2_gpiodvs ||
			pdata->buck5_gpiodvs) ? 8 : 1;

	for (i = 0; i < nr_dvs; i++) {
		max8997->buck1_vol[i] = ret =
			max8997_get_voltage_proper_val(
					&buck1245_voltage_map_desc,
					pdata->buck1_voltage[i],
					pdata->buck1_voltage[i] +
					buck1245_voltage_map_desc.step);
		if (ret < 0)
			goto err_out;

		max8997->buck2_vol[i] = ret =
			max8997_get_voltage_proper_val(
					&buck1245_voltage_map_desc,
					pdata->buck2_voltage[i],
					pdata->buck2_voltage[i] +
					buck1245_voltage_map_desc.step);
		if (ret < 0)
			goto err_out;

		max8997->buck5_vol[i] = ret =
			max8997_get_voltage_proper_val(
					&buck1245_voltage_map_desc,
					pdata->buck5_voltage[i],
					pdata->buck5_voltage[i] +
					buck1245_voltage_map_desc.step);
		if (ret < 0)
			goto err_out;

		if (max_buck1 < max8997->buck1_vol[i])
			max_buck1 = max8997->buck1_vol[i];
		if (max_buck2 < max8997->buck2_vol[i])
			max_buck2 = max8997->buck2_vol[i];
		if (max_buck5 < max8997->buck5_vol[i])
			max_buck5 = max8997->buck5_vol[i];
	}

	/* For the safety, set max voltage before setting up */
	for (i = 0; i < 8; i++) {
		max8997_update_reg(i2c, MAX8997_REG_BUCK1DVS1 + i,
				max_buck1, 0x3f);
		max8997_update_reg(i2c, MAX8997_REG_BUCK2DVS1 + i,
				max_buck2, 0x3f);
		max8997_update_reg(i2c, MAX8997_REG_BUCK5DVS1 + i,
				max_buck5, 0x3f);
	}

	/* Initialize all the DVS related BUCK registers */
	for (i = 0; i < nr_dvs; i++) {
		max8997_update_reg(i2c, MAX8997_REG_BUCK1DVS1 + i,
				max8997->buck1_vol[i],
				0x3f);
		max8997_update_reg(i2c, MAX8997_REG_BUCK2DVS1 + i,
				max8997->buck2_vol[i],
				0x3f);
		max8997_update_reg(i2c, MAX8997_REG_BUCK5DVS1 + i,
				max8997->buck5_vol[i],
				0x3f);
	}

	/*
	 * If buck 1, 2, and 5 do not care DVS GPIO settings, ignore them.
	 * If at least one of them cares, set gpios.
	 */
	if (pdata->buck1_gpiodvs || pdata->buck2_gpiodvs ||
			pdata->buck5_gpiodvs) {

		if (!gpio_is_valid(pdata->buck125_gpios[0]) ||
				!gpio_is_valid(pdata->buck125_gpios[1]) ||
				!gpio_is_valid(pdata->buck125_gpios[2])) {
			dev_err(&pdev->dev, "GPIO NOT VALID\n");
			ret = -EINVAL;
			goto err_out;
		}

		ret = devm_gpio_request(&pdev->dev, pdata->buck125_gpios[0],
					"MAX8997 SET1");
		if (ret)
			goto err_out;

		ret = devm_gpio_request(&pdev->dev, pdata->buck125_gpios[1],
					"MAX8997 SET2");
		if (ret)
			goto err_out;

		ret = devm_gpio_request(&pdev->dev, pdata->buck125_gpios[2],
				"MAX8997 SET3");
		if (ret)
			goto err_out;

		gpio_direction_output(pdata->buck125_gpios[0],
				(max8997->buck125_gpioindex >> 2)
				& 0x1); /* SET1 */
		gpio_direction_output(pdata->buck125_gpios[1],
				(max8997->buck125_gpioindex >> 1)
				& 0x1); /* SET2 */
		gpio_direction_output(pdata->buck125_gpios[2],
				(max8997->buck125_gpioindex >> 0)
				& 0x1); /* SET3 */
	}

	/* DVS-GPIO disabled */
	max8997_update_reg(i2c, MAX8997_REG_BUCK1CTRL, (pdata->buck1_gpiodvs) ?
			(1 << 1) : (0 << 1), 1 << 1);
	max8997_update_reg(i2c, MAX8997_REG_BUCK2CTRL, (pdata->buck2_gpiodvs) ?
			(1 << 1) : (0 << 1), 1 << 1);
	max8997_update_reg(i2c, MAX8997_REG_BUCK5CTRL, (pdata->buck5_gpiodvs) ?
			(1 << 1) : (0 << 1), 1 << 1);

	/* Misc Settings */
	max8997->ramp_delay = 10; /* set 10mV/us, which is the default */
	max8997_write_reg(i2c, MAX8997_REG_BUCKRAMP, (0xf << 4) | 0x9);

	for (i = 0; i < pdata->num_regulators; i++) {
		const struct voltage_map_desc *desc;
		int id = pdata->regulators[i].id;

		desc = reg_voltage_map[id];
		if (desc)
			regulators[id].n_voltages =
				(desc->max - desc->min) / desc->step + 1;
		else if (id == MAX8997_ESAFEOUT1 || id == MAX8997_ESAFEOUT2)
			regulators[id].n_voltages = 4;
		else if (id == MAX8997_CHARGER_CV)
			regulators[id].n_voltages = 16;

		config.dev = max8997->dev;
		config.init_data = pdata->regulators[i].initdata;
		config.driver_data = max8997;
		config.of_node = pdata->regulators[i].reg_node;

		rdev[i] = regulator_register(&regulators[id], &config);
		if (IS_ERR(rdev[i])) {
			ret = PTR_ERR(rdev[i]);
			dev_err(max8997->dev, "regulator init failed for %d\n",
					id);
			rdev[i] = NULL;
			goto err;
		}
	}

	return 0;
err:
	while (--i >= 0)
		regulator_unregister(rdev[i]);
err_out:
	return ret;
}

static int max8997_pmic_remove(struct platform_device *pdev)
{
	struct max8997_data *max8997 = platform_get_drvdata(pdev);
	struct regulator_dev **rdev = max8997->rdev;
	int i;

	for (i = 0; i < max8997->num_regulators; i++)
		regulator_unregister(rdev[i]);
	return 0;
}

static const struct platform_device_id max8997_pmic_id[] = {
	{ "max8997-pmic", 0},
	{ },
};
MODULE_DEVICE_TABLE(platform, max8997_pmic_id);

static struct platform_driver max8997_pmic_driver = {
	.driver = {
		.name = "max8997-pmic",
		.owner = THIS_MODULE,
	},
	.probe = max8997_pmic_probe,
	.remove = max8997_pmic_remove,
	.id_table = max8997_pmic_id,
};

static int __init max8997_pmic_init(void)
{
	return platform_driver_register(&max8997_pmic_driver);
}
subsys_initcall(max8997_pmic_init);

static void __exit max8997_pmic_cleanup(void)
{
	platform_driver_unregister(&max8997_pmic_driver);
}
module_exit(max8997_pmic_cleanup);

MODULE_DESCRIPTION("MAXIM 8997/8966 Regulator Driver");
MODULE_AUTHOR("MyungJoo Ham <myungjoo.ham@samsung.com>");
MODULE_LICENSE("GPL");<|MERGE_RESOLUTION|>--- conflicted
+++ resolved
@@ -934,11 +934,7 @@
 };
 
 #ifdef CONFIG_OF
-<<<<<<< HEAD
-static int max8997_pmic_dt_parse_dvs_gpio(struct max8997_dev *iodev,
-=======
 static int max8997_pmic_dt_parse_dvs_gpio(struct platform_device *pdev,
->>>>>>> 836dc9e3
 			struct max8997_platform_data *pdata,
 			struct device_node *pmic_np)
 {
@@ -948,11 +944,7 @@
 		gpio = of_get_named_gpio(pmic_np,
 					"max8997,pmic-buck125-dvs-gpios", i);
 		if (!gpio_is_valid(gpio)) {
-<<<<<<< HEAD
-			dev_err(iodev->dev, "invalid gpio[%d]: %d\n", i, gpio);
-=======
 			dev_err(&pdev->dev, "invalid gpio[%d]: %d\n", i, gpio);
->>>>>>> 836dc9e3
 			return -EINVAL;
 		}
 		pdata->buck125_gpios[i] = gpio;
@@ -960,127 +952,6 @@
 	return 0;
 }
 
-<<<<<<< HEAD
-static int max8997_pmic_dt_parse_pdata(struct max8997_dev *iodev,
-					struct max8997_platform_data *pdata)
-{
-	struct device_node *pmic_np, *regulators_np, *reg_np;
-	struct max8997_regulator_data *rdata;
-	unsigned int i, dvs_voltage_nr = 1, ret;
-
-	pmic_np = iodev->dev->of_node;
-	if (!pmic_np) {
-		dev_err(iodev->dev, "could not find pmic sub-node\n");
-		return -ENODEV;
-	}
-
-	regulators_np = of_find_node_by_name(pmic_np, "regulators");
-	if (!regulators_np) {
-		dev_err(iodev->dev, "could not find regulators sub-node\n");
-		return -EINVAL;
-	}
-
-	/* count the number of regulators to be supported in pmic */
-	pdata->num_regulators = 0;
-	for_each_child_of_node(regulators_np, reg_np)
-		pdata->num_regulators++;
-
-	rdata = devm_kzalloc(iodev->dev, sizeof(*rdata) *
-				pdata->num_regulators, GFP_KERNEL);
-	if (!rdata) {
-		dev_err(iodev->dev, "could not allocate memory for "
-						"regulator data\n");
-		return -ENOMEM;
-	}
-
-	pdata->regulators = rdata;
-	for_each_child_of_node(regulators_np, reg_np) {
-		for (i = 0; i < ARRAY_SIZE(regulators); i++)
-			if (!of_node_cmp(reg_np->name, regulators[i].name))
-				break;
-
-		if (i == ARRAY_SIZE(regulators)) {
-			dev_warn(iodev->dev, "don't know how to configure "
-				"regulator %s\n", reg_np->name);
-			continue;
-		}
-
-		rdata->id = i;
-		rdata->initdata = of_get_regulator_init_data(
-						iodev->dev, reg_np);
-		rdata->reg_node = reg_np;
-		rdata++;
-	}
-
-	if (of_get_property(pmic_np, "max8997,pmic-buck1-uses-gpio-dvs", NULL))
-		pdata->buck1_gpiodvs = true;
-
-	if (of_get_property(pmic_np, "max8997,pmic-buck2-uses-gpio-dvs", NULL))
-		pdata->buck2_gpiodvs = true;
-
-	if (of_get_property(pmic_np, "max8997,pmic-buck5-uses-gpio-dvs", NULL))
-		pdata->buck5_gpiodvs = true;
-
-	if (pdata->buck1_gpiodvs || pdata->buck2_gpiodvs ||
-						pdata->buck5_gpiodvs) {
-		ret = max8997_pmic_dt_parse_dvs_gpio(iodev, pdata, pmic_np);
-		if (ret)
-			return -EINVAL;
-
-		if (of_property_read_u32(pmic_np,
-				"max8997,pmic-buck125-default-dvs-idx",
-				&pdata->buck125_default_idx)) {
-			pdata->buck125_default_idx = 0;
-		} else {
-			if (pdata->buck125_default_idx >= 8) {
-				pdata->buck125_default_idx = 0;
-				dev_info(iodev->dev, "invalid value for "
-				"default dvs index, using 0 instead\n");
-			}
-		}
-
-		if (of_get_property(pmic_np,
-			"max8997,pmic-ignore-gpiodvs-side-effect", NULL))
-			pdata->ignore_gpiodvs_side_effect = true;
-
-		dvs_voltage_nr = 8;
-	}
-
-	if (of_property_read_u32_array(pmic_np,
-				"max8997,pmic-buck1-dvs-voltage",
-				pdata->buck1_voltage, dvs_voltage_nr)) {
-		dev_err(iodev->dev, "buck1 voltages not specified\n");
-		return -EINVAL;
-	}
-
-	if (of_property_read_u32_array(pmic_np,
-				"max8997,pmic-buck2-dvs-voltage",
-				pdata->buck2_voltage, dvs_voltage_nr)) {
-		dev_err(iodev->dev, "buck2 voltages not specified\n");
-		return -EINVAL;
-	}
-
-	if (of_property_read_u32_array(pmic_np,
-				"max8997,pmic-buck5-dvs-voltage",
-				pdata->buck5_voltage, dvs_voltage_nr)) {
-		dev_err(iodev->dev, "buck5 voltages not specified\n");
-		return -EINVAL;
-	}
-
-	return 0;
-}
-#else
-static int max8997_pmic_dt_parse_pdata(struct max8997_dev *iodev,
-					struct max8997_platform_data *pdata)
-{
-	return 0;
-}
-#endif /* CONFIG_OF */
-
-static int max8997_pmic_probe(struct platform_device *pdev)
-{
-	struct max8997_dev *iodev = dev_get_drvdata(pdev->dev.parent);
-=======
 static int max8997_pmic_dt_parse_pdata(struct platform_device *pdev,
 					struct max8997_platform_data *pdata)
 {
@@ -1199,7 +1070,6 @@
 static int max8997_pmic_probe(struct platform_device *pdev)
 {
 	struct max8997_dev *iodev = dev_get_drvdata(pdev->dev.parent);
->>>>>>> 836dc9e3
 	struct max8997_platform_data *pdata = iodev->pdata;
 	struct regulator_config config = { };
 	struct regulator_dev **rdev;
@@ -1214,11 +1084,7 @@
 	}
 
 	if (iodev->dev->of_node) {
-<<<<<<< HEAD
-		ret = max8997_pmic_dt_parse_pdata(iodev, pdata);
-=======
 		ret = max8997_pmic_dt_parse_pdata(pdev, pdata);
->>>>>>> 836dc9e3
 		if (ret)
 			return ret;
 	}
