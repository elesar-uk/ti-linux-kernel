/*
 * RapidIO sysfs attributes and support
 *
 * Copyright 2005 MontaVista Software, Inc.
 * Matt Porter <mporter@kernel.crashing.org>
 *
 * This program is free software; you can redistribute  it and/or modify it
 * under  the terms of  the GNU General  Public License as published by the
 * Free Software Foundation;  either version 2 of the  License, or (at your
 * option) any later version.
 */

#include <linux/kernel.h>
#include <linux/rio.h>
#include <linux/rio_drv.h>
#include <linux/stat.h>

#include "rio.h"

/* Sysfs support */
#define rio_config_attr(field, format_string)					\
static ssize_t								\
field##_show(struct device *dev, struct device_attribute *attr, char *buf)			\
{									\
	struct rio_dev *rdev = to_rio_dev(dev);				\
									\
	return sprintf(buf, format_string, rdev->field);		\
}									\

rio_config_attr(did, "0x%04x\n");
rio_config_attr(vid, "0x%04x\n");
rio_config_attr(device_rev, "0x%08x\n");
rio_config_attr(asm_did, "0x%04x\n");
rio_config_attr(asm_vid, "0x%04x\n");
rio_config_attr(asm_rev, "0x%04x\n");

static ssize_t routes_show(struct device *dev, struct device_attribute *attr, char *buf)
{
	struct rio_dev *rdev = to_rio_dev(dev);
	char *str = buf;
	int i;

	for (i = 0; i < RIO_MAX_ROUTE_ENTRIES(rdev->net->hport->sys_size);
			i++) {
		if (rdev->rswitch->route_table[i] == RIO_INVALID_ROUTE)
			continue;
		str +=
		    sprintf(str, "%04x %02x\n", i,
			    rdev->rswitch->route_table[i]);
	}

	return (str - buf);
}

struct device_attribute rio_dev_attrs[] = {
	__ATTR_RO(did),
	__ATTR_RO(vid),
	__ATTR_RO(device_rev),
	__ATTR_RO(asm_did),
	__ATTR_RO(asm_vid),
	__ATTR_RO(asm_rev),
	__ATTR_NULL,
};

static DEVICE_ATTR(routes, S_IRUGO, routes_show, NULL);

static ssize_t
rio_read_config(struct file *filp, struct kobject *kobj,
		struct bin_attribute *bin_attr,
		char *buf, loff_t off, size_t count)
{
	struct rio_dev *dev =
	    to_rio_dev(container_of(kobj, struct device, kobj));
	unsigned int size = 0x100;
	loff_t init_off = off;
	u8 *data = (u8 *) buf;

	/* Several chips lock up trying to read undefined config space */
	if (capable(CAP_SYS_ADMIN))
		size = 0x200000;

	if (off > size)
		return 0;
	if (off + count > size) {
		size -= off;
		count = size;
	} else {
		size = count;
	}

	if ((off & 1) && size) {
		u8 val;
		rio_read_config_8(dev, off, &val);
		data[off - init_off] = val;
		off++;
		size--;
	}

	if ((off & 3) && size > 2) {
		u16 val;
		rio_read_config_16(dev, off, &val);
		data[off - init_off] = (val >> 8) & 0xff;
		data[off - init_off + 1] = val & 0xff;
		off += 2;
		size -= 2;
	}

	while (size > 3) {
		u32 val;
		rio_read_config_32(dev, off, &val);
		data[off - init_off] = (val >> 24) & 0xff;
		data[off - init_off + 1] = (val >> 16) & 0xff;
		data[off - init_off + 2] = (val >> 8) & 0xff;
		data[off - init_off + 3] = val & 0xff;
		off += 4;
		size -= 4;
	}

	if (size >= 2) {
		u16 val;
		rio_read_config_16(dev, off, &val);
		data[off - init_off] = (val >> 8) & 0xff;
		data[off - init_off + 1] = val & 0xff;
		off += 2;
		size -= 2;
	}

	if (size > 0) {
		u8 val;
		rio_read_config_8(dev, off, &val);
		data[off - init_off] = val;
		off++;
		--size;
	}

	return count;
}

static ssize_t
rio_write_config(struct file *filp, struct kobject *kobj,
		 struct bin_attribute *bin_attr,
		 char *buf, loff_t off, size_t count)
{
	struct rio_dev *dev =
	    to_rio_dev(container_of(kobj, struct device, kobj));
	unsigned int size = count;
	loff_t init_off = off;
	u8 *data = (u8 *) buf;

	if (off > 0x200000)
		return 0;
	if (off + count > 0x200000) {
		size = 0x200000 - off;
		count = size;
	}

	if ((off & 1) && size) {
		rio_write_config_8(dev, off, data[off - init_off]);
		off++;
		size--;
	}

	if ((off & 3) && (size > 2)) {
		u16 val = data[off - init_off + 1];
		val |= (u16) data[off - init_off] << 8;
		rio_write_config_16(dev, off, val);
		off += 2;
		size -= 2;
	}

	while (size > 3) {
		u32 val = data[off - init_off + 3];
		val |= (u32) data[off - init_off + 2] << 8;
		val |= (u32) data[off - init_off + 1] << 16;
		val |= (u32) data[off - init_off] << 24;
		rio_write_config_32(dev, off, val);
		off += 4;
		size -= 4;
	}

	if (size >= 2) {
		u16 val = data[off - init_off + 1];
		val |= (u16) data[off - init_off] << 8;
		rio_write_config_16(dev, off, val);
		off += 2;
		size -= 2;
	}

	if (size) {
		rio_write_config_8(dev, off, data[off - init_off]);
		off++;
		--size;
	}

	return count;
}

static struct bin_attribute rio_config_attr = {
	.attr = {
		 .name = "config",
		 .mode = S_IRUGO | S_IWUSR,
		 },
	.size = 0x200000,
	.read = rio_read_config,
	.write = rio_write_config,
};

/**
 * rio_create_sysfs_dev_files - create RIO specific sysfs files
 * @rdev: device whose entries should be created
 *
 * Create files when @rdev is added to sysfs.
 */
int rio_create_sysfs_dev_files(struct rio_dev *rdev)
{
	int err = 0;

	err = device_create_bin_file(&rdev->dev, &rio_config_attr);

<<<<<<< HEAD
	if (!err && rdev->rswitch) {
=======
	if (!err && (rdev->pef & RIO_PEF_SWITCH)) {
>>>>>>> 3cbea436
		err = device_create_file(&rdev->dev, &dev_attr_routes);
		if (!err && rdev->rswitch->sw_sysfs)
			err = rdev->rswitch->sw_sysfs(rdev, RIO_SW_SYSFS_CREATE);
	}

	if (err)
		pr_warning("RIO: Failed to create attribute file(s) for %s\n",
			   rio_name(rdev));

	return err;
}

/**
 * rio_remove_sysfs_dev_files - cleanup RIO specific sysfs files
 * @rdev: device whose entries we should free
 *
 * Cleanup when @rdev is removed from sysfs.
 */
void rio_remove_sysfs_dev_files(struct rio_dev *rdev)
{
	device_remove_bin_file(&rdev->dev, &rio_config_attr);
<<<<<<< HEAD
	if (rdev->rswitch) {
=======
	if (rdev->pef & RIO_PEF_SWITCH) {
>>>>>>> 3cbea436
		device_remove_file(&rdev->dev, &dev_attr_routes);
		if (rdev->rswitch->sw_sysfs)
			rdev->rswitch->sw_sysfs(rdev, RIO_SW_SYSFS_REMOVE);
	}
}<|MERGE_RESOLUTION|>--- conflicted
+++ resolved
@@ -217,11 +217,7 @@
 
 	err = device_create_bin_file(&rdev->dev, &rio_config_attr);
 
-<<<<<<< HEAD
-	if (!err && rdev->rswitch) {
-=======
 	if (!err && (rdev->pef & RIO_PEF_SWITCH)) {
->>>>>>> 3cbea436
 		err = device_create_file(&rdev->dev, &dev_attr_routes);
 		if (!err && rdev->rswitch->sw_sysfs)
 			err = rdev->rswitch->sw_sysfs(rdev, RIO_SW_SYSFS_CREATE);
@@ -243,11 +239,7 @@
 void rio_remove_sysfs_dev_files(struct rio_dev *rdev)
 {
 	device_remove_bin_file(&rdev->dev, &rio_config_attr);
-<<<<<<< HEAD
-	if (rdev->rswitch) {
-=======
 	if (rdev->pef & RIO_PEF_SWITCH) {
->>>>>>> 3cbea436
 		device_remove_file(&rdev->dev, &dev_attr_routes);
 		if (rdev->rswitch->sw_sysfs)
 			rdev->rswitch->sw_sysfs(rdev, RIO_SW_SYSFS_REMOVE);
