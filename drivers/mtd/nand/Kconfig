config MTD_NAND_ECC
	tristate

config MTD_NAND_ECC_SMC
	bool "NAND ECC Smart Media byte order"
	depends on MTD_NAND_ECC
	default n
	help
	  Software ECC according to the Smart Media Specification.
	  The original Linux implementation had byte 0 and 1 swapped.


menuconfig MTD_NAND
	tristate "NAND Device Support"
	depends on MTD
	select MTD_NAND_IDS
	select MTD_NAND_ECC
	help
	  This enables support for accessing all type of NAND flash
	  devices. For further information see
	  <http://www.linux-mtd.infradead.org/doc/nand.html>.

if MTD_NAND

config MTD_NAND_BCH
	tristate
	select BCH
	depends on MTD_NAND_ECC_BCH
	default MTD_NAND

config MTD_NAND_ECC_BCH
	bool "Support software BCH ECC"
	default n
	help
	  This enables support for software BCH error correction. Binary BCH
	  codes are more powerful and cpu intensive than traditional Hamming
	  ECC codes. They are used with NAND devices requiring more than 1 bit
	  of error correction.

config MTD_SM_COMMON
	tristate
	default n

config MTD_NAND_MUSEUM_IDS
	bool "Enable chip ids for obsolete ancient NAND devices"
	default n
	help
	  Enable this option only when your board has first generation
	  NAND chips (page size 256 byte, erase size 4-8KiB). The IDs
	  of these chips were reused by later, larger chips.

config MTD_NAND_AUTCPU12
	tristate "SmartMediaCard on autronix autcpu12 board"
	depends on ARCH_AUTCPU12
	help
	  This enables the driver for the autronix autcpu12 board to
	  access the SmartMediaCard.

config MTD_NAND_DENALI
       depends on PCI
        tristate "Support Denali NAND controller on Intel Moorestown"
        help
          Enable the driver for NAND flash on Intel Moorestown, using the
          Denali NAND controller core.
 
config MTD_NAND_DENALI_SCRATCH_REG_ADDR
        hex "Denali NAND size scratch register address"
        default "0xFF108018"
        depends on MTD_NAND_DENALI
        help
          Some platforms place the NAND chip size in a scratch register
          because (some versions of) the driver aren't able to automatically
          determine the size of certain chips. Set the address of the
          scratch register here to enable this feature. On Intel Moorestown
          boards, the scratch register is at 0xFF108018.

config MTD_NAND_H1900
	tristate "iPAQ H1900 flash"
	depends on ARCH_PXA && BROKEN
	help
	  This enables the driver for the iPAQ h1900 flash.

config MTD_NAND_GPIO
	tristate "GPIO NAND Flash driver"
	depends on GENERIC_GPIO && ARM
	help
	  This enables a GPIO based NAND flash driver.

config MTD_NAND_SPIA
	tristate "NAND Flash device on SPIA board"
	depends on ARCH_P720T
	help
	  If you had to ask, you don't have one. Say 'N'.

config MTD_NAND_AMS_DELTA
	tristate "NAND Flash device on Amstrad E3"
	depends on MACH_AMS_DELTA
	default y
	help
	  Support for NAND flash on Amstrad E3 (Delta).

config MTD_NAND_OMAP2
	tristate "NAND Flash device on OMAP2, OMAP3 and OMAP4"
	depends on ARCH_OMAP2PLUS
	help
          Support for NAND flash on Texas Instruments OMAP2, OMAP3 and OMAP4
	  platforms.

config MTD_NAND_OMAP_BCH
	depends on MTD_NAND && MTD_NAND_OMAP2 && ARCH_OMAP3
	bool "Enable support for hardware BCH error correction"
	default n
	select BCH
	select BCH_CONST_PARAMS
	help
	 Support for hardware BCH error correction.

choice
	prompt "BCH error correction capability"
	depends on MTD_NAND_OMAP_BCH

config MTD_NAND_OMAP_BCH8
	bool "8 bits / 512 bytes (recommended)"
	help
	 Support correcting up to 8 bitflips per 512-byte block.
	 This will use 13 bytes of spare area per 512 bytes of page data.
	 This is the recommended mode, as 4-bit mode does not work
	 on some OMAP3 revisions, due to a hardware bug.

config MTD_NAND_OMAP_BCH4
	bool "4 bits / 512 bytes"
	help
	 Support correcting up to 4 bitflips per 512-byte block.
	 This will use 7 bytes of spare area per 512 bytes of page data.
	 Note that this mode does not work on some OMAP3 revisions, due to a
	 hardware bug. Please check your OMAP datasheet before selecting this
	 mode.

endchoice

if MTD_NAND_OMAP_BCH
config BCH_CONST_M
	default 13
config BCH_CONST_T
	default 4 if MTD_NAND_OMAP_BCH4
	default 8 if MTD_NAND_OMAP_BCH8
endif

config MTD_NAND_IDS
	tristate

config MTD_NAND_RICOH
	tristate "Ricoh xD card reader"
	default n
	depends on PCI
	select MTD_SM_COMMON
	help
	  Enable support for Ricoh R5C852 xD card reader
	  You also need to enable ether
	  NAND SSFDC (SmartMedia) read only translation layer' or new
	  expermental, readwrite
	  'SmartMedia/xD new translation layer'

config MTD_NAND_AU1550
	tristate "Au1550/1200 NAND support"
	depends on MIPS_ALCHEMY
	help
	  This enables the driver for the NAND flash controller on the
	  AMD/Alchemy 1550 SOC.

config MTD_NAND_BF5XX
	tristate "Blackfin on-chip NAND Flash Controller driver"
	depends on BF54x || BF52x
	help
	  This enables the Blackfin on-chip NAND flash controller

	  No board specific support is done by this driver, each board
	  must advertise a platform_device for the driver to attach.

	  This driver can also be built as a module. If so, the module
	  will be called bf5xx-nand.

config MTD_NAND_BF5XX_HWECC
	bool "BF5XX NAND Hardware ECC"
	default y
	depends on MTD_NAND_BF5XX
	help
	  Enable the use of the BF5XX's internal ECC generator when
	  using NAND.

config MTD_NAND_BF5XX_BOOTROM_ECC
	bool "Use Blackfin BootROM ECC Layout"
	default n
	depends on MTD_NAND_BF5XX_HWECC
	help
	  If you wish to modify NAND pages and allow the Blackfin on-chip
	  BootROM to boot from them, say Y here.  This is only necessary
	  if you are booting U-Boot out of NAND and you wish to update
	  U-Boot from Linux' userspace.  Otherwise, you should say N here.

	  If unsure, say N.

config MTD_NAND_RTC_FROM4
	tristate "Renesas Flash ROM 4-slot interface board (FROM_BOARD4)"
	depends on SH_SOLUTION_ENGINE
	select REED_SOLOMON
	select REED_SOLOMON_DEC8
	select BITREVERSE
	help
	  This enables the driver for the Renesas Technology AG-AND
	  flash interface board (FROM_BOARD4)

config MTD_NAND_PPCHAMELEONEVB
	tristate "NAND Flash device on PPChameleonEVB board"
	depends on PPCHAMELEONEVB && BROKEN
	help
	  This enables the NAND flash driver on the PPChameleon EVB Board.

config MTD_NAND_S3C2410
	tristate "NAND Flash support for Samsung S3C SoCs"
	depends on ARCH_S3C24XX || ARCH_S3C64XX
	help
	  This enables the NAND flash controller on the S3C24xx and S3C64xx
	  SoCs

	  No board specific support is done by this driver, each board
	  must advertise a platform_device for the driver to attach.

config MTD_NAND_S3C2410_DEBUG
	bool "Samsung S3C NAND driver debug"
	depends on MTD_NAND_S3C2410
	help
	  Enable debugging of the S3C NAND driver

config MTD_NAND_S3C2410_HWECC
	bool "Samsung S3C NAND Hardware ECC"
	depends on MTD_NAND_S3C2410
	help
	  Enable the use of the controller's internal ECC generator when
	  using NAND. Early versions of the chips have had problems with
	  incorrect ECC generation, and if using these, the default of
	  software ECC is preferable.

config MTD_NAND_NDFC
	tristate "NDFC NanD Flash Controller"
	depends on 4xx
	select MTD_NAND_ECC_SMC
	help
	 NDFC Nand Flash Controllers are integrated in IBM/AMCC's 4xx SoCs

config MTD_NAND_S3C2410_CLKSTOP
	bool "Samsung S3C NAND IDLE clock stop"
	depends on MTD_NAND_S3C2410
	default n
	help
	  Stop the clock to the NAND controller when there is no chip
	  selected to save power. This will mean there is a small delay
	  when the is NAND chip selected or released, but will save
	  approximately 5mA of power when there is nothing happening.

config MTD_NAND_DISKONCHIP
	tristate "DiskOnChip 2000, Millennium and Millennium Plus (NAND reimplementation) (EXPERIMENTAL)"
	depends on EXPERIMENTAL
	depends on HAS_IOMEM
	select REED_SOLOMON
	select REED_SOLOMON_DEC16
	help
	  This is a reimplementation of M-Systems DiskOnChip 2000,
	  Millennium and Millennium Plus as a standard NAND device driver,
	  as opposed to the earlier self-contained MTD device drivers.
	  This should enable, among other things, proper JFFS2 operation on
	  these devices.

config MTD_NAND_DISKONCHIP_PROBE_ADVANCED
        bool "Advanced detection options for DiskOnChip"
        depends on MTD_NAND_DISKONCHIP
        help
          This option allows you to specify nonstandard address at which to
          probe for a DiskOnChip, or to change the detection options.  You
          are unlikely to need any of this unless you are using LinuxBIOS.
          Say 'N'.

config MTD_NAND_DISKONCHIP_PROBE_ADDRESS
        hex "Physical address of DiskOnChip" if MTD_NAND_DISKONCHIP_PROBE_ADVANCED
        depends on MTD_NAND_DISKONCHIP
        default "0"
        ---help---
        By default, the probe for DiskOnChip devices will look for a
        DiskOnChip at every multiple of 0x2000 between 0xC8000 and 0xEE000.
        This option allows you to specify a single address at which to probe
        for the device, which is useful if you have other devices in that
        range which get upset when they are probed.

        (Note that on PowerPC, the normal probe will only check at
        0xE4000000.)

        Normally, you should leave this set to zero, to allow the probe at
        the normal addresses.

config MTD_NAND_DISKONCHIP_PROBE_HIGH
        bool "Probe high addresses"
        depends on MTD_NAND_DISKONCHIP_PROBE_ADVANCED
        help
          By default, the probe for DiskOnChip devices will look for a
          DiskOnChip at every multiple of 0x2000 between 0xC8000 and 0xEE000.
          This option changes to make it probe between 0xFFFC8000 and
          0xFFFEE000.  Unless you are using LinuxBIOS, this is unlikely to be
          useful to you.  Say 'N'.

config MTD_NAND_DISKONCHIP_BBTWRITE
	bool "Allow BBT writes on DiskOnChip Millennium and 2000TSOP"
	depends on MTD_NAND_DISKONCHIP
	help
	  On DiskOnChip devices shipped with the INFTL filesystem (Millennium
	  and 2000 TSOP/Alon), Linux reserves some space at the end of the
	  device for the Bad Block Table (BBT).  If you have existing INFTL
	  data on your device (created by non-Linux tools such as M-Systems'
	  DOS drivers), your data might overlap the area Linux wants to use for
	  the BBT.  If this is a concern for you, leave this option disabled and
	  Linux will not write BBT data into this area.
	  The downside of leaving this option disabled is that if bad blocks
	  are detected by Linux, they will not be recorded in the BBT, which
	  could cause future problems.
	  Once you enable this option, new filesystems (INFTL or others, created
	  in Linux or other operating systems) will not use the reserved area.
	  The only reason not to enable this option is to prevent damage to
	  preexisting filesystems.
	  Even if you leave this disabled, you can enable BBT writes at module
	  load time (assuming you build diskonchip as a module) with the module
	  parameter "inftl_bbt_write=1".

config MTD_NAND_DOCG4
	tristate "Support for DiskOnChip G4 (EXPERIMENTAL)"
	depends on EXPERIMENTAL && HAS_IOMEM
	select BCH
	select BITREVERSE
	help
	  Support for diskonchip G4 nand flash, found in various smartphones and
	  PDAs, among them the Palm Treo680, HTC Prophet and Wizard, Toshiba
	  Portege G900, Asus P526, and O2 XDA Zinc.

	  With this driver you will be able to use UBI and create a ubifs on the
	  device, so you may wish to consider enabling UBI and UBIFS as well.

	  These devices ship with the Mys/Sandisk SAFTL formatting, for which
	  there is currently no mtd parser, so you may want to use command line
	  partitioning to segregate write-protected blocks. On the Treo680, the
	  first five erase blocks (256KiB each) are write-protected, followed
	  by the block containing the saftl partition table.  This is probably
	  typical.

config MTD_NAND_SHARPSL
	tristate "Support for NAND Flash on Sharp SL Series (C7xx + others)"
	depends on ARCH_PXA

config MTD_NAND_CAFE
	tristate "NAND support for OLPC CAFÉ chip"
	depends on PCI
	select REED_SOLOMON
	select REED_SOLOMON_DEC16
	help
	  Use NAND flash attached to the CAFÉ chip designed for the OLPC
	  laptop.

config MTD_NAND_CS553X
	tristate "NAND support for CS5535/CS5536 (AMD Geode companion chip)"
	depends on X86_32
	help
	  The CS553x companion chips for the AMD Geode processor
	  include NAND flash controllers with built-in hardware ECC
	  capabilities; enabling this option will allow you to use
	  these. The driver will check the MSRs to verify that the
	  controller is enabled for NAND, and currently requires that
	  the controller be in MMIO mode.

	  If you say "m", the module will be called cs553x_nand.

config MTD_NAND_ATMEL
	tristate "Support for NAND Flash / SmartMedia on AT91 and AVR32"
	depends on ARCH_AT91 || AVR32
	help
	  Enables support for NAND Flash / Smart Media Card interface
	  on Atmel AT91 and AVR32 processors.

config MTD_NAND_PXA3xx
	tristate "Support for NAND flash devices on PXA3xx"
	depends on PXA3xx || ARCH_MMP
	help
	  This enables the driver for the NAND flash device found on
	  PXA3xx processors
<<<<<<< HEAD
=======

config MTD_NAND_SLC_LPC32XX
	tristate "NXP LPC32xx SLC Controller"
	depends on ARCH_LPC32XX
	help
	  Enables support for NXP's LPC32XX SLC (i.e. for Single Level Cell
	  chips) NAND controller. This is the default for the PHYTEC 3250
	  reference board which contains a NAND256R3A2CZA6 chip.

	  Please check the actual NAND chip connected and its support
	  by the SLC NAND controller.

config MTD_NAND_MLC_LPC32XX
	tristate "NXP LPC32xx MLC Controller"
	depends on ARCH_LPC32XX
	help
	  Uses the LPC32XX MLC (i.e. for Multi Level Cell chips) NAND
	  controller. This is the default for the WORK92105 controller
	  board.

	  Please check the actual NAND chip connected and its support
	  by the MLC NAND controller.
>>>>>>> ddffeb8c

config MTD_NAND_CM_X270
	tristate "Support for NAND Flash on CM-X270 modules"
	depends on MACH_ARMCORE

config MTD_NAND_PASEMI
	tristate "NAND support for PA Semi PWRficient"
	depends on PPC_PASEMI
	help
	  Enables support for NAND Flash interface on PA Semi PWRficient
	  based boards

config MTD_NAND_TMIO
	tristate "NAND Flash device on Toshiba Mobile IO Controller"
	depends on MFD_TMIO
	help
	  Support for NAND flash connected to a Toshiba Mobile IO
	  Controller in some PDAs, including the Sharp SL6000x.

config MTD_NAND_NANDSIM
	tristate "Support for NAND Flash Simulator"
	help
	  The simulator may simulate various NAND flash chips for the
	  MTD nand layer.

config MTD_NAND_GPMI_NAND
        tristate "GPMI NAND Flash Controller driver"
        depends on MTD_NAND && MXS_DMA
        help
	 Enables NAND Flash support for IMX23, IMX28 or IMX6.
	 The GPMI controller is very powerful, with the help of BCH
	 module, it can do the hardware ECC. The GPMI supports several
	 NAND flashs at the same time. The GPMI may conflicts with other
	 block, such as SD card. So pay attention to it when you enable
	 the GPMI.

config MTD_NAND_PLATFORM
	tristate "Support for generic platform NAND driver"
	depends on HAS_IOMEM
	help
	  This implements a generic NAND driver for on-SOC platform
	  devices. You will need to provide platform-specific functions
	  via platform_data.

config MTD_ALAUDA
	tristate "MTD driver for Olympus MAUSB-10 and Fujifilm DPC-R1"
	depends on USB
	help
	  These two (and possibly other) Alauda-based cardreaders for
	  SmartMedia and xD allow raw flash access.

config MTD_NAND_ORION
	tristate "NAND Flash support for Marvell Orion SoC"
	depends on PLAT_ORION
	help
	  This enables the NAND flash controller on Orion machines.

	  No board specific support is done by this driver, each board
	  must advertise a platform_device for the driver to attach.

config MTD_NAND_FSL_ELBC
	tristate "NAND support for Freescale eLBC controllers"
	depends on PPC_OF
	select FSL_LBC
	help
	  Various Freescale chips, including the 8313, include a NAND Flash
	  Controller Module with built-in hardware ECC capabilities.
	  Enabling this option will enable you to use this to control
	  external NAND devices.

config MTD_NAND_FSL_IFC
	tristate "NAND support for Freescale IFC controller"
	depends on MTD_NAND && FSL_SOC
	select FSL_IFC
	help
	  Various Freescale chips e.g P1010, include a NAND Flash machine
	  with built-in hardware ECC capabilities.
	  Enabling this option will enable you to use this to control
	  external NAND devices.

config MTD_NAND_FSL_UPM
	tristate "Support for NAND on Freescale UPM"
	depends on PPC_83xx || PPC_85xx
	select FSL_LBC
	help
	  Enables support for NAND Flash chips wired onto Freescale PowerPC
	  processor localbus with User-Programmable Machine support.

config MTD_NAND_MPC5121_NFC
	tristate "MPC5121 built-in NAND Flash Controller support"
	depends on PPC_MPC512x
	help
	  This enables the driver for the NAND flash controller on the
	  MPC5121 SoC.

config MTD_NAND_MXC
	tristate "MXC NAND support"
	depends on ARCH_MXC
	help
	  This enables the driver for the NAND flash controller on the
	  MXC processors.

config MTD_NAND_NOMADIK
	tristate "ST Nomadik 8815 NAND support"
	depends on ARCH_NOMADIK
	help
	  Driver for the NAND flash controller on the Nomadik, with ECC.

config MTD_NAND_SH_FLCTL
	tristate "Support for NAND on Renesas SuperH FLCTL"
	depends on SUPERH || ARCH_SHMOBILE
	help
	  Several Renesas SuperH CPU has FLCTL. This option enables support
	  for NAND Flash using FLCTL.

config MTD_NAND_DAVINCI
        tristate "Support NAND on DaVinci SoC"
        depends on ARCH_DAVINCI
        help
	  Enable the driver for NAND flash chips on Texas Instruments
	  DaVinci processors.

config MTD_NAND_TXX9NDFMC
	tristate "NAND Flash support for TXx9 SoC"
	depends on SOC_TX4938 || SOC_TX4939
	help
	  This enables the NAND flash controller on the TXx9 SoCs.

config MTD_NAND_SOCRATES
	tristate "Support for NAND on Socrates board"
	depends on SOCRATES
	help
	  Enables support for NAND Flash chips wired onto Socrates board.

config MTD_NAND_NUC900
	tristate "Support for NAND on Nuvoton NUC9xx/w90p910 evaluation boards."
	depends on ARCH_W90X900
	help
	  This enables the driver for the NAND Flash on evaluation board based
	  on w90p910 / NUC9xx.

config MTD_NAND_JZ4740
	tristate "Support for JZ4740 SoC NAND controller"
	depends on MACH_JZ4740
	help
		Enables support for NAND Flash on JZ4740 SoC based boards.

config MTD_NAND_FSMC
	tristate "Support for NAND on ST Micros FSMC"
	depends on PLAT_SPEAR || PLAT_NOMADIK || MACH_U300
	help
	  Enables support for NAND Flash chips on the ST Microelectronics
	  Flexible Static Memory Controller (FSMC)

config MTD_NAND_XWAY
	tristate "Support for NAND on Lantiq XWAY SoC"
	depends on LANTIQ && SOC_TYPE_XWAY
	select MTD_NAND_PLATFORM
	help
	  Enables support for NAND Flash chips on Lantiq XWAY SoCs. NAND is attached
	  to the External Bus Unit (EBU).

endif # MTD_NAND<|MERGE_RESOLUTION|>--- conflicted
+++ resolved
@@ -388,8 +388,6 @@
 	help
 	  This enables the driver for the NAND flash device found on
 	  PXA3xx processors
-<<<<<<< HEAD
-=======
 
 config MTD_NAND_SLC_LPC32XX
 	tristate "NXP LPC32xx SLC Controller"
@@ -412,7 +410,6 @@
 
 	  Please check the actual NAND chip connected and its support
 	  by the MLC NAND controller.
->>>>>>> ddffeb8c
 
 config MTD_NAND_CM_X270
 	tristate "Support for NAND Flash on CM-X270 modules"
