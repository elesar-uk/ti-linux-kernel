/*
 * Allwinner sun4i USB phy driver
 *
 * Copyright (C) 2014 Hans de Goede <hdegoede@redhat.com>
 *
 * Based on code from
 * Allwinner Technology Co., Ltd. <www.allwinnertech.com>
 *
 * Modelled after: Samsung S5P/EXYNOS SoC series MIPI CSIS/DSIM DPHY driver
 * Copyright (C) 2013 Samsung Electronics Co., Ltd.
 * Author: Sylwester Nawrocki <s.nawrocki@samsung.com>
 *
 * This program is free software; you can redistribute it and/or modify
 * it under the terms of the GNU General Public License as published by
 * the Free Software Foundation; either version 2 of the License, or
 * (at your option) any later version.
 *
 * This program is distributed in the hope that it will be useful,
 * but WITHOUT ANY WARRANTY; without even the implied warranty of
 * MERCHANTABILITY or FITNESS FOR A PARTICULAR PURPOSE.  See the
 * GNU General Public License for more details.
 */

#include <linux/clk.h>
#include <linux/err.h>
#include <linux/io.h>
#include <linux/kernel.h>
#include <linux/module.h>
#include <linux/mutex.h>
#include <linux/of.h>
#include <linux/of_address.h>
#include <linux/phy/phy.h>
#include <linux/phy/phy-sun4i-usb.h>
#include <linux/platform_device.h>
#include <linux/regulator/consumer.h>
#include <linux/reset.h>

#define REG_ISCR			0x00
#define REG_PHYCTL			0x04
#define REG_PHYBIST			0x08
#define REG_PHYTUNE			0x0c

#define PHYCTL_DATA			BIT(7)

#define SUNXI_AHB_ICHR8_EN		BIT(10)
#define SUNXI_AHB_INCR4_BURST_EN	BIT(9)
#define SUNXI_AHB_INCRX_ALIGN_EN	BIT(8)
#define SUNXI_ULPI_BYPASS_EN		BIT(0)

/* Common Control Bits for Both PHYs */
#define PHY_PLL_BW			0x03
#define PHY_RES45_CAL_EN		0x0c

/* Private Control Bits for Each PHY */
#define PHY_TX_AMPLITUDE_TUNE		0x20
#define PHY_TX_SLEWRATE_TUNE		0x22
#define PHY_VBUSVALID_TH_SEL		0x25
#define PHY_PULLUP_RES_SEL		0x27
#define PHY_OTG_FUNC_EN			0x28
#define PHY_VBUS_DET_EN			0x29
#define PHY_DISCON_TH_SEL		0x2a
#define PHY_SQUELCH_DETECT		0x3c

#define MAX_PHYS			3

struct sun4i_usb_phy_data {
	void __iomem *base;
	struct mutex mutex;
	int num_phys;
	u32 disc_thresh;
	struct sun4i_usb_phy {
		struct phy *phy;
		void __iomem *pmu;
		struct regulator *vbus;
		struct reset_control *reset;
		struct clk *clk;
		int index;
	} phys[MAX_PHYS];
};

#define to_sun4i_usb_phy_data(phy) \
	container_of((phy), struct sun4i_usb_phy_data, phys[(phy)->index])

static void sun4i_usb_phy_write(struct sun4i_usb_phy *phy, u32 addr, u32 data,
				int len)
{
	struct sun4i_usb_phy_data *phy_data = to_sun4i_usb_phy_data(phy);
	u32 temp, usbc_bit = BIT(phy->index * 2);
	int i;

	mutex_lock(&phy_data->mutex);

	for (i = 0; i < len; i++) {
		temp = readl(phy_data->base + REG_PHYCTL);

		/* clear the address portion */
		temp &= ~(0xff << 8);

		/* set the address */
		temp |= ((addr + i) << 8);
		writel(temp, phy_data->base + REG_PHYCTL);

		/* set the data bit and clear usbc bit*/
		temp = readb(phy_data->base + REG_PHYCTL);
		if (data & 0x1)
			temp |= PHYCTL_DATA;
		else
			temp &= ~PHYCTL_DATA;
		temp &= ~usbc_bit;
		writeb(temp, phy_data->base + REG_PHYCTL);

		/* pulse usbc_bit */
		temp = readb(phy_data->base + REG_PHYCTL);
		temp |= usbc_bit;
		writeb(temp, phy_data->base + REG_PHYCTL);

		temp = readb(phy_data->base + REG_PHYCTL);
		temp &= ~usbc_bit;
		writeb(temp, phy_data->base + REG_PHYCTL);

		data >>= 1;
	}
	mutex_unlock(&phy_data->mutex);
}

static void sun4i_usb_phy_passby(struct sun4i_usb_phy *phy, int enable)
{
	u32 bits, reg_value;

	if (!phy->pmu)
		return;

	bits = SUNXI_AHB_ICHR8_EN | SUNXI_AHB_INCR4_BURST_EN |
		SUNXI_AHB_INCRX_ALIGN_EN | SUNXI_ULPI_BYPASS_EN;

	reg_value = readl(phy->pmu);

	if (enable)
		reg_value |= bits;
	else
		reg_value &= ~bits;

	writel(reg_value, phy->pmu);
}

static int sun4i_usb_phy_init(struct phy *_phy)
{
	struct sun4i_usb_phy *phy = phy_get_drvdata(_phy);
	struct sun4i_usb_phy_data *data = to_sun4i_usb_phy_data(phy);
	int ret;

	ret = clk_prepare_enable(phy->clk);
	if (ret)
		return ret;

	ret = reset_control_deassert(phy->reset);
	if (ret) {
		clk_disable_unprepare(phy->clk);
		return ret;
	}

	/* Enable USB 45 Ohm resistor calibration */
	if (phy->index == 0)
		sun4i_usb_phy_write(phy, PHY_RES45_CAL_EN, 0x01, 1);

	/* Adjust PHY's magnitude and rate */
	sun4i_usb_phy_write(phy, PHY_TX_AMPLITUDE_TUNE, 0x14, 5);

	/* Disconnect threshold adjustment */
	sun4i_usb_phy_write(phy, PHY_DISCON_TH_SEL, data->disc_thresh, 2);

	sun4i_usb_phy_passby(phy, 1);

	return 0;
}

static int sun4i_usb_phy_exit(struct phy *_phy)
{
	struct sun4i_usb_phy *phy = phy_get_drvdata(_phy);

	sun4i_usb_phy_passby(phy, 0);
	reset_control_assert(phy->reset);
	clk_disable_unprepare(phy->clk);

	return 0;
}

static int sun4i_usb_phy_power_on(struct phy *_phy)
{
	struct sun4i_usb_phy *phy = phy_get_drvdata(_phy);
	int ret = 0;

	if (phy->vbus)
		ret = regulator_enable(phy->vbus);

	return ret;
}

static int sun4i_usb_phy_power_off(struct phy *_phy)
{
	struct sun4i_usb_phy *phy = phy_get_drvdata(_phy);

	if (phy->vbus)
		regulator_disable(phy->vbus);

	return 0;
}

void sun4i_usb_phy_set_squelch_detect(struct phy *_phy, bool enabled)
{
	struct sun4i_usb_phy *phy = phy_get_drvdata(_phy);

	sun4i_usb_phy_write(phy, PHY_SQUELCH_DETECT, enabled ? 0 : 2, 2);
}
<<<<<<< HEAD
=======
EXPORT_SYMBOL_GPL(sun4i_usb_phy_set_squelch_detect);
>>>>>>> 3cb5ff02

static struct phy_ops sun4i_usb_phy_ops = {
	.init		= sun4i_usb_phy_init,
	.exit		= sun4i_usb_phy_exit,
	.power_on	= sun4i_usb_phy_power_on,
	.power_off	= sun4i_usb_phy_power_off,
	.owner		= THIS_MODULE,
};

static struct phy *sun4i_usb_phy_xlate(struct device *dev,
					struct of_phandle_args *args)
{
	struct sun4i_usb_phy_data *data = dev_get_drvdata(dev);

	if (args->args[0] >= data->num_phys)
		return ERR_PTR(-ENODEV);

	return data->phys[args->args[0]].phy;
}

static int sun4i_usb_phy_probe(struct platform_device *pdev)
{
	struct sun4i_usb_phy_data *data;
	struct device *dev = &pdev->dev;
	struct device_node *np = dev->of_node;
	struct phy_provider *phy_provider;
	bool dedicated_clocks;
	struct resource *res;
	int i;

	data = devm_kzalloc(dev, sizeof(*data), GFP_KERNEL);
	if (!data)
		return -ENOMEM;

	mutex_init(&data->mutex);

	if (of_device_is_compatible(np, "allwinner,sun5i-a13-usb-phy"))
		data->num_phys = 2;
	else
		data->num_phys = 3;

	if (of_device_is_compatible(np, "allwinner,sun4i-a10-usb-phy") ||
	    of_device_is_compatible(np, "allwinner,sun6i-a31-usb-phy"))
		data->disc_thresh = 3;
	else
		data->disc_thresh = 2;

	if (of_device_is_compatible(np, "allwinner,sun6i-a31-usb-phy"))
		dedicated_clocks = true;
	else
		dedicated_clocks = false;

	res = platform_get_resource_byname(pdev, IORESOURCE_MEM, "phy_ctrl");
	data->base = devm_ioremap_resource(dev, res);
	if (IS_ERR(data->base))
		return PTR_ERR(data->base);

	for (i = 0; i < data->num_phys; i++) {
		struct sun4i_usb_phy *phy = data->phys + i;
		char name[16];

		snprintf(name, sizeof(name), "usb%d_vbus", i);
		phy->vbus = devm_regulator_get_optional(dev, name);
		if (IS_ERR(phy->vbus)) {
			if (PTR_ERR(phy->vbus) == -EPROBE_DEFER)
				return -EPROBE_DEFER;
			phy->vbus = NULL;
		}

		if (dedicated_clocks)
			snprintf(name, sizeof(name), "usb%d_phy", i);
		else
			strlcpy(name, "usb_phy", sizeof(name));

		phy->clk = devm_clk_get(dev, name);
		if (IS_ERR(phy->clk)) {
			dev_err(dev, "failed to get clock %s\n", name);
			return PTR_ERR(phy->clk);
		}

		snprintf(name, sizeof(name), "usb%d_reset", i);
		phy->reset = devm_reset_control_get(dev, name);
		if (IS_ERR(phy->reset)) {
			dev_err(dev, "failed to get reset %s\n", name);
			return PTR_ERR(phy->reset);
		}

		if (i) { /* No pmu for usbc0 */
			snprintf(name, sizeof(name), "pmu%d", i);
			res = platform_get_resource_byname(pdev,
							IORESOURCE_MEM, name);
			phy->pmu = devm_ioremap_resource(dev, res);
			if (IS_ERR(phy->pmu))
				return PTR_ERR(phy->pmu);
		}

		phy->phy = devm_phy_create(dev, NULL, &sun4i_usb_phy_ops);
		if (IS_ERR(phy->phy)) {
			dev_err(dev, "failed to create PHY %d\n", i);
			return PTR_ERR(phy->phy);
		}

		phy->index = i;
		phy_set_drvdata(phy->phy, &data->phys[i]);
	}

	dev_set_drvdata(dev, data);
	phy_provider = devm_of_phy_provider_register(dev, sun4i_usb_phy_xlate);

	return PTR_ERR_OR_ZERO(phy_provider);
}

static const struct of_device_id sun4i_usb_phy_of_match[] = {
	{ .compatible = "allwinner,sun4i-a10-usb-phy" },
	{ .compatible = "allwinner,sun5i-a13-usb-phy" },
	{ .compatible = "allwinner,sun6i-a31-usb-phy" },
	{ .compatible = "allwinner,sun7i-a20-usb-phy" },
	{ },
};
MODULE_DEVICE_TABLE(of, sun4i_usb_phy_of_match);

static struct platform_driver sun4i_usb_phy_driver = {
	.probe	= sun4i_usb_phy_probe,
	.driver = {
		.of_match_table	= sun4i_usb_phy_of_match,
		.name  = "sun4i-usb-phy",
	}
};
module_platform_driver(sun4i_usb_phy_driver);

MODULE_DESCRIPTION("Allwinner sun4i USB phy driver");
MODULE_AUTHOR("Hans de Goede <hdegoede@redhat.com>");
MODULE_LICENSE("GPL v2");<|MERGE_RESOLUTION|>--- conflicted
+++ resolved
@@ -212,10 +212,7 @@
 
 	sun4i_usb_phy_write(phy, PHY_SQUELCH_DETECT, enabled ? 0 : 2, 2);
 }
-<<<<<<< HEAD
-=======
 EXPORT_SYMBOL_GPL(sun4i_usb_phy_set_squelch_detect);
->>>>>>> 3cb5ff02
 
 static struct phy_ops sun4i_usb_phy_ops = {
 	.init		= sun4i_usb_phy_init,
