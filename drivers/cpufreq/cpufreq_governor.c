/*
 * drivers/cpufreq/cpufreq_governor.c
 *
 * CPUFREQ governors common code
 *
 * Copyright	(C) 2001 Russell King
 *		(C) 2003 Venkatesh Pallipadi <venkatesh.pallipadi@intel.com>.
 *		(C) 2003 Jun Nakajima <jun.nakajima@intel.com>
 *		(C) 2009 Alexander Clouter <alex@digriz.org.uk>
 *		(c) 2012 Viresh Kumar <viresh.kumar@linaro.org>
 *
 * This program is free software; you can redistribute it and/or modify
 * it under the terms of the GNU General Public License version 2 as
 * published by the Free Software Foundation.
 */

#define pr_fmt(fmt) KBUILD_MODNAME ": " fmt

#include <linux/export.h>
#include <linux/kernel_stat.h>
#include <linux/sched.h>
#include <linux/slab.h>

#include "cpufreq_governor.h"

static DEFINE_PER_CPU(struct cpu_dbs_info, cpu_dbs);

static DEFINE_MUTEX(gov_dbs_data_mutex);

/* Common sysfs tunables */
/**
 * store_sampling_rate - update sampling rate effective immediately if needed.
 *
 * If new rate is smaller than the old, simply updating
 * dbs.sampling_rate might not be appropriate. For example, if the
 * original sampling_rate was 1 second and the requested new sampling rate is 10
 * ms because the user needs immediate reaction from ondemand governor, but not
 * sure if higher frequency will be required or not, then, the governor may
 * change the sampling rate too late; up to 1 second later. Thus, if we are
 * reducing the sampling rate, we need to make the new value effective
 * immediately.
 *
 * This must be called with dbs_data->mutex held, otherwise traversing
 * policy_dbs_list isn't safe.
 */
ssize_t store_sampling_rate(struct dbs_data *dbs_data, const char *buf,
			    size_t count)
{
	struct policy_dbs_info *policy_dbs;
	unsigned int rate;
	int ret;
	ret = sscanf(buf, "%u", &rate);
	if (ret != 1)
		return -EINVAL;

	dbs_data->sampling_rate = max(rate, dbs_data->min_sampling_rate);

	/*
	 * We are operating under dbs_data->mutex and so the list and its
	 * entries can't be freed concurrently.
	 */
	list_for_each_entry(policy_dbs, &dbs_data->policy_dbs_list, list) {
		mutex_lock(&policy_dbs->timer_mutex);
		/*
		 * On 32-bit architectures this may race with the
		 * sample_delay_ns read in dbs_update_util_handler(), but that
		 * really doesn't matter.  If the read returns a value that's
		 * too big, the sample will be skipped, but the next invocation
		 * of dbs_update_util_handler() (when the update has been
		 * completed) will take a sample.
		 *
		 * If this runs in parallel with dbs_work_handler(), we may end
		 * up overwriting the sample_delay_ns value that it has just
		 * written, but it will be corrected next time a sample is
		 * taken, so it shouldn't be significant.
		 */
		gov_update_sample_delay(policy_dbs, 0);
		mutex_unlock(&policy_dbs->timer_mutex);
	}

	return count;
}
EXPORT_SYMBOL_GPL(store_sampling_rate);

/**
 * gov_update_cpu_data - Update CPU load data.
 * @dbs_data: Top-level governor data pointer.
 *
 * Update CPU load data for all CPUs in the domain governed by @dbs_data
 * (that may be a single policy or a bunch of them if governor tunables are
 * system-wide).
 *
 * Call under the @dbs_data mutex.
 */
void gov_update_cpu_data(struct dbs_data *dbs_data)
{
	struct policy_dbs_info *policy_dbs;

	list_for_each_entry(policy_dbs, &dbs_data->policy_dbs_list, list) {
		unsigned int j;

		for_each_cpu(j, policy_dbs->policy->cpus) {
			struct cpu_dbs_info *j_cdbs = &per_cpu(cpu_dbs, j);

			j_cdbs->prev_cpu_idle = get_cpu_idle_time(j, &j_cdbs->prev_cpu_wall,
								  dbs_data->io_is_busy);
			if (dbs_data->ignore_nice_load)
				j_cdbs->prev_cpu_nice = kcpustat_cpu(j).cpustat[CPUTIME_NICE];
		}
	}
}
EXPORT_SYMBOL_GPL(gov_update_cpu_data);

static inline struct dbs_data *to_dbs_data(struct kobject *kobj)
{
	return container_of(kobj, struct dbs_data, kobj);
}

static inline struct governor_attr *to_gov_attr(struct attribute *attr)
{
	return container_of(attr, struct governor_attr, attr);
}

static ssize_t governor_show(struct kobject *kobj, struct attribute *attr,
			     char *buf)
{
	struct dbs_data *dbs_data = to_dbs_data(kobj);
	struct governor_attr *gattr = to_gov_attr(attr);

	return gattr->show(dbs_data, buf);
}

static ssize_t governor_store(struct kobject *kobj, struct attribute *attr,
			      const char *buf, size_t count)
{
	struct dbs_data *dbs_data = to_dbs_data(kobj);
	struct governor_attr *gattr = to_gov_attr(attr);
	int ret = -EBUSY;

	mutex_lock(&dbs_data->mutex);

	if (dbs_data->usage_count)
		ret = gattr->store(dbs_data, buf, count);

	mutex_unlock(&dbs_data->mutex);

	return ret;
}

/*
 * Sysfs Ops for accessing governor attributes.
 *
 * All show/store invocations for governor specific sysfs attributes, will first
 * call the below show/store callbacks and the attribute specific callback will
 * be called from within it.
 */
static const struct sysfs_ops governor_sysfs_ops = {
	.show	= governor_show,
	.store	= governor_store,
};

unsigned int dbs_update(struct cpufreq_policy *policy)
{
	struct policy_dbs_info *policy_dbs = policy->governor_data;
	struct dbs_data *dbs_data = policy_dbs->dbs_data;
	unsigned int ignore_nice = dbs_data->ignore_nice_load;
	unsigned int max_load = 0;
	unsigned int sampling_rate, io_busy, j;

	/*
	 * Sometimes governors may use an additional multiplier to increase
	 * sample delays temporarily.  Apply that multiplier to sampling_rate
	 * so as to keep the wake-up-from-idle detection logic a bit
	 * conservative.
	 */
	sampling_rate = dbs_data->sampling_rate * policy_dbs->rate_mult;
	/*
	 * For the purpose of ondemand, waiting for disk IO is an indication
	 * that you're performance critical, and not that the system is actually
	 * idle, so do not add the iowait time to the CPU idle time then.
	 */
	io_busy = dbs_data->io_is_busy;

	/* Get Absolute Load */
	for_each_cpu(j, policy->cpus) {
		struct cpu_dbs_info *j_cdbs = &per_cpu(cpu_dbs, j);
		u64 cur_wall_time, cur_idle_time;
		unsigned int idle_time, wall_time;
		unsigned int load;

		cur_idle_time = get_cpu_idle_time(j, &cur_wall_time, io_busy);

		wall_time = cur_wall_time - j_cdbs->prev_cpu_wall;
		j_cdbs->prev_cpu_wall = cur_wall_time;

		if (cur_idle_time <= j_cdbs->prev_cpu_idle) {
			idle_time = 0;
		} else {
			idle_time = cur_idle_time - j_cdbs->prev_cpu_idle;
			j_cdbs->prev_cpu_idle = cur_idle_time;
		}

		if (ignore_nice) {
			u64 cur_nice = kcpustat_cpu(j).cpustat[CPUTIME_NICE];

			idle_time += cputime_to_usecs(cur_nice - j_cdbs->prev_cpu_nice);
			j_cdbs->prev_cpu_nice = cur_nice;
		}

		if (unlikely(!wall_time || wall_time < idle_time))
			continue;

		/*
		 * If the CPU had gone completely idle, and a task just woke up
		 * on this CPU now, it would be unfair to calculate 'load' the
		 * usual way for this elapsed time-window, because it will show
		 * near-zero load, irrespective of how CPU intensive that task
		 * actually is. This is undesirable for latency-sensitive bursty
		 * workloads.
		 *
		 * To avoid this, we reuse the 'load' from the previous
		 * time-window and give this task a chance to start with a
		 * reasonably high CPU frequency. (However, we shouldn't over-do
		 * this copy, lest we get stuck at a high load (high frequency)
		 * for too long, even when the current system load has actually
		 * dropped down. So we perform the copy only once, upon the
		 * first wake-up from idle.)
		 *
		 * Detecting this situation is easy: the governor's utilization
		 * update handler would not have run during CPU-idle periods.
		 * Hence, an unusually large 'wall_time' (as compared to the
		 * sampling rate) indicates this scenario.
		 *
		 * prev_load can be zero in two cases and we must recalculate it
		 * for both cases:
		 * - during long idle intervals
		 * - explicitly set to zero
		 */
		if (unlikely(wall_time > (2 * sampling_rate) &&
			     j_cdbs->prev_load)) {
			load = j_cdbs->prev_load;

			/*
			 * Perform a destructive copy, to ensure that we copy
			 * the previous load only once, upon the first wake-up
			 * from idle.
			 */
			j_cdbs->prev_load = 0;
		} else {
			load = 100 * (wall_time - idle_time) / wall_time;
			j_cdbs->prev_load = load;
		}

		if (load > max_load)
			max_load = load;
	}
	return max_load;
}
EXPORT_SYMBOL_GPL(dbs_update);

static void gov_set_update_util(struct policy_dbs_info *policy_dbs,
				unsigned int delay_us)
{
	struct cpufreq_policy *policy = policy_dbs->policy;
	int cpu;

	gov_update_sample_delay(policy_dbs, delay_us);
	policy_dbs->last_sample_time = 0;

	for_each_cpu(cpu, policy->cpus) {
		struct cpu_dbs_info *cdbs = &per_cpu(cpu_dbs, cpu);

		cpufreq_set_update_util_data(cpu, &cdbs->update_util);
	}
}

static inline void gov_clear_update_util(struct cpufreq_policy *policy)
{
	int i;

	for_each_cpu(i, policy->cpus)
		cpufreq_set_update_util_data(i, NULL);

	synchronize_sched();
}

static void gov_cancel_work(struct cpufreq_policy *policy)
{
	struct policy_dbs_info *policy_dbs = policy->governor_data;

	gov_clear_update_util(policy_dbs->policy);
	irq_work_sync(&policy_dbs->irq_work);
	cancel_work_sync(&policy_dbs->work);
	atomic_set(&policy_dbs->work_count, 0);
	policy_dbs->work_in_progress = false;
}

static void dbs_work_handler(struct work_struct *work)
{
	struct policy_dbs_info *policy_dbs;
	struct cpufreq_policy *policy;
	struct dbs_governor *gov;

	policy_dbs = container_of(work, struct policy_dbs_info, work);
	policy = policy_dbs->policy;
	gov = dbs_governor_of(policy);

	/*
	 * Make sure cpufreq_governor_limits() isn't evaluating load or the
	 * ondemand governor isn't updating the sampling rate in parallel.
	 */
	mutex_lock(&policy_dbs->timer_mutex);
	gov_update_sample_delay(policy_dbs, gov->gov_dbs_timer(policy));
	mutex_unlock(&policy_dbs->timer_mutex);

	/* Allow the utilization update handler to queue up more work. */
	atomic_set(&policy_dbs->work_count, 0);
	/*
	 * If the update below is reordered with respect to the sample delay
	 * modification, the utilization update handler may end up using a stale
	 * sample delay value.
	 */
	smp_wmb();
	policy_dbs->work_in_progress = false;
}

static void dbs_irq_work(struct irq_work *irq_work)
{
	struct policy_dbs_info *policy_dbs;

	policy_dbs = container_of(irq_work, struct policy_dbs_info, irq_work);
	schedule_work_on(smp_processor_id(), &policy_dbs->work);
}

static void dbs_update_util_handler(struct update_util_data *data, u64 time,
				    unsigned long util, unsigned long max)
{
	struct cpu_dbs_info *cdbs = container_of(data, struct cpu_dbs_info, update_util);
	struct policy_dbs_info *policy_dbs = cdbs->policy_dbs;
	u64 delta_ns, lst;

	/*
	 * The work may not be allowed to be queued up right now.
	 * Possible reasons:
	 * - Work has already been queued up or is in progress.
	 * - It is too early (too little time from the previous sample).
	 */
	if (policy_dbs->work_in_progress)
		return;

	/*
	 * If the reads below are reordered before the check above, the value
	 * of sample_delay_ns used in the computation may be stale.
	 */
	smp_rmb();
	lst = READ_ONCE(policy_dbs->last_sample_time);
	delta_ns = time - lst;
	if ((s64)delta_ns < policy_dbs->sample_delay_ns)
		return;

	/*
	 * If the policy is not shared, the irq_work may be queued up right away
	 * at this point.  Otherwise, we need to ensure that only one of the
	 * CPUs sharing the policy will do that.
	 */
	if (policy_dbs->is_shared) {
		if (!atomic_add_unless(&policy_dbs->work_count, 1, 1))
			return;

		/*
		 * If another CPU updated last_sample_time in the meantime, we
		 * shouldn't be here, so clear the work counter and bail out.
		 */
		if (unlikely(lst != READ_ONCE(policy_dbs->last_sample_time))) {
			atomic_set(&policy_dbs->work_count, 0);
			return;
		}
	}

	policy_dbs->last_sample_time = time;
	policy_dbs->work_in_progress = true;
	irq_work_queue(&policy_dbs->irq_work);
}

static struct policy_dbs_info *alloc_policy_dbs_info(struct cpufreq_policy *policy,
						     struct dbs_governor *gov)
{
	struct policy_dbs_info *policy_dbs;
	int j;

	/* Allocate memory for per-policy governor data. */
	policy_dbs = gov->alloc();
	if (!policy_dbs)
		return NULL;

	policy_dbs->policy = policy;
	mutex_init(&policy_dbs->timer_mutex);
	atomic_set(&policy_dbs->work_count, 0);
	init_irq_work(&policy_dbs->irq_work, dbs_irq_work);
	INIT_WORK(&policy_dbs->work, dbs_work_handler);

	/* Set policy_dbs for all CPUs, online+offline */
	for_each_cpu(j, policy->related_cpus) {
		struct cpu_dbs_info *j_cdbs = &per_cpu(cpu_dbs, j);

		j_cdbs->policy_dbs = policy_dbs;
		j_cdbs->update_util.func = dbs_update_util_handler;
	}
	return policy_dbs;
}

static void free_policy_dbs_info(struct policy_dbs_info *policy_dbs,
				 struct dbs_governor *gov)
{
	int j;

	mutex_destroy(&policy_dbs->timer_mutex);

	for_each_cpu(j, policy_dbs->policy->related_cpus) {
		struct cpu_dbs_info *j_cdbs = &per_cpu(cpu_dbs, j);

		j_cdbs->policy_dbs = NULL;
		j_cdbs->update_util.func = NULL;
	}
	gov->free(policy_dbs);
}

static int cpufreq_governor_init(struct cpufreq_policy *policy)
{
	struct dbs_governor *gov = dbs_governor_of(policy);
	struct dbs_data *dbs_data;
	struct policy_dbs_info *policy_dbs;
	unsigned int latency;
	int ret = 0;

	/* State should be equivalent to EXIT */
	if (policy->governor_data)
		return -EBUSY;

	policy_dbs = alloc_policy_dbs_info(policy, gov);
	if (!policy_dbs)
		return -ENOMEM;

	/* Protect gov->gdbs_data against concurrent updates. */
	mutex_lock(&gov_dbs_data_mutex);

	dbs_data = gov->gdbs_data;
	if (dbs_data) {
		if (WARN_ON(have_governor_per_policy())) {
			ret = -EINVAL;
			goto free_policy_dbs_info;
		}
		policy_dbs->dbs_data = dbs_data;
		policy->governor_data = policy_dbs;

		mutex_lock(&dbs_data->mutex);
		dbs_data->usage_count++;
		list_add(&policy_dbs->list, &dbs_data->policy_dbs_list);
		mutex_unlock(&dbs_data->mutex);
		goto out;
	}

	dbs_data = kzalloc(sizeof(*dbs_data), GFP_KERNEL);
	if (!dbs_data) {
		ret = -ENOMEM;
		goto free_policy_dbs_info;
	}

	INIT_LIST_HEAD(&dbs_data->policy_dbs_list);
	mutex_init(&dbs_data->mutex);

	ret = gov->init(dbs_data, !policy->governor->initialized);
	if (ret)
		goto free_policy_dbs_info;

	/* policy latency is in ns. Convert it to us first */
	latency = policy->cpuinfo.transition_latency / 1000;
	if (latency == 0)
		latency = 1;

	/* Bring kernel and HW constraints together */
	dbs_data->min_sampling_rate = max(dbs_data->min_sampling_rate,
					  MIN_LATENCY_MULTIPLIER * latency);
	dbs_data->sampling_rate = max(dbs_data->min_sampling_rate,
				      LATENCY_MULTIPLIER * latency);

	if (!have_governor_per_policy())
		gov->gdbs_data = dbs_data;

<<<<<<< HEAD
	policy->governor_data = dbs_data;

	ret = sysfs_create_group(get_governor_parent_kobj(policy),
				 get_sysfs_attr(dbs_data));
	if (ret)
		goto reset_gdbs_data;

	return 0;

reset_gdbs_data:
	policy->governor_data = NULL;

=======
	policy->governor_data = policy_dbs;

	policy_dbs->dbs_data = dbs_data;
	dbs_data->usage_count = 1;
	list_add(&policy_dbs->list, &dbs_data->policy_dbs_list);

	gov->kobj_type.sysfs_ops = &governor_sysfs_ops;
	ret = kobject_init_and_add(&dbs_data->kobj, &gov->kobj_type,
				   get_governor_parent_kobj(policy),
				   "%s", gov->gov.name);
	if (!ret)
		goto out;

	/* Failure, so roll back. */
	pr_err("cpufreq: Governor initialization failed (dbs_data kobject init error %d)\n", ret);

	policy->governor_data = NULL;

>>>>>>> 6f40fed1
	if (!have_governor_per_policy())
		gov->gdbs_data = NULL;
	gov->exit(dbs_data, !policy->governor->initialized);
	kfree(dbs_data);

free_policy_dbs_info:
	free_policy_dbs_info(policy_dbs, gov);

out:
	mutex_unlock(&gov_dbs_data_mutex);
	return ret;
}

static int cpufreq_governor_exit(struct cpufreq_policy *policy)
{
	struct dbs_governor *gov = dbs_governor_of(policy);
	struct policy_dbs_info *policy_dbs = policy->governor_data;
	struct dbs_data *dbs_data = policy_dbs->dbs_data;
	int count;

	/* Protect gov->gdbs_data against concurrent updates. */
	mutex_lock(&gov_dbs_data_mutex);

<<<<<<< HEAD
	if (!--dbs_data->usage_count) {
		sysfs_remove_group(get_governor_parent_kobj(policy),
				   get_sysfs_attr(dbs_data));
=======
	mutex_lock(&dbs_data->mutex);
	list_del(&policy_dbs->list);
	count = --dbs_data->usage_count;
	mutex_unlock(&dbs_data->mutex);

	if (!count) {
		kobject_put(&dbs_data->kobj);

		policy->governor_data = NULL;
>>>>>>> 6f40fed1

		policy->governor_data = NULL;

		if (!have_governor_per_policy())
			gov->gdbs_data = NULL;

		gov->exit(dbs_data, policy->governor->initialized == 1);
		mutex_destroy(&dbs_data->mutex);
		kfree(dbs_data);
	} else {
		policy->governor_data = NULL;
	}

	free_policy_dbs_info(policy_dbs, gov);

	mutex_unlock(&gov_dbs_data_mutex);
	return 0;
}

static int cpufreq_governor_start(struct cpufreq_policy *policy)
{
	struct dbs_governor *gov = dbs_governor_of(policy);
	struct policy_dbs_info *policy_dbs = policy->governor_data;
	struct dbs_data *dbs_data = policy_dbs->dbs_data;
	unsigned int sampling_rate, ignore_nice, j;
	unsigned int io_busy;

	if (!policy->cur)
		return -EINVAL;

	policy_dbs->is_shared = policy_is_shared(policy);
	policy_dbs->rate_mult = 1;

	sampling_rate = dbs_data->sampling_rate;
	ignore_nice = dbs_data->ignore_nice_load;
	io_busy = dbs_data->io_is_busy;

	for_each_cpu(j, policy->cpus) {
		struct cpu_dbs_info *j_cdbs = &per_cpu(cpu_dbs, j);
		unsigned int prev_load;

		j_cdbs->prev_cpu_idle = get_cpu_idle_time(j, &j_cdbs->prev_cpu_wall, io_busy);

		prev_load = j_cdbs->prev_cpu_wall - j_cdbs->prev_cpu_idle;
		j_cdbs->prev_load = 100 * prev_load / (unsigned int)j_cdbs->prev_cpu_wall;

		if (ignore_nice)
			j_cdbs->prev_cpu_nice = kcpustat_cpu(j).cpustat[CPUTIME_NICE];
	}

	gov->start(policy);

	gov_set_update_util(policy_dbs, sampling_rate);
	return 0;
}

static int cpufreq_governor_stop(struct cpufreq_policy *policy)
{
	gov_cancel_work(policy);
	return 0;
}

static int cpufreq_governor_limits(struct cpufreq_policy *policy)
{
	struct policy_dbs_info *policy_dbs = policy->governor_data;

	mutex_lock(&policy_dbs->timer_mutex);

	if (policy->max < policy->cur)
		__cpufreq_driver_target(policy, policy->max, CPUFREQ_RELATION_H);
	else if (policy->min > policy->cur)
		__cpufreq_driver_target(policy, policy->min, CPUFREQ_RELATION_L);

	gov_update_sample_delay(policy_dbs, 0);

	mutex_unlock(&policy_dbs->timer_mutex);

	return 0;
}

int cpufreq_governor_dbs(struct cpufreq_policy *policy, unsigned int event)
{
	if (event == CPUFREQ_GOV_POLICY_INIT) {
		return cpufreq_governor_init(policy);
	} else if (policy->governor_data) {
		switch (event) {
		case CPUFREQ_GOV_POLICY_EXIT:
			return cpufreq_governor_exit(policy);
		case CPUFREQ_GOV_START:
			return cpufreq_governor_start(policy);
		case CPUFREQ_GOV_STOP:
			return cpufreq_governor_stop(policy);
		case CPUFREQ_GOV_LIMITS:
			return cpufreq_governor_limits(policy);
		}
	}
	return -EINVAL;
}
EXPORT_SYMBOL_GPL(cpufreq_governor_dbs);<|MERGE_RESOLUTION|>--- conflicted
+++ resolved
@@ -487,20 +487,6 @@
 	if (!have_governor_per_policy())
 		gov->gdbs_data = dbs_data;
 
-<<<<<<< HEAD
-	policy->governor_data = dbs_data;
-
-	ret = sysfs_create_group(get_governor_parent_kobj(policy),
-				 get_sysfs_attr(dbs_data));
-	if (ret)
-		goto reset_gdbs_data;
-
-	return 0;
-
-reset_gdbs_data:
-	policy->governor_data = NULL;
-
-=======
 	policy->governor_data = policy_dbs;
 
 	policy_dbs->dbs_data = dbs_data;
@@ -519,7 +505,6 @@
 
 	policy->governor_data = NULL;
 
->>>>>>> 6f40fed1
 	if (!have_governor_per_policy())
 		gov->gdbs_data = NULL;
 	gov->exit(dbs_data, !policy->governor->initialized);
@@ -543,11 +528,6 @@
 	/* Protect gov->gdbs_data against concurrent updates. */
 	mutex_lock(&gov_dbs_data_mutex);
 
-<<<<<<< HEAD
-	if (!--dbs_data->usage_count) {
-		sysfs_remove_group(get_governor_parent_kobj(policy),
-				   get_sysfs_attr(dbs_data));
-=======
 	mutex_lock(&dbs_data->mutex);
 	list_del(&policy_dbs->list);
 	count = --dbs_data->usage_count;
@@ -555,9 +535,6 @@
 
 	if (!count) {
 		kobject_put(&dbs_data->kobj);
-
-		policy->governor_data = NULL;
->>>>>>> 6f40fed1
 
 		policy->governor_data = NULL;
 
