--- conflicted
+++ resolved
@@ -191,8 +191,6 @@
 	cpu_dev = &pdev->dev;
 	cpu_dev->of_node = np;
 
-<<<<<<< HEAD
-=======
 	cpu_reg = devm_regulator_get(cpu_dev, "cpu0");
 	if (IS_ERR(cpu_reg)) {
 		/*
@@ -207,7 +205,6 @@
 		cpu_reg = NULL;
 	}
 
->>>>>>> 1215e6de
 	cpu_clk = devm_clk_get(cpu_dev, NULL);
 	if (IS_ERR(cpu_clk)) {
 		ret = PTR_ERR(cpu_clk);
@@ -215,15 +212,6 @@
 		goto out_put_node;
 	}
 
-<<<<<<< HEAD
-	cpu_reg = devm_regulator_get(cpu_dev, "cpu0");
-	if (IS_ERR(cpu_reg)) {
-		pr_warn("failed to get cpu0 regulator\n");
-		cpu_reg = NULL;
-	}
-
-=======
->>>>>>> 1215e6de
 	ret = of_init_opp_table(cpu_dev);
 	if (ret) {
 		pr_err("failed to init OPP table: %d\n", ret);
