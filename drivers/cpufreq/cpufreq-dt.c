--- conflicted
+++ resolved
@@ -293,11 +293,7 @@
 	policy->cpuinfo.transition_latency = transition_latency;
 
 	pd = cpufreq_get_driver_data();
-<<<<<<< HEAD
-	if (pd && !pd->independent_clocks)
-=======
 	if (!pd || !pd->independent_clocks)
->>>>>>> e32efbfc
 		cpumask_setall(policy->cpus);
 
 	of_node_put(np);
