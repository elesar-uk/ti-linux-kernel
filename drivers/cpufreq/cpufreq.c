--- conflicted
+++ resolved
@@ -911,20 +911,12 @@
 	if (cpufreq_driver->get) {
 		ret = sysfs_create_file(&policy->kobj, &cpuinfo_cur_freq.attr);
 		if (ret)
-<<<<<<< HEAD
-			goto err_out_kobj_put;
-=======
 			return ret;
->>>>>>> e529fea9
 	}
 
 	ret = sysfs_create_file(&policy->kobj, &scaling_cur_freq.attr);
 	if (ret)
-<<<<<<< HEAD
-		goto err_out_kobj_put;
-=======
 		return ret;
->>>>>>> e529fea9
 
 	if (cpufreq_driver->bios_limit) {
 		ret = sysfs_create_file(&policy->kobj, &bios_limit.attr);
