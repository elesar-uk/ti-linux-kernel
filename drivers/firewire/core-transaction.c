--- conflicted
+++ resolved
@@ -90,11 +90,7 @@
 	spin_lock_irqsave(&card->lock, flags);
 	list_for_each_entry(t, &card->transaction_list, link) {
 		if (t == transaction) {
-<<<<<<< HEAD
-			if (!del_timer(&t->split_timeout_timer)) {
-=======
 			if (!try_cancel_split_timeout(t)) {
->>>>>>> 3cbea436
 				spin_unlock_irqrestore(&card->lock, flags);
 				goto timed_out;
 			}
@@ -154,18 +150,6 @@
 	card->tlabel_mask &= ~(1ULL << t->tlabel);
 	spin_unlock_irqrestore(&card->lock, flags);
 
-<<<<<<< HEAD
-	card->driver->cancel_packet(card, &t->packet);
-
-	/*
-	 * At this point cancel_packet will never call the transaction
-	 * callback, since we just took the transaction out of the list.
-	 * So do it here.
-	 */
-	t->callback(card, RCODE_CANCELLED, NULL, 0, t->callback_data);
-}
-
-=======
 	t->callback(card, RCODE_CANCELLED, NULL, 0, t->callback_data);
 }
 
@@ -188,7 +172,6 @@
 	spin_unlock_irqrestore(&card->lock, flags);
 }
 
->>>>>>> 3cbea436
 static void transmit_complete_callback(struct fw_packet *packet,
 				       struct fw_card *card, int status)
 {
@@ -288,11 +271,7 @@
 		break;
 
 	default:
-<<<<<<< HEAD
-		WARN(1, "wrong tcode %d", tcode);
-=======
 		WARN(1, "wrong tcode %d\n", tcode);
->>>>>>> 3cbea436
 	}
  common:
 	packet->speed = speed;
@@ -331,7 +310,6 @@
  * @length:		length of the payload, in bytes
  * @callback:		function to be called when the transaction is completed
  * @callback_data:	data to be passed to the transaction completion callback
-<<<<<<< HEAD
  *
  * Submit a request packet into the asynchronous request transmission queue.
  * Can be called from atomic context.  If you prefer a blocking API, use
@@ -343,19 +321,6 @@
  * Make sure that the value in @destination_id is not older than the one in
  * @generation.  Otherwise the request is in danger to be sent to a wrong node.
  *
-=======
- *
- * Submit a request packet into the asynchronous request transmission queue.
- * Can be called from atomic context.  If you prefer a blocking API, use
- * fw_run_transaction() in a context that can sleep.
- *
- * In case of lock requests, specify one of the firewire-core specific %TCODE_
- * constants instead of %TCODE_LOCK_REQUEST in @tcode.
- *
- * Make sure that the value in @destination_id is not older than the one in
- * @generation.  Otherwise the request is in danger to be sent to a wrong node.
- *
->>>>>>> 3cbea436
  * In case of asynchronous stream packets i.e. %TCODE_STREAM_DATA, the caller
  * needs to synthesize @destination_id with fw_stream_packet_destination_id().
  * It will contain tag, channel, and sy data instead of a node ID then.
@@ -405,17 +370,9 @@
 	t->node_id = destination_id;
 	t->tlabel = tlabel;
 	t->card = card;
-<<<<<<< HEAD
-	setup_timer(&t->split_timeout_timer,
-		    split_transaction_timeout_callback, (unsigned long)t);
-	/* FIXME: start this timer later, relative to t->timestamp */
-	mod_timer(&t->split_timeout_timer,
-		  jiffies + card->split_timeout_jiffies);
-=======
 	t->is_split_transaction = false;
 	setup_timer(&t->split_timeout_timer,
 		    split_transaction_timeout_callback, (unsigned long)t);
->>>>>>> 3cbea436
 	t->callback = callback;
 	t->callback_data = callback_data;
 
@@ -701,11 +658,7 @@
 		}
 
 	default:
-<<<<<<< HEAD
-		WARN(1, "wrong tcode %d", tcode);
-=======
 		WARN(1, "wrong tcode %d\n", tcode);
->>>>>>> 3cbea436
 		return 0;
 	}
 }
@@ -761,11 +714,7 @@
 		break;
 
 	default:
-<<<<<<< HEAD
-		WARN(1, "wrong tcode %d", tcode);
-=======
 		WARN(1, "wrong tcode %d\n", tcode);
->>>>>>> 3cbea436
 	}
 
 	response->payload_mapped = false;
@@ -996,11 +945,7 @@
 	spin_lock_irqsave(&card->lock, flags);
 	list_for_each_entry(t, &card->transaction_list, link) {
 		if (t->node_id == source && t->tlabel == tlabel) {
-<<<<<<< HEAD
-			if (!del_timer(&t->split_timeout_timer)) {
-=======
 			if (!try_cancel_split_timeout(t)) {
->>>>>>> 3cbea436
 				spin_unlock_irqrestore(&card->lock, flags);
 				goto timed_out;
 			}
