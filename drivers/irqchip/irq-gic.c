/*
 *  Copyright (C) 2002 ARM Limited, All Rights Reserved.
 *
 * This program is free software; you can redistribute it and/or modify
 * it under the terms of the GNU General Public License version 2 as
 * published by the Free Software Foundation.
 *
 * Interrupt architecture for the GIC:
 *
 * o There is one Interrupt Distributor, which receives interrupts
 *   from system devices and sends them to the Interrupt Controllers.
 *
 * o There is one CPU Interface per CPU, which sends interrupts sent
 *   by the Distributor, and interrupts generated locally, to the
 *   associated CPU. The base address of the CPU interface is usually
 *   aliased so that the same address points to different chips depending
 *   on the CPU it is accessed from.
 *
 * Note that IRQs 0-31 are special - they are local to each CPU.
 * As such, the enable set/clear, pending set/clear and active bit
 * registers are banked per-cpu for these sources.
 */
#include <linux/init.h>
#include <linux/kernel.h>
#include <linux/err.h>
#include <linux/module.h>
#include <linux/list.h>
#include <linux/smp.h>
#include <linux/cpu.h>
#include <linux/cpu_pm.h>
#include <linux/cpumask.h>
#include <linux/io.h>
#include <linux/of.h>
#include <linux/of_address.h>
#include <linux/of_irq.h>
#include <linux/acpi.h>
#include <linux/irqdomain.h>
#include <linux/interrupt.h>
#include <linux/percpu.h>
#include <linux/slab.h>
#include <linux/irqchip.h>
#include <linux/irqchip/chained_irq.h>
#include <linux/irqchip/arm-gic.h>
#include <linux/irqchip/arm-gic-acpi.h>

#include <asm/cputype.h>
#include <asm/irq.h>
#include <asm/exception.h>
#include <asm/smp_plat.h>
#include <asm/virt.h>

#include "irq-gic-common.h"

union gic_base {
	void __iomem *common_base;
	void __percpu * __iomem *percpu_base;
};

struct gic_chip_data {
	union gic_base dist_base;
	union gic_base cpu_base;
#ifdef CONFIG_CPU_PM
	u32 saved_spi_enable[DIV_ROUND_UP(1020, 32)];
	u32 saved_spi_conf[DIV_ROUND_UP(1020, 16)];
	u32 saved_spi_target[DIV_ROUND_UP(1020, 4)];
	u32 __percpu *saved_ppi_enable;
	u32 __percpu *saved_ppi_conf;
#endif
	struct irq_domain *domain;
	unsigned int gic_irqs;
#ifdef CONFIG_GIC_NON_BANKED
	void __iomem *(*get_base)(union gic_base *);
#endif
};

static DEFINE_RAW_SPINLOCK(irq_controller_lock);

/*
 * The GIC mapping of CPU interfaces does not necessarily match
 * the logical CPU numbering.  Let's use a mapping as returned
 * by the GIC itself.
 */
#define NR_GIC_CPU_IF 8
static u8 gic_cpu_map[NR_GIC_CPU_IF] __read_mostly;

static struct static_key supports_deactivate = STATIC_KEY_INIT_TRUE;

#ifndef MAX_GIC_NR
#define MAX_GIC_NR	1
#endif

static struct gic_chip_data gic_data[MAX_GIC_NR] __read_mostly;

#ifdef CONFIG_GIC_NON_BANKED
static void __iomem *gic_get_percpu_base(union gic_base *base)
{
	return raw_cpu_read(*base->percpu_base);
}

static void __iomem *gic_get_common_base(union gic_base *base)
{
	return base->common_base;
}

static inline void __iomem *gic_data_dist_base(struct gic_chip_data *data)
{
	return data->get_base(&data->dist_base);
}

static inline void __iomem *gic_data_cpu_base(struct gic_chip_data *data)
{
	return data->get_base(&data->cpu_base);
}

static inline void gic_set_base_accessor(struct gic_chip_data *data,
					 void __iomem *(*f)(union gic_base *))
{
	data->get_base = f;
}
#else
#define gic_data_dist_base(d)	((d)->dist_base.common_base)
#define gic_data_cpu_base(d)	((d)->cpu_base.common_base)
#define gic_set_base_accessor(d, f)
#endif

static inline void __iomem *gic_dist_base(struct irq_data *d)
{
	struct gic_chip_data *gic_data = irq_data_get_irq_chip_data(d);
	return gic_data_dist_base(gic_data);
}

static inline void __iomem *gic_cpu_base(struct irq_data *d)
{
	struct gic_chip_data *gic_data = irq_data_get_irq_chip_data(d);
	return gic_data_cpu_base(gic_data);
}

static inline unsigned int gic_irq(struct irq_data *d)
{
	return d->hwirq;
}

static inline bool cascading_gic_irq(struct irq_data *d)
{
	void *data = irq_data_get_irq_handler_data(d);

	/*
	 * If handler_data pointing to one of the secondary GICs, then
	 * this is a cascading interrupt, and it cannot possibly be
	 * forwarded.
	 */
	if (data >= (void *)(gic_data + 1) &&
	    data <  (void *)(gic_data + MAX_GIC_NR))
		return true;

	return false;
}

static inline bool forwarded_irq(struct irq_data *d)
{
	/*
	 * A forwarded interrupt:
	 * - is on the primary GIC
	 * - has its handler_data set to a value
	 * - that isn't a secondary GIC
	 */
	if (d->handler_data && !cascading_gic_irq(d))
		return true;

	return false;
}

/*
 * Routines to acknowledge, disable and enable interrupts
 */
static void gic_poke_irq(struct irq_data *d, u32 offset)
{
	u32 mask = 1 << (gic_irq(d) % 32);
	writel_relaxed(mask, gic_dist_base(d) + offset + (gic_irq(d) / 32) * 4);
}

static int gic_peek_irq(struct irq_data *d, u32 offset)
{
	u32 mask = 1 << (gic_irq(d) % 32);
	return !!(readl_relaxed(gic_dist_base(d) + offset + (gic_irq(d) / 32) * 4) & mask);
}

static void gic_mask_irq(struct irq_data *d)
{
	gic_poke_irq(d, GIC_DIST_ENABLE_CLEAR);
}

static void gic_eoimode1_mask_irq(struct irq_data *d)
{
	gic_mask_irq(d);
	/*
	 * When masking a forwarded interrupt, make sure it is
	 * deactivated as well.
	 *
	 * This ensures that an interrupt that is getting
	 * disabled/masked will not get "stuck", because there is
	 * noone to deactivate it (guest is being terminated).
	 */
	if (forwarded_irq(d))
		gic_poke_irq(d, GIC_DIST_ACTIVE_CLEAR);
}

static void gic_unmask_irq(struct irq_data *d)
{
	gic_poke_irq(d, GIC_DIST_ENABLE_SET);
}

static void gic_eoi_irq(struct irq_data *d)
{
	writel_relaxed(gic_irq(d), gic_cpu_base(d) + GIC_CPU_EOI);
}

static void gic_eoimode1_eoi_irq(struct irq_data *d)
{
	/* Do not deactivate an IRQ forwarded to a vcpu. */
	if (forwarded_irq(d))
		return;

	writel_relaxed(gic_irq(d), gic_cpu_base(d) + GIC_CPU_DEACTIVATE);
}

static int gic_irq_set_irqchip_state(struct irq_data *d,
				     enum irqchip_irq_state which, bool val)
{
	u32 reg;

	switch (which) {
	case IRQCHIP_STATE_PENDING:
		reg = val ? GIC_DIST_PENDING_SET : GIC_DIST_PENDING_CLEAR;
		break;

	case IRQCHIP_STATE_ACTIVE:
		reg = val ? GIC_DIST_ACTIVE_SET : GIC_DIST_ACTIVE_CLEAR;
		break;

	case IRQCHIP_STATE_MASKED:
		reg = val ? GIC_DIST_ENABLE_CLEAR : GIC_DIST_ENABLE_SET;
		break;

	default:
		return -EINVAL;
	}

	gic_poke_irq(d, reg);
	return 0;
}

static int gic_irq_get_irqchip_state(struct irq_data *d,
				      enum irqchip_irq_state which, bool *val)
{
	switch (which) {
	case IRQCHIP_STATE_PENDING:
		*val = gic_peek_irq(d, GIC_DIST_PENDING_SET);
		break;

	case IRQCHIP_STATE_ACTIVE:
		*val = gic_peek_irq(d, GIC_DIST_ACTIVE_SET);
		break;

	case IRQCHIP_STATE_MASKED:
		*val = !gic_peek_irq(d, GIC_DIST_ENABLE_SET);
		break;

	default:
		return -EINVAL;
	}

	return 0;
}

static int gic_set_type(struct irq_data *d, unsigned int type)
{
	void __iomem *base = gic_dist_base(d);
	unsigned int gicirq = gic_irq(d);

	/* Interrupt configuration for SGIs can't be changed */
	if (gicirq < 16)
		return -EINVAL;

	/* SPIs have restrictions on the supported types */
	if (gicirq >= 32 && type != IRQ_TYPE_LEVEL_HIGH &&
			    type != IRQ_TYPE_EDGE_RISING)
		return -EINVAL;

	return gic_configure_irq(gicirq, type, base, NULL);
}

static int gic_irq_set_vcpu_affinity(struct irq_data *d, void *vcpu)
{
	/* Only interrupts on the primary GIC can be forwarded to a vcpu. */
	if (cascading_gic_irq(d))
		return -EINVAL;

	d->handler_data = vcpu;
	return 0;
}

#ifdef CONFIG_SMP
static int gic_set_affinity(struct irq_data *d, const struct cpumask *mask_val,
			    bool force)
{
	void __iomem *reg = gic_dist_base(d) + GIC_DIST_TARGET + (gic_irq(d) & ~3);
	unsigned int cpu, shift = (gic_irq(d) % 4) * 8;
	u32 val, mask, bit;
	unsigned long flags;

	if (!force)
		cpu = cpumask_any_and(mask_val, cpu_online_mask);
	else
		cpu = cpumask_first(mask_val);

	if (cpu >= NR_GIC_CPU_IF || cpu >= nr_cpu_ids)
		return -EINVAL;

	raw_spin_lock_irqsave(&irq_controller_lock, flags);
	mask = 0xff << shift;
	bit = gic_cpu_map[cpu] << shift;
	val = readl_relaxed(reg) & ~mask;
	writel_relaxed(val | bit, reg);
	raw_spin_unlock_irqrestore(&irq_controller_lock, flags);

	return IRQ_SET_MASK_OK;
}
#endif

static void __exception_irq_entry gic_handle_irq(struct pt_regs *regs)
{
	u32 irqstat, irqnr;
	struct gic_chip_data *gic = &gic_data[0];
	void __iomem *cpu_base = gic_data_cpu_base(gic);

	do {
		irqstat = readl_relaxed(cpu_base + GIC_CPU_INTACK);
		irqnr = irqstat & GICC_IAR_INT_ID_MASK;

		if (likely(irqnr > 15 && irqnr < 1021)) {
			if (static_key_true(&supports_deactivate))
				writel_relaxed(irqstat, cpu_base + GIC_CPU_EOI);
			handle_domain_irq(gic->domain, irqnr, regs);
			continue;
		}
		if (irqnr < 16) {
			writel_relaxed(irqstat, cpu_base + GIC_CPU_EOI);
			if (static_key_true(&supports_deactivate))
				writel_relaxed(irqstat, cpu_base + GIC_CPU_DEACTIVATE);
#ifdef CONFIG_SMP
			handle_IPI(irqnr, regs);
#endif
			continue;
		}
		break;
	} while (1);
}

static void gic_handle_cascade_irq(unsigned int irq, struct irq_desc *desc)
{
	struct gic_chip_data *chip_data = irq_desc_get_handler_data(desc);
	struct irq_chip *chip = irq_desc_get_chip(desc);
	unsigned int cascade_irq, gic_irq;
	unsigned long status;

	chained_irq_enter(chip, desc);

	raw_spin_lock(&irq_controller_lock);
	status = readl_relaxed(gic_data_cpu_base(chip_data) + GIC_CPU_INTACK);
	raw_spin_unlock(&irq_controller_lock);

	gic_irq = (status & GICC_IAR_INT_ID_MASK);
	if (gic_irq == GICC_INT_SPURIOUS)
		goto out;

	cascade_irq = irq_find_mapping(chip_data->domain, gic_irq);
	if (unlikely(gic_irq < 32 || gic_irq > 1020))
		handle_bad_irq(cascade_irq, desc);
	else
		generic_handle_irq(cascade_irq);

 out:
	chained_irq_exit(chip, desc);
}

static struct irq_chip gic_chip = {
	.name			= "GIC",
	.irq_mask		= gic_mask_irq,
	.irq_unmask		= gic_unmask_irq,
	.irq_eoi		= gic_eoi_irq,
	.irq_set_type		= gic_set_type,
#ifdef CONFIG_SMP
	.irq_set_affinity	= gic_set_affinity,
#endif
	.irq_get_irqchip_state	= gic_irq_get_irqchip_state,
	.irq_set_irqchip_state	= gic_irq_set_irqchip_state,
	.flags			= IRQCHIP_SET_TYPE_MASKED |
				  IRQCHIP_SKIP_SET_WAKE |
				  IRQCHIP_MASK_ON_SUSPEND,
<<<<<<< HEAD
=======
};

static struct irq_chip gic_eoimode1_chip = {
	.name			= "GICv2",
	.irq_mask		= gic_eoimode1_mask_irq,
	.irq_unmask		= gic_unmask_irq,
	.irq_eoi		= gic_eoimode1_eoi_irq,
	.irq_set_type		= gic_set_type,
#ifdef CONFIG_SMP
	.irq_set_affinity	= gic_set_affinity,
#endif
	.irq_get_irqchip_state	= gic_irq_get_irqchip_state,
	.irq_set_irqchip_state	= gic_irq_set_irqchip_state,
	.irq_set_vcpu_affinity	= gic_irq_set_vcpu_affinity,
	.flags			= IRQCHIP_SET_TYPE_MASKED |
				  IRQCHIP_SKIP_SET_WAKE |
				  IRQCHIP_MASK_ON_SUSPEND,
>>>>>>> 0c16e9a2
};

void __init gic_cascade_irq(unsigned int gic_nr, unsigned int irq)
{
	if (gic_nr >= MAX_GIC_NR)
		BUG();
	irq_set_chained_handler_and_data(irq, gic_handle_cascade_irq,
					 &gic_data[gic_nr]);
}

static u8 gic_get_cpumask(struct gic_chip_data *gic)
{
	void __iomem *base = gic_data_dist_base(gic);
	u32 mask, i;

	for (i = mask = 0; i < 32; i += 4) {
		mask = readl_relaxed(base + GIC_DIST_TARGET + i);
		mask |= mask >> 16;
		mask |= mask >> 8;
		if (mask)
			break;
	}

	if (!mask && num_possible_cpus() > 1)
		pr_crit("GIC CPU mask not found - kernel will fail to boot.\n");

	return mask;
}

static void gic_cpu_if_up(struct gic_chip_data *gic)
{
	void __iomem *cpu_base = gic_data_cpu_base(gic);
	u32 bypass = 0;
	u32 mode = 0;

	if (static_key_true(&supports_deactivate))
		mode = GIC_CPU_CTRL_EOImodeNS;

	/*
	* Preserve bypass disable bits to be written back later
	*/
	bypass = readl(cpu_base + GIC_CPU_CTRL);
	bypass &= GICC_DIS_BYPASS_MASK;

	writel_relaxed(bypass | mode | GICC_ENABLE, cpu_base + GIC_CPU_CTRL);
}


static void __init gic_dist_init(struct gic_chip_data *gic)
{
	unsigned int i;
	u32 cpumask;
	unsigned int gic_irqs = gic->gic_irqs;
	void __iomem *base = gic_data_dist_base(gic);

	writel_relaxed(GICD_DISABLE, base + GIC_DIST_CTRL);

	/*
	 * Set all global interrupts to this CPU only.
	 */
	cpumask = gic_get_cpumask(gic);
	cpumask |= cpumask << 8;
	cpumask |= cpumask << 16;
	for (i = 32; i < gic_irqs; i += 4)
		writel_relaxed(cpumask, base + GIC_DIST_TARGET + i * 4 / 4);

	gic_dist_config(base, gic_irqs, NULL);

	writel_relaxed(GICD_ENABLE, base + GIC_DIST_CTRL);
}

static void gic_cpu_init(struct gic_chip_data *gic)
{
	void __iomem *dist_base = gic_data_dist_base(gic);
	void __iomem *base = gic_data_cpu_base(gic);
	unsigned int cpu_mask, cpu = smp_processor_id();
	int i;

	/*
	 * Setting up the CPU map is only relevant for the primary GIC
	 * because any nested/secondary GICs do not directly interface
	 * with the CPU(s).
	 */
	if (gic == &gic_data[0]) {
		/*
		 * Get what the GIC says our CPU mask is.
		 */
		BUG_ON(cpu >= NR_GIC_CPU_IF);
		cpu_mask = gic_get_cpumask(gic);
		gic_cpu_map[cpu] = cpu_mask;

		/*
		 * Clear our mask from the other map entries in case they're
		 * still undefined.
		 */
		for (i = 0; i < NR_GIC_CPU_IF; i++)
			if (i != cpu)
				gic_cpu_map[i] &= ~cpu_mask;
	}

	gic_cpu_config(dist_base, NULL);

	writel_relaxed(GICC_INT_PRI_THRESHOLD, base + GIC_CPU_PRIMASK);
	gic_cpu_if_up(gic);
}

int gic_cpu_if_down(unsigned int gic_nr)
{
	void __iomem *cpu_base;
	u32 val = 0;

	if (gic_nr >= MAX_GIC_NR)
		return -EINVAL;

	cpu_base = gic_data_cpu_base(&gic_data[gic_nr]);
	val = readl(cpu_base + GIC_CPU_CTRL);
	val &= ~GICC_ENABLE;
	writel_relaxed(val, cpu_base + GIC_CPU_CTRL);

	return 0;
}

#ifdef CONFIG_CPU_PM
/*
 * Saves the GIC distributor registers during suspend or idle.  Must be called
 * with interrupts disabled but before powering down the GIC.  After calling
 * this function, no interrupts will be delivered by the GIC, and another
 * platform-specific wakeup source must be enabled.
 */
static void gic_dist_save(unsigned int gic_nr)
{
	unsigned int gic_irqs;
	void __iomem *dist_base;
	int i;

	if (gic_nr >= MAX_GIC_NR)
		BUG();

	gic_irqs = gic_data[gic_nr].gic_irqs;
	dist_base = gic_data_dist_base(&gic_data[gic_nr]);

	if (!dist_base)
		return;

	for (i = 0; i < DIV_ROUND_UP(gic_irqs, 16); i++)
		gic_data[gic_nr].saved_spi_conf[i] =
			readl_relaxed(dist_base + GIC_DIST_CONFIG + i * 4);

	for (i = 0; i < DIV_ROUND_UP(gic_irqs, 4); i++)
		gic_data[gic_nr].saved_spi_target[i] =
			readl_relaxed(dist_base + GIC_DIST_TARGET + i * 4);

	for (i = 0; i < DIV_ROUND_UP(gic_irqs, 32); i++)
		gic_data[gic_nr].saved_spi_enable[i] =
			readl_relaxed(dist_base + GIC_DIST_ENABLE_SET + i * 4);
}

/*
 * Restores the GIC distributor registers during resume or when coming out of
 * idle.  Must be called before enabling interrupts.  If a level interrupt
 * that occured while the GIC was suspended is still present, it will be
 * handled normally, but any edge interrupts that occured will not be seen by
 * the GIC and need to be handled by the platform-specific wakeup source.
 */
static void gic_dist_restore(unsigned int gic_nr)
{
	unsigned int gic_irqs;
	unsigned int i;
	void __iomem *dist_base;

	if (gic_nr >= MAX_GIC_NR)
		BUG();

	gic_irqs = gic_data[gic_nr].gic_irqs;
	dist_base = gic_data_dist_base(&gic_data[gic_nr]);

	if (!dist_base)
		return;

	writel_relaxed(GICD_DISABLE, dist_base + GIC_DIST_CTRL);

	for (i = 0; i < DIV_ROUND_UP(gic_irqs, 16); i++)
		writel_relaxed(gic_data[gic_nr].saved_spi_conf[i],
			dist_base + GIC_DIST_CONFIG + i * 4);

	for (i = 0; i < DIV_ROUND_UP(gic_irqs, 4); i++)
		writel_relaxed(GICD_INT_DEF_PRI_X4,
			dist_base + GIC_DIST_PRI + i * 4);

	for (i = 0; i < DIV_ROUND_UP(gic_irqs, 4); i++)
		writel_relaxed(gic_data[gic_nr].saved_spi_target[i],
			dist_base + GIC_DIST_TARGET + i * 4);

	for (i = 0; i < DIV_ROUND_UP(gic_irqs, 32); i++)
		writel_relaxed(gic_data[gic_nr].saved_spi_enable[i],
			dist_base + GIC_DIST_ENABLE_SET + i * 4);

	writel_relaxed(GICD_ENABLE, dist_base + GIC_DIST_CTRL);
}

static void gic_cpu_save(unsigned int gic_nr)
{
	int i;
	u32 *ptr;
	void __iomem *dist_base;
	void __iomem *cpu_base;

	if (gic_nr >= MAX_GIC_NR)
		BUG();

	dist_base = gic_data_dist_base(&gic_data[gic_nr]);
	cpu_base = gic_data_cpu_base(&gic_data[gic_nr]);

	if (!dist_base || !cpu_base)
		return;

	ptr = raw_cpu_ptr(gic_data[gic_nr].saved_ppi_enable);
	for (i = 0; i < DIV_ROUND_UP(32, 32); i++)
		ptr[i] = readl_relaxed(dist_base + GIC_DIST_ENABLE_SET + i * 4);

	ptr = raw_cpu_ptr(gic_data[gic_nr].saved_ppi_conf);
	for (i = 0; i < DIV_ROUND_UP(32, 16); i++)
		ptr[i] = readl_relaxed(dist_base + GIC_DIST_CONFIG + i * 4);

}

static void gic_cpu_restore(unsigned int gic_nr)
{
	int i;
	u32 *ptr;
	void __iomem *dist_base;
	void __iomem *cpu_base;

	if (gic_nr >= MAX_GIC_NR)
		BUG();

	dist_base = gic_data_dist_base(&gic_data[gic_nr]);
	cpu_base = gic_data_cpu_base(&gic_data[gic_nr]);

	if (!dist_base || !cpu_base)
		return;

	ptr = raw_cpu_ptr(gic_data[gic_nr].saved_ppi_enable);
	for (i = 0; i < DIV_ROUND_UP(32, 32); i++)
		writel_relaxed(ptr[i], dist_base + GIC_DIST_ENABLE_SET + i * 4);

	ptr = raw_cpu_ptr(gic_data[gic_nr].saved_ppi_conf);
	for (i = 0; i < DIV_ROUND_UP(32, 16); i++)
		writel_relaxed(ptr[i], dist_base + GIC_DIST_CONFIG + i * 4);

	for (i = 0; i < DIV_ROUND_UP(32, 4); i++)
		writel_relaxed(GICD_INT_DEF_PRI_X4,
					dist_base + GIC_DIST_PRI + i * 4);

	writel_relaxed(GICC_INT_PRI_THRESHOLD, cpu_base + GIC_CPU_PRIMASK);
	gic_cpu_if_up(&gic_data[gic_nr]);
}

static int gic_notifier(struct notifier_block *self, unsigned long cmd,	void *v)
{
	int i;

	for (i = 0; i < MAX_GIC_NR; i++) {
#ifdef CONFIG_GIC_NON_BANKED
		/* Skip over unused GICs */
		if (!gic_data[i].get_base)
			continue;
#endif
		switch (cmd) {
		case CPU_PM_ENTER:
			gic_cpu_save(i);
			break;
		case CPU_PM_ENTER_FAILED:
		case CPU_PM_EXIT:
			gic_cpu_restore(i);
			break;
		case CPU_CLUSTER_PM_ENTER:
			gic_dist_save(i);
			break;
		case CPU_CLUSTER_PM_ENTER_FAILED:
		case CPU_CLUSTER_PM_EXIT:
			gic_dist_restore(i);
			break;
		}
	}

	return NOTIFY_OK;
}

static struct notifier_block gic_notifier_block = {
	.notifier_call = gic_notifier,
};

static void __init gic_pm_init(struct gic_chip_data *gic)
{
	gic->saved_ppi_enable = __alloc_percpu(DIV_ROUND_UP(32, 32) * 4,
		sizeof(u32));
	BUG_ON(!gic->saved_ppi_enable);

	gic->saved_ppi_conf = __alloc_percpu(DIV_ROUND_UP(32, 16) * 4,
		sizeof(u32));
	BUG_ON(!gic->saved_ppi_conf);

	if (gic == &gic_data[0])
		cpu_pm_register_notifier(&gic_notifier_block);
}
#else
static void __init gic_pm_init(struct gic_chip_data *gic)
{
}
#endif

#ifdef CONFIG_SMP
static void gic_raise_softirq(const struct cpumask *mask, unsigned int irq)
{
	int cpu;
	unsigned long flags, map = 0;

	raw_spin_lock_irqsave(&irq_controller_lock, flags);

	/* Convert our logical CPU mask into a physical one. */
	for_each_cpu(cpu, mask)
		map |= gic_cpu_map[cpu];

	/*
	 * Ensure that stores to Normal memory are visible to the
	 * other CPUs before they observe us issuing the IPI.
	 */
	dmb(ishst);

	/* this always happens on GIC0 */
	writel_relaxed(map << 16 | irq, gic_data_dist_base(&gic_data[0]) + GIC_DIST_SOFTINT);

	raw_spin_unlock_irqrestore(&irq_controller_lock, flags);
}
#endif

#ifdef CONFIG_BL_SWITCHER
/*
 * gic_send_sgi - send a SGI directly to given CPU interface number
 *
 * cpu_id: the ID for the destination CPU interface
 * irq: the IPI number to send a SGI for
 */
void gic_send_sgi(unsigned int cpu_id, unsigned int irq)
{
	BUG_ON(cpu_id >= NR_GIC_CPU_IF);
	cpu_id = 1 << cpu_id;
	/* this always happens on GIC0 */
	writel_relaxed((cpu_id << 16) | irq, gic_data_dist_base(&gic_data[0]) + GIC_DIST_SOFTINT);
}

/*
 * gic_get_cpu_id - get the CPU interface ID for the specified CPU
 *
 * @cpu: the logical CPU number to get the GIC ID for.
 *
 * Return the CPU interface ID for the given logical CPU number,
 * or -1 if the CPU number is too large or the interface ID is
 * unknown (more than one bit set).
 */
int gic_get_cpu_id(unsigned int cpu)
{
	unsigned int cpu_bit;

	if (cpu >= NR_GIC_CPU_IF)
		return -1;
	cpu_bit = gic_cpu_map[cpu];
	if (cpu_bit & (cpu_bit - 1))
		return -1;
	return __ffs(cpu_bit);
}

/*
 * gic_migrate_target - migrate IRQs to another CPU interface
 *
 * @new_cpu_id: the CPU target ID to migrate IRQs to
 *
 * Migrate all peripheral interrupts with a target matching the current CPU
 * to the interface corresponding to @new_cpu_id.  The CPU interface mapping
 * is also updated.  Targets to other CPU interfaces are unchanged.
 * This must be called with IRQs locally disabled.
 */
void gic_migrate_target(unsigned int new_cpu_id)
{
	unsigned int cur_cpu_id, gic_irqs, gic_nr = 0;
	void __iomem *dist_base;
	int i, ror_val, cpu = smp_processor_id();
	u32 val, cur_target_mask, active_mask;

	if (gic_nr >= MAX_GIC_NR)
		BUG();

	dist_base = gic_data_dist_base(&gic_data[gic_nr]);
	if (!dist_base)
		return;
	gic_irqs = gic_data[gic_nr].gic_irqs;

	cur_cpu_id = __ffs(gic_cpu_map[cpu]);
	cur_target_mask = 0x01010101 << cur_cpu_id;
	ror_val = (cur_cpu_id - new_cpu_id) & 31;

	raw_spin_lock(&irq_controller_lock);

	/* Update the target interface for this logical CPU */
	gic_cpu_map[cpu] = 1 << new_cpu_id;

	/*
	 * Find all the peripheral interrupts targetting the current
	 * CPU interface and migrate them to the new CPU interface.
	 * We skip DIST_TARGET 0 to 7 as they are read-only.
	 */
	for (i = 8; i < DIV_ROUND_UP(gic_irqs, 4); i++) {
		val = readl_relaxed(dist_base + GIC_DIST_TARGET + i * 4);
		active_mask = val & cur_target_mask;
		if (active_mask) {
			val &= ~active_mask;
			val |= ror32(active_mask, ror_val);
			writel_relaxed(val, dist_base + GIC_DIST_TARGET + i*4);
		}
	}

	raw_spin_unlock(&irq_controller_lock);

	/*
	 * Now let's migrate and clear any potential SGIs that might be
	 * pending for us (cur_cpu_id).  Since GIC_DIST_SGI_PENDING_SET
	 * is a banked register, we can only forward the SGI using
	 * GIC_DIST_SOFTINT.  The original SGI source is lost but Linux
	 * doesn't use that information anyway.
	 *
	 * For the same reason we do not adjust SGI source information
	 * for previously sent SGIs by us to other CPUs either.
	 */
	for (i = 0; i < 16; i += 4) {
		int j;
		val = readl_relaxed(dist_base + GIC_DIST_SGI_PENDING_SET + i);
		if (!val)
			continue;
		writel_relaxed(val, dist_base + GIC_DIST_SGI_PENDING_CLEAR + i);
		for (j = i; j < i + 4; j++) {
			if (val & 0xff)
				writel_relaxed((1 << (new_cpu_id + 16)) | j,
						dist_base + GIC_DIST_SOFTINT);
			val >>= 8;
		}
	}
}

/*
 * gic_get_sgir_physaddr - get the physical address for the SGI register
 *
 * REturn the physical address of the SGI register to be used
 * by some early assembly code when the kernel is not yet available.
 */
static unsigned long gic_dist_physaddr;

unsigned long gic_get_sgir_physaddr(void)
{
	if (!gic_dist_physaddr)
		return 0;
	return gic_dist_physaddr + GIC_DIST_SOFTINT;
}

void __init gic_init_physaddr(struct device_node *node)
{
	struct resource res;
	if (of_address_to_resource(node, 0, &res) == 0) {
		gic_dist_physaddr = res.start;
		pr_info("GIC physical location is %#lx\n", gic_dist_physaddr);
	}
}

#else
#define gic_init_physaddr(node)  do { } while (0)
#endif

static int gic_irq_domain_map(struct irq_domain *d, unsigned int irq,
				irq_hw_number_t hw)
{
	struct irq_chip *chip = &gic_chip;

	if (static_key_true(&supports_deactivate)) {
		if (d->host_data == (void *)&gic_data[0])
			chip = &gic_eoimode1_chip;
	}

	if (hw < 32) {
		irq_set_percpu_devid(irq);
		irq_domain_set_info(d, irq, hw, chip, d->host_data,
				    handle_percpu_devid_irq, NULL, NULL);
		set_irq_flags(irq, IRQF_VALID | IRQF_NOAUTOEN);
	} else {
		irq_domain_set_info(d, irq, hw, chip, d->host_data,
				    handle_fasteoi_irq, NULL, NULL);
		set_irq_flags(irq, IRQF_VALID | IRQF_PROBE);
	}
	return 0;
}

static void gic_irq_domain_unmap(struct irq_domain *d, unsigned int irq)
{
}

static int gic_irq_domain_xlate(struct irq_domain *d,
				struct device_node *controller,
				const u32 *intspec, unsigned int intsize,
				unsigned long *out_hwirq, unsigned int *out_type)
{
	unsigned long ret = 0;

	if (d->of_node != controller)
		return -EINVAL;
	if (intsize < 3)
		return -EINVAL;

	/* Get the interrupt number and add 16 to skip over SGIs */
	*out_hwirq = intspec[1] + 16;

	/* For SPIs, we need to add 16 more to get the GIC irq ID number */
	if (!intspec[0])
		*out_hwirq += 16;

	*out_type = intspec[2] & IRQ_TYPE_SENSE_MASK;

	return ret;
}

#ifdef CONFIG_SMP
static int gic_secondary_init(struct notifier_block *nfb, unsigned long action,
			      void *hcpu)
{
	if (action == CPU_STARTING || action == CPU_STARTING_FROZEN)
		gic_cpu_init(&gic_data[0]);
	return NOTIFY_OK;
}

/*
 * Notifier for enabling the GIC CPU interface. Set an arbitrarily high
 * priority because the GIC needs to be up before the ARM generic timers.
 */
static struct notifier_block gic_cpu_notifier = {
	.notifier_call = gic_secondary_init,
	.priority = 100,
};
#endif

static int gic_irq_domain_alloc(struct irq_domain *domain, unsigned int virq,
				unsigned int nr_irqs, void *arg)
{
	int i, ret;
	irq_hw_number_t hwirq;
	unsigned int type = IRQ_TYPE_NONE;
	struct of_phandle_args *irq_data = arg;

	ret = gic_irq_domain_xlate(domain, irq_data->np, irq_data->args,
				   irq_data->args_count, &hwirq, &type);
	if (ret)
		return ret;

	for (i = 0; i < nr_irqs; i++)
		gic_irq_domain_map(domain, virq + i, hwirq + i);

	return 0;
}

static const struct irq_domain_ops gic_irq_domain_hierarchy_ops = {
	.xlate = gic_irq_domain_xlate,
	.alloc = gic_irq_domain_alloc,
	.free = irq_domain_free_irqs_top,
};

static const struct irq_domain_ops gic_irq_domain_ops = {
	.map = gic_irq_domain_map,
	.unmap = gic_irq_domain_unmap,
	.xlate = gic_irq_domain_xlate,
};

<<<<<<< HEAD
void __init gic_init_bases(unsigned int gic_nr, int irq_start,
=======
static void __init __gic_init_bases(unsigned int gic_nr, int irq_start,
>>>>>>> 0c16e9a2
			   void __iomem *dist_base, void __iomem *cpu_base,
			   u32 percpu_offset, struct device_node *node)
{
	irq_hw_number_t hwirq_base;
	struct gic_chip_data *gic;
	int gic_irqs, irq_base, i;

	BUG_ON(gic_nr >= MAX_GIC_NR);

	gic = &gic_data[gic_nr];
#ifdef CONFIG_GIC_NON_BANKED
	if (percpu_offset) { /* Frankein-GIC without banked registers... */
		unsigned int cpu;

		gic->dist_base.percpu_base = alloc_percpu(void __iomem *);
		gic->cpu_base.percpu_base = alloc_percpu(void __iomem *);
		if (WARN_ON(!gic->dist_base.percpu_base ||
			    !gic->cpu_base.percpu_base)) {
			free_percpu(gic->dist_base.percpu_base);
			free_percpu(gic->cpu_base.percpu_base);
			return;
		}

		for_each_possible_cpu(cpu) {
			u32 mpidr = cpu_logical_map(cpu);
			u32 core_id = MPIDR_AFFINITY_LEVEL(mpidr, 0);
			unsigned long offset = percpu_offset * core_id;
			*per_cpu_ptr(gic->dist_base.percpu_base, cpu) = dist_base + offset;
			*per_cpu_ptr(gic->cpu_base.percpu_base, cpu) = cpu_base + offset;
		}

		gic_set_base_accessor(gic, gic_get_percpu_base);
	} else
#endif
	{			/* Normal, sane GIC... */
		WARN(percpu_offset,
		     "GIC_NON_BANKED not enabled, ignoring %08x offset!",
		     percpu_offset);
		gic->dist_base.common_base = dist_base;
		gic->cpu_base.common_base = cpu_base;
		gic_set_base_accessor(gic, gic_get_common_base);
	}

	/*
	 * Find out how many interrupts are supported.
	 * The GIC only supports up to 1020 interrupt sources.
	 */
	gic_irqs = readl_relaxed(gic_data_dist_base(gic) + GIC_DIST_CTR) & 0x1f;
	gic_irqs = (gic_irqs + 1) * 32;
	if (gic_irqs > 1020)
		gic_irqs = 1020;
	gic->gic_irqs = gic_irqs;

	if (node) {		/* DT case */
		gic->domain = irq_domain_add_linear(node, gic_irqs,
						    &gic_irq_domain_hierarchy_ops,
						    gic);
	} else {		/* Non-DT case */
		/*
		 * For primary GICs, skip over SGIs.
		 * For secondary GICs, skip over PPIs, too.
		 */
		if (gic_nr == 0 && (irq_start & 31) > 0) {
			hwirq_base = 16;
			if (irq_start != -1)
				irq_start = (irq_start & ~31) + 16;
		} else {
			hwirq_base = 32;
		}

		gic_irqs -= hwirq_base; /* calculate # of irqs to allocate */

		irq_base = irq_alloc_descs(irq_start, 16, gic_irqs,
					   numa_node_id());
		if (IS_ERR_VALUE(irq_base)) {
			WARN(1, "Cannot allocate irq_descs @ IRQ%d, assuming pre-allocated\n",
			     irq_start);
			irq_base = irq_start;
		}

		gic->domain = irq_domain_add_legacy(node, gic_irqs, irq_base,
					hwirq_base, &gic_irq_domain_ops, gic);
	}

	if (WARN_ON(!gic->domain))
		return;

	if (gic_nr == 0) {
		/*
		 * Initialize the CPU interface map to all CPUs.
		 * It will be refined as each CPU probes its ID.
		 * This is only necessary for the primary GIC.
		 */
		for (i = 0; i < NR_GIC_CPU_IF; i++)
			gic_cpu_map[i] = 0xff;
#ifdef CONFIG_SMP
		set_smp_cross_call(gic_raise_softirq);
		register_cpu_notifier(&gic_cpu_notifier);
#endif
		set_handle_irq(gic_handle_irq);
		if (static_key_true(&supports_deactivate))
			pr_info("GIC: Using split EOI/Deactivate mode\n");
	}

	gic_dist_init(gic);
	gic_cpu_init(gic);
	gic_pm_init(gic);
}

void __init gic_init_bases(unsigned int gic_nr, int irq_start,
			   void __iomem *dist_base, void __iomem *cpu_base,
			   u32 percpu_offset, struct device_node *node)
{
	/*
	 * Non-DT/ACPI systems won't run a hypervisor, so let's not
	 * bother with these...
	 */
	static_key_slow_dec(&supports_deactivate);
	__gic_init_bases(gic_nr, irq_start, dist_base, cpu_base,
			 percpu_offset, node);
}

#ifdef CONFIG_OF
static int gic_cnt __initdata;

static int __init
gic_of_init(struct device_node *node, struct device_node *parent)
{
	void __iomem *cpu_base;
	void __iomem *dist_base;
	struct resource cpu_res;
	u32 percpu_offset;
	int irq;

	if (WARN_ON(!node))
		return -ENODEV;

	dist_base = of_iomap(node, 0);
	WARN(!dist_base, "unable to map gic dist registers\n");

	cpu_base = of_iomap(node, 1);
	WARN(!cpu_base, "unable to map gic cpu registers\n");

	of_address_to_resource(node, 1, &cpu_res);

	/*
	 * Disable split EOI/Deactivate if either HYP is not available
	 * or the CPU interface is too small.
	 */
	if (gic_cnt == 0 && (!is_hyp_mode_available() ||
			     resource_size(&cpu_res) < SZ_8K))
		static_key_slow_dec(&supports_deactivate);

	if (of_property_read_u32(node, "cpu-offset", &percpu_offset))
		percpu_offset = 0;

	__gic_init_bases(gic_cnt, -1, dist_base, cpu_base, percpu_offset, node);
	if (!gic_cnt)
		gic_init_physaddr(node);

	if (parent) {
		irq = irq_of_parse_and_map(node, 0);
		gic_cascade_irq(gic_cnt, irq);
	}

	if (IS_ENABLED(CONFIG_ARM_GIC_V2M))
		gicv2m_of_init(node, gic_data[gic_cnt].domain);

	gic_cnt++;
	return 0;
}
IRQCHIP_DECLARE(gic_400, "arm,gic-400", gic_of_init);
IRQCHIP_DECLARE(arm11mp_gic, "arm,arm11mp-gic", gic_of_init);
IRQCHIP_DECLARE(arm1176jzf_dc_gic, "arm,arm1176jzf-devchip-gic", gic_of_init);
IRQCHIP_DECLARE(cortex_a15_gic, "arm,cortex-a15-gic", gic_of_init);
IRQCHIP_DECLARE(cortex_a9_gic, "arm,cortex-a9-gic", gic_of_init);
IRQCHIP_DECLARE(cortex_a7_gic, "arm,cortex-a7-gic", gic_of_init);
IRQCHIP_DECLARE(msm_8660_qgic, "qcom,msm-8660-qgic", gic_of_init);
IRQCHIP_DECLARE(msm_qgic2, "qcom,msm-qgic2", gic_of_init);

#endif

#ifdef CONFIG_ACPI
static phys_addr_t dist_phy_base, cpu_phy_base __initdata;

static int __init
gic_acpi_parse_madt_cpu(struct acpi_subtable_header *header,
			const unsigned long end)
{
	struct acpi_madt_generic_interrupt *processor;
	phys_addr_t gic_cpu_base;
	static int cpu_base_assigned;

	processor = (struct acpi_madt_generic_interrupt *)header;

	if (BAD_MADT_GICC_ENTRY(processor, end))
		return -EINVAL;

	/*
	 * There is no support for non-banked GICv1/2 register in ACPI spec.
	 * All CPU interface addresses have to be the same.
	 */
	gic_cpu_base = processor->base_address;
	if (cpu_base_assigned && gic_cpu_base != cpu_phy_base)
		return -EINVAL;

	cpu_phy_base = gic_cpu_base;
	cpu_base_assigned = 1;
	return 0;
}

static int __init
gic_acpi_parse_madt_distributor(struct acpi_subtable_header *header,
				const unsigned long end)
{
	struct acpi_madt_generic_distributor *dist;

	dist = (struct acpi_madt_generic_distributor *)header;

	if (BAD_MADT_ENTRY(dist, end))
		return -EINVAL;

	dist_phy_base = dist->base_address;
	return 0;
}

int __init
gic_v2_acpi_init(struct acpi_table_header *table)
{
	void __iomem *cpu_base, *dist_base;
	int count;

	/* Collect CPU base addresses */
	count = acpi_parse_entries(ACPI_SIG_MADT,
				   sizeof(struct acpi_table_madt),
				   gic_acpi_parse_madt_cpu, table,
				   ACPI_MADT_TYPE_GENERIC_INTERRUPT, 0);
	if (count <= 0) {
		pr_err("No valid GICC entries exist\n");
		return -EINVAL;
	}

	/*
	 * Find distributor base address. We expect one distributor entry since
	 * ACPI 5.1 spec neither support multi-GIC instances nor GIC cascade.
	 */
	count = acpi_parse_entries(ACPI_SIG_MADT,
				   sizeof(struct acpi_table_madt),
				   gic_acpi_parse_madt_distributor, table,
				   ACPI_MADT_TYPE_GENERIC_DISTRIBUTOR, 0);
	if (count <= 0) {
		pr_err("No valid GICD entries exist\n");
		return -EINVAL;
	} else if (count > 1) {
		pr_err("More than one GICD entry detected\n");
		return -EINVAL;
	}

	cpu_base = ioremap(cpu_phy_base, ACPI_GIC_CPU_IF_MEM_SIZE);
	if (!cpu_base) {
		pr_err("Unable to map GICC registers\n");
		return -ENOMEM;
	}

	dist_base = ioremap(dist_phy_base, ACPI_GICV2_DIST_MEM_SIZE);
	if (!dist_base) {
		pr_err("Unable to map GICD registers\n");
		iounmap(cpu_base);
		return -ENOMEM;
	}

	/*
	 * Disable split EOI/Deactivate if HYP is not available. ACPI
	 * guarantees that we'll always have a GICv2, so the CPU
	 * interface will always be the right size.
	 */
	if (!is_hyp_mode_available())
		static_key_slow_dec(&supports_deactivate);

	/*
	 * Initialize zero GIC instance (no multi-GIC support). Also, set GIC
	 * as default IRQ domain to allow for GSI registration and GSI to IRQ
	 * number translation (see acpi_register_gsi() and acpi_gsi_to_irq()).
	 */
	__gic_init_bases(0, -1, dist_base, cpu_base, 0, NULL);
	irq_set_default_host(gic_data[0].domain);

	acpi_irq_model = ACPI_IRQ_MODEL_GIC;
	return 0;
}
#endif<|MERGE_RESOLUTION|>--- conflicted
+++ resolved
@@ -398,8 +398,6 @@
 	.flags			= IRQCHIP_SET_TYPE_MASKED |
 				  IRQCHIP_SKIP_SET_WAKE |
 				  IRQCHIP_MASK_ON_SUSPEND,
-<<<<<<< HEAD
-=======
 };
 
 static struct irq_chip gic_eoimode1_chip = {
@@ -417,7 +415,6 @@
 	.flags			= IRQCHIP_SET_TYPE_MASKED |
 				  IRQCHIP_SKIP_SET_WAKE |
 				  IRQCHIP_MASK_ON_SUSPEND,
->>>>>>> 0c16e9a2
 };
 
 void __init gic_cascade_irq(unsigned int gic_nr, unsigned int irq)
@@ -996,11 +993,7 @@
 	.xlate = gic_irq_domain_xlate,
 };
 
-<<<<<<< HEAD
-void __init gic_init_bases(unsigned int gic_nr, int irq_start,
-=======
 static void __init __gic_init_bases(unsigned int gic_nr, int irq_start,
->>>>>>> 0c16e9a2
 			   void __iomem *dist_base, void __iomem *cpu_base,
 			   u32 percpu_offset, struct device_node *node)
 {
