--- conflicted
+++ resolved
@@ -82,13 +82,6 @@
 
 void aic_common_set_priority(int priority, unsigned *val)
 {
-<<<<<<< HEAD
-	if (priority < AT91_AIC_IRQ_MIN_PRIORITY ||
-	    priority > AT91_AIC_IRQ_MAX_PRIORITY)
-		return -EINVAL;
-
-=======
->>>>>>> 6f40fed1
 	*val &= ~AT91_AIC_PRIOR;
 	*val |= priority;
 }
