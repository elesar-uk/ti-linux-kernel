--- conflicted
+++ resolved
@@ -73,21 +73,7 @@
 	select ARCH_HAS_ASYNC_TX_FIND_CHANNEL
 	select ASYNC_TX_ENABLE_CHANNEL_SWITCH
 	help
-<<<<<<< HEAD
-	  Enable support for the Intel(R) IOP Series RAID engines.
-
-config IDMA64
-	tristate "Intel integrated DMA 64-bit support"
-	select DMA_ENGINE
-	select DMA_VIRTUAL_CHANNELS
-	help
-	  Enable DMA support for Intel Low Power Subsystem such as found on
-	  Intel Skylake PCH.
-
-source "drivers/dma/dw/Kconfig"
-=======
 	  Enable support for the AMCC PPC440SPe RAID engines.
->>>>>>> f53d906c
 
 config AT_HDMAC
 	tristate "Atmel AHB DMA support"
@@ -218,6 +204,14 @@
           the capability to offload memcpy, xor and pq computation
 	  for raid5/6.
 
+config IDMA64
+	tristate "Intel integrated DMA 64-bit support"
+	select DMA_ENGINE
+	select DMA_VIRTUAL_CHANNELS
+	help
+	  Enable DMA support for Intel Low Power Subsystem such as found on
+	  Intel Skylake PCH.
+
 config IMG_MDC_DMA
 	tristate "IMG MDC support"
 	depends on MIPS || COMPILE_TEST
