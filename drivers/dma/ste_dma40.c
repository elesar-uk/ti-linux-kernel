/*
 * Copyright (C) Ericsson AB 2007-2008
 * Copyright (C) ST-Ericsson SA 2008-2010
 * Author: Per Forlin <per.forlin@stericsson.com> for ST-Ericsson
 * Author: Jonas Aaberg <jonas.aberg@stericsson.com> for ST-Ericsson
 * License terms: GNU General Public License (GPL) version 2
 */

#include <linux/kernel.h>
#include <linux/slab.h>
#include <linux/dmaengine.h>
#include <linux/platform_device.h>
#include <linux/clk.h>
#include <linux/delay.h>
#include <linux/err.h>

#include <plat/ste_dma40.h>

#include "ste_dma40_ll.h"

#define D40_NAME "dma40"

#define D40_PHY_CHAN -1

/* For masking out/in 2 bit channel positions */
#define D40_CHAN_POS(chan)  (2 * (chan / 2))
#define D40_CHAN_POS_MASK(chan) (0x3 << D40_CHAN_POS(chan))

/* Maximum iterations taken before giving up suspending a channel */
#define D40_SUSPEND_MAX_IT 500

/* Hardware requirement on LCLA alignment */
#define LCLA_ALIGNMENT 0x40000

/* Max number of links per event group */
#define D40_LCLA_LINK_PER_EVENT_GRP 128
#define D40_LCLA_END D40_LCLA_LINK_PER_EVENT_GRP

/* Attempts before giving up to trying to get pages that are aligned */
#define MAX_LCLA_ALLOC_ATTEMPTS 256

/* Bit markings for allocation map */
#define D40_ALLOC_FREE		(1 << 31)
#define D40_ALLOC_PHY		(1 << 30)
#define D40_ALLOC_LOG_FREE	0

/* Hardware designer of the block */
#define D40_HW_DESIGNER 0x8

/**
 * enum 40_command - The different commands and/or statuses.
 *
 * @D40_DMA_STOP: DMA channel command STOP or status STOPPED,
 * @D40_DMA_RUN: The DMA channel is RUNNING of the command RUN.
 * @D40_DMA_SUSPEND_REQ: Request the DMA to SUSPEND as soon as possible.
 * @D40_DMA_SUSPENDED: The DMA channel is SUSPENDED.
 */
enum d40_command {
	D40_DMA_STOP		= 0,
	D40_DMA_RUN		= 1,
	D40_DMA_SUSPEND_REQ	= 2,
	D40_DMA_SUSPENDED	= 3
};

/**
 * struct d40_lli_pool - Structure for keeping LLIs in memory
 *
 * @base: Pointer to memory area when the pre_alloc_lli's are not large
 * enough, IE bigger than the most common case, 1 dst and 1 src. NULL if
 * pre_alloc_lli is used.
 * @dma_addr: DMA address, if mapped
 * @size: The size in bytes of the memory at base or the size of pre_alloc_lli.
 * @pre_alloc_lli: Pre allocated area for the most common case of transfers,
 * one buffer to one buffer.
 */
struct d40_lli_pool {
	void	*base;
	int	 size;
	dma_addr_t	dma_addr;
	/* Space for dst and src, plus an extra for padding */
	u8	 pre_alloc_lli[3 * sizeof(struct d40_phy_lli)];
};

/**
 * struct d40_desc - A descriptor is one DMA job.
 *
 * @lli_phy: LLI settings for physical channel. Both src and dst=
 * points into the lli_pool, to base if lli_len > 1 or to pre_alloc_lli if
 * lli_len equals one.
 * @lli_log: Same as above but for logical channels.
 * @lli_pool: The pool with two entries pre-allocated.
 * @lli_len: Number of llis of current descriptor.
 * @lli_current: Number of transferred llis.
 * @lcla_alloc: Number of LCLA entries allocated.
 * @txd: DMA engine struct. Used for among other things for communication
 * during a transfer.
 * @node: List entry.
 * @is_in_client_list: true if the client owns this descriptor.
 * the previous one.
 *
 * This descriptor is used for both logical and physical transfers.
 */
struct d40_desc {
	/* LLI physical */
	struct d40_phy_lli_bidir	 lli_phy;
	/* LLI logical */
	struct d40_log_lli_bidir	 lli_log;

	struct d40_lli_pool		 lli_pool;
	int				 lli_len;
	int				 lli_current;
	int				 lcla_alloc;

	struct dma_async_tx_descriptor	 txd;
	struct list_head		 node;

	bool				 is_in_client_list;
	bool				 cyclic;
};

/**
 * struct d40_lcla_pool - LCLA pool settings and data.
 *
 * @base: The virtual address of LCLA. 18 bit aligned.
 * @base_unaligned: The orignal kmalloc pointer, if kmalloc is used.
 * This pointer is only there for clean-up on error.
 * @pages: The number of pages needed for all physical channels.
 * Only used later for clean-up on error
 * @lock: Lock to protect the content in this struct.
 * @alloc_map: big map over which LCLA entry is own by which job.
 */
struct d40_lcla_pool {
	void		*base;
	dma_addr_t	dma_addr;
	void		*base_unaligned;
	int		 pages;
	spinlock_t	 lock;
	struct d40_desc	**alloc_map;
};

/**
 * struct d40_phy_res - struct for handling eventlines mapped to physical
 * channels.
 *
 * @lock: A lock protection this entity.
 * @num: The physical channel number of this entity.
 * @allocated_src: Bit mapped to show which src event line's are mapped to
 * this physical channel. Can also be free or physically allocated.
 * @allocated_dst: Same as for src but is dst.
 * allocated_dst and allocated_src uses the D40_ALLOC* defines as well as
 * event line number.
 */
struct d40_phy_res {
	spinlock_t lock;
	int	   num;
	u32	   allocated_src;
	u32	   allocated_dst;
};

struct d40_base;

/**
 * struct d40_chan - Struct that describes a channel.
 *
 * @lock: A spinlock to protect this struct.
 * @log_num: The logical number, if any of this channel.
 * @completed: Starts with 1, after first interrupt it is set to dma engine's
 * current cookie.
 * @pending_tx: The number of pending transfers. Used between interrupt handler
 * and tasklet.
 * @busy: Set to true when transfer is ongoing on this channel.
 * @phy_chan: Pointer to physical channel which this instance runs on. If this
 * point is NULL, then the channel is not allocated.
 * @chan: DMA engine handle.
 * @tasklet: Tasklet that gets scheduled from interrupt context to complete a
 * transfer and call client callback.
 * @client: Cliented owned descriptor list.
 * @active: Active descriptor.
 * @queue: Queued jobs.
 * @dma_cfg: The client configuration of this dma channel.
 * @configured: whether the dma_cfg configuration is valid
 * @base: Pointer to the device instance struct.
 * @src_def_cfg: Default cfg register setting for src.
 * @dst_def_cfg: Default cfg register setting for dst.
 * @log_def: Default logical channel settings.
 * @lcla: Space for one dst src pair for logical channel transfers.
 * @lcpa: Pointer to dst and src lcpa settings.
 *
 * This struct can either "be" a logical or a physical channel.
 */
struct d40_chan {
	spinlock_t			 lock;
	int				 log_num;
	/* ID of the most recent completed transfer */
	int				 completed;
	int				 pending_tx;
	bool				 busy;
	struct d40_phy_res		*phy_chan;
	struct dma_chan			 chan;
	struct tasklet_struct		 tasklet;
	struct list_head		 client;
	struct list_head		 active;
	struct list_head		 queue;
	struct stedma40_chan_cfg	 dma_cfg;
	bool				 configured;
	struct d40_base			*base;
	/* Default register configurations */
	u32				 src_def_cfg;
	u32				 dst_def_cfg;
	struct d40_def_lcsp		 log_def;
	struct d40_log_lli_full		*lcpa;
	/* Runtime reconfiguration */
	dma_addr_t			runtime_addr;
	enum dma_data_direction		runtime_direction;
};

/**
 * struct d40_base - The big global struct, one for each probe'd instance.
 *
 * @interrupt_lock: Lock used to make sure one interrupt is handle a time.
 * @execmd_lock: Lock for execute command usage since several channels share
 * the same physical register.
 * @dev: The device structure.
 * @virtbase: The virtual base address of the DMA's register.
 * @rev: silicon revision detected.
 * @clk: Pointer to the DMA clock structure.
 * @phy_start: Physical memory start of the DMA registers.
 * @phy_size: Size of the DMA register map.
 * @irq: The IRQ number.
 * @num_phy_chans: The number of physical channels. Read from HW. This
 * is the number of available channels for this driver, not counting "Secure
 * mode" allocated physical channels.
 * @num_log_chans: The number of logical channels. Calculated from
 * num_phy_chans.
 * @dma_both: dma_device channels that can do both memcpy and slave transfers.
 * @dma_slave: dma_device channels that can do only do slave transfers.
 * @dma_memcpy: dma_device channels that can do only do memcpy transfers.
 * @log_chans: Room for all possible logical channels in system.
 * @lookup_log_chans: Used to map interrupt number to logical channel. Points
 * to log_chans entries.
 * @lookup_phy_chans: Used to map interrupt number to physical channel. Points
 * to phy_chans entries.
 * @plat_data: Pointer to provided platform_data which is the driver
 * configuration.
 * @phy_res: Vector containing all physical channels.
 * @lcla_pool: lcla pool settings and data.
 * @lcpa_base: The virtual mapped address of LCPA.
 * @phy_lcpa: The physical address of the LCPA.
 * @lcpa_size: The size of the LCPA area.
 * @desc_slab: cache for descriptors.
 */
struct d40_base {
	spinlock_t			 interrupt_lock;
	spinlock_t			 execmd_lock;
	struct device			 *dev;
	void __iomem			 *virtbase;
	u8				  rev:4;
	struct clk			 *clk;
	phys_addr_t			  phy_start;
	resource_size_t			  phy_size;
	int				  irq;
	int				  num_phy_chans;
	int				  num_log_chans;
	struct dma_device		  dma_both;
	struct dma_device		  dma_slave;
	struct dma_device		  dma_memcpy;
	struct d40_chan			 *phy_chans;
	struct d40_chan			 *log_chans;
	struct d40_chan			**lookup_log_chans;
	struct d40_chan			**lookup_phy_chans;
	struct stedma40_platform_data	 *plat_data;
	/* Physical half channels */
	struct d40_phy_res		 *phy_res;
	struct d40_lcla_pool		  lcla_pool;
	void				 *lcpa_base;
	dma_addr_t			  phy_lcpa;
	resource_size_t			  lcpa_size;
	struct kmem_cache		 *desc_slab;
};

/**
 * struct d40_interrupt_lookup - lookup table for interrupt handler
 *
 * @src: Interrupt mask register.
 * @clr: Interrupt clear register.
 * @is_error: true if this is an error interrupt.
 * @offset: start delta in the lookup_log_chans in d40_base. If equals to
 * D40_PHY_CHAN, the lookup_phy_chans shall be used instead.
 */
struct d40_interrupt_lookup {
	u32 src;
	u32 clr;
	bool is_error;
	int offset;
};

/**
 * struct d40_reg_val - simple lookup struct
 *
 * @reg: The register.
 * @val: The value that belongs to the register in reg.
 */
struct d40_reg_val {
	unsigned int reg;
	unsigned int val;
};

static struct device *chan2dev(struct d40_chan *d40c)
{
	return &d40c->chan.dev->device;
}

static bool chan_is_physical(struct d40_chan *chan)
{
	return chan->log_num == D40_PHY_CHAN;
}

static bool chan_is_logical(struct d40_chan *chan)
{
	return !chan_is_physical(chan);
}

static void __iomem *chan_base(struct d40_chan *chan)
{
	return chan->base->virtbase + D40_DREG_PCBASE +
	       chan->phy_chan->num * D40_DREG_PCDELTA;
}

#define d40_err(dev, format, arg...)		\
	dev_err(dev, "[%s] " format, __func__, ## arg)

#define chan_err(d40c, format, arg...)		\
	d40_err(chan2dev(d40c), format, ## arg)

static int d40_pool_lli_alloc(struct d40_chan *d40c, struct d40_desc *d40d,
			      int lli_len)
{
	bool is_log = chan_is_logical(d40c);
	u32 align;
	void *base;

	if (is_log)
		align = sizeof(struct d40_log_lli);
	else
		align = sizeof(struct d40_phy_lli);

	if (lli_len == 1) {
		base = d40d->lli_pool.pre_alloc_lli;
		d40d->lli_pool.size = sizeof(d40d->lli_pool.pre_alloc_lli);
		d40d->lli_pool.base = NULL;
	} else {
		d40d->lli_pool.size = lli_len * 2 * align;

		base = kmalloc(d40d->lli_pool.size + align, GFP_NOWAIT);
		d40d->lli_pool.base = base;

		if (d40d->lli_pool.base == NULL)
			return -ENOMEM;
	}

	if (is_log) {
		d40d->lli_log.src = PTR_ALIGN(base, align);
		d40d->lli_log.dst = d40d->lli_log.src + lli_len;

		d40d->lli_pool.dma_addr = 0;
	} else {
		d40d->lli_phy.src = PTR_ALIGN(base, align);
		d40d->lli_phy.dst = d40d->lli_phy.src + lli_len;

		d40d->lli_pool.dma_addr = dma_map_single(d40c->base->dev,
							 d40d->lli_phy.src,
							 d40d->lli_pool.size,
							 DMA_TO_DEVICE);

		if (dma_mapping_error(d40c->base->dev,
				      d40d->lli_pool.dma_addr)) {
			kfree(d40d->lli_pool.base);
			d40d->lli_pool.base = NULL;
			d40d->lli_pool.dma_addr = 0;
			return -ENOMEM;
		}
	}

	return 0;
}

static void d40_pool_lli_free(struct d40_chan *d40c, struct d40_desc *d40d)
{
	if (d40d->lli_pool.dma_addr)
		dma_unmap_single(d40c->base->dev, d40d->lli_pool.dma_addr,
				 d40d->lli_pool.size, DMA_TO_DEVICE);

	kfree(d40d->lli_pool.base);
	d40d->lli_pool.base = NULL;
	d40d->lli_pool.size = 0;
	d40d->lli_log.src = NULL;
	d40d->lli_log.dst = NULL;
	d40d->lli_phy.src = NULL;
	d40d->lli_phy.dst = NULL;
}

static int d40_lcla_alloc_one(struct d40_chan *d40c,
			      struct d40_desc *d40d)
{
	unsigned long flags;
	int i;
	int ret = -EINVAL;
	int p;

	spin_lock_irqsave(&d40c->base->lcla_pool.lock, flags);

	p = d40c->phy_chan->num * D40_LCLA_LINK_PER_EVENT_GRP;

	/*
	 * Allocate both src and dst at the same time, therefore the half
	 * start on 1 since 0 can't be used since zero is used as end marker.
	 */
	for (i = 1 ; i < D40_LCLA_LINK_PER_EVENT_GRP / 2; i++) {
		if (!d40c->base->lcla_pool.alloc_map[p + i]) {
			d40c->base->lcla_pool.alloc_map[p + i] = d40d;
			d40d->lcla_alloc++;
			ret = i;
			break;
		}
	}

	spin_unlock_irqrestore(&d40c->base->lcla_pool.lock, flags);

	return ret;
}

static int d40_lcla_free_all(struct d40_chan *d40c,
			     struct d40_desc *d40d)
{
	unsigned long flags;
	int i;
	int ret = -EINVAL;

	if (chan_is_physical(d40c))
		return 0;

	spin_lock_irqsave(&d40c->base->lcla_pool.lock, flags);

	for (i = 1 ; i < D40_LCLA_LINK_PER_EVENT_GRP / 2; i++) {
		if (d40c->base->lcla_pool.alloc_map[d40c->phy_chan->num *
						    D40_LCLA_LINK_PER_EVENT_GRP + i] == d40d) {
			d40c->base->lcla_pool.alloc_map[d40c->phy_chan->num *
							D40_LCLA_LINK_PER_EVENT_GRP + i] = NULL;
			d40d->lcla_alloc--;
			if (d40d->lcla_alloc == 0) {
				ret = 0;
				break;
			}
		}
	}

	spin_unlock_irqrestore(&d40c->base->lcla_pool.lock, flags);

	return ret;

}

static void d40_desc_remove(struct d40_desc *d40d)
{
	list_del(&d40d->node);
}

static struct d40_desc *d40_desc_get(struct d40_chan *d40c)
{
	struct d40_desc *desc = NULL;

	if (!list_empty(&d40c->client)) {
		struct d40_desc *d;
		struct d40_desc *_d;

		list_for_each_entry_safe(d, _d, &d40c->client, node)
			if (async_tx_test_ack(&d->txd)) {
				d40_pool_lli_free(d40c, d);
				d40_desc_remove(d);
				desc = d;
				memset(desc, 0, sizeof(*desc));
				break;
			}
	}

	if (!desc)
		desc = kmem_cache_zalloc(d40c->base->desc_slab, GFP_NOWAIT);

	if (desc)
		INIT_LIST_HEAD(&desc->node);

	return desc;
}

static void d40_desc_free(struct d40_chan *d40c, struct d40_desc *d40d)
{

	d40_pool_lli_free(d40c, d40d);
	d40_lcla_free_all(d40c, d40d);
	kmem_cache_free(d40c->base->desc_slab, d40d);
}

static void d40_desc_submit(struct d40_chan *d40c, struct d40_desc *desc)
{
	list_add_tail(&desc->node, &d40c->active);
}

static void d40_phy_lli_load(struct d40_chan *chan, struct d40_desc *desc)
{
	struct d40_phy_lli *lli_dst = desc->lli_phy.dst;
	struct d40_phy_lli *lli_src = desc->lli_phy.src;
	void __iomem *base = chan_base(chan);

	writel(lli_src->reg_cfg, base + D40_CHAN_REG_SSCFG);
	writel(lli_src->reg_elt, base + D40_CHAN_REG_SSELT);
	writel(lli_src->reg_ptr, base + D40_CHAN_REG_SSPTR);
	writel(lli_src->reg_lnk, base + D40_CHAN_REG_SSLNK);

	writel(lli_dst->reg_cfg, base + D40_CHAN_REG_SDCFG);
	writel(lli_dst->reg_elt, base + D40_CHAN_REG_SDELT);
	writel(lli_dst->reg_ptr, base + D40_CHAN_REG_SDPTR);
	writel(lli_dst->reg_lnk, base + D40_CHAN_REG_SDLNK);
}

static void d40_log_lli_to_lcxa(struct d40_chan *chan, struct d40_desc *desc)
{
	struct d40_lcla_pool *pool = &chan->base->lcla_pool;
	struct d40_log_lli_bidir *lli = &desc->lli_log;
	int lli_current = desc->lli_current;
	int lli_len = desc->lli_len;
	bool cyclic = desc->cyclic;
	int curr_lcla = -EINVAL;
	int first_lcla = 0;
	bool linkback;

	/*
	 * We may have partially running cyclic transfers, in case we did't get
	 * enough LCLA entries.
	 */
	linkback = cyclic && lli_current == 0;

	/*
	 * For linkback, we need one LCLA even with only one link, because we
	 * can't link back to the one in LCPA space
	 */
	if (linkback || (lli_len - lli_current > 1)) {
		curr_lcla = d40_lcla_alloc_one(chan, desc);
		first_lcla = curr_lcla;
	}

	/*
	 * For linkback, we normally load the LCPA in the loop since we need to
	 * link it to the second LCLA and not the first.  However, if we
	 * couldn't even get a first LCLA, then we have to run in LCPA and
	 * reload manually.
	 */
	if (!linkback || curr_lcla == -EINVAL) {
		unsigned int flags = 0;

		if (curr_lcla == -EINVAL)
			flags |= LLI_TERM_INT;

		d40_log_lli_lcpa_write(chan->lcpa,
				       &lli->dst[lli_current],
				       &lli->src[lli_current],
				       curr_lcla,
				       flags);
		lli_current++;
	}

	if (curr_lcla < 0)
		goto out;

	for (; lli_current < lli_len; lli_current++) {
		unsigned int lcla_offset = chan->phy_chan->num * 1024 +
					   8 * curr_lcla * 2;
		struct d40_log_lli *lcla = pool->base + lcla_offset;
		unsigned int flags = 0;
		int next_lcla;

		if (lli_current + 1 < lli_len)
			next_lcla = d40_lcla_alloc_one(chan, desc);
		else
			next_lcla = linkback ? first_lcla : -EINVAL;

		if (cyclic || next_lcla == -EINVAL)
			flags |= LLI_TERM_INT;

		if (linkback && curr_lcla == first_lcla) {
			/* First link goes in both LCPA and LCLA */
			d40_log_lli_lcpa_write(chan->lcpa,
					       &lli->dst[lli_current],
					       &lli->src[lli_current],
					       next_lcla, flags);
		}

		/*
		 * One unused LCLA in the cyclic case if the very first
		 * next_lcla fails...
		 */
		d40_log_lli_lcla_write(lcla,
				       &lli->dst[lli_current],
				       &lli->src[lli_current],
				       next_lcla, flags);

		dma_sync_single_range_for_device(chan->base->dev,
					pool->dma_addr, lcla_offset,
					2 * sizeof(struct d40_log_lli),
					DMA_TO_DEVICE);

		curr_lcla = next_lcla;

		if (curr_lcla == -EINVAL || curr_lcla == first_lcla) {
			lli_current++;
			break;
		}
	}

out:
	desc->lli_current = lli_current;
}

static void d40_desc_load(struct d40_chan *d40c, struct d40_desc *d40d)
{
	if (chan_is_physical(d40c)) {
		d40_phy_lli_load(d40c, d40d);
		d40d->lli_current = d40d->lli_len;
	} else
		d40_log_lli_to_lcxa(d40c, d40d);
}

static struct d40_desc *d40_first_active_get(struct d40_chan *d40c)
{
	struct d40_desc *d;

	if (list_empty(&d40c->active))
		return NULL;

	d = list_first_entry(&d40c->active,
			     struct d40_desc,
			     node);
	return d;
}

static void d40_desc_queue(struct d40_chan *d40c, struct d40_desc *desc)
{
	list_add_tail(&desc->node, &d40c->queue);
}

static struct d40_desc *d40_first_queued(struct d40_chan *d40c)
{
	struct d40_desc *d;

	if (list_empty(&d40c->queue))
		return NULL;

	d = list_first_entry(&d40c->queue,
			     struct d40_desc,
			     node);
	return d;
}

static int d40_psize_2_burst_size(bool is_log, int psize)
{
	if (is_log) {
		if (psize == STEDMA40_PSIZE_LOG_1)
			return 1;
	} else {
		if (psize == STEDMA40_PSIZE_PHY_1)
			return 1;
	}

	return 2 << psize;
}

<<<<<<< HEAD
static int d40_psize_2_burst_size(bool is_log, int psize)
{
	if (is_log) {
		if (psize == STEDMA40_PSIZE_LOG_1)
			return 1;
	} else {
		if (psize == STEDMA40_PSIZE_PHY_1)
			return 1;
	}

	return 2 << psize;
}

=======
>>>>>>> 105e53f8
/*
 * The dma only supports transmitting packages up to
 * STEDMA40_MAX_SEG_SIZE << data_width. Calculate the total number of
 * dma elements required to send the entire sg list
 */
static int d40_size_2_dmalen(int size, u32 data_width1, u32 data_width2)
{
	int dmalen;
	u32 max_w = max(data_width1, data_width2);
	u32 min_w = min(data_width1, data_width2);
	u32 seg_max = ALIGN(STEDMA40_MAX_SEG_SIZE << min_w, 1 << max_w);
<<<<<<< HEAD

	if (seg_max > STEDMA40_MAX_SEG_SIZE)
		seg_max -= (1 << max_w);

	if (!IS_ALIGNED(size, 1 << max_w))
		return -EINVAL;

	if (size <= seg_max)
		dmalen = 1;
	else {
		dmalen = size / seg_max;
		if (dmalen * seg_max < size)
			dmalen++;
	}
	return dmalen;
}

static int d40_sg_2_dmalen(struct scatterlist *sgl, int sg_len,
			   u32 data_width1, u32 data_width2)
{
	struct scatterlist *sg;
	int i;
	int len = 0;
	int ret;

	for_each_sg(sgl, sg, sg_len, i) {
		ret = d40_size_2_dmalen(sg_dma_len(sg),
					data_width1, data_width2);
		if (ret < 0)
			return ret;
		len += ret;
	}
	return len;
}

=======

	if (seg_max > STEDMA40_MAX_SEG_SIZE)
		seg_max -= (1 << max_w);

	if (!IS_ALIGNED(size, 1 << max_w))
		return -EINVAL;

	if (size <= seg_max)
		dmalen = 1;
	else {
		dmalen = size / seg_max;
		if (dmalen * seg_max < size)
			dmalen++;
	}
	return dmalen;
}

static int d40_sg_2_dmalen(struct scatterlist *sgl, int sg_len,
			   u32 data_width1, u32 data_width2)
{
	struct scatterlist *sg;
	int i;
	int len = 0;
	int ret;

	for_each_sg(sgl, sg, sg_len, i) {
		ret = d40_size_2_dmalen(sg_dma_len(sg),
					data_width1, data_width2);
		if (ret < 0)
			return ret;
		len += ret;
	}
	return len;
}

>>>>>>> 105e53f8
/* Support functions for logical channels */

static int d40_channel_execute_command(struct d40_chan *d40c,
				       enum d40_command command)
{
	u32 status;
	int i;
	void __iomem *active_reg;
	int ret = 0;
	unsigned long flags;
	u32 wmask;

	spin_lock_irqsave(&d40c->base->execmd_lock, flags);

	if (d40c->phy_chan->num % 2 == 0)
		active_reg = d40c->base->virtbase + D40_DREG_ACTIVE;
	else
		active_reg = d40c->base->virtbase + D40_DREG_ACTIVO;

	if (command == D40_DMA_SUSPEND_REQ) {
		status = (readl(active_reg) &
			  D40_CHAN_POS_MASK(d40c->phy_chan->num)) >>
			D40_CHAN_POS(d40c->phy_chan->num);

		if (status == D40_DMA_SUSPENDED || status == D40_DMA_STOP)
			goto done;
	}

	wmask = 0xffffffff & ~(D40_CHAN_POS_MASK(d40c->phy_chan->num));
	writel(wmask | (command << D40_CHAN_POS(d40c->phy_chan->num)),
	       active_reg);

	if (command == D40_DMA_SUSPEND_REQ) {

		for (i = 0 ; i < D40_SUSPEND_MAX_IT; i++) {
			status = (readl(active_reg) &
				  D40_CHAN_POS_MASK(d40c->phy_chan->num)) >>
				D40_CHAN_POS(d40c->phy_chan->num);

			cpu_relax();
			/*
			 * Reduce the number of bus accesses while
			 * waiting for the DMA to suspend.
			 */
			udelay(3);

			if (status == D40_DMA_STOP ||
			    status == D40_DMA_SUSPENDED)
				break;
		}

		if (i == D40_SUSPEND_MAX_IT) {
			chan_err(d40c,
				"unable to suspend the chl %d (log: %d) status %x\n",
				d40c->phy_chan->num, d40c->log_num,
				status);
			dump_stack();
			ret = -EBUSY;
		}

	}
done:
	spin_unlock_irqrestore(&d40c->base->execmd_lock, flags);
	return ret;
}

static void d40_term_all(struct d40_chan *d40c)
{
	struct d40_desc *d40d;

	/* Release active descriptors */
	while ((d40d = d40_first_active_get(d40c))) {
		d40_desc_remove(d40d);
		d40_desc_free(d40c, d40d);
	}

	/* Release queued descriptors waiting for transfer */
	while ((d40d = d40_first_queued(d40c))) {
		d40_desc_remove(d40d);
		d40_desc_free(d40c, d40d);
	}


	d40c->pending_tx = 0;
	d40c->busy = false;
}

static void __d40_config_set_event(struct d40_chan *d40c, bool enable,
				   u32 event, int reg)
{
	void __iomem *addr = chan_base(d40c) + reg;
	int tries;

	if (!enable) {
		writel((D40_DEACTIVATE_EVENTLINE << D40_EVENTLINE_POS(event))
		       | ~D40_EVENTLINE_MASK(event), addr);
		return;
	}

	/*
	 * The hardware sometimes doesn't register the enable when src and dst
	 * event lines are active on the same logical channel.  Retry to ensure
	 * it does.  Usually only one retry is sufficient.
	 */
	tries = 100;
	while (--tries) {
		writel((D40_ACTIVATE_EVENTLINE << D40_EVENTLINE_POS(event))
		       | ~D40_EVENTLINE_MASK(event), addr);

		if (readl(addr) & D40_EVENTLINE_MASK(event))
			break;
	}

	if (tries != 99)
		dev_dbg(chan2dev(d40c),
			"[%s] workaround enable S%cLNK (%d tries)\n",
			__func__, reg == D40_CHAN_REG_SSLNK ? 'S' : 'D',
			100 - tries);

	WARN_ON(!tries);
}

static void d40_config_set_event(struct d40_chan *d40c, bool do_enable)
{
	unsigned long flags;

	spin_lock_irqsave(&d40c->phy_chan->lock, flags);

	/* Enable event line connected to device (or memcpy) */
	if ((d40c->dma_cfg.dir ==  STEDMA40_PERIPH_TO_MEM) ||
	    (d40c->dma_cfg.dir == STEDMA40_PERIPH_TO_PERIPH)) {
		u32 event = D40_TYPE_TO_EVENT(d40c->dma_cfg.src_dev_type);

		__d40_config_set_event(d40c, do_enable, event,
				       D40_CHAN_REG_SSLNK);
	}

	if (d40c->dma_cfg.dir !=  STEDMA40_PERIPH_TO_MEM) {
		u32 event = D40_TYPE_TO_EVENT(d40c->dma_cfg.dst_dev_type);

		__d40_config_set_event(d40c, do_enable, event,
				       D40_CHAN_REG_SDLNK);
	}

	spin_unlock_irqrestore(&d40c->phy_chan->lock, flags);
}

static u32 d40_chan_has_events(struct d40_chan *d40c)
{
	void __iomem *chanbase = chan_base(d40c);
	u32 val;

	val = readl(chanbase + D40_CHAN_REG_SSLNK);
	val |= readl(chanbase + D40_CHAN_REG_SDLNK);

	return val;
}

static u32 d40_get_prmo(struct d40_chan *d40c)
{
	static const unsigned int phy_map[] = {
		[STEDMA40_PCHAN_BASIC_MODE]
			= D40_DREG_PRMO_PCHAN_BASIC,
		[STEDMA40_PCHAN_MODULO_MODE]
			= D40_DREG_PRMO_PCHAN_MODULO,
		[STEDMA40_PCHAN_DOUBLE_DST_MODE]
			= D40_DREG_PRMO_PCHAN_DOUBLE_DST,
	};
	static const unsigned int log_map[] = {
		[STEDMA40_LCHAN_SRC_PHY_DST_LOG]
			= D40_DREG_PRMO_LCHAN_SRC_PHY_DST_LOG,
		[STEDMA40_LCHAN_SRC_LOG_DST_PHY]
			= D40_DREG_PRMO_LCHAN_SRC_LOG_DST_PHY,
		[STEDMA40_LCHAN_SRC_LOG_DST_LOG]
			= D40_DREG_PRMO_LCHAN_SRC_LOG_DST_LOG,
	};

	if (chan_is_physical(d40c))
		return phy_map[d40c->dma_cfg.mode_opt];
	else
		return log_map[d40c->dma_cfg.mode_opt];
}

static void d40_config_write(struct d40_chan *d40c)
{
	u32 addr_base;
	u32 var;

	/* Odd addresses are even addresses + 4 */
	addr_base = (d40c->phy_chan->num % 2) * 4;
	/* Setup channel mode to logical or physical */
	var = ((u32)(chan_is_logical(d40c)) + 1) <<
		D40_CHAN_POS(d40c->phy_chan->num);
	writel(var, d40c->base->virtbase + D40_DREG_PRMSE + addr_base);

	/* Setup operational mode option register */
	var = d40_get_prmo(d40c) << D40_CHAN_POS(d40c->phy_chan->num);

	writel(var, d40c->base->virtbase + D40_DREG_PRMOE + addr_base);

	if (chan_is_logical(d40c)) {
		int lidx = (d40c->phy_chan->num << D40_SREG_ELEM_LOG_LIDX_POS)
			   & D40_SREG_ELEM_LOG_LIDX_MASK;
		void __iomem *chanbase = chan_base(d40c);

		/* Set default config for CFG reg */
		writel(d40c->src_def_cfg, chanbase + D40_CHAN_REG_SSCFG);
		writel(d40c->dst_def_cfg, chanbase + D40_CHAN_REG_SDCFG);

		/* Set LIDX for lcla */
		writel(lidx, chanbase + D40_CHAN_REG_SSELT);
		writel(lidx, chanbase + D40_CHAN_REG_SDELT);
	}
}

static u32 d40_residue(struct d40_chan *d40c)
{
	u32 num_elt;

	if (chan_is_logical(d40c))
		num_elt = (readl(&d40c->lcpa->lcsp2) & D40_MEM_LCSP2_ECNT_MASK)
			>> D40_MEM_LCSP2_ECNT_POS;
	else {
		u32 val = readl(chan_base(d40c) + D40_CHAN_REG_SDELT);
		num_elt = (val & D40_SREG_ELEM_PHY_ECNT_MASK)
			  >> D40_SREG_ELEM_PHY_ECNT_POS;
	}

	return num_elt * (1 << d40c->dma_cfg.dst_info.data_width);
}

static bool d40_tx_is_linked(struct d40_chan *d40c)
{
	bool is_link;

	if (chan_is_logical(d40c))
		is_link = readl(&d40c->lcpa->lcsp3) &  D40_MEM_LCSP3_DLOS_MASK;
	else
		is_link = readl(chan_base(d40c) + D40_CHAN_REG_SDLNK)
			  & D40_SREG_LNK_PHYS_LNK_MASK;

	return is_link;
}

static int d40_pause(struct d40_chan *d40c)
{
	int res = 0;
	unsigned long flags;

	if (!d40c->busy)
		return 0;

	spin_lock_irqsave(&d40c->lock, flags);

	res = d40_channel_execute_command(d40c, D40_DMA_SUSPEND_REQ);
	if (res == 0) {
		if (chan_is_logical(d40c)) {
			d40_config_set_event(d40c, false);
			/* Resume the other logical channels if any */
			if (d40_chan_has_events(d40c))
				res = d40_channel_execute_command(d40c,
								  D40_DMA_RUN);
		}
	}

	spin_unlock_irqrestore(&d40c->lock, flags);
	return res;
}

static int d40_resume(struct d40_chan *d40c)
{
	int res = 0;
	unsigned long flags;

	if (!d40c->busy)
		return 0;

	spin_lock_irqsave(&d40c->lock, flags);

	if (d40c->base->rev == 0)
		if (chan_is_logical(d40c)) {
			res = d40_channel_execute_command(d40c,
							  D40_DMA_SUSPEND_REQ);
			goto no_suspend;
		}

	/* If bytes left to transfer or linked tx resume job */
	if (d40_residue(d40c) || d40_tx_is_linked(d40c)) {

		if (chan_is_logical(d40c))
			d40_config_set_event(d40c, true);

		res = d40_channel_execute_command(d40c, D40_DMA_RUN);
	}

no_suspend:
	spin_unlock_irqrestore(&d40c->lock, flags);
	return res;
}

static int d40_terminate_all(struct d40_chan *chan)
{
	unsigned long flags;
	int ret = 0;

	ret = d40_pause(chan);
	if (!ret && chan_is_physical(chan))
		ret = d40_channel_execute_command(chan, D40_DMA_STOP);

	spin_lock_irqsave(&chan->lock, flags);
	d40_term_all(chan);
	spin_unlock_irqrestore(&chan->lock, flags);

	return ret;
}

static dma_cookie_t d40_tx_submit(struct dma_async_tx_descriptor *tx)
{
	struct d40_chan *d40c = container_of(tx->chan,
					     struct d40_chan,
					     chan);
	struct d40_desc *d40d = container_of(tx, struct d40_desc, txd);
	unsigned long flags;

	spin_lock_irqsave(&d40c->lock, flags);

	d40c->chan.cookie++;

	if (d40c->chan.cookie < 0)
		d40c->chan.cookie = 1;

	d40d->txd.cookie = d40c->chan.cookie;

	d40_desc_queue(d40c, d40d);

	spin_unlock_irqrestore(&d40c->lock, flags);

	return tx->cookie;
}

static int d40_start(struct d40_chan *d40c)
{
	if (d40c->base->rev == 0) {
		int err;

		if (chan_is_logical(d40c)) {
			err = d40_channel_execute_command(d40c,
							  D40_DMA_SUSPEND_REQ);
			if (err)
				return err;
		}
	}

	if (chan_is_logical(d40c))
		d40_config_set_event(d40c, true);

	return d40_channel_execute_command(d40c, D40_DMA_RUN);
}

static struct d40_desc *d40_queue_start(struct d40_chan *d40c)
{
	struct d40_desc *d40d;
	int err;

	/* Start queued jobs, if any */
	d40d = d40_first_queued(d40c);

	if (d40d != NULL) {
		d40c->busy = true;

		/* Remove from queue */
		d40_desc_remove(d40d);

		/* Add to active queue */
		d40_desc_submit(d40c, d40d);

		/* Initiate DMA job */
		d40_desc_load(d40c, d40d);

		/* Start dma job */
		err = d40_start(d40c);

		if (err)
			return NULL;
	}

	return d40d;
}

/* called from interrupt context */
static void dma_tc_handle(struct d40_chan *d40c)
{
	struct d40_desc *d40d;

	/* Get first active entry from list */
	d40d = d40_first_active_get(d40c);

	if (d40d == NULL)
		return;

	if (d40d->cyclic) {
		/*
		 * If this was a paritially loaded list, we need to reloaded
		 * it, and only when the list is completed.  We need to check
		 * for done because the interrupt will hit for every link, and
		 * not just the last one.
		 */
		if (d40d->lli_current < d40d->lli_len
		    && !d40_tx_is_linked(d40c)
		    && !d40_residue(d40c)) {
			d40_lcla_free_all(d40c, d40d);
			d40_desc_load(d40c, d40d);
			(void) d40_start(d40c);

			if (d40d->lli_current == d40d->lli_len)
				d40d->lli_current = 0;
		}
	} else {
		d40_lcla_free_all(d40c, d40d);

		if (d40d->lli_current < d40d->lli_len) {
			d40_desc_load(d40c, d40d);
			/* Start dma job */
			(void) d40_start(d40c);
			return;
		}

		if (d40_queue_start(d40c) == NULL)
			d40c->busy = false;
	}

	d40c->pending_tx++;
	tasklet_schedule(&d40c->tasklet);

}

static void dma_tasklet(unsigned long data)
{
	struct d40_chan *d40c = (struct d40_chan *) data;
	struct d40_desc *d40d;
	unsigned long flags;
	dma_async_tx_callback callback;
	void *callback_param;

	spin_lock_irqsave(&d40c->lock, flags);

	/* Get first active entry from list */
	d40d = d40_first_active_get(d40c);
	if (d40d == NULL)
		goto err;

	if (!d40d->cyclic)
		d40c->completed = d40d->txd.cookie;

	/*
	 * If terminating a channel pending_tx is set to zero.
	 * This prevents any finished active jobs to return to the client.
	 */
	if (d40c->pending_tx == 0) {
		spin_unlock_irqrestore(&d40c->lock, flags);
		return;
	}

	/* Callback to client */
	callback = d40d->txd.callback;
	callback_param = d40d->txd.callback_param;

	if (!d40d->cyclic) {
		if (async_tx_test_ack(&d40d->txd)) {
			d40_pool_lli_free(d40c, d40d);
			d40_desc_remove(d40d);
			d40_desc_free(d40c, d40d);
		} else {
			if (!d40d->is_in_client_list) {
				d40_desc_remove(d40d);
				d40_lcla_free_all(d40c, d40d);
				list_add_tail(&d40d->node, &d40c->client);
				d40d->is_in_client_list = true;
			}
		}
	}

	d40c->pending_tx--;

	if (d40c->pending_tx)
		tasklet_schedule(&d40c->tasklet);

	spin_unlock_irqrestore(&d40c->lock, flags);

	if (callback && (d40d->txd.flags & DMA_PREP_INTERRUPT))
		callback(callback_param);

	return;

 err:
	/* Rescue manoeuvre if receiving double interrupts */
	if (d40c->pending_tx > 0)
		d40c->pending_tx--;
	spin_unlock_irqrestore(&d40c->lock, flags);
}

static irqreturn_t d40_handle_interrupt(int irq, void *data)
{
	static const struct d40_interrupt_lookup il[] = {
		{D40_DREG_LCTIS0, D40_DREG_LCICR0, false,  0},
		{D40_DREG_LCTIS1, D40_DREG_LCICR1, false, 32},
		{D40_DREG_LCTIS2, D40_DREG_LCICR2, false, 64},
		{D40_DREG_LCTIS3, D40_DREG_LCICR3, false, 96},
		{D40_DREG_LCEIS0, D40_DREG_LCICR0, true,   0},
		{D40_DREG_LCEIS1, D40_DREG_LCICR1, true,  32},
		{D40_DREG_LCEIS2, D40_DREG_LCICR2, true,  64},
		{D40_DREG_LCEIS3, D40_DREG_LCICR3, true,  96},
		{D40_DREG_PCTIS,  D40_DREG_PCICR,  false, D40_PHY_CHAN},
		{D40_DREG_PCEIS,  D40_DREG_PCICR,  true,  D40_PHY_CHAN},
	};

	int i;
	u32 regs[ARRAY_SIZE(il)];
	u32 idx;
	u32 row;
	long chan = -1;
	struct d40_chan *d40c;
	unsigned long flags;
	struct d40_base *base = data;

	spin_lock_irqsave(&base->interrupt_lock, flags);

	/* Read interrupt status of both logical and physical channels */
	for (i = 0; i < ARRAY_SIZE(il); i++)
		regs[i] = readl(base->virtbase + il[i].src);

	for (;;) {

		chan = find_next_bit((unsigned long *)regs,
				     BITS_PER_LONG * ARRAY_SIZE(il), chan + 1);

		/* No more set bits found? */
		if (chan == BITS_PER_LONG * ARRAY_SIZE(il))
			break;

		row = chan / BITS_PER_LONG;
		idx = chan & (BITS_PER_LONG - 1);

		/* ACK interrupt */
		writel(1 << idx, base->virtbase + il[row].clr);

		if (il[row].offset == D40_PHY_CHAN)
			d40c = base->lookup_phy_chans[idx];
		else
			d40c = base->lookup_log_chans[il[row].offset + idx];
		spin_lock(&d40c->lock);

		if (!il[row].is_error)
			dma_tc_handle(d40c);
		else
			d40_err(base->dev, "IRQ chan: %ld offset %d idx %d\n",
				chan, il[row].offset, idx);

		spin_unlock(&d40c->lock);
	}

	spin_unlock_irqrestore(&base->interrupt_lock, flags);

	return IRQ_HANDLED;
}

static int d40_validate_conf(struct d40_chan *d40c,
			     struct stedma40_chan_cfg *conf)
{
	int res = 0;
	u32 dst_event_group = D40_TYPE_TO_GROUP(conf->dst_dev_type);
	u32 src_event_group = D40_TYPE_TO_GROUP(conf->src_dev_type);
	bool is_log = conf->mode == STEDMA40_MODE_LOGICAL;

	if (!conf->dir) {
		chan_err(d40c, "Invalid direction.\n");
		res = -EINVAL;
	}

	if (conf->dst_dev_type != STEDMA40_DEV_DST_MEMORY &&
	    d40c->base->plat_data->dev_tx[conf->dst_dev_type] == 0 &&
	    d40c->runtime_addr == 0) {

		chan_err(d40c, "Invalid TX channel address (%d)\n",
			 conf->dst_dev_type);
		res = -EINVAL;
	}

	if (conf->src_dev_type != STEDMA40_DEV_SRC_MEMORY &&
	    d40c->base->plat_data->dev_rx[conf->src_dev_type] == 0 &&
	    d40c->runtime_addr == 0) {
		chan_err(d40c, "Invalid RX channel address (%d)\n",
			conf->src_dev_type);
		res = -EINVAL;
	}

	if (conf->dir == STEDMA40_MEM_TO_PERIPH &&
	    dst_event_group == STEDMA40_DEV_DST_MEMORY) {
		chan_err(d40c, "Invalid dst\n");
		res = -EINVAL;
	}

	if (conf->dir == STEDMA40_PERIPH_TO_MEM &&
	    src_event_group == STEDMA40_DEV_SRC_MEMORY) {
		chan_err(d40c, "Invalid src\n");
		res = -EINVAL;
	}

	if (src_event_group == STEDMA40_DEV_SRC_MEMORY &&
	    dst_event_group == STEDMA40_DEV_DST_MEMORY && is_log) {
		chan_err(d40c, "No event line\n");
		res = -EINVAL;
	}

	if (conf->dir == STEDMA40_PERIPH_TO_PERIPH &&
	    (src_event_group != dst_event_group)) {
		chan_err(d40c, "Invalid event group\n");
		res = -EINVAL;
	}

	if (conf->dir == STEDMA40_PERIPH_TO_PERIPH) {
		/*
		 * DMAC HW supports it. Will be added to this driver,
		 * in case any dma client requires it.
		 */
		chan_err(d40c, "periph to periph not supported\n");
		res = -EINVAL;
	}

	if (d40_psize_2_burst_size(is_log, conf->src_info.psize) *
	    (1 << conf->src_info.data_width) !=
	    d40_psize_2_burst_size(is_log, conf->dst_info.psize) *
	    (1 << conf->dst_info.data_width)) {
		/*
		 * The DMAC hardware only supports
		 * src (burst x width) == dst (burst x width)
		 */

		chan_err(d40c, "src (burst x width) != dst (burst x width)\n");
		res = -EINVAL;
	}

	if (d40_psize_2_burst_size(is_log, conf->src_info.psize) *
	    (1 << conf->src_info.data_width) !=
	    d40_psize_2_burst_size(is_log, conf->dst_info.psize) *
	    (1 << conf->dst_info.data_width)) {
		/*
		 * The DMAC hardware only supports
		 * src (burst x width) == dst (burst x width)
		 */

		dev_err(&d40c->chan.dev->device,
			"[%s] src (burst x width) != dst (burst x width)\n",
			__func__);
		res = -EINVAL;
	}

	return res;
}

static bool d40_alloc_mask_set(struct d40_phy_res *phy, bool is_src,
			       int log_event_line, bool is_log)
{
	unsigned long flags;
	spin_lock_irqsave(&phy->lock, flags);
	if (!is_log) {
		/* Physical interrupts are masked per physical full channel */
		if (phy->allocated_src == D40_ALLOC_FREE &&
		    phy->allocated_dst == D40_ALLOC_FREE) {
			phy->allocated_dst = D40_ALLOC_PHY;
			phy->allocated_src = D40_ALLOC_PHY;
			goto found;
		} else
			goto not_found;
	}

	/* Logical channel */
	if (is_src) {
		if (phy->allocated_src == D40_ALLOC_PHY)
			goto not_found;

		if (phy->allocated_src == D40_ALLOC_FREE)
			phy->allocated_src = D40_ALLOC_LOG_FREE;

		if (!(phy->allocated_src & (1 << log_event_line))) {
			phy->allocated_src |= 1 << log_event_line;
			goto found;
		} else
			goto not_found;
	} else {
		if (phy->allocated_dst == D40_ALLOC_PHY)
			goto not_found;

		if (phy->allocated_dst == D40_ALLOC_FREE)
			phy->allocated_dst = D40_ALLOC_LOG_FREE;

		if (!(phy->allocated_dst & (1 << log_event_line))) {
			phy->allocated_dst |= 1 << log_event_line;
			goto found;
		} else
			goto not_found;
	}

not_found:
	spin_unlock_irqrestore(&phy->lock, flags);
	return false;
found:
	spin_unlock_irqrestore(&phy->lock, flags);
	return true;
}

static bool d40_alloc_mask_free(struct d40_phy_res *phy, bool is_src,
			       int log_event_line)
{
	unsigned long flags;
	bool is_free = false;

	spin_lock_irqsave(&phy->lock, flags);
	if (!log_event_line) {
		phy->allocated_dst = D40_ALLOC_FREE;
		phy->allocated_src = D40_ALLOC_FREE;
		is_free = true;
		goto out;
	}

	/* Logical channel */
	if (is_src) {
		phy->allocated_src &= ~(1 << log_event_line);
		if (phy->allocated_src == D40_ALLOC_LOG_FREE)
			phy->allocated_src = D40_ALLOC_FREE;
	} else {
		phy->allocated_dst &= ~(1 << log_event_line);
		if (phy->allocated_dst == D40_ALLOC_LOG_FREE)
			phy->allocated_dst = D40_ALLOC_FREE;
	}

	is_free = ((phy->allocated_src | phy->allocated_dst) ==
		   D40_ALLOC_FREE);

out:
	spin_unlock_irqrestore(&phy->lock, flags);

	return is_free;
}

static int d40_allocate_channel(struct d40_chan *d40c)
{
	int dev_type;
	int event_group;
	int event_line;
	struct d40_phy_res *phys;
	int i;
	int j;
	int log_num;
	bool is_src;
	bool is_log = d40c->dma_cfg.mode == STEDMA40_MODE_LOGICAL;

	phys = d40c->base->phy_res;

	if (d40c->dma_cfg.dir == STEDMA40_PERIPH_TO_MEM) {
		dev_type = d40c->dma_cfg.src_dev_type;
		log_num = 2 * dev_type;
		is_src = true;
	} else if (d40c->dma_cfg.dir == STEDMA40_MEM_TO_PERIPH ||
		   d40c->dma_cfg.dir == STEDMA40_MEM_TO_MEM) {
		/* dst event lines are used for logical memcpy */
		dev_type = d40c->dma_cfg.dst_dev_type;
		log_num = 2 * dev_type + 1;
		is_src = false;
	} else
		return -EINVAL;

	event_group = D40_TYPE_TO_GROUP(dev_type);
	event_line = D40_TYPE_TO_EVENT(dev_type);

	if (!is_log) {
		if (d40c->dma_cfg.dir == STEDMA40_MEM_TO_MEM) {
			/* Find physical half channel */
			for (i = 0; i < d40c->base->num_phy_chans; i++) {

				if (d40_alloc_mask_set(&phys[i], is_src,
						       0, is_log))
					goto found_phy;
			}
		} else
			for (j = 0; j < d40c->base->num_phy_chans; j += 8) {
				int phy_num = j  + event_group * 2;
				for (i = phy_num; i < phy_num + 2; i++) {
					if (d40_alloc_mask_set(&phys[i],
							       is_src,
							       0,
							       is_log))
						goto found_phy;
				}
			}
		return -EINVAL;
found_phy:
		d40c->phy_chan = &phys[i];
		d40c->log_num = D40_PHY_CHAN;
		goto out;
	}
	if (dev_type == -1)
		return -EINVAL;

	/* Find logical channel */
	for (j = 0; j < d40c->base->num_phy_chans; j += 8) {
		int phy_num = j + event_group * 2;
		/*
		 * Spread logical channels across all available physical rather
		 * than pack every logical channel at the first available phy
		 * channels.
		 */
		if (is_src) {
			for (i = phy_num; i < phy_num + 2; i++) {
				if (d40_alloc_mask_set(&phys[i], is_src,
						       event_line, is_log))
					goto found_log;
			}
		} else {
			for (i = phy_num + 1; i >= phy_num; i--) {
				if (d40_alloc_mask_set(&phys[i], is_src,
						       event_line, is_log))
					goto found_log;
			}
		}
	}
	return -EINVAL;

found_log:
	d40c->phy_chan = &phys[i];
	d40c->log_num = log_num;
out:

	if (is_log)
		d40c->base->lookup_log_chans[d40c->log_num] = d40c;
	else
		d40c->base->lookup_phy_chans[d40c->phy_chan->num] = d40c;

	return 0;

}

static int d40_config_memcpy(struct d40_chan *d40c)
{
	dma_cap_mask_t cap = d40c->chan.device->cap_mask;

	if (dma_has_cap(DMA_MEMCPY, cap) && !dma_has_cap(DMA_SLAVE, cap)) {
		d40c->dma_cfg = *d40c->base->plat_data->memcpy_conf_log;
		d40c->dma_cfg.src_dev_type = STEDMA40_DEV_SRC_MEMORY;
		d40c->dma_cfg.dst_dev_type = d40c->base->plat_data->
			memcpy[d40c->chan.chan_id];

	} else if (dma_has_cap(DMA_MEMCPY, cap) &&
		   dma_has_cap(DMA_SLAVE, cap)) {
		d40c->dma_cfg = *d40c->base->plat_data->memcpy_conf_phy;
	} else {
		chan_err(d40c, "No memcpy\n");
		return -EINVAL;
	}

	return 0;
}


static int d40_free_dma(struct d40_chan *d40c)
{

	int res = 0;
	u32 event;
	struct d40_phy_res *phy = d40c->phy_chan;
	bool is_src;
	struct d40_desc *d;
	struct d40_desc *_d;


	/* Terminate all queued and active transfers */
	d40_term_all(d40c);

	/* Release client owned descriptors */
	if (!list_empty(&d40c->client))
		list_for_each_entry_safe(d, _d, &d40c->client, node) {
			d40_pool_lli_free(d40c, d);
			d40_desc_remove(d);
			d40_desc_free(d40c, d);
		}

	if (phy == NULL) {
		chan_err(d40c, "phy == null\n");
		return -EINVAL;
	}

	if (phy->allocated_src == D40_ALLOC_FREE &&
	    phy->allocated_dst == D40_ALLOC_FREE) {
		chan_err(d40c, "channel already free\n");
		return -EINVAL;
	}

	if (d40c->dma_cfg.dir == STEDMA40_MEM_TO_PERIPH ||
	    d40c->dma_cfg.dir == STEDMA40_MEM_TO_MEM) {
		event = D40_TYPE_TO_EVENT(d40c->dma_cfg.dst_dev_type);
		is_src = false;
	} else if (d40c->dma_cfg.dir == STEDMA40_PERIPH_TO_MEM) {
		event = D40_TYPE_TO_EVENT(d40c->dma_cfg.src_dev_type);
		is_src = true;
	} else {
		chan_err(d40c, "Unknown direction\n");
		return -EINVAL;
	}

	res = d40_channel_execute_command(d40c, D40_DMA_SUSPEND_REQ);
	if (res) {
		chan_err(d40c, "suspend failed\n");
		return res;
	}

	if (chan_is_logical(d40c)) {
		/* Release logical channel, deactivate the event line */

		d40_config_set_event(d40c, false);
		d40c->base->lookup_log_chans[d40c->log_num] = NULL;

		/*
		 * Check if there are more logical allocation
		 * on this phy channel.
		 */
		if (!d40_alloc_mask_free(phy, is_src, event)) {
			/* Resume the other logical channels if any */
			if (d40_chan_has_events(d40c)) {
				res = d40_channel_execute_command(d40c,
								  D40_DMA_RUN);
				if (res) {
					chan_err(d40c,
						"Executing RUN command\n");
					return res;
				}
			}
			return 0;
		}
	} else {
		(void) d40_alloc_mask_free(phy, is_src, 0);
	}

	/* Release physical channel */
	res = d40_channel_execute_command(d40c, D40_DMA_STOP);
	if (res) {
		chan_err(d40c, "Failed to stop channel\n");
		return res;
	}
	d40c->phy_chan = NULL;
	d40c->configured = false;
	d40c->base->lookup_phy_chans[phy->num] = NULL;

	return 0;
}

static bool d40_is_paused(struct d40_chan *d40c)
{
	void __iomem *chanbase = chan_base(d40c);
	bool is_paused = false;
	unsigned long flags;
	void __iomem *active_reg;
	u32 status;
	u32 event;

	spin_lock_irqsave(&d40c->lock, flags);

	if (chan_is_physical(d40c)) {
		if (d40c->phy_chan->num % 2 == 0)
			active_reg = d40c->base->virtbase + D40_DREG_ACTIVE;
		else
			active_reg = d40c->base->virtbase + D40_DREG_ACTIVO;

		status = (readl(active_reg) &
			  D40_CHAN_POS_MASK(d40c->phy_chan->num)) >>
			D40_CHAN_POS(d40c->phy_chan->num);
		if (status == D40_DMA_SUSPENDED || status == D40_DMA_STOP)
			is_paused = true;

		goto _exit;
	}

	if (d40c->dma_cfg.dir == STEDMA40_MEM_TO_PERIPH ||
	    d40c->dma_cfg.dir == STEDMA40_MEM_TO_MEM) {
		event = D40_TYPE_TO_EVENT(d40c->dma_cfg.dst_dev_type);
		status = readl(chanbase + D40_CHAN_REG_SDLNK);
	} else if (d40c->dma_cfg.dir == STEDMA40_PERIPH_TO_MEM) {
		event = D40_TYPE_TO_EVENT(d40c->dma_cfg.src_dev_type);
		status = readl(chanbase + D40_CHAN_REG_SSLNK);
	} else {
		chan_err(d40c, "Unknown direction\n");
		goto _exit;
	}

	status = (status & D40_EVENTLINE_MASK(event)) >>
		D40_EVENTLINE_POS(event);

	if (status != D40_DMA_RUN)
		is_paused = true;
_exit:
	spin_unlock_irqrestore(&d40c->lock, flags);
	return is_paused;

}


static u32 stedma40_residue(struct dma_chan *chan)
{
	struct d40_chan *d40c =
		container_of(chan, struct d40_chan, chan);
	u32 bytes_left;
	unsigned long flags;

	spin_lock_irqsave(&d40c->lock, flags);
	bytes_left = d40_residue(d40c);
	spin_unlock_irqrestore(&d40c->lock, flags);

	return bytes_left;
}

static int
d40_prep_sg_log(struct d40_chan *chan, struct d40_desc *desc,
		struct scatterlist *sg_src, struct scatterlist *sg_dst,
		unsigned int sg_len, dma_addr_t src_dev_addr,
		dma_addr_t dst_dev_addr)
{
	struct stedma40_chan_cfg *cfg = &chan->dma_cfg;
	struct stedma40_half_channel_info *src_info = &cfg->src_info;
	struct stedma40_half_channel_info *dst_info = &cfg->dst_info;
	int ret;

	ret = d40_log_sg_to_lli(sg_src, sg_len,
				src_dev_addr,
				desc->lli_log.src,
				chan->log_def.lcsp1,
				src_info->data_width,
				dst_info->data_width);

	ret = d40_log_sg_to_lli(sg_dst, sg_len,
				dst_dev_addr,
				desc->lli_log.dst,
				chan->log_def.lcsp3,
				dst_info->data_width,
				src_info->data_width);

	return ret < 0 ? ret : 0;
}

static int
d40_prep_sg_phy(struct d40_chan *chan, struct d40_desc *desc,
		struct scatterlist *sg_src, struct scatterlist *sg_dst,
		unsigned int sg_len, dma_addr_t src_dev_addr,
		dma_addr_t dst_dev_addr)
{
	struct stedma40_chan_cfg *cfg = &chan->dma_cfg;
	struct stedma40_half_channel_info *src_info = &cfg->src_info;
	struct stedma40_half_channel_info *dst_info = &cfg->dst_info;
	unsigned long flags = 0;
	int ret;

	if (desc->cyclic)
		flags |= LLI_CYCLIC | LLI_TERM_INT;

	ret = d40_phy_sg_to_lli(sg_src, sg_len, src_dev_addr,
				desc->lli_phy.src,
				virt_to_phys(desc->lli_phy.src),
				chan->src_def_cfg,
				src_info, dst_info, flags);

	ret = d40_phy_sg_to_lli(sg_dst, sg_len, dst_dev_addr,
				desc->lli_phy.dst,
				virt_to_phys(desc->lli_phy.dst),
				chan->dst_def_cfg,
				dst_info, src_info, flags);

	dma_sync_single_for_device(chan->base->dev, desc->lli_pool.dma_addr,
				   desc->lli_pool.size, DMA_TO_DEVICE);

	return ret < 0 ? ret : 0;
}


static struct d40_desc *
d40_prep_desc(struct d40_chan *chan, struct scatterlist *sg,
	      unsigned int sg_len, unsigned long dma_flags)
{
	struct stedma40_chan_cfg *cfg = &chan->dma_cfg;
	struct d40_desc *desc;
	int ret;

	desc = d40_desc_get(chan);
	if (!desc)
		return NULL;

	desc->lli_len = d40_sg_2_dmalen(sg, sg_len, cfg->src_info.data_width,
					cfg->dst_info.data_width);
	if (desc->lli_len < 0) {
		chan_err(chan, "Unaligned size\n");
		goto err;
	}

<<<<<<< HEAD
	d40d->lli_len = d40_sg_2_dmalen(sgl_dst, sgl_len,
					d40c->dma_cfg.src_info.data_width,
					d40c->dma_cfg.dst_info.data_width);
	if (d40d->lli_len < 0) {
		dev_err(&d40c->chan.dev->device,
			"[%s] Unaligned size\n", __func__);
		goto err;
	}

	d40d->lli_current = 0;
	d40d->txd.flags = dma_flags;
=======
	ret = d40_pool_lli_alloc(chan, desc, desc->lli_len);
	if (ret < 0) {
		chan_err(chan, "Could not allocate lli\n");
		goto err;
	}
>>>>>>> 105e53f8


<<<<<<< HEAD
		if (d40_pool_lli_alloc(d40d, d40d->lli_len, true) < 0) {
			dev_err(&d40c->chan.dev->device,
				"[%s] Out of memory\n", __func__);
			goto err;
		}

		(void) d40_log_sg_to_lli(sgl_src,
					 sgl_len,
					 d40d->lli_log.src,
					 d40c->log_def.lcsp1,
					 d40c->dma_cfg.src_info.data_width,
					 d40c->dma_cfg.dst_info.data_width);

		(void) d40_log_sg_to_lli(sgl_dst,
					 sgl_len,
					 d40d->lli_log.dst,
					 d40c->log_def.lcsp3,
					 d40c->dma_cfg.dst_info.data_width,
					 d40c->dma_cfg.src_info.data_width);
	} else {
		if (d40_pool_lli_alloc(d40d, d40d->lli_len, false) < 0) {
			dev_err(&d40c->chan.dev->device,
				"[%s] Out of memory\n", __func__);
			goto err;
		}

		res = d40_phy_sg_to_lli(sgl_src,
					sgl_len,
					0,
					d40d->lli_phy.src,
					virt_to_phys(d40d->lli_phy.src),
					d40c->src_def_cfg,
					d40c->dma_cfg.src_info.data_width,
					d40c->dma_cfg.dst_info.data_width,
					d40c->dma_cfg.src_info.psize);
=======
	desc->lli_current = 0;
	desc->txd.flags = dma_flags;
	desc->txd.tx_submit = d40_tx_submit;

	dma_async_tx_descriptor_init(&desc->txd, &chan->chan);

	return desc;

err:
	d40_desc_free(chan, desc);
	return NULL;
}

static dma_addr_t
d40_get_dev_addr(struct d40_chan *chan, enum dma_data_direction direction)
{
	struct stedma40_platform_data *plat = chan->base->plat_data;
	struct stedma40_chan_cfg *cfg = &chan->dma_cfg;
	dma_addr_t addr;

	if (chan->runtime_addr)
		return chan->runtime_addr;
>>>>>>> 105e53f8

	if (direction == DMA_FROM_DEVICE)
		addr = plat->dev_rx[cfg->src_dev_type];
	else if (direction == DMA_TO_DEVICE)
		addr = plat->dev_tx[cfg->dst_dev_type];

<<<<<<< HEAD
		res = d40_phy_sg_to_lli(sgl_dst,
					sgl_len,
					0,
					d40d->lli_phy.dst,
					virt_to_phys(d40d->lli_phy.dst),
					d40c->dst_def_cfg,
					d40c->dma_cfg.dst_info.data_width,
					d40c->dma_cfg.src_info.data_width,
					d40c->dma_cfg.dst_info.psize);
=======
	return addr;
}
>>>>>>> 105e53f8

static struct dma_async_tx_descriptor *
d40_prep_sg(struct dma_chan *dchan, struct scatterlist *sg_src,
	    struct scatterlist *sg_dst, unsigned int sg_len,
	    enum dma_data_direction direction, unsigned long dma_flags)
{
	struct d40_chan *chan = container_of(dchan, struct d40_chan, chan);
	dma_addr_t src_dev_addr = 0;
	dma_addr_t dst_dev_addr = 0;
	struct d40_desc *desc;
	unsigned long flags;
	int ret;

	if (!chan->phy_chan) {
		chan_err(chan, "Cannot prepare unallocated channel\n");
		return NULL;
	}


	spin_lock_irqsave(&chan->lock, flags);

	desc = d40_prep_desc(chan, sg_src, sg_len, dma_flags);
	if (desc == NULL)
		goto err;

	if (sg_next(&sg_src[sg_len - 1]) == sg_src)
		desc->cyclic = true;

	if (direction != DMA_NONE) {
		dma_addr_t dev_addr = d40_get_dev_addr(chan, direction);

		if (direction == DMA_FROM_DEVICE)
			src_dev_addr = dev_addr;
		else if (direction == DMA_TO_DEVICE)
			dst_dev_addr = dev_addr;
	}

	if (chan_is_logical(chan))
		ret = d40_prep_sg_log(chan, desc, sg_src, sg_dst,
				      sg_len, src_dev_addr, dst_dev_addr);
	else
		ret = d40_prep_sg_phy(chan, desc, sg_src, sg_dst,
				      sg_len, src_dev_addr, dst_dev_addr);

	if (ret) {
		chan_err(chan, "Failed to prepare %s sg job: %d\n",
			 chan_is_logical(chan) ? "log" : "phy", ret);
		goto err;
	}

	spin_unlock_irqrestore(&chan->lock, flags);

	return &desc->txd;

err:
	if (desc)
		d40_desc_free(chan, desc);
	spin_unlock_irqrestore(&chan->lock, flags);
	return NULL;
}

bool stedma40_filter(struct dma_chan *chan, void *data)
{
	struct stedma40_chan_cfg *info = data;
	struct d40_chan *d40c =
		container_of(chan, struct d40_chan, chan);
	int err;

	if (data) {
		err = d40_validate_conf(d40c, info);
		if (!err)
			d40c->dma_cfg = *info;
	} else
		err = d40_config_memcpy(d40c);

	if (!err)
		d40c->configured = true;

	return err == 0;
}
EXPORT_SYMBOL(stedma40_filter);

static void __d40_set_prio_rt(struct d40_chan *d40c, int dev_type, bool src)
{
	bool realtime = d40c->dma_cfg.realtime;
	bool highprio = d40c->dma_cfg.high_priority;
	u32 prioreg = highprio ? D40_DREG_PSEG1 : D40_DREG_PCEG1;
	u32 rtreg = realtime ? D40_DREG_RSEG1 : D40_DREG_RCEG1;
	u32 event = D40_TYPE_TO_EVENT(dev_type);
	u32 group = D40_TYPE_TO_GROUP(dev_type);
	u32 bit = 1 << event;

	/* Destination event lines are stored in the upper halfword */
	if (!src)
		bit <<= 16;

	writel(bit, d40c->base->virtbase + prioreg + group * 4);
	writel(bit, d40c->base->virtbase + rtreg + group * 4);
}

static void d40_set_prio_realtime(struct d40_chan *d40c)
{
	if (d40c->base->rev < 3)
		return;

	if ((d40c->dma_cfg.dir ==  STEDMA40_PERIPH_TO_MEM) ||
	    (d40c->dma_cfg.dir == STEDMA40_PERIPH_TO_PERIPH))
		__d40_set_prio_rt(d40c, d40c->dma_cfg.src_dev_type, true);

	if ((d40c->dma_cfg.dir ==  STEDMA40_MEM_TO_PERIPH) ||
	    (d40c->dma_cfg.dir == STEDMA40_PERIPH_TO_PERIPH))
		__d40_set_prio_rt(d40c, d40c->dma_cfg.dst_dev_type, false);
}

/* DMA ENGINE functions */
static int d40_alloc_chan_resources(struct dma_chan *chan)
{
	int err;
	unsigned long flags;
	struct d40_chan *d40c =
		container_of(chan, struct d40_chan, chan);
	bool is_free_phy;
	spin_lock_irqsave(&d40c->lock, flags);

	d40c->completed = chan->cookie = 1;

	/* If no dma configuration is set use default configuration (memcpy) */
	if (!d40c->configured) {
		err = d40_config_memcpy(d40c);
		if (err) {
			chan_err(d40c, "Failed to configure memcpy channel\n");
			goto fail;
		}
	}
	is_free_phy = (d40c->phy_chan == NULL);

	err = d40_allocate_channel(d40c);
	if (err) {
		chan_err(d40c, "Failed to allocate channel\n");
		goto fail;
	}

	/* Fill in basic CFG register values */
	d40_phy_cfg(&d40c->dma_cfg, &d40c->src_def_cfg,
		    &d40c->dst_def_cfg, chan_is_logical(d40c));

	d40_set_prio_realtime(d40c);

	if (chan_is_logical(d40c)) {
		d40_log_cfg(&d40c->dma_cfg,
			    &d40c->log_def.lcsp1, &d40c->log_def.lcsp3);

		if (d40c->dma_cfg.dir == STEDMA40_PERIPH_TO_MEM)
			d40c->lcpa = d40c->base->lcpa_base +
			  d40c->dma_cfg.src_dev_type * D40_LCPA_CHAN_SIZE;
		else
			d40c->lcpa = d40c->base->lcpa_base +
			  d40c->dma_cfg.dst_dev_type *
			  D40_LCPA_CHAN_SIZE + D40_LCPA_CHAN_DST_DELTA;
	}

	/*
	 * Only write channel configuration to the DMA if the physical
	 * resource is free. In case of multiple logical channels
	 * on the same physical resource, only the first write is necessary.
	 */
	if (is_free_phy)
		d40_config_write(d40c);
fail:
	spin_unlock_irqrestore(&d40c->lock, flags);
	return err;
}

static void d40_free_chan_resources(struct dma_chan *chan)
{
	struct d40_chan *d40c =
		container_of(chan, struct d40_chan, chan);
	int err;
	unsigned long flags;

	if (d40c->phy_chan == NULL) {
		chan_err(d40c, "Cannot free unallocated channel\n");
		return;
	}


	spin_lock_irqsave(&d40c->lock, flags);

	err = d40_free_dma(d40c);

	if (err)
		chan_err(d40c, "Failed to free channel\n");
	spin_unlock_irqrestore(&d40c->lock, flags);
}

static struct dma_async_tx_descriptor *d40_prep_memcpy(struct dma_chan *chan,
						       dma_addr_t dst,
						       dma_addr_t src,
						       size_t size,
						       unsigned long dma_flags)
{
<<<<<<< HEAD
	struct d40_desc *d40d;
	struct d40_chan *d40c = container_of(chan, struct d40_chan,
					     chan);
	unsigned long flags;
=======
	struct scatterlist dst_sg;
	struct scatterlist src_sg;
>>>>>>> 105e53f8

	sg_init_table(&dst_sg, 1);
	sg_init_table(&src_sg, 1);

	sg_dma_address(&dst_sg) = dst;
	sg_dma_address(&src_sg) = src;

<<<<<<< HEAD
	if (d40d == NULL) {
		dev_err(&d40c->chan.dev->device,
			"[%s] Descriptor is NULL\n", __func__);
		goto err;
	}

	d40d->txd.flags = dma_flags;
	d40d->lli_len = d40_size_2_dmalen(size,
					  d40c->dma_cfg.src_info.data_width,
					  d40c->dma_cfg.dst_info.data_width);
	if (d40d->lli_len < 0) {
		dev_err(&d40c->chan.dev->device,
			"[%s] Unaligned size\n", __func__);
		goto err;
	}


	dma_async_tx_descriptor_init(&d40d->txd, chan);

	d40d->txd.tx_submit = d40_tx_submit;

	if (d40c->log_num != D40_PHY_CHAN) {

		if (d40_pool_lli_alloc(d40d, d40d->lli_len, true) < 0) {
			dev_err(&d40c->chan.dev->device,
				"[%s] Out of memory\n", __func__);
			goto err;
		}
		d40d->lli_current = 0;

		if (d40_log_buf_to_lli(d40d->lli_log.src,
				       src,
				       size,
				       d40c->log_def.lcsp1,
				       d40c->dma_cfg.src_info.data_width,
				       d40c->dma_cfg.dst_info.data_width,
				       true) == NULL)
			goto err;

		if (d40_log_buf_to_lli(d40d->lli_log.dst,
				       dst,
				       size,
				       d40c->log_def.lcsp3,
				       d40c->dma_cfg.dst_info.data_width,
				       d40c->dma_cfg.src_info.data_width,
				       true) == NULL)
			goto err;

	} else {

		if (d40_pool_lli_alloc(d40d, d40d->lli_len, false) < 0) {
			dev_err(&d40c->chan.dev->device,
				"[%s] Out of memory\n", __func__);
			goto err;
		}

		if (d40_phy_buf_to_lli(d40d->lli_phy.src,
				       src,
				       size,
				       d40c->dma_cfg.src_info.psize,
				       0,
				       d40c->src_def_cfg,
				       true,
				       d40c->dma_cfg.src_info.data_width,
				       d40c->dma_cfg.dst_info.data_width,
				       false) == NULL)
			goto err;

		if (d40_phy_buf_to_lli(d40d->lli_phy.dst,
				       dst,
				       size,
				       d40c->dma_cfg.dst_info.psize,
				       0,
				       d40c->dst_def_cfg,
				       true,
				       d40c->dma_cfg.dst_info.data_width,
				       d40c->dma_cfg.src_info.data_width,
				       false) == NULL)
			goto err;

		(void) dma_map_single(d40c->base->dev, d40d->lli_phy.src,
				      d40d->lli_pool.size, DMA_TO_DEVICE);
	}

	spin_unlock_irqrestore(&d40c->lock, flags);
	return &d40d->txd;

err:
	if (d40d)
		d40_desc_free(d40c, d40d);
	spin_unlock_irqrestore(&d40c->lock, flags);
	return NULL;
=======
	sg_dma_len(&dst_sg) = size;
	sg_dma_len(&src_sg) = size;

	return d40_prep_sg(chan, &src_sg, &dst_sg, 1, DMA_NONE, dma_flags);
>>>>>>> 105e53f8
}

static struct dma_async_tx_descriptor *
d40_prep_memcpy_sg(struct dma_chan *chan,
		   struct scatterlist *dst_sg, unsigned int dst_nents,
		   struct scatterlist *src_sg, unsigned int src_nents,
		   unsigned long dma_flags)
{
	if (dst_nents != src_nents)
		return NULL;

<<<<<<< HEAD
	return stedma40_memcpy_sg(chan, dst_sg, src_sg, dst_nents, dma_flags);
}

static int d40_prep_slave_sg_log(struct d40_desc *d40d,
				 struct d40_chan *d40c,
				 struct scatterlist *sgl,
				 unsigned int sg_len,
				 enum dma_data_direction direction,
				 unsigned long dma_flags)
{
	dma_addr_t dev_addr = 0;
	int total_size;

	d40d->lli_len = d40_sg_2_dmalen(sgl, sg_len,
					d40c->dma_cfg.src_info.data_width,
					d40c->dma_cfg.dst_info.data_width);
	if (d40d->lli_len < 0) {
		dev_err(&d40c->chan.dev->device,
			"[%s] Unaligned size\n", __func__);
		return -EINVAL;
	}

	if (d40_pool_lli_alloc(d40d, d40d->lli_len, true) < 0) {
		dev_err(&d40c->chan.dev->device,
			"[%s] Out of memory\n", __func__);
		return -ENOMEM;
	}

	d40d->lli_current = 0;

	if (direction == DMA_FROM_DEVICE)
		if (d40c->runtime_addr)
			dev_addr = d40c->runtime_addr;
		else
			dev_addr = d40c->base->plat_data->dev_rx[d40c->dma_cfg.src_dev_type];
	else if (direction == DMA_TO_DEVICE)
		if (d40c->runtime_addr)
			dev_addr = d40c->runtime_addr;
		else
			dev_addr = d40c->base->plat_data->dev_tx[d40c->dma_cfg.dst_dev_type];

	else
		return -EINVAL;

	total_size = d40_log_sg_to_dev(sgl, sg_len,
				       &d40d->lli_log,
				       &d40c->log_def,
				       d40c->dma_cfg.src_info.data_width,
				       d40c->dma_cfg.dst_info.data_width,
				       direction,
				       dev_addr);

	if (total_size < 0)
		return -EINVAL;

	return 0;
}

static int d40_prep_slave_sg_phy(struct d40_desc *d40d,
				 struct d40_chan *d40c,
				 struct scatterlist *sgl,
				 unsigned int sgl_len,
				 enum dma_data_direction direction,
				 unsigned long dma_flags)
{
	dma_addr_t src_dev_addr;
	dma_addr_t dst_dev_addr;
	int res;

	d40d->lli_len = d40_sg_2_dmalen(sgl, sgl_len,
					d40c->dma_cfg.src_info.data_width,
					d40c->dma_cfg.dst_info.data_width);
	if (d40d->lli_len < 0) {
		dev_err(&d40c->chan.dev->device,
			"[%s] Unaligned size\n", __func__);
		return -EINVAL;
	}

	if (d40_pool_lli_alloc(d40d, d40d->lli_len, false) < 0) {
		dev_err(&d40c->chan.dev->device,
			"[%s] Out of memory\n", __func__);
		return -ENOMEM;
	}

	d40d->lli_current = 0;

	if (direction == DMA_FROM_DEVICE) {
		dst_dev_addr = 0;
		if (d40c->runtime_addr)
			src_dev_addr = d40c->runtime_addr;
		else
			src_dev_addr = d40c->base->plat_data->dev_rx[d40c->dma_cfg.src_dev_type];
	} else if (direction == DMA_TO_DEVICE) {
		if (d40c->runtime_addr)
			dst_dev_addr = d40c->runtime_addr;
		else
			dst_dev_addr = d40c->base->plat_data->dev_tx[d40c->dma_cfg.dst_dev_type];
		src_dev_addr = 0;
	} else
		return -EINVAL;

	res = d40_phy_sg_to_lli(sgl,
				sgl_len,
				src_dev_addr,
				d40d->lli_phy.src,
				virt_to_phys(d40d->lli_phy.src),
				d40c->src_def_cfg,
				d40c->dma_cfg.src_info.data_width,
				d40c->dma_cfg.dst_info.data_width,
				d40c->dma_cfg.src_info.psize);
	if (res < 0)
		return res;

	res = d40_phy_sg_to_lli(sgl,
				sgl_len,
				dst_dev_addr,
				d40d->lli_phy.dst,
				virt_to_phys(d40d->lli_phy.dst),
				d40c->dst_def_cfg,
				d40c->dma_cfg.dst_info.data_width,
				d40c->dma_cfg.src_info.data_width,
				d40c->dma_cfg.dst_info.psize);
	if (res < 0)
		return res;

	(void) dma_map_single(d40c->base->dev, d40d->lli_phy.src,
			      d40d->lli_pool.size, DMA_TO_DEVICE);
	return 0;
=======
	return d40_prep_sg(chan, src_sg, dst_sg, src_nents, DMA_NONE, dma_flags);
>>>>>>> 105e53f8
}

static struct dma_async_tx_descriptor *d40_prep_slave_sg(struct dma_chan *chan,
							 struct scatterlist *sgl,
							 unsigned int sg_len,
							 enum dma_data_direction direction,
							 unsigned long dma_flags)
{
	if (direction != DMA_FROM_DEVICE && direction != DMA_TO_DEVICE)
		return NULL;

	return d40_prep_sg(chan, sgl, sgl, sg_len, direction, dma_flags);
}

static struct dma_async_tx_descriptor *
dma40_prep_dma_cyclic(struct dma_chan *chan, dma_addr_t dma_addr,
		     size_t buf_len, size_t period_len,
		     enum dma_data_direction direction)
{
	unsigned int periods = buf_len / period_len;
	struct dma_async_tx_descriptor *txd;
	struct scatterlist *sg;
	int i;

	sg = kcalloc(periods + 1, sizeof(struct scatterlist), GFP_KERNEL);
	for (i = 0; i < periods; i++) {
		sg_dma_address(&sg[i]) = dma_addr;
		sg_dma_len(&sg[i]) = period_len;
		dma_addr += period_len;
	}

	sg[periods].offset = 0;
	sg[periods].length = 0;
	sg[periods].page_link =
		((unsigned long)sg | 0x01) & ~0x02;

	txd = d40_prep_sg(chan, sg, sg, periods, direction,
			  DMA_PREP_INTERRUPT);

	kfree(sg);

	return txd;
}

static enum dma_status d40_tx_status(struct dma_chan *chan,
				     dma_cookie_t cookie,
				     struct dma_tx_state *txstate)
{
	struct d40_chan *d40c = container_of(chan, struct d40_chan, chan);
	dma_cookie_t last_used;
	dma_cookie_t last_complete;
	int ret;

	if (d40c->phy_chan == NULL) {
		chan_err(d40c, "Cannot read status of unallocated channel\n");
		return -EINVAL;
	}

	last_complete = d40c->completed;
	last_used = chan->cookie;

	if (d40_is_paused(d40c))
		ret = DMA_PAUSED;
	else
		ret = dma_async_is_complete(cookie, last_complete, last_used);

	dma_set_tx_state(txstate, last_complete, last_used,
			 stedma40_residue(chan));

	return ret;
}

static void d40_issue_pending(struct dma_chan *chan)
{
	struct d40_chan *d40c = container_of(chan, struct d40_chan, chan);
	unsigned long flags;

	if (d40c->phy_chan == NULL) {
		chan_err(d40c, "Channel is not allocated!\n");
		return;
	}

	spin_lock_irqsave(&d40c->lock, flags);

	/* Busy means that pending jobs are already being processed */
	if (!d40c->busy)
		(void) d40_queue_start(d40c);

	spin_unlock_irqrestore(&d40c->lock, flags);
}

/* Runtime reconfiguration extension */
static void d40_set_runtime_config(struct dma_chan *chan,
			       struct dma_slave_config *config)
{
	struct d40_chan *d40c = container_of(chan, struct d40_chan, chan);
	struct stedma40_chan_cfg *cfg = &d40c->dma_cfg;
	enum dma_slave_buswidth config_addr_width;
	dma_addr_t config_addr;
	u32 config_maxburst;
	enum stedma40_periph_data_width addr_width;
	int psize;

	if (config->direction == DMA_FROM_DEVICE) {
		dma_addr_t dev_addr_rx =
			d40c->base->plat_data->dev_rx[cfg->src_dev_type];

		config_addr = config->src_addr;
		if (dev_addr_rx)
			dev_dbg(d40c->base->dev,
				"channel has a pre-wired RX address %08x "
				"overriding with %08x\n",
				dev_addr_rx, config_addr);
		if (cfg->dir != STEDMA40_PERIPH_TO_MEM)
			dev_dbg(d40c->base->dev,
				"channel was not configured for peripheral "
				"to memory transfer (%d) overriding\n",
				cfg->dir);
		cfg->dir = STEDMA40_PERIPH_TO_MEM;

		config_addr_width = config->src_addr_width;
		config_maxburst = config->src_maxburst;

	} else if (config->direction == DMA_TO_DEVICE) {
		dma_addr_t dev_addr_tx =
			d40c->base->plat_data->dev_tx[cfg->dst_dev_type];

		config_addr = config->dst_addr;
		if (dev_addr_tx)
			dev_dbg(d40c->base->dev,
				"channel has a pre-wired TX address %08x "
				"overriding with %08x\n",
				dev_addr_tx, config_addr);
		if (cfg->dir != STEDMA40_MEM_TO_PERIPH)
			dev_dbg(d40c->base->dev,
				"channel was not configured for memory "
				"to peripheral transfer (%d) overriding\n",
				cfg->dir);
		cfg->dir = STEDMA40_MEM_TO_PERIPH;

		config_addr_width = config->dst_addr_width;
		config_maxburst = config->dst_maxburst;

	} else {
		dev_err(d40c->base->dev,
			"unrecognized channel direction %d\n",
			config->direction);
		return;
	}

	switch (config_addr_width) {
	case DMA_SLAVE_BUSWIDTH_1_BYTE:
		addr_width = STEDMA40_BYTE_WIDTH;
		break;
	case DMA_SLAVE_BUSWIDTH_2_BYTES:
		addr_width = STEDMA40_HALFWORD_WIDTH;
		break;
	case DMA_SLAVE_BUSWIDTH_4_BYTES:
		addr_width = STEDMA40_WORD_WIDTH;
		break;
	case DMA_SLAVE_BUSWIDTH_8_BYTES:
		addr_width = STEDMA40_DOUBLEWORD_WIDTH;
		break;
	default:
		dev_err(d40c->base->dev,
			"illegal peripheral address width "
			"requested (%d)\n",
			config->src_addr_width);
		return;
	}

	if (chan_is_logical(d40c)) {
		if (config_maxburst >= 16)
			psize = STEDMA40_PSIZE_LOG_16;
		else if (config_maxburst >= 8)
			psize = STEDMA40_PSIZE_LOG_8;
		else if (config_maxburst >= 4)
			psize = STEDMA40_PSIZE_LOG_4;
		else
			psize = STEDMA40_PSIZE_LOG_1;
	} else {
		if (config_maxburst >= 16)
			psize = STEDMA40_PSIZE_PHY_16;
		else if (config_maxburst >= 8)
			psize = STEDMA40_PSIZE_PHY_8;
		else if (config_maxburst >= 4)
			psize = STEDMA40_PSIZE_PHY_4;
		else if (config_maxburst >= 2)
			psize = STEDMA40_PSIZE_PHY_2;
		else
			psize = STEDMA40_PSIZE_PHY_1;
	}

	/* Set up all the endpoint configs */
	cfg->src_info.data_width = addr_width;
	cfg->src_info.psize = psize;
	cfg->src_info.big_endian = false;
	cfg->src_info.flow_ctrl = STEDMA40_NO_FLOW_CTRL;
	cfg->dst_info.data_width = addr_width;
	cfg->dst_info.psize = psize;
	cfg->dst_info.big_endian = false;
	cfg->dst_info.flow_ctrl = STEDMA40_NO_FLOW_CTRL;

	/* Fill in register values */
	if (chan_is_logical(d40c))
		d40_log_cfg(cfg, &d40c->log_def.lcsp1, &d40c->log_def.lcsp3);
	else
		d40_phy_cfg(cfg, &d40c->src_def_cfg,
			    &d40c->dst_def_cfg, false);

	/* These settings will take precedence later */
	d40c->runtime_addr = config_addr;
	d40c->runtime_direction = config->direction;
	dev_dbg(d40c->base->dev,
		"configured channel %s for %s, data width %d, "
		"maxburst %d bytes, LE, no flow control\n",
		dma_chan_name(chan),
		(config->direction == DMA_FROM_DEVICE) ? "RX" : "TX",
		config_addr_width,
		config_maxburst);
}

static int d40_control(struct dma_chan *chan, enum dma_ctrl_cmd cmd,
		       unsigned long arg)
{
	struct d40_chan *d40c = container_of(chan, struct d40_chan, chan);

	if (d40c->phy_chan == NULL) {
		chan_err(d40c, "Channel is not allocated!\n");
		return -EINVAL;
	}

	switch (cmd) {
	case DMA_TERMINATE_ALL:
		return d40_terminate_all(d40c);
	case DMA_PAUSE:
		return d40_pause(d40c);
	case DMA_RESUME:
		return d40_resume(d40c);
	case DMA_SLAVE_CONFIG:
		d40_set_runtime_config(chan,
			(struct dma_slave_config *) arg);
		return 0;
	default:
		break;
	}

	/* Other commands are unimplemented */
	return -ENXIO;
}

/* Initialization functions */

static void __init d40_chan_init(struct d40_base *base, struct dma_device *dma,
				 struct d40_chan *chans, int offset,
				 int num_chans)
{
	int i = 0;
	struct d40_chan *d40c;

	INIT_LIST_HEAD(&dma->channels);

	for (i = offset; i < offset + num_chans; i++) {
		d40c = &chans[i];
		d40c->base = base;
		d40c->chan.device = dma;

		spin_lock_init(&d40c->lock);

		d40c->log_num = D40_PHY_CHAN;

		INIT_LIST_HEAD(&d40c->active);
		INIT_LIST_HEAD(&d40c->queue);
		INIT_LIST_HEAD(&d40c->client);

		tasklet_init(&d40c->tasklet, dma_tasklet,
			     (unsigned long) d40c);

		list_add_tail(&d40c->chan.device_node,
			      &dma->channels);
	}
}

static void d40_ops_init(struct d40_base *base, struct dma_device *dev)
{
	if (dma_has_cap(DMA_SLAVE, dev->cap_mask))
		dev->device_prep_slave_sg = d40_prep_slave_sg;

	if (dma_has_cap(DMA_MEMCPY, dev->cap_mask)) {
		dev->device_prep_dma_memcpy = d40_prep_memcpy;

		/*
		 * This controller can only access address at even
		 * 32bit boundaries, i.e. 2^2
		 */
		dev->copy_align = 2;
	}

	if (dma_has_cap(DMA_SG, dev->cap_mask))
		dev->device_prep_dma_sg = d40_prep_memcpy_sg;

	if (dma_has_cap(DMA_CYCLIC, dev->cap_mask))
		dev->device_prep_dma_cyclic = dma40_prep_dma_cyclic;

	dev->device_alloc_chan_resources = d40_alloc_chan_resources;
	dev->device_free_chan_resources = d40_free_chan_resources;
	dev->device_issue_pending = d40_issue_pending;
	dev->device_tx_status = d40_tx_status;
	dev->device_control = d40_control;
	dev->dev = base->dev;
}

static int __init d40_dmaengine_init(struct d40_base *base,
				     int num_reserved_chans)
{
	int err ;

	d40_chan_init(base, &base->dma_slave, base->log_chans,
		      0, base->num_log_chans);

	dma_cap_zero(base->dma_slave.cap_mask);
	dma_cap_set(DMA_SLAVE, base->dma_slave.cap_mask);
	dma_cap_set(DMA_CYCLIC, base->dma_slave.cap_mask);

	d40_ops_init(base, &base->dma_slave);

	err = dma_async_device_register(&base->dma_slave);

	if (err) {
		d40_err(base->dev, "Failed to register slave channels\n");
		goto failure1;
	}

	d40_chan_init(base, &base->dma_memcpy, base->log_chans,
		      base->num_log_chans, base->plat_data->memcpy_len);

	dma_cap_zero(base->dma_memcpy.cap_mask);
	dma_cap_set(DMA_MEMCPY, base->dma_memcpy.cap_mask);
	dma_cap_set(DMA_SG, base->dma_memcpy.cap_mask);

	d40_ops_init(base, &base->dma_memcpy);

	err = dma_async_device_register(&base->dma_memcpy);

	if (err) {
		d40_err(base->dev,
			"Failed to regsiter memcpy only channels\n");
		goto failure2;
	}

	d40_chan_init(base, &base->dma_both, base->phy_chans,
		      0, num_reserved_chans);

	dma_cap_zero(base->dma_both.cap_mask);
	dma_cap_set(DMA_SLAVE, base->dma_both.cap_mask);
	dma_cap_set(DMA_MEMCPY, base->dma_both.cap_mask);
	dma_cap_set(DMA_SG, base->dma_both.cap_mask);
	dma_cap_set(DMA_CYCLIC, base->dma_slave.cap_mask);

	d40_ops_init(base, &base->dma_both);
	err = dma_async_device_register(&base->dma_both);

	if (err) {
		d40_err(base->dev,
			"Failed to register logical and physical capable channels\n");
		goto failure3;
	}
	return 0;
failure3:
	dma_async_device_unregister(&base->dma_memcpy);
failure2:
	dma_async_device_unregister(&base->dma_slave);
failure1:
	return err;
}

/* Initialization functions. */

static int __init d40_phy_res_init(struct d40_base *base)
{
	int i;
	int num_phy_chans_avail = 0;
	u32 val[2];
	int odd_even_bit = -2;

	val[0] = readl(base->virtbase + D40_DREG_PRSME);
	val[1] = readl(base->virtbase + D40_DREG_PRSMO);

	for (i = 0; i < base->num_phy_chans; i++) {
		base->phy_res[i].num = i;
		odd_even_bit += 2 * ((i % 2) == 0);
		if (((val[i % 2] >> odd_even_bit) & 3) == 1) {
			/* Mark security only channels as occupied */
			base->phy_res[i].allocated_src = D40_ALLOC_PHY;
			base->phy_res[i].allocated_dst = D40_ALLOC_PHY;
		} else {
			base->phy_res[i].allocated_src = D40_ALLOC_FREE;
			base->phy_res[i].allocated_dst = D40_ALLOC_FREE;
			num_phy_chans_avail++;
		}
		spin_lock_init(&base->phy_res[i].lock);
	}

	/* Mark disabled channels as occupied */
	for (i = 0; base->plat_data->disabled_channels[i] != -1; i++) {
		int chan = base->plat_data->disabled_channels[i];

		base->phy_res[chan].allocated_src = D40_ALLOC_PHY;
		base->phy_res[chan].allocated_dst = D40_ALLOC_PHY;
		num_phy_chans_avail--;
	}

	dev_info(base->dev, "%d of %d physical DMA channels available\n",
		 num_phy_chans_avail, base->num_phy_chans);

	/* Verify settings extended vs standard */
	val[0] = readl(base->virtbase + D40_DREG_PRTYP);

	for (i = 0; i < base->num_phy_chans; i++) {

		if (base->phy_res[i].allocated_src == D40_ALLOC_FREE &&
		    (val[0] & 0x3) != 1)
			dev_info(base->dev,
				 "[%s] INFO: channel %d is misconfigured (%d)\n",
				 __func__, i, val[0] & 0x3);

		val[0] = val[0] >> 2;
	}

	return num_phy_chans_avail;
}

static struct d40_base * __init d40_hw_detect_init(struct platform_device *pdev)
{
	static const struct d40_reg_val dma_id_regs[] = {
		/* Peripheral Id */
		{ .reg = D40_DREG_PERIPHID0, .val = 0x0040},
		{ .reg = D40_DREG_PERIPHID1, .val = 0x0000},
		/*
		 * D40_DREG_PERIPHID2 Depends on HW revision:
		 *  DB8500ed has 0x0008,
		 *  ? has 0x0018,
		 *  DB8500v1 has 0x0028
		 *  DB8500v2 has 0x0038
		 */
		{ .reg = D40_DREG_PERIPHID3, .val = 0x0000},

		/* PCell Id */
		{ .reg = D40_DREG_CELLID0, .val = 0x000d},
		{ .reg = D40_DREG_CELLID1, .val = 0x00f0},
		{ .reg = D40_DREG_CELLID2, .val = 0x0005},
		{ .reg = D40_DREG_CELLID3, .val = 0x00b1}
	};
	struct stedma40_platform_data *plat_data;
	struct clk *clk = NULL;
	void __iomem *virtbase = NULL;
	struct resource *res = NULL;
	struct d40_base *base = NULL;
	int num_log_chans = 0;
	int num_phy_chans;
	int i;
	u32 val;
	u32 rev;

	clk = clk_get(&pdev->dev, NULL);

	if (IS_ERR(clk)) {
		d40_err(&pdev->dev, "No matching clock found\n");
		goto failure;
	}

	clk_enable(clk);

	/* Get IO for DMAC base address */
	res = platform_get_resource_byname(pdev, IORESOURCE_MEM, "base");
	if (!res)
		goto failure;

	if (request_mem_region(res->start, resource_size(res),
			       D40_NAME " I/O base") == NULL)
		goto failure;

	virtbase = ioremap(res->start, resource_size(res));
	if (!virtbase)
		goto failure;

	/* HW version check */
	for (i = 0; i < ARRAY_SIZE(dma_id_regs); i++) {
		if (dma_id_regs[i].val !=
		    readl(virtbase + dma_id_regs[i].reg)) {
			d40_err(&pdev->dev,
				"Unknown hardware! Expected 0x%x at 0x%x but got 0x%x\n",
				dma_id_regs[i].val,
				dma_id_regs[i].reg,
				readl(virtbase + dma_id_regs[i].reg));
			goto failure;
		}
	}

	/* Get silicon revision and designer */
	val = readl(virtbase + D40_DREG_PERIPHID2);

	if ((val & D40_DREG_PERIPHID2_DESIGNER_MASK) !=
	    D40_HW_DESIGNER) {
		d40_err(&pdev->dev, "Unknown designer! Got %x wanted %x\n",
			val & D40_DREG_PERIPHID2_DESIGNER_MASK,
			D40_HW_DESIGNER);
		goto failure;
	}

	rev = (val & D40_DREG_PERIPHID2_REV_MASK) >>
		D40_DREG_PERIPHID2_REV_POS;

	/* The number of physical channels on this HW */
	num_phy_chans = 4 * (readl(virtbase + D40_DREG_ICFG) & 0x7) + 4;

	dev_info(&pdev->dev, "hardware revision: %d @ 0x%x\n",
		 rev, res->start);

	plat_data = pdev->dev.platform_data;

	/* Count the number of logical channels in use */
	for (i = 0; i < plat_data->dev_len; i++)
		if (plat_data->dev_rx[i] != 0)
			num_log_chans++;

	for (i = 0; i < plat_data->dev_len; i++)
		if (plat_data->dev_tx[i] != 0)
			num_log_chans++;

	base = kzalloc(ALIGN(sizeof(struct d40_base), 4) +
		       (num_phy_chans + num_log_chans + plat_data->memcpy_len) *
		       sizeof(struct d40_chan), GFP_KERNEL);

	if (base == NULL) {
		d40_err(&pdev->dev, "Out of memory\n");
		goto failure;
	}

	base->rev = rev;
	base->clk = clk;
	base->num_phy_chans = num_phy_chans;
	base->num_log_chans = num_log_chans;
	base->phy_start = res->start;
	base->phy_size = resource_size(res);
	base->virtbase = virtbase;
	base->plat_data = plat_data;
	base->dev = &pdev->dev;
	base->phy_chans = ((void *)base) + ALIGN(sizeof(struct d40_base), 4);
	base->log_chans = &base->phy_chans[num_phy_chans];

	base->phy_res = kzalloc(num_phy_chans * sizeof(struct d40_phy_res),
				GFP_KERNEL);
	if (!base->phy_res)
		goto failure;

	base->lookup_phy_chans = kzalloc(num_phy_chans *
					 sizeof(struct d40_chan *),
					 GFP_KERNEL);
	if (!base->lookup_phy_chans)
		goto failure;

	if (num_log_chans + plat_data->memcpy_len) {
		/*
		 * The max number of logical channels are event lines for all
		 * src devices and dst devices
		 */
		base->lookup_log_chans = kzalloc(plat_data->dev_len * 2 *
						 sizeof(struct d40_chan *),
						 GFP_KERNEL);
		if (!base->lookup_log_chans)
			goto failure;
	}

	base->lcla_pool.alloc_map = kzalloc(num_phy_chans *
					    sizeof(struct d40_desc *) *
					    D40_LCLA_LINK_PER_EVENT_GRP,
					    GFP_KERNEL);
	if (!base->lcla_pool.alloc_map)
		goto failure;

	base->desc_slab = kmem_cache_create(D40_NAME, sizeof(struct d40_desc),
					    0, SLAB_HWCACHE_ALIGN,
					    NULL);
	if (base->desc_slab == NULL)
		goto failure;

	return base;

failure:
	if (!IS_ERR(clk)) {
		clk_disable(clk);
		clk_put(clk);
	}
	if (virtbase)
		iounmap(virtbase);
	if (res)
		release_mem_region(res->start,
				   resource_size(res));
	if (virtbase)
		iounmap(virtbase);

	if (base) {
		kfree(base->lcla_pool.alloc_map);
		kfree(base->lookup_log_chans);
		kfree(base->lookup_phy_chans);
		kfree(base->phy_res);
		kfree(base);
	}

	return NULL;
}

static void __init d40_hw_init(struct d40_base *base)
{

	static const struct d40_reg_val dma_init_reg[] = {
		/* Clock every part of the DMA block from start */
		{ .reg = D40_DREG_GCC,    .val = 0x0000ff01},

		/* Interrupts on all logical channels */
		{ .reg = D40_DREG_LCMIS0, .val = 0xFFFFFFFF},
		{ .reg = D40_DREG_LCMIS1, .val = 0xFFFFFFFF},
		{ .reg = D40_DREG_LCMIS2, .val = 0xFFFFFFFF},
		{ .reg = D40_DREG_LCMIS3, .val = 0xFFFFFFFF},
		{ .reg = D40_DREG_LCICR0, .val = 0xFFFFFFFF},
		{ .reg = D40_DREG_LCICR1, .val = 0xFFFFFFFF},
		{ .reg = D40_DREG_LCICR2, .val = 0xFFFFFFFF},
		{ .reg = D40_DREG_LCICR3, .val = 0xFFFFFFFF},
		{ .reg = D40_DREG_LCTIS0, .val = 0xFFFFFFFF},
		{ .reg = D40_DREG_LCTIS1, .val = 0xFFFFFFFF},
		{ .reg = D40_DREG_LCTIS2, .val = 0xFFFFFFFF},
		{ .reg = D40_DREG_LCTIS3, .val = 0xFFFFFFFF}
	};
	int i;
	u32 prmseo[2] = {0, 0};
	u32 activeo[2] = {0xFFFFFFFF, 0xFFFFFFFF};
	u32 pcmis = 0;
	u32 pcicr = 0;

	for (i = 0; i < ARRAY_SIZE(dma_init_reg); i++)
		writel(dma_init_reg[i].val,
		       base->virtbase + dma_init_reg[i].reg);

	/* Configure all our dma channels to default settings */
	for (i = 0; i < base->num_phy_chans; i++) {

		activeo[i % 2] = activeo[i % 2] << 2;

		if (base->phy_res[base->num_phy_chans - i - 1].allocated_src
		    == D40_ALLOC_PHY) {
			activeo[i % 2] |= 3;
			continue;
		}

		/* Enable interrupt # */
		pcmis = (pcmis << 1) | 1;

		/* Clear interrupt # */
		pcicr = (pcicr << 1) | 1;

		/* Set channel to physical mode */
		prmseo[i % 2] = prmseo[i % 2] << 2;
		prmseo[i % 2] |= 1;

	}

	writel(prmseo[1], base->virtbase + D40_DREG_PRMSE);
	writel(prmseo[0], base->virtbase + D40_DREG_PRMSO);
	writel(activeo[1], base->virtbase + D40_DREG_ACTIVE);
	writel(activeo[0], base->virtbase + D40_DREG_ACTIVO);

	/* Write which interrupt to enable */
	writel(pcmis, base->virtbase + D40_DREG_PCMIS);

	/* Write which interrupt to clear */
	writel(pcicr, base->virtbase + D40_DREG_PCICR);

}

static int __init d40_lcla_allocate(struct d40_base *base)
{
	struct d40_lcla_pool *pool = &base->lcla_pool;
	unsigned long *page_list;
	int i, j;
	int ret = 0;

	/*
	 * This is somewhat ugly. We need 8192 bytes that are 18 bit aligned,
	 * To full fill this hardware requirement without wasting 256 kb
	 * we allocate pages until we get an aligned one.
	 */
	page_list = kmalloc(sizeof(unsigned long) * MAX_LCLA_ALLOC_ATTEMPTS,
			    GFP_KERNEL);

	if (!page_list) {
		ret = -ENOMEM;
		goto failure;
	}

	/* Calculating how many pages that are required */
	base->lcla_pool.pages = SZ_1K * base->num_phy_chans / PAGE_SIZE;

	for (i = 0; i < MAX_LCLA_ALLOC_ATTEMPTS; i++) {
		page_list[i] = __get_free_pages(GFP_KERNEL,
						base->lcla_pool.pages);
		if (!page_list[i]) {

			d40_err(base->dev, "Failed to allocate %d pages.\n",
				base->lcla_pool.pages);

			for (j = 0; j < i; j++)
				free_pages(page_list[j], base->lcla_pool.pages);
			goto failure;
		}

		if ((virt_to_phys((void *)page_list[i]) &
		     (LCLA_ALIGNMENT - 1)) == 0)
			break;
	}

	for (j = 0; j < i; j++)
		free_pages(page_list[j], base->lcla_pool.pages);

	if (i < MAX_LCLA_ALLOC_ATTEMPTS) {
		base->lcla_pool.base = (void *)page_list[i];
	} else {
		/*
		 * After many attempts and no succees with finding the correct
		 * alignment, try with allocating a big buffer.
		 */
		dev_warn(base->dev,
			 "[%s] Failed to get %d pages @ 18 bit align.\n",
			 __func__, base->lcla_pool.pages);
		base->lcla_pool.base_unaligned = kmalloc(SZ_1K *
							 base->num_phy_chans +
							 LCLA_ALIGNMENT,
							 GFP_KERNEL);
		if (!base->lcla_pool.base_unaligned) {
			ret = -ENOMEM;
			goto failure;
		}

		base->lcla_pool.base = PTR_ALIGN(base->lcla_pool.base_unaligned,
						 LCLA_ALIGNMENT);
	}

	pool->dma_addr = dma_map_single(base->dev, pool->base,
					SZ_1K * base->num_phy_chans,
					DMA_TO_DEVICE);
	if (dma_mapping_error(base->dev, pool->dma_addr)) {
		pool->dma_addr = 0;
		ret = -ENOMEM;
		goto failure;
	}

	writel(virt_to_phys(base->lcla_pool.base),
	       base->virtbase + D40_DREG_LCLA);
failure:
	kfree(page_list);
	return ret;
}

static int __init d40_probe(struct platform_device *pdev)
{
	int err;
	int ret = -ENOENT;
	struct d40_base *base;
	struct resource *res = NULL;
	int num_reserved_chans;
	u32 val;

	base = d40_hw_detect_init(pdev);

	if (!base)
		goto failure;

	num_reserved_chans = d40_phy_res_init(base);

	platform_set_drvdata(pdev, base);

	spin_lock_init(&base->interrupt_lock);
	spin_lock_init(&base->execmd_lock);

	/* Get IO for logical channel parameter address */
	res = platform_get_resource_byname(pdev, IORESOURCE_MEM, "lcpa");
	if (!res) {
		ret = -ENOENT;
		d40_err(&pdev->dev, "No \"lcpa\" memory resource\n");
		goto failure;
	}
	base->lcpa_size = resource_size(res);
	base->phy_lcpa = res->start;

	if (request_mem_region(res->start, resource_size(res),
			       D40_NAME " I/O lcpa") == NULL) {
		ret = -EBUSY;
		d40_err(&pdev->dev,
			"Failed to request LCPA region 0x%x-0x%x\n",
			res->start, res->end);
		goto failure;
	}

	/* We make use of ESRAM memory for this. */
	val = readl(base->virtbase + D40_DREG_LCPA);
	if (res->start != val && val != 0) {
		dev_warn(&pdev->dev,
			 "[%s] Mismatch LCPA dma 0x%x, def 0x%x\n",
			 __func__, val, res->start);
	} else
		writel(res->start, base->virtbase + D40_DREG_LCPA);

	base->lcpa_base = ioremap(res->start, resource_size(res));
	if (!base->lcpa_base) {
		ret = -ENOMEM;
		d40_err(&pdev->dev, "Failed to ioremap LCPA region\n");
		goto failure;
	}

	ret = d40_lcla_allocate(base);
	if (ret) {
		d40_err(&pdev->dev, "Failed to allocate LCLA area\n");
		goto failure;
	}

	spin_lock_init(&base->lcla_pool.lock);

	base->irq = platform_get_irq(pdev, 0);

	ret = request_irq(base->irq, d40_handle_interrupt, 0, D40_NAME, base);
	if (ret) {
		d40_err(&pdev->dev, "No IRQ defined\n");
		goto failure;
	}

	err = d40_dmaengine_init(base, num_reserved_chans);
	if (err)
		goto failure;

	d40_hw_init(base);

	dev_info(base->dev, "initialized\n");
	return 0;

failure:
	if (base) {
		if (base->desc_slab)
			kmem_cache_destroy(base->desc_slab);
		if (base->virtbase)
			iounmap(base->virtbase);

		if (base->lcla_pool.dma_addr)
			dma_unmap_single(base->dev, base->lcla_pool.dma_addr,
					 SZ_1K * base->num_phy_chans,
					 DMA_TO_DEVICE);

		if (!base->lcla_pool.base_unaligned && base->lcla_pool.base)
			free_pages((unsigned long)base->lcla_pool.base,
				   base->lcla_pool.pages);

		kfree(base->lcla_pool.base_unaligned);

		if (base->phy_lcpa)
			release_mem_region(base->phy_lcpa,
					   base->lcpa_size);
		if (base->phy_start)
			release_mem_region(base->phy_start,
					   base->phy_size);
		if (base->clk) {
			clk_disable(base->clk);
			clk_put(base->clk);
		}

		kfree(base->lcla_pool.alloc_map);
		kfree(base->lookup_log_chans);
		kfree(base->lookup_phy_chans);
		kfree(base->phy_res);
		kfree(base);
	}

	d40_err(&pdev->dev, "probe failed\n");
	return ret;
}

static struct platform_driver d40_driver = {
	.driver = {
		.owner = THIS_MODULE,
		.name  = D40_NAME,
	},
};

static int __init stedma40_init(void)
{
	return platform_driver_probe(&d40_driver, d40_probe);
}
arch_initcall(stedma40_init);<|MERGE_RESOLUTION|>--- conflicted
+++ resolved
@@ -673,22 +673,6 @@
 	return 2 << psize;
 }
 
-<<<<<<< HEAD
-static int d40_psize_2_burst_size(bool is_log, int psize)
-{
-	if (is_log) {
-		if (psize == STEDMA40_PSIZE_LOG_1)
-			return 1;
-	} else {
-		if (psize == STEDMA40_PSIZE_PHY_1)
-			return 1;
-	}
-
-	return 2 << psize;
-}
-
-=======
->>>>>>> 105e53f8
 /*
  * The dma only supports transmitting packages up to
  * STEDMA40_MAX_SEG_SIZE << data_width. Calculate the total number of
@@ -700,7 +684,6 @@
 	u32 max_w = max(data_width1, data_width2);
 	u32 min_w = min(data_width1, data_width2);
 	u32 seg_max = ALIGN(STEDMA40_MAX_SEG_SIZE << min_w, 1 << max_w);
-<<<<<<< HEAD
 
 	if (seg_max > STEDMA40_MAX_SEG_SIZE)
 		seg_max -= (1 << max_w);
@@ -736,43 +719,6 @@
 	return len;
 }
 
-=======
-
-	if (seg_max > STEDMA40_MAX_SEG_SIZE)
-		seg_max -= (1 << max_w);
-
-	if (!IS_ALIGNED(size, 1 << max_w))
-		return -EINVAL;
-
-	if (size <= seg_max)
-		dmalen = 1;
-	else {
-		dmalen = size / seg_max;
-		if (dmalen * seg_max < size)
-			dmalen++;
-	}
-	return dmalen;
-}
-
-static int d40_sg_2_dmalen(struct scatterlist *sgl, int sg_len,
-			   u32 data_width1, u32 data_width2)
-{
-	struct scatterlist *sg;
-	int i;
-	int len = 0;
-	int ret;
-
-	for_each_sg(sgl, sg, sg_len, i) {
-		ret = d40_size_2_dmalen(sg_dma_len(sg),
-					data_width1, data_width2);
-		if (ret < 0)
-			return ret;
-		len += ret;
-	}
-	return len;
-}
-
->>>>>>> 105e53f8
 /* Support functions for logical channels */
 
 static int d40_channel_execute_command(struct d40_chan *d40c,
@@ -1412,21 +1358,6 @@
 		 */
 
 		chan_err(d40c, "src (burst x width) != dst (burst x width)\n");
-		res = -EINVAL;
-	}
-
-	if (d40_psize_2_burst_size(is_log, conf->src_info.psize) *
-	    (1 << conf->src_info.data_width) !=
-	    d40_psize_2_burst_size(is_log, conf->dst_info.psize) *
-	    (1 << conf->dst_info.data_width)) {
-		/*
-		 * The DMAC hardware only supports
-		 * src (burst x width) == dst (burst x width)
-		 */
-
-		dev_err(&d40c->chan.dev->device,
-			"[%s] src (burst x width) != dst (burst x width)\n",
-			__func__);
 		res = -EINVAL;
 	}
 
@@ -1873,64 +1804,13 @@
 		goto err;
 	}
 
-<<<<<<< HEAD
-	d40d->lli_len = d40_sg_2_dmalen(sgl_dst, sgl_len,
-					d40c->dma_cfg.src_info.data_width,
-					d40c->dma_cfg.dst_info.data_width);
-	if (d40d->lli_len < 0) {
-		dev_err(&d40c->chan.dev->device,
-			"[%s] Unaligned size\n", __func__);
-		goto err;
-	}
-
-	d40d->lli_current = 0;
-	d40d->txd.flags = dma_flags;
-=======
 	ret = d40_pool_lli_alloc(chan, desc, desc->lli_len);
 	if (ret < 0) {
 		chan_err(chan, "Could not allocate lli\n");
 		goto err;
 	}
->>>>>>> 105e53f8
-
-
-<<<<<<< HEAD
-		if (d40_pool_lli_alloc(d40d, d40d->lli_len, true) < 0) {
-			dev_err(&d40c->chan.dev->device,
-				"[%s] Out of memory\n", __func__);
-			goto err;
-		}
-
-		(void) d40_log_sg_to_lli(sgl_src,
-					 sgl_len,
-					 d40d->lli_log.src,
-					 d40c->log_def.lcsp1,
-					 d40c->dma_cfg.src_info.data_width,
-					 d40c->dma_cfg.dst_info.data_width);
-
-		(void) d40_log_sg_to_lli(sgl_dst,
-					 sgl_len,
-					 d40d->lli_log.dst,
-					 d40c->log_def.lcsp3,
-					 d40c->dma_cfg.dst_info.data_width,
-					 d40c->dma_cfg.src_info.data_width);
-	} else {
-		if (d40_pool_lli_alloc(d40d, d40d->lli_len, false) < 0) {
-			dev_err(&d40c->chan.dev->device,
-				"[%s] Out of memory\n", __func__);
-			goto err;
-		}
-
-		res = d40_phy_sg_to_lli(sgl_src,
-					sgl_len,
-					0,
-					d40d->lli_phy.src,
-					virt_to_phys(d40d->lli_phy.src),
-					d40c->src_def_cfg,
-					d40c->dma_cfg.src_info.data_width,
-					d40c->dma_cfg.dst_info.data_width,
-					d40c->dma_cfg.src_info.psize);
-=======
+
+
 	desc->lli_current = 0;
 	desc->txd.flags = dma_flags;
 	desc->txd.tx_submit = d40_tx_submit;
@@ -1953,27 +1833,14 @@
 
 	if (chan->runtime_addr)
 		return chan->runtime_addr;
->>>>>>> 105e53f8
 
 	if (direction == DMA_FROM_DEVICE)
 		addr = plat->dev_rx[cfg->src_dev_type];
 	else if (direction == DMA_TO_DEVICE)
 		addr = plat->dev_tx[cfg->dst_dev_type];
 
-<<<<<<< HEAD
-		res = d40_phy_sg_to_lli(sgl_dst,
-					sgl_len,
-					0,
-					d40d->lli_phy.dst,
-					virt_to_phys(d40d->lli_phy.dst),
-					d40c->dst_def_cfg,
-					d40c->dma_cfg.dst_info.data_width,
-					d40c->dma_cfg.src_info.data_width,
-					d40c->dma_cfg.dst_info.psize);
-=======
 	return addr;
 }
->>>>>>> 105e53f8
 
 static struct dma_async_tx_descriptor *
 d40_prep_sg(struct dma_chan *dchan, struct scatterlist *sg_src,
@@ -2175,15 +2042,8 @@
 						       size_t size,
 						       unsigned long dma_flags)
 {
-<<<<<<< HEAD
-	struct d40_desc *d40d;
-	struct d40_chan *d40c = container_of(chan, struct d40_chan,
-					     chan);
-	unsigned long flags;
-=======
 	struct scatterlist dst_sg;
 	struct scatterlist src_sg;
->>>>>>> 105e53f8
 
 	sg_init_table(&dst_sg, 1);
 	sg_init_table(&src_sg, 1);
@@ -2191,105 +2051,10 @@
 	sg_dma_address(&dst_sg) = dst;
 	sg_dma_address(&src_sg) = src;
 
-<<<<<<< HEAD
-	if (d40d == NULL) {
-		dev_err(&d40c->chan.dev->device,
-			"[%s] Descriptor is NULL\n", __func__);
-		goto err;
-	}
-
-	d40d->txd.flags = dma_flags;
-	d40d->lli_len = d40_size_2_dmalen(size,
-					  d40c->dma_cfg.src_info.data_width,
-					  d40c->dma_cfg.dst_info.data_width);
-	if (d40d->lli_len < 0) {
-		dev_err(&d40c->chan.dev->device,
-			"[%s] Unaligned size\n", __func__);
-		goto err;
-	}
-
-
-	dma_async_tx_descriptor_init(&d40d->txd, chan);
-
-	d40d->txd.tx_submit = d40_tx_submit;
-
-	if (d40c->log_num != D40_PHY_CHAN) {
-
-		if (d40_pool_lli_alloc(d40d, d40d->lli_len, true) < 0) {
-			dev_err(&d40c->chan.dev->device,
-				"[%s] Out of memory\n", __func__);
-			goto err;
-		}
-		d40d->lli_current = 0;
-
-		if (d40_log_buf_to_lli(d40d->lli_log.src,
-				       src,
-				       size,
-				       d40c->log_def.lcsp1,
-				       d40c->dma_cfg.src_info.data_width,
-				       d40c->dma_cfg.dst_info.data_width,
-				       true) == NULL)
-			goto err;
-
-		if (d40_log_buf_to_lli(d40d->lli_log.dst,
-				       dst,
-				       size,
-				       d40c->log_def.lcsp3,
-				       d40c->dma_cfg.dst_info.data_width,
-				       d40c->dma_cfg.src_info.data_width,
-				       true) == NULL)
-			goto err;
-
-	} else {
-
-		if (d40_pool_lli_alloc(d40d, d40d->lli_len, false) < 0) {
-			dev_err(&d40c->chan.dev->device,
-				"[%s] Out of memory\n", __func__);
-			goto err;
-		}
-
-		if (d40_phy_buf_to_lli(d40d->lli_phy.src,
-				       src,
-				       size,
-				       d40c->dma_cfg.src_info.psize,
-				       0,
-				       d40c->src_def_cfg,
-				       true,
-				       d40c->dma_cfg.src_info.data_width,
-				       d40c->dma_cfg.dst_info.data_width,
-				       false) == NULL)
-			goto err;
-
-		if (d40_phy_buf_to_lli(d40d->lli_phy.dst,
-				       dst,
-				       size,
-				       d40c->dma_cfg.dst_info.psize,
-				       0,
-				       d40c->dst_def_cfg,
-				       true,
-				       d40c->dma_cfg.dst_info.data_width,
-				       d40c->dma_cfg.src_info.data_width,
-				       false) == NULL)
-			goto err;
-
-		(void) dma_map_single(d40c->base->dev, d40d->lli_phy.src,
-				      d40d->lli_pool.size, DMA_TO_DEVICE);
-	}
-
-	spin_unlock_irqrestore(&d40c->lock, flags);
-	return &d40d->txd;
-
-err:
-	if (d40d)
-		d40_desc_free(d40c, d40d);
-	spin_unlock_irqrestore(&d40c->lock, flags);
-	return NULL;
-=======
 	sg_dma_len(&dst_sg) = size;
 	sg_dma_len(&src_sg) = size;
 
 	return d40_prep_sg(chan, &src_sg, &dst_sg, 1, DMA_NONE, dma_flags);
->>>>>>> 105e53f8
 }
 
 static struct dma_async_tx_descriptor *
@@ -2301,138 +2066,7 @@
 	if (dst_nents != src_nents)
 		return NULL;
 
-<<<<<<< HEAD
-	return stedma40_memcpy_sg(chan, dst_sg, src_sg, dst_nents, dma_flags);
-}
-
-static int d40_prep_slave_sg_log(struct d40_desc *d40d,
-				 struct d40_chan *d40c,
-				 struct scatterlist *sgl,
-				 unsigned int sg_len,
-				 enum dma_data_direction direction,
-				 unsigned long dma_flags)
-{
-	dma_addr_t dev_addr = 0;
-	int total_size;
-
-	d40d->lli_len = d40_sg_2_dmalen(sgl, sg_len,
-					d40c->dma_cfg.src_info.data_width,
-					d40c->dma_cfg.dst_info.data_width);
-	if (d40d->lli_len < 0) {
-		dev_err(&d40c->chan.dev->device,
-			"[%s] Unaligned size\n", __func__);
-		return -EINVAL;
-	}
-
-	if (d40_pool_lli_alloc(d40d, d40d->lli_len, true) < 0) {
-		dev_err(&d40c->chan.dev->device,
-			"[%s] Out of memory\n", __func__);
-		return -ENOMEM;
-	}
-
-	d40d->lli_current = 0;
-
-	if (direction == DMA_FROM_DEVICE)
-		if (d40c->runtime_addr)
-			dev_addr = d40c->runtime_addr;
-		else
-			dev_addr = d40c->base->plat_data->dev_rx[d40c->dma_cfg.src_dev_type];
-	else if (direction == DMA_TO_DEVICE)
-		if (d40c->runtime_addr)
-			dev_addr = d40c->runtime_addr;
-		else
-			dev_addr = d40c->base->plat_data->dev_tx[d40c->dma_cfg.dst_dev_type];
-
-	else
-		return -EINVAL;
-
-	total_size = d40_log_sg_to_dev(sgl, sg_len,
-				       &d40d->lli_log,
-				       &d40c->log_def,
-				       d40c->dma_cfg.src_info.data_width,
-				       d40c->dma_cfg.dst_info.data_width,
-				       direction,
-				       dev_addr);
-
-	if (total_size < 0)
-		return -EINVAL;
-
-	return 0;
-}
-
-static int d40_prep_slave_sg_phy(struct d40_desc *d40d,
-				 struct d40_chan *d40c,
-				 struct scatterlist *sgl,
-				 unsigned int sgl_len,
-				 enum dma_data_direction direction,
-				 unsigned long dma_flags)
-{
-	dma_addr_t src_dev_addr;
-	dma_addr_t dst_dev_addr;
-	int res;
-
-	d40d->lli_len = d40_sg_2_dmalen(sgl, sgl_len,
-					d40c->dma_cfg.src_info.data_width,
-					d40c->dma_cfg.dst_info.data_width);
-	if (d40d->lli_len < 0) {
-		dev_err(&d40c->chan.dev->device,
-			"[%s] Unaligned size\n", __func__);
-		return -EINVAL;
-	}
-
-	if (d40_pool_lli_alloc(d40d, d40d->lli_len, false) < 0) {
-		dev_err(&d40c->chan.dev->device,
-			"[%s] Out of memory\n", __func__);
-		return -ENOMEM;
-	}
-
-	d40d->lli_current = 0;
-
-	if (direction == DMA_FROM_DEVICE) {
-		dst_dev_addr = 0;
-		if (d40c->runtime_addr)
-			src_dev_addr = d40c->runtime_addr;
-		else
-			src_dev_addr = d40c->base->plat_data->dev_rx[d40c->dma_cfg.src_dev_type];
-	} else if (direction == DMA_TO_DEVICE) {
-		if (d40c->runtime_addr)
-			dst_dev_addr = d40c->runtime_addr;
-		else
-			dst_dev_addr = d40c->base->plat_data->dev_tx[d40c->dma_cfg.dst_dev_type];
-		src_dev_addr = 0;
-	} else
-		return -EINVAL;
-
-	res = d40_phy_sg_to_lli(sgl,
-				sgl_len,
-				src_dev_addr,
-				d40d->lli_phy.src,
-				virt_to_phys(d40d->lli_phy.src),
-				d40c->src_def_cfg,
-				d40c->dma_cfg.src_info.data_width,
-				d40c->dma_cfg.dst_info.data_width,
-				d40c->dma_cfg.src_info.psize);
-	if (res < 0)
-		return res;
-
-	res = d40_phy_sg_to_lli(sgl,
-				sgl_len,
-				dst_dev_addr,
-				d40d->lli_phy.dst,
-				virt_to_phys(d40d->lli_phy.dst),
-				d40c->dst_def_cfg,
-				d40c->dma_cfg.dst_info.data_width,
-				d40c->dma_cfg.src_info.data_width,
-				d40c->dma_cfg.dst_info.psize);
-	if (res < 0)
-		return res;
-
-	(void) dma_map_single(d40c->base->dev, d40d->lli_phy.src,
-			      d40d->lli_pool.size, DMA_TO_DEVICE);
-	return 0;
-=======
 	return d40_prep_sg(chan, src_sg, dst_sg, src_nents, DMA_NONE, dma_flags);
->>>>>>> 105e53f8
 }
 
 static struct dma_async_tx_descriptor *d40_prep_slave_sg(struct dma_chan *chan,
