--- conflicted
+++ resolved
@@ -737,11 +737,7 @@
 
 	dma->rx_running = 0;
 	dmaengine_tx_status(dma->rxchan, dma->rx_cookie, &state);
-<<<<<<< HEAD
-	dmaengine_terminate_sync(dma->rxchan);
-=======
 	dmaengine_terminate_async(dma->rxchan);
->>>>>>> e3e80d6c
 
 	count = dma->rx_size - state.residue;
 
