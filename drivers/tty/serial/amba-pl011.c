--- conflicted
+++ resolved
@@ -2310,13 +2310,8 @@
 	void __iomem *base;
 
 	base = devm_ioremap_resource(dev, mmiobase);
-<<<<<<< HEAD
-	if (!base)
-		return -ENOMEM;
-=======
 	if (IS_ERR(base))
 		return PTR_ERR(base);
->>>>>>> 3cb5ff02
 
 	index = pl011_probe_dt_alias(index, dev);
 
