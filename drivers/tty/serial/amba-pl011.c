--- conflicted
+++ resolved
@@ -186,14 +186,6 @@
 	[REG_MIS]		= UART011_MIS,
 	[REG_ICR]		= UART011_ICR,
 	[REG_DMACR]		= UART011_DMACR,
-};
-
-static struct vendor_data vendor_sbsa = {
-	.oversampling		= false,
-	.dma_threshold		= false,
-	.cts_event_workaround	= false,
-	.always_enabled		= true,
-	.fixed_options		= true,
 };
 
 static unsigned int get_fifosize_st(struct amba_device *dev)
@@ -1347,11 +1339,7 @@
 static void pl011_start_tx_pio(struct uart_amba_port *uap)
 {
 	uap->im |= UART011_TXIM;
-<<<<<<< HEAD
-	writew(uap->im, uap->port.membase + UART011_IMSC);
-=======
 	pl011_writew(uap, uap->im, REG_IMSC);
->>>>>>> 9fe8ecca
 	pl011_tx_chars(uap, false);
 }
 
@@ -1423,11 +1411,7 @@
 			  bool from_irq)
 {
 	if (unlikely(!from_irq) &&
-<<<<<<< HEAD
-	    readw(uap->port.membase + UART01x_FR) & UART01x_FR_TXFF)
-=======
 	    pl011_readw(uap, REG_FR) & UART01x_FR_TXFF)
->>>>>>> 9fe8ecca
 		return false; /* unable to transmit character */
 
 	pl011_writew(uap, c, REG_DR);
@@ -1458,19 +1442,11 @@
 
 	do {
 		if (likely(from_irq) && count-- == 0)
-<<<<<<< HEAD
 			break;
 
 		if (!pl011_tx_char(uap, xmit->buf[xmit->tail], from_irq))
 			break;
 
-=======
-			break;
-
-		if (!pl011_tx_char(uap, xmit->buf[xmit->tail], from_irq))
-			break;
-
->>>>>>> 9fe8ecca
 		xmit->tail = (xmit->tail + 1) & (UART_XMIT_SIZE - 1);
 	} while (!uart_circ_empty(xmit));
 
@@ -1513,24 +1489,15 @@
 		return;
 
 	/* workaround to make sure that all bits are unlocked.. */
-<<<<<<< HEAD
-	writew(0x00, uap->port.membase + UART011_ICR);
-=======
 	pl011_writew(uap, 0x00, REG_ICR);
->>>>>>> 9fe8ecca
 
 	/*
 	 * WA: introduce 26ns(1 uart clk) delay before W1C;
 	 * single apb access will incur 2 pclk(133.12Mhz) delay,
 	 * so add 2 dummy reads
 	 */
-<<<<<<< HEAD
-	dummy_read = readw(uap->port.membase + UART011_ICR);
-	dummy_read = readw(uap->port.membase + UART011_ICR);
-=======
 	dummy_read = pl011_readw(uap, REG_ICR);
 	dummy_read = pl011_readw(uap, REG_ICR);
->>>>>>> 9fe8ecca
 }
 
 static irqreturn_t pl011_int(int irq, void *dev_id)
@@ -1542,17 +1509,6 @@
 	int handled = 0;
 
 	spin_lock_irqsave(&uap->port.lock, flags);
-<<<<<<< HEAD
-	imsc = readw(uap->port.membase + UART011_IMSC);
-	status = readw(uap->port.membase + UART011_RIS) & imsc;
-	if (status) {
-		do {
-			check_apply_cts_event_workaround(uap);
-
-			writew(status & ~(UART011_TXIS|UART011_RTIS|
-					  UART011_RXIS),
-			       uap->port.membase + UART011_ICR);
-=======
 	imsc = pl011_readw(uap, REG_IMSC);
 	status = pl011_readw(uap, REG_RIS) & imsc;
 	if (status) {
@@ -1560,7 +1516,6 @@
 			check_apply_cts_event_workaround(uap);
 			pl011_writew(uap, status & ~(UART011_TXIS|UART011_RTIS|
 				     UART011_RXIS), REG_ICR);
->>>>>>> 9fe8ecca
 
 			if (status & (UART011_RTIS|UART011_RXIS)) {
 				if (pl011_dma_rx_running(uap))
@@ -1577,11 +1532,7 @@
 			if (pass_counter-- == 0)
 				break;
 
-<<<<<<< HEAD
-			status = readw(uap->port.membase + UART011_RIS) & imsc;
-=======
 			status = pl011_readw(uap, REG_RIS) & imsc;
->>>>>>> 9fe8ecca
 		} while (status != 0);
 		handled = 1;
 	}
@@ -1777,11 +1728,7 @@
 
 static int pl011_allocate_irq(struct uart_amba_port *uap)
 {
-<<<<<<< HEAD
-	writew(uap->im, uap->port.membase + UART011_IMSC);
-=======
 	pl011_writew(uap, uap->im, REG_IMSC);
->>>>>>> 9fe8ecca
 
 	return request_irq(uap->port.irq, pl011_int, 0, "uart-pl011", uap);
 }
@@ -1796,20 +1743,11 @@
 	spin_lock_irq(&uap->port.lock);
 
 	/* Clear out any spuriously appearing RX interrupts */
-<<<<<<< HEAD
-	writew(UART011_RTIS | UART011_RXIS,
-	       uap->port.membase + UART011_ICR);
-	uap->im = UART011_RTIM;
-	if (!pl011_dma_rx_running(uap))
-		uap->im |= UART011_RXIM;
-	writew(uap->im, uap->port.membase + UART011_IMSC);
-=======
 	pl011_writew(uap, UART011_RTIS | UART011_RXIS, REG_ICR);
 	uap->im = UART011_RTIM;
 	if (!pl011_dma_rx_running(uap))
 		uap->im |= UART011_RXIM;
 	pl011_writew(uap, uap->im, REG_IMSC);
->>>>>>> 9fe8ecca
 	spin_unlock_irq(&uap->port.lock);
 }
 
@@ -1828,11 +1766,7 @@
 	if (retval)
 		goto clk_dis;
 
-<<<<<<< HEAD
-	writew(uap->vendor->ifls, uap->port.membase + UART011_IFLS);
-=======
 	pl011_writew(uap, uap->vendor->ifls, REG_IFLS);
->>>>>>> 9fe8ecca
 
 	spin_lock_irq(&uap->port.lock);
 
@@ -1924,13 +1858,8 @@
 
 	/* mask all interrupts and clear all pending ones */
 	uap->im = 0;
-<<<<<<< HEAD
-	writew(uap->im, uap->port.membase + UART011_IMSC);
-	writew(0xffff, uap->port.membase + UART011_ICR);
-=======
 	pl011_writew(uap, uap->im, REG_IMSC);
 	pl011_writew(uap, 0xffff, REG_ICR);
->>>>>>> 9fe8ecca
 
 	spin_unlock_irq(&uap->port.lock);
 }
@@ -2128,27 +2057,6 @@
 	pl011_write_lcr_h(uap, lcr_h);
 	pl011_writew(uap, old_cr, REG_CR);
 
-	spin_unlock_irqrestore(&port->lock, flags);
-}
-
-static void
-sbsa_uart_set_termios(struct uart_port *port, struct ktermios *termios,
-		      struct ktermios *old)
-{
-	struct uart_amba_port *uap =
-	    container_of(port, struct uart_amba_port, port);
-	unsigned long flags;
-
-	tty_termios_encode_baud_rate(termios, uap->fixed_baud, uap->fixed_baud);
-
-	/* The SBSA UART only supports 8n1 without hardware flow control. */
-	termios->c_cflag &= ~(CSIZE | CSTOPB | PARENB | PARODD);
-	termios->c_cflag &= ~(CMSPAR | CRTSCTS);
-	termios->c_cflag |= CS8 | CLOCAL;
-
-	spin_lock_irqsave(&port->lock, flags);
-	uart_update_timeout(port, CS8, uap->fixed_baud);
-	pl011_setup_status_masks(port, termios);
 	spin_unlock_irqrestore(&port->lock, flags);
 }
 
@@ -2315,17 +2223,10 @@
 	 *	First save the CR then disable the interrupts
 	 */
 	if (!uap->vendor->always_enabled) {
-<<<<<<< HEAD
-		old_cr = readw(uap->port.membase + UART011_CR);
-		new_cr = old_cr & ~UART011_CR_CTSEN;
-		new_cr |= UART01x_CR_UARTEN | UART011_CR_TXE;
-		writew(new_cr, uap->port.membase + UART011_CR);
-=======
 		old_cr = pl011_readw(uap, REG_CR);
 		new_cr = old_cr & ~UART011_CR_CTSEN;
 		new_cr |= UART01x_CR_UARTEN | UART011_CR_TXE;
 		pl011_writew(uap, new_cr, REG_CR);
->>>>>>> 9fe8ecca
 	}
 
 	uart_console_write(&uap->port, s, count, pl011_console_putchar);
@@ -2335,17 +2236,10 @@
 	 *	and restore the TCR
 	 */
 	do {
-<<<<<<< HEAD
-		status = readw(uap->port.membase + UART01x_FR);
-	} while (status & UART01x_FR_BUSY);
-	if (!uap->vendor->always_enabled)
-		writew(old_cr, uap->port.membase + UART011_CR);
-=======
 		status = pl011_readw(uap, REG_FR);
 	} while (status & uap->fr_busy);
 	if (!uap->vendor->always_enabled)
 		pl011_writew(uap, old_cr, REG_CR);
->>>>>>> 9fe8ecca
 
 	if (locked)
 		spin_unlock(&uap->port.lock);
@@ -2587,13 +2481,8 @@
 	int ret;
 
 	/* Ensure interrupts from this UART are masked and cleared */
-<<<<<<< HEAD
-	writew(0, uap->port.membase + UART011_IMSC);
-	writew(0xffff, uap->port.membase + UART011_ICR);
-=======
 	pl011_writew(uap, 0, REG_IMSC);
 	pl011_writew(uap, 0xffff, REG_ICR);
->>>>>>> 9fe8ecca
 
 	if (!amba_reg.state) {
 		ret = uart_register_driver(&amba_reg);
@@ -2611,10 +2500,7 @@
 	return ret;
 }
 
-<<<<<<< HEAD
-=======
 #ifdef CONFIG_ARM_AMBA
->>>>>>> 9fe8ecca
 static int pl011_probe(struct amba_device *dev, const struct amba_id *id)
 {
 	struct uart_amba_port *uap;
@@ -2635,10 +2521,6 @@
 		return PTR_ERR(uap->clk);
 
 	uap->vendor = vendor;
-<<<<<<< HEAD
-	uap->lcrh_rx = vendor->lcrh_rx;
-	uap->lcrh_tx = vendor->lcrh_tx;
-=======
 	uap->reg_lut = vendor->reg_lut;
 	uap->lcrh_rx = vendor->lcrh_rx;
 	uap->lcrh_tx = vendor->lcrh_tx;
@@ -2646,7 +2528,6 @@
 	uap->fr_dsr = vendor->fr_dsr;
 	uap->fr_cts = vendor->fr_cts;
 	uap->fr_ri = vendor->fr_ri;
->>>>>>> 9fe8ecca
 	uap->fifosize = vendor->get_fifosize(dev);
 	uap->port.irq = dev->irq[0];
 	uap->port.ops = &amba_pl011_pops;
@@ -2668,8 +2549,6 @@
 
 	uart_remove_one_port(&amba_reg, &uap->port);
 	pl011_unregister_port(uap);
-<<<<<<< HEAD
-=======
 	return 0;
 }
 #endif
@@ -2730,7 +2609,6 @@
 
 	uart_remove_one_port(&amba_reg, &uap->port);
 	pl011_unregister_port(uap);
->>>>>>> 9fe8ecca
 	return 0;
 }
 #endif
@@ -2790,14 +2668,11 @@
 		return -ENOMEM;
 
 	uap->vendor	= &vendor_sbsa;
-<<<<<<< HEAD
-=======
 	uap->reg_lut	= vendor_sbsa.reg_lut;
 	uap->fr_busy	= vendor_sbsa.fr_busy;
 	uap->fr_dsr	= vendor_sbsa.fr_dsr;
 	uap->fr_cts	= vendor_sbsa.fr_cts;
 	uap->fr_ri	= vendor_sbsa.fr_ri;
->>>>>>> 9fe8ecca
 	uap->fifosize	= 32;
 	uap->port.irq	= platform_get_irq(pdev, 0);
 	uap->port.ops	= &sbsa_uart_pops;
@@ -2847,10 +2722,7 @@
 	},
 };
 
-<<<<<<< HEAD
-=======
 #ifdef CONFIG_ARM_AMBA
->>>>>>> 9fe8ecca
 static struct amba_id pl011_ids[] = {
 	{
 		.id	= 0x00041011,
@@ -2905,9 +2777,6 @@
 
 	if (platform_driver_register(&arm_sbsa_uart_platform_driver))
 		pr_warn("could not register SBSA UART platform driver\n");
-<<<<<<< HEAD
-	return amba_driver_register(&pl011_driver);
-=======
 
 #ifdef CONFIG_SOC_ZX296702
 	ret = platform_driver_register(&zx_uart_driver);
@@ -2919,19 +2788,15 @@
 	ret = amba_driver_register(&pl011_driver);
 #endif
 	return ret;
->>>>>>> 9fe8ecca
 }
 
 static void __exit pl011_exit(void)
 {
 	platform_driver_unregister(&arm_sbsa_uart_platform_driver);
-<<<<<<< HEAD
-=======
 #ifdef CONFIG_SOC_ZX296702
 	platform_driver_unregister(&zx_uart_driver);
 #endif
 #ifdef CONFIG_ARM_AMBA
->>>>>>> 9fe8ecca
 	amba_driver_unregister(&pl011_driver);
 #endif
 }
