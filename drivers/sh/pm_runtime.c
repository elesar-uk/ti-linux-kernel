--- conflicted
+++ resolved
@@ -83,10 +83,7 @@
 		    !of_machine_is_compatible("renesas,r8a73a4") &&
 #ifndef CONFIG_PM_GENERIC_DOMAINS_OF
 		    !of_machine_is_compatible("renesas,r8a7740") &&
-<<<<<<< HEAD
-=======
 		    !of_machine_is_compatible("renesas,sh73a0") &&
->>>>>>> 7bf13024
 #endif
 		    !of_machine_is_compatible("renesas,r8a7778") &&
 		    !of_machine_is_compatible("renesas,r8a7779") &&
