--- conflicted
+++ resolved
@@ -125,12 +125,7 @@
 
 void idset_add_set(struct idset *to, struct idset *from)
 {
-<<<<<<< HEAD
-	int len = min(__BITOPS_WORDS(to->num_ssid * to->num_id),
-		      __BITOPS_WORDS(from->num_ssid * from->num_id));
-=======
 	int len = min(to->num_ssid * to->num_id, from->num_ssid * from->num_id);
->>>>>>> 9489e9dc
 
 	bitmap_or(to->bitmap, to->bitmap, from->bitmap, len);
 }