--- conflicted
+++ resolved
@@ -155,11 +155,7 @@
  */
 static int ap_interrupts_available(void)
 {
-<<<<<<< HEAD
-	return test_facility(1) && test_facility(2);
-=======
 	return test_facility(2) && test_facility(65);
->>>>>>> 3cbea436
 }
 
 /**
