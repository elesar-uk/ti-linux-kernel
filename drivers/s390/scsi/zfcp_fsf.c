/*
 * zfcp device driver
 *
 * Implementation of FSF commands.
 *
 * Copyright IBM Corporation 2002, 2010
 */

#define KMSG_COMPONENT "zfcp"
#define pr_fmt(fmt) KMSG_COMPONENT ": " fmt

#include <linux/blktrace_api.h>
#include <linux/slab.h>
#include <scsi/fc/fc_els.h>
#include "zfcp_ext.h"
#include "zfcp_fc.h"
#include "zfcp_dbf.h"
#include "zfcp_qdio.h"
#include "zfcp_reqlist.h"

static void zfcp_fsf_request_timeout_handler(unsigned long data)
{
	struct zfcp_adapter *adapter = (struct zfcp_adapter *) data;
	zfcp_erp_adapter_reopen(adapter, ZFCP_STATUS_COMMON_ERP_FAILED,
				"fsrth_1", NULL);
}

static void zfcp_fsf_start_timer(struct zfcp_fsf_req *fsf_req,
				 unsigned long timeout)
{
	fsf_req->timer.function = zfcp_fsf_request_timeout_handler;
	fsf_req->timer.data = (unsigned long) fsf_req->adapter;
	fsf_req->timer.expires = jiffies + timeout;
	add_timer(&fsf_req->timer);
}

static void zfcp_fsf_start_erp_timer(struct zfcp_fsf_req *fsf_req)
{
	BUG_ON(!fsf_req->erp_action);
	fsf_req->timer.function = zfcp_erp_timeout_handler;
	fsf_req->timer.data = (unsigned long) fsf_req->erp_action;
	fsf_req->timer.expires = jiffies + 30 * HZ;
	add_timer(&fsf_req->timer);
}

/* association between FSF command and FSF QTCB type */
static u32 fsf_qtcb_type[] = {
	[FSF_QTCB_FCP_CMND] =             FSF_IO_COMMAND,
	[FSF_QTCB_ABORT_FCP_CMND] =       FSF_SUPPORT_COMMAND,
	[FSF_QTCB_OPEN_PORT_WITH_DID] =   FSF_SUPPORT_COMMAND,
	[FSF_QTCB_OPEN_LUN] =             FSF_SUPPORT_COMMAND,
	[FSF_QTCB_CLOSE_LUN] =            FSF_SUPPORT_COMMAND,
	[FSF_QTCB_CLOSE_PORT] =           FSF_SUPPORT_COMMAND,
	[FSF_QTCB_CLOSE_PHYSICAL_PORT] =  FSF_SUPPORT_COMMAND,
	[FSF_QTCB_SEND_ELS] =             FSF_SUPPORT_COMMAND,
	[FSF_QTCB_SEND_GENERIC] =         FSF_SUPPORT_COMMAND,
	[FSF_QTCB_EXCHANGE_CONFIG_DATA] = FSF_CONFIG_COMMAND,
	[FSF_QTCB_EXCHANGE_PORT_DATA] =   FSF_PORT_COMMAND,
	[FSF_QTCB_DOWNLOAD_CONTROL_FILE] = FSF_SUPPORT_COMMAND,
	[FSF_QTCB_UPLOAD_CONTROL_FILE] =  FSF_SUPPORT_COMMAND
};

static void zfcp_act_eval_err(struct zfcp_adapter *adapter, u32 table)
{
	u16 subtable = table >> 16;
	u16 rule = table & 0xffff;
	const char *act_type[] = { "unknown", "OS", "WWPN", "DID", "LUN" };

	if (subtable && subtable < ARRAY_SIZE(act_type))
		dev_warn(&adapter->ccw_device->dev,
			 "Access denied according to ACT rule type %s, "
			 "rule %d\n", act_type[subtable], rule);
}

static void zfcp_fsf_access_denied_port(struct zfcp_fsf_req *req,
					struct zfcp_port *port)
{
	struct fsf_qtcb_header *header = &req->qtcb->header;
	dev_warn(&req->adapter->ccw_device->dev,
		 "Access denied to port 0x%016Lx\n",
		 (unsigned long long)port->wwpn);
	zfcp_act_eval_err(req->adapter, header->fsf_status_qual.halfword[0]);
	zfcp_act_eval_err(req->adapter, header->fsf_status_qual.halfword[1]);
	zfcp_erp_port_access_denied(port, "fspad_1", req);
	req->status |= ZFCP_STATUS_FSFREQ_ERROR;
}

static void zfcp_fsf_access_denied_unit(struct zfcp_fsf_req *req,
					struct zfcp_unit *unit)
{
	struct fsf_qtcb_header *header = &req->qtcb->header;
	dev_warn(&req->adapter->ccw_device->dev,
		 "Access denied to unit 0x%016Lx on port 0x%016Lx\n",
		 (unsigned long long)unit->fcp_lun,
		 (unsigned long long)unit->port->wwpn);
	zfcp_act_eval_err(req->adapter, header->fsf_status_qual.halfword[0]);
	zfcp_act_eval_err(req->adapter, header->fsf_status_qual.halfword[1]);
	zfcp_erp_unit_access_denied(unit, "fsuad_1", req);
	req->status |= ZFCP_STATUS_FSFREQ_ERROR;
}

static void zfcp_fsf_class_not_supp(struct zfcp_fsf_req *req)
{
	dev_err(&req->adapter->ccw_device->dev, "FCP device not "
		"operational because of an unsupported FC class\n");
	zfcp_erp_adapter_shutdown(req->adapter, 0, "fscns_1", req);
	req->status |= ZFCP_STATUS_FSFREQ_ERROR;
}

/**
 * zfcp_fsf_req_free - free memory used by fsf request
 * @fsf_req: pointer to struct zfcp_fsf_req
 */
void zfcp_fsf_req_free(struct zfcp_fsf_req *req)
{
	if (likely(req->pool)) {
		if (likely(req->qtcb))
			mempool_free(req->qtcb, req->adapter->pool.qtcb_pool);
		mempool_free(req, req->pool);
		return;
	}

	if (likely(req->qtcb))
		kmem_cache_free(zfcp_data.qtcb_cache, req->qtcb);
	kfree(req);
}

static void zfcp_fsf_status_read_port_closed(struct zfcp_fsf_req *req)
{
	unsigned long flags;
	struct fsf_status_read_buffer *sr_buf = req->data;
	struct zfcp_adapter *adapter = req->adapter;
	struct zfcp_port *port;
	int d_id = ntoh24(sr_buf->d_id);

	read_lock_irqsave(&adapter->port_list_lock, flags);
	list_for_each_entry(port, &adapter->port_list, list)
		if (port->d_id == d_id) {
			zfcp_erp_port_reopen(port, 0, "fssrpc1", req);
			break;
		}
	read_unlock_irqrestore(&adapter->port_list_lock, flags);
}

static void zfcp_fsf_link_down_info_eval(struct zfcp_fsf_req *req, char *id,
					 struct fsf_link_down_info *link_down)
{
	struct zfcp_adapter *adapter = req->adapter;

	if (atomic_read(&adapter->status) & ZFCP_STATUS_ADAPTER_LINK_UNPLUGGED)
		return;

	atomic_set_mask(ZFCP_STATUS_ADAPTER_LINK_UNPLUGGED, &adapter->status);

	zfcp_scsi_schedule_rports_block(adapter);

	if (!link_down)
		goto out;

	switch (link_down->error_code) {
	case FSF_PSQ_LINK_NO_LIGHT:
		dev_warn(&req->adapter->ccw_device->dev,
			 "There is no light signal from the local "
			 "fibre channel cable\n");
		break;
	case FSF_PSQ_LINK_WRAP_PLUG:
		dev_warn(&req->adapter->ccw_device->dev,
			 "There is a wrap plug instead of a fibre "
			 "channel cable\n");
		break;
	case FSF_PSQ_LINK_NO_FCP:
		dev_warn(&req->adapter->ccw_device->dev,
			 "The adjacent fibre channel node does not "
			 "support FCP\n");
		break;
	case FSF_PSQ_LINK_FIRMWARE_UPDATE:
		dev_warn(&req->adapter->ccw_device->dev,
			 "The FCP device is suspended because of a "
			 "firmware update\n");
		break;
	case FSF_PSQ_LINK_INVALID_WWPN:
		dev_warn(&req->adapter->ccw_device->dev,
			 "The FCP device detected a WWPN that is "
			 "duplicate or not valid\n");
		break;
	case FSF_PSQ_LINK_NO_NPIV_SUPPORT:
		dev_warn(&req->adapter->ccw_device->dev,
			 "The fibre channel fabric does not support NPIV\n");
		break;
	case FSF_PSQ_LINK_NO_FCP_RESOURCES:
		dev_warn(&req->adapter->ccw_device->dev,
			 "The FCP adapter cannot support more NPIV ports\n");
		break;
	case FSF_PSQ_LINK_NO_FABRIC_RESOURCES:
		dev_warn(&req->adapter->ccw_device->dev,
			 "The adjacent switch cannot support "
			 "more NPIV ports\n");
		break;
	case FSF_PSQ_LINK_FABRIC_LOGIN_UNABLE:
		dev_warn(&req->adapter->ccw_device->dev,
			 "The FCP adapter could not log in to the "
			 "fibre channel fabric\n");
		break;
	case FSF_PSQ_LINK_WWPN_ASSIGNMENT_CORRUPTED:
		dev_warn(&req->adapter->ccw_device->dev,
			 "The WWPN assignment file on the FCP adapter "
			 "has been damaged\n");
		break;
	case FSF_PSQ_LINK_MODE_TABLE_CURRUPTED:
		dev_warn(&req->adapter->ccw_device->dev,
			 "The mode table on the FCP adapter "
			 "has been damaged\n");
		break;
	case FSF_PSQ_LINK_NO_WWPN_ASSIGNMENT:
		dev_warn(&req->adapter->ccw_device->dev,
			 "All NPIV ports on the FCP adapter have "
			 "been assigned\n");
		break;
	default:
		dev_warn(&req->adapter->ccw_device->dev,
			 "The link between the FCP adapter and "
			 "the FC fabric is down\n");
	}
out:
	zfcp_erp_adapter_failed(adapter, id, req);
}

static void zfcp_fsf_status_read_link_down(struct zfcp_fsf_req *req)
{
	struct fsf_status_read_buffer *sr_buf = req->data;
	struct fsf_link_down_info *ldi =
		(struct fsf_link_down_info *) &sr_buf->payload;

	switch (sr_buf->status_subtype) {
	case FSF_STATUS_READ_SUB_NO_PHYSICAL_LINK:
		zfcp_fsf_link_down_info_eval(req, "fssrld1", ldi);
		break;
	case FSF_STATUS_READ_SUB_FDISC_FAILED:
		zfcp_fsf_link_down_info_eval(req, "fssrld2", ldi);
		break;
	case FSF_STATUS_READ_SUB_FIRMWARE_UPDATE:
		zfcp_fsf_link_down_info_eval(req, "fssrld3", NULL);
	};
}

static void zfcp_fsf_status_read_handler(struct zfcp_fsf_req *req)
{
	struct zfcp_adapter *adapter = req->adapter;
	struct fsf_status_read_buffer *sr_buf = req->data;

	if (req->status & ZFCP_STATUS_FSFREQ_DISMISSED) {
		zfcp_dbf_hba_fsf_unsol("dism", adapter->dbf, sr_buf);
		mempool_free(sr_buf, adapter->pool.status_read_data);
		zfcp_fsf_req_free(req);
		return;
	}

	zfcp_dbf_hba_fsf_unsol("read", adapter->dbf, sr_buf);

	switch (sr_buf->status_type) {
	case FSF_STATUS_READ_PORT_CLOSED:
		zfcp_fsf_status_read_port_closed(req);
		break;
	case FSF_STATUS_READ_INCOMING_ELS:
		zfcp_fc_incoming_els(req);
		break;
	case FSF_STATUS_READ_SENSE_DATA_AVAIL:
		break;
	case FSF_STATUS_READ_BIT_ERROR_THRESHOLD:
		dev_warn(&adapter->ccw_device->dev,
			 "The error threshold for checksum statistics "
			 "has been exceeded\n");
		zfcp_dbf_hba_berr(adapter->dbf, req);
		break;
	case FSF_STATUS_READ_LINK_DOWN:
		zfcp_fsf_status_read_link_down(req);
		break;
	case FSF_STATUS_READ_LINK_UP:
		dev_info(&adapter->ccw_device->dev,
			 "The local link has been restored\n");
		/* All ports should be marked as ready to run again */
		zfcp_erp_modify_adapter_status(adapter, "fssrh_1", NULL,
					       ZFCP_STATUS_COMMON_RUNNING,
					       ZFCP_SET);
		zfcp_erp_adapter_reopen(adapter,
					ZFCP_STATUS_ADAPTER_LINK_UNPLUGGED |
					ZFCP_STATUS_COMMON_ERP_FAILED,
					"fssrh_2", req);
		break;
	case FSF_STATUS_READ_NOTIFICATION_LOST:
		if (sr_buf->status_subtype & FSF_STATUS_READ_SUB_ACT_UPDATED)
			zfcp_erp_adapter_access_changed(adapter, "fssrh_3",
							req);
		if (sr_buf->status_subtype & FSF_STATUS_READ_SUB_INCOMING_ELS)
			queue_work(adapter->work_queue, &adapter->scan_work);
		break;
	case FSF_STATUS_READ_CFDC_UPDATED:
		zfcp_erp_adapter_access_changed(adapter, "fssrh_4", req);
		break;
	case FSF_STATUS_READ_FEATURE_UPDATE_ALERT:
		adapter->adapter_features = sr_buf->payload.word[0];
		break;
	}

	mempool_free(sr_buf, adapter->pool.status_read_data);
	zfcp_fsf_req_free(req);

	atomic_inc(&adapter->stat_miss);
	queue_work(adapter->work_queue, &adapter->stat_work);
}

static void zfcp_fsf_fsfstatus_qual_eval(struct zfcp_fsf_req *req)
{
	switch (req->qtcb->header.fsf_status_qual.word[0]) {
	case FSF_SQ_FCP_RSP_AVAILABLE:
	case FSF_SQ_INVOKE_LINK_TEST_PROCEDURE:
	case FSF_SQ_NO_RETRY_POSSIBLE:
	case FSF_SQ_ULP_DEPENDENT_ERP_REQUIRED:
		return;
	case FSF_SQ_COMMAND_ABORTED:
		break;
	case FSF_SQ_NO_RECOM:
		dev_err(&req->adapter->ccw_device->dev,
			"The FCP adapter reported a problem "
			"that cannot be recovered\n");
		zfcp_erp_adapter_shutdown(req->adapter, 0, "fsfsqe1", req);
		break;
	}
	/* all non-return stats set FSFREQ_ERROR*/
	req->status |= ZFCP_STATUS_FSFREQ_ERROR;
}

static void zfcp_fsf_fsfstatus_eval(struct zfcp_fsf_req *req)
{
	if (unlikely(req->status & ZFCP_STATUS_FSFREQ_ERROR))
		return;

	switch (req->qtcb->header.fsf_status) {
	case FSF_UNKNOWN_COMMAND:
		dev_err(&req->adapter->ccw_device->dev,
			"The FCP adapter does not recognize the command 0x%x\n",
			req->qtcb->header.fsf_command);
		zfcp_erp_adapter_shutdown(req->adapter, 0, "fsfse_1", req);
		req->status |= ZFCP_STATUS_FSFREQ_ERROR;
		break;
	case FSF_ADAPTER_STATUS_AVAILABLE:
		zfcp_fsf_fsfstatus_qual_eval(req);
		break;
	}
}

static void zfcp_fsf_protstatus_eval(struct zfcp_fsf_req *req)
{
	struct zfcp_adapter *adapter = req->adapter;
	struct fsf_qtcb *qtcb = req->qtcb;
	union fsf_prot_status_qual *psq = &qtcb->prefix.prot_status_qual;

	zfcp_dbf_hba_fsf_response(req);

	if (req->status & ZFCP_STATUS_FSFREQ_DISMISSED) {
		req->status |= ZFCP_STATUS_FSFREQ_ERROR;
		return;
	}

	switch (qtcb->prefix.prot_status) {
	case FSF_PROT_GOOD:
	case FSF_PROT_FSF_STATUS_PRESENTED:
		return;
	case FSF_PROT_QTCB_VERSION_ERROR:
		dev_err(&adapter->ccw_device->dev,
			"QTCB version 0x%x not supported by FCP adapter "
			"(0x%x to 0x%x)\n", FSF_QTCB_CURRENT_VERSION,
			psq->word[0], psq->word[1]);
		zfcp_erp_adapter_shutdown(adapter, 0, "fspse_1", req);
		break;
	case FSF_PROT_ERROR_STATE:
	case FSF_PROT_SEQ_NUMB_ERROR:
		zfcp_erp_adapter_reopen(adapter, 0, "fspse_2", req);
		req->status |= ZFCP_STATUS_FSFREQ_ERROR;
		break;
	case FSF_PROT_UNSUPP_QTCB_TYPE:
		dev_err(&adapter->ccw_device->dev,
			"The QTCB type is not supported by the FCP adapter\n");
		zfcp_erp_adapter_shutdown(adapter, 0, "fspse_3", req);
		break;
	case FSF_PROT_HOST_CONNECTION_INITIALIZING:
		atomic_set_mask(ZFCP_STATUS_ADAPTER_HOST_CON_INIT,
				&adapter->status);
		break;
	case FSF_PROT_DUPLICATE_REQUEST_ID:
		dev_err(&adapter->ccw_device->dev,
			"0x%Lx is an ambiguous request identifier\n",
			(unsigned long long)qtcb->bottom.support.req_handle);
		zfcp_erp_adapter_shutdown(adapter, 0, "fspse_4", req);
		break;
	case FSF_PROT_LINK_DOWN:
		zfcp_fsf_link_down_info_eval(req, "fspse_5",
					     &psq->link_down_info);
		/* go through reopen to flush pending requests */
		zfcp_erp_adapter_reopen(adapter, 0, "fspse_6", req);
		break;
	case FSF_PROT_REEST_QUEUE:
		/* All ports should be marked as ready to run again */
		zfcp_erp_modify_adapter_status(adapter, "fspse_7", NULL,
					       ZFCP_STATUS_COMMON_RUNNING,
					       ZFCP_SET);
		zfcp_erp_adapter_reopen(adapter,
					ZFCP_STATUS_ADAPTER_LINK_UNPLUGGED |
					ZFCP_STATUS_COMMON_ERP_FAILED,
					"fspse_8", req);
		break;
	default:
		dev_err(&adapter->ccw_device->dev,
			"0x%x is not a valid transfer protocol status\n",
			qtcb->prefix.prot_status);
		zfcp_erp_adapter_shutdown(adapter, 0, "fspse_9", req);
	}
	req->status |= ZFCP_STATUS_FSFREQ_ERROR;
}

/**
 * zfcp_fsf_req_complete - process completion of a FSF request
 * @fsf_req: The FSF request that has been completed.
 *
 * When a request has been completed either from the FCP adapter,
 * or it has been dismissed due to a queue shutdown, this function
 * is called to process the completion status and trigger further
 * events related to the FSF request.
 */
static void zfcp_fsf_req_complete(struct zfcp_fsf_req *req)
{
	if (unlikely(req->fsf_command == FSF_QTCB_UNSOLICITED_STATUS)) {
		zfcp_fsf_status_read_handler(req);
		return;
	}

	del_timer(&req->timer);
	zfcp_fsf_protstatus_eval(req);
	zfcp_fsf_fsfstatus_eval(req);
	req->handler(req);

	if (req->erp_action)
		zfcp_erp_notify(req->erp_action, 0);

	if (likely(req->status & ZFCP_STATUS_FSFREQ_CLEANUP))
		zfcp_fsf_req_free(req);
	else
		complete(&req->completion);
}

/**
 * zfcp_fsf_req_dismiss_all - dismiss all fsf requests
 * @adapter: pointer to struct zfcp_adapter
 *
 * Never ever call this without shutting down the adapter first.
 * Otherwise the adapter would continue using and corrupting s390 storage.
 * Included BUG_ON() call to ensure this is done.
 * ERP is supposed to be the only user of this function.
 */
void zfcp_fsf_req_dismiss_all(struct zfcp_adapter *adapter)
{
	struct zfcp_fsf_req *req, *tmp;
	LIST_HEAD(remove_queue);

	BUG_ON(atomic_read(&adapter->status) & ZFCP_STATUS_ADAPTER_QDIOUP);
	zfcp_reqlist_move(adapter->req_list, &remove_queue);

	list_for_each_entry_safe(req, tmp, &remove_queue, list) {
		list_del(&req->list);
		req->status |= ZFCP_STATUS_FSFREQ_DISMISSED;
		zfcp_fsf_req_complete(req);
	}
}

static int zfcp_fsf_exchange_config_evaluate(struct zfcp_fsf_req *req)
{
	struct fsf_qtcb_bottom_config *bottom = &req->qtcb->bottom.config;
	struct zfcp_adapter *adapter = req->adapter;
	struct Scsi_Host *shost = adapter->scsi_host;
	struct fc_els_flogi *nsp, *plogi;

	/* adjust pointers for missing command code */
	nsp = (struct fc_els_flogi *) ((u8 *)&bottom->nport_serv_param
					- sizeof(u32));
	plogi = (struct fc_els_flogi *) ((u8 *)&bottom->plogi_payload
					- sizeof(u32));

	if (req->data)
		memcpy(req->data, bottom, sizeof(*bottom));

	fc_host_port_name(shost) = nsp->fl_wwpn;
	fc_host_node_name(shost) = nsp->fl_wwnn;
	fc_host_port_id(shost) = ntoh24(bottom->s_id);
	fc_host_speed(shost) = bottom->fc_link_speed;
	fc_host_supported_classes(shost) = FC_COS_CLASS2 | FC_COS_CLASS3;

	adapter->hydra_version = bottom->adapter_type;
	adapter->timer_ticks = bottom->timer_interval;
	adapter->stat_read_buf_num = max(bottom->status_read_buf_num, (u16)16);

	if (fc_host_permanent_port_name(shost) == -1)
		fc_host_permanent_port_name(shost) = fc_host_port_name(shost);

	switch (bottom->fc_topology) {
	case FSF_TOPO_P2P:
		adapter->peer_d_id = ntoh24(bottom->peer_d_id);
		adapter->peer_wwpn = plogi->fl_wwpn;
		adapter->peer_wwnn = plogi->fl_wwnn;
		fc_host_port_type(shost) = FC_PORTTYPE_PTP;
		break;
	case FSF_TOPO_FABRIC:
		fc_host_port_type(shost) = FC_PORTTYPE_NPORT;
		break;
	case FSF_TOPO_AL:
		fc_host_port_type(shost) = FC_PORTTYPE_NLPORT;
		/* fall through */
	default:
		dev_err(&adapter->ccw_device->dev,
			"Unknown or unsupported arbitrated loop "
			"fibre channel topology detected\n");
		zfcp_erp_adapter_shutdown(adapter, 0, "fsece_1", req);
		return -EIO;
	}

	return 0;
}

static void zfcp_fsf_exchange_config_data_handler(struct zfcp_fsf_req *req)
{
	struct zfcp_adapter *adapter = req->adapter;
	struct fsf_qtcb *qtcb = req->qtcb;
	struct fsf_qtcb_bottom_config *bottom = &qtcb->bottom.config;
	struct Scsi_Host *shost = adapter->scsi_host;

	if (req->status & ZFCP_STATUS_FSFREQ_ERROR)
		return;

	adapter->fsf_lic_version = bottom->lic_version;
	adapter->adapter_features = bottom->adapter_features;
	adapter->connection_features = bottom->connection_features;
	adapter->peer_wwpn = 0;
	adapter->peer_wwnn = 0;
	adapter->peer_d_id = 0;

	switch (qtcb->header.fsf_status) {
	case FSF_GOOD:
		if (zfcp_fsf_exchange_config_evaluate(req))
			return;

		if (bottom->max_qtcb_size < sizeof(struct fsf_qtcb)) {
			dev_err(&adapter->ccw_device->dev,
				"FCP adapter maximum QTCB size (%d bytes) "
				"is too small\n",
				bottom->max_qtcb_size);
			zfcp_erp_adapter_shutdown(adapter, 0, "fsecdh1", req);
			return;
		}
		atomic_set_mask(ZFCP_STATUS_ADAPTER_XCONFIG_OK,
				&adapter->status);
		break;
	case FSF_EXCHANGE_CONFIG_DATA_INCOMPLETE:
		fc_host_node_name(shost) = 0;
		fc_host_port_name(shost) = 0;
		fc_host_port_id(shost) = 0;
		fc_host_speed(shost) = FC_PORTSPEED_UNKNOWN;
		fc_host_port_type(shost) = FC_PORTTYPE_UNKNOWN;
		adapter->hydra_version = 0;

		atomic_set_mask(ZFCP_STATUS_ADAPTER_XCONFIG_OK,
				&adapter->status);

		zfcp_fsf_link_down_info_eval(req, "fsecdh2",
			&qtcb->header.fsf_status_qual.link_down_info);
		break;
	default:
		zfcp_erp_adapter_shutdown(adapter, 0, "fsecdh3", req);
		return;
	}

	if (adapter->adapter_features & FSF_FEATURE_HBAAPI_MANAGEMENT) {
		adapter->hardware_version = bottom->hardware_version;
		memcpy(fc_host_serial_number(shost), bottom->serial_number,
		       min(FC_SERIAL_NUMBER_SIZE, 17));
		EBCASC(fc_host_serial_number(shost),
		       min(FC_SERIAL_NUMBER_SIZE, 17));
	}

	if (FSF_QTCB_CURRENT_VERSION < bottom->low_qtcb_version) {
		dev_err(&adapter->ccw_device->dev,
			"The FCP adapter only supports newer "
			"control block versions\n");
		zfcp_erp_adapter_shutdown(adapter, 0, "fsecdh4", req);
		return;
	}
	if (FSF_QTCB_CURRENT_VERSION > bottom->high_qtcb_version) {
		dev_err(&adapter->ccw_device->dev,
			"The FCP adapter only supports older "
			"control block versions\n");
		zfcp_erp_adapter_shutdown(adapter, 0, "fsecdh5", req);
	}
}

static void zfcp_fsf_exchange_port_evaluate(struct zfcp_fsf_req *req)
{
	struct zfcp_adapter *adapter = req->adapter;
	struct fsf_qtcb_bottom_port *bottom = &req->qtcb->bottom.port;
	struct Scsi_Host *shost = adapter->scsi_host;

	if (req->data)
		memcpy(req->data, bottom, sizeof(*bottom));

	if (adapter->connection_features & FSF_FEATURE_NPIV_MODE) {
		fc_host_permanent_port_name(shost) = bottom->wwpn;
		fc_host_port_type(shost) = FC_PORTTYPE_NPIV;
	} else
		fc_host_permanent_port_name(shost) = fc_host_port_name(shost);
	fc_host_maxframe_size(shost) = bottom->maximum_frame_size;
	fc_host_supported_speeds(shost) = bottom->supported_speed;
	memcpy(fc_host_supported_fc4s(shost), bottom->supported_fc4_types,
	       FC_FC4_LIST_SIZE);
	memcpy(fc_host_active_fc4s(shost), bottom->active_fc4_types,
	       FC_FC4_LIST_SIZE);
}

static void zfcp_fsf_exchange_port_data_handler(struct zfcp_fsf_req *req)
{
	struct fsf_qtcb *qtcb = req->qtcb;

	if (req->status & ZFCP_STATUS_FSFREQ_ERROR)
		return;

	switch (qtcb->header.fsf_status) {
	case FSF_GOOD:
		zfcp_fsf_exchange_port_evaluate(req);
		break;
	case FSF_EXCHANGE_CONFIG_DATA_INCOMPLETE:
		zfcp_fsf_exchange_port_evaluate(req);
		zfcp_fsf_link_down_info_eval(req, "fsepdh1",
			&qtcb->header.fsf_status_qual.link_down_info);
		break;
	}
}

static struct zfcp_fsf_req *zfcp_fsf_alloc(mempool_t *pool)
{
	struct zfcp_fsf_req *req;

	if (likely(pool))
		req = mempool_alloc(pool, GFP_ATOMIC);
	else
		req = kmalloc(sizeof(*req), GFP_ATOMIC);

	if (unlikely(!req))
		return NULL;

	memset(req, 0, sizeof(*req));
	req->pool = pool;
	return req;
}

static struct fsf_qtcb *zfcp_qtcb_alloc(mempool_t *pool)
{
	struct fsf_qtcb *qtcb;

	if (likely(pool))
		qtcb = mempool_alloc(pool, GFP_ATOMIC);
	else
		qtcb = kmem_cache_alloc(zfcp_data.qtcb_cache, GFP_ATOMIC);

	if (unlikely(!qtcb))
		return NULL;

	memset(qtcb, 0, sizeof(*qtcb));
	return qtcb;
}

static struct zfcp_fsf_req *zfcp_fsf_req_create(struct zfcp_qdio *qdio,
						u32 fsf_cmd, u32 sbtype,
						mempool_t *pool)
{
	struct zfcp_adapter *adapter = qdio->adapter;
	struct zfcp_fsf_req *req = zfcp_fsf_alloc(pool);

	if (unlikely(!req))
		return ERR_PTR(-ENOMEM);

	if (adapter->req_no == 0)
		adapter->req_no++;

	INIT_LIST_HEAD(&req->list);
	init_timer(&req->timer);
	init_completion(&req->completion);

	req->adapter = adapter;
	req->fsf_command = fsf_cmd;
	req->req_id = adapter->req_no;

	if (likely(fsf_cmd != FSF_QTCB_UNSOLICITED_STATUS)) {
		if (likely(pool))
			req->qtcb = zfcp_qtcb_alloc(adapter->pool.qtcb_pool);
		else
			req->qtcb = zfcp_qtcb_alloc(NULL);

		if (unlikely(!req->qtcb)) {
			zfcp_fsf_req_free(req);
			return ERR_PTR(-ENOMEM);
		}

		req->seq_no = adapter->fsf_req_seq_no;
		req->qtcb->prefix.req_seq_no = adapter->fsf_req_seq_no;
		req->qtcb->prefix.req_id = req->req_id;
		req->qtcb->prefix.ulp_info = 26;
		req->qtcb->prefix.qtcb_type = fsf_qtcb_type[req->fsf_command];
		req->qtcb->prefix.qtcb_version = FSF_QTCB_CURRENT_VERSION;
		req->qtcb->header.req_handle = req->req_id;
		req->qtcb->header.fsf_command = req->fsf_command;
	}

	zfcp_qdio_req_init(adapter->qdio, &req->qdio_req, req->req_id, sbtype,
			   req->qtcb, sizeof(struct fsf_qtcb));

	if (!(atomic_read(&adapter->status) & ZFCP_STATUS_ADAPTER_QDIOUP)) {
		zfcp_fsf_req_free(req);
		return ERR_PTR(-EIO);
	}

	return req;
}

static int zfcp_fsf_req_send(struct zfcp_fsf_req *req)
{
	struct zfcp_adapter *adapter = req->adapter;
	struct zfcp_qdio *qdio = adapter->qdio;
	int with_qtcb = (req->qtcb != NULL);
	int req_id = req->req_id;

	zfcp_reqlist_add(adapter->req_list, req);

	req->qdio_req.qdio_outb_usage = atomic_read(&qdio->req_q.count);
	req->issued = get_clock();
	if (zfcp_qdio_send(qdio, &req->qdio_req)) {
		del_timer(&req->timer);
		/* lookup request again, list might have changed */
		zfcp_reqlist_find_rm(adapter->req_list, req_id);
		zfcp_erp_adapter_reopen(adapter, 0, "fsrs__1", req);
		return -EIO;
	}

	/* Don't increase for unsolicited status */
	if (with_qtcb)
		adapter->fsf_req_seq_no++;
	adapter->req_no++;

	return 0;
}

/**
 * zfcp_fsf_status_read - send status read request
 * @adapter: pointer to struct zfcp_adapter
 * @req_flags: request flags
 * Returns: 0 on success, ERROR otherwise
 */
int zfcp_fsf_status_read(struct zfcp_qdio *qdio)
{
	struct zfcp_adapter *adapter = qdio->adapter;
	struct zfcp_fsf_req *req;
	struct fsf_status_read_buffer *sr_buf;
	int retval = -EIO;

	spin_lock_bh(&qdio->req_q_lock);
	if (zfcp_qdio_sbal_get(qdio))
		goto out;

	req = zfcp_fsf_req_create(qdio, FSF_QTCB_UNSOLICITED_STATUS, 0,
				  adapter->pool.status_read_req);
	if (IS_ERR(req)) {
		retval = PTR_ERR(req);
		goto out;
	}

	sr_buf = mempool_alloc(adapter->pool.status_read_data, GFP_ATOMIC);
	if (!sr_buf) {
		retval = -ENOMEM;
		goto failed_buf;
	}
	memset(sr_buf, 0, sizeof(*sr_buf));
	req->data = sr_buf;

	zfcp_qdio_fill_next(qdio, &req->qdio_req, sr_buf, sizeof(*sr_buf));
	zfcp_qdio_set_sbale_last(qdio, &req->qdio_req);

	retval = zfcp_fsf_req_send(req);
	if (retval)
		goto failed_req_send;

	goto out;

failed_req_send:
	mempool_free(sr_buf, adapter->pool.status_read_data);
failed_buf:
	zfcp_fsf_req_free(req);
	zfcp_dbf_hba_fsf_unsol("fail", adapter->dbf, NULL);
out:
	spin_unlock_bh(&qdio->req_q_lock);
	return retval;
}

static void zfcp_fsf_abort_fcp_command_handler(struct zfcp_fsf_req *req)
{
	struct zfcp_unit *unit = req->data;
	union fsf_status_qual *fsq = &req->qtcb->header.fsf_status_qual;

	if (req->status & ZFCP_STATUS_FSFREQ_ERROR)
		return;

	switch (req->qtcb->header.fsf_status) {
	case FSF_PORT_HANDLE_NOT_VALID:
		if (fsq->word[0] == fsq->word[1]) {
			zfcp_erp_adapter_reopen(unit->port->adapter, 0,
						"fsafch1", req);
			req->status |= ZFCP_STATUS_FSFREQ_ERROR;
		}
		break;
	case FSF_LUN_HANDLE_NOT_VALID:
		if (fsq->word[0] == fsq->word[1]) {
			zfcp_erp_port_reopen(unit->port, 0, "fsafch2", req);
			req->status |= ZFCP_STATUS_FSFREQ_ERROR;
		}
		break;
	case FSF_FCP_COMMAND_DOES_NOT_EXIST:
		req->status |= ZFCP_STATUS_FSFREQ_ABORTNOTNEEDED;
		break;
	case FSF_PORT_BOXED:
		zfcp_erp_port_boxed(unit->port, "fsafch3", req);
		req->status |= ZFCP_STATUS_FSFREQ_ERROR;
		break;
	case FSF_LUN_BOXED:
		zfcp_erp_unit_boxed(unit, "fsafch4", req);
		req->status |= ZFCP_STATUS_FSFREQ_ERROR;
                break;
	case FSF_ADAPTER_STATUS_AVAILABLE:
		switch (fsq->word[0]) {
		case FSF_SQ_INVOKE_LINK_TEST_PROCEDURE:
			zfcp_fc_test_link(unit->port);
			/* fall through */
		case FSF_SQ_ULP_DEPENDENT_ERP_REQUIRED:
			req->status |= ZFCP_STATUS_FSFREQ_ERROR;
			break;
		}
		break;
	case FSF_GOOD:
		req->status |= ZFCP_STATUS_FSFREQ_ABORTSUCCEEDED;
		break;
	}
}

/**
 * zfcp_fsf_abort_fcp_command - abort running SCSI command
 * @old_req_id: unsigned long
 * @unit: pointer to struct zfcp_unit
 * Returns: pointer to struct zfcp_fsf_req
 */

struct zfcp_fsf_req *zfcp_fsf_abort_fcp_command(unsigned long old_req_id,
						struct zfcp_unit *unit)
{
	struct zfcp_fsf_req *req = NULL;
	struct zfcp_qdio *qdio = unit->port->adapter->qdio;

	spin_lock_bh(&qdio->req_q_lock);
	if (zfcp_qdio_sbal_get(qdio))
		goto out;
	req = zfcp_fsf_req_create(qdio, FSF_QTCB_ABORT_FCP_CMND,
				  SBAL_FLAGS0_TYPE_READ,
				  qdio->adapter->pool.scsi_abort);
	if (IS_ERR(req)) {
		req = NULL;
		goto out;
	}

	if (unlikely(!(atomic_read(&unit->status) &
		       ZFCP_STATUS_COMMON_UNBLOCKED)))
		goto out_error_free;

	zfcp_qdio_set_sbale_last(qdio, &req->qdio_req);

	req->data = unit;
	req->handler = zfcp_fsf_abort_fcp_command_handler;
	req->qtcb->header.lun_handle = unit->handle;
	req->qtcb->header.port_handle = unit->port->handle;
	req->qtcb->bottom.support.req_handle = (u64) old_req_id;

	zfcp_fsf_start_timer(req, ZFCP_SCSI_ER_TIMEOUT);
	if (!zfcp_fsf_req_send(req))
		goto out;

out_error_free:
	zfcp_fsf_req_free(req);
	req = NULL;
out:
	spin_unlock_bh(&qdio->req_q_lock);
	return req;
}

static void zfcp_fsf_send_ct_handler(struct zfcp_fsf_req *req)
{
	struct zfcp_adapter *adapter = req->adapter;
	struct zfcp_fsf_ct_els *ct = req->data;
	struct fsf_qtcb_header *header = &req->qtcb->header;

	ct->status = -EINVAL;

	if (req->status & ZFCP_STATUS_FSFREQ_ERROR)
		goto skip_fsfstatus;

	switch (header->fsf_status) {
        case FSF_GOOD:
		zfcp_dbf_san_ct_response(req);
		ct->status = 0;
		break;
        case FSF_SERVICE_CLASS_NOT_SUPPORTED:
		zfcp_fsf_class_not_supp(req);
		break;
        case FSF_ADAPTER_STATUS_AVAILABLE:
                switch (header->fsf_status_qual.word[0]){
                case FSF_SQ_INVOKE_LINK_TEST_PROCEDURE:
                case FSF_SQ_ULP_DEPENDENT_ERP_REQUIRED:
			req->status |= ZFCP_STATUS_FSFREQ_ERROR;
			break;
                }
                break;
	case FSF_ACCESS_DENIED:
		break;
        case FSF_PORT_BOXED:
		req->status |= ZFCP_STATUS_FSFREQ_ERROR;
		break;
	case FSF_PORT_HANDLE_NOT_VALID:
		zfcp_erp_adapter_reopen(adapter, 0, "fsscth1", req);
		/* fall through */
	case FSF_GENERIC_COMMAND_REJECTED:
	case FSF_PAYLOAD_SIZE_MISMATCH:
	case FSF_REQUEST_SIZE_TOO_LARGE:
	case FSF_RESPONSE_SIZE_TOO_LARGE:
	case FSF_SBAL_MISMATCH:
		req->status |= ZFCP_STATUS_FSFREQ_ERROR;
		break;
	}

skip_fsfstatus:
	if (ct->handler)
		ct->handler(ct->handler_data);
}

static void zfcp_fsf_setup_ct_els_unchained(struct zfcp_qdio *qdio,
					    struct zfcp_qdio_req *q_req,
					    struct scatterlist *sg_req,
					    struct scatterlist *sg_resp)
{
	zfcp_qdio_fill_next(qdio, q_req, sg_virt(sg_req), sg_req->length);
	zfcp_qdio_fill_next(qdio, q_req, sg_virt(sg_resp), sg_resp->length);
	zfcp_qdio_set_sbale_last(qdio, q_req);
}

static int zfcp_fsf_setup_ct_els_sbals(struct zfcp_fsf_req *req,
				       struct scatterlist *sg_req,
				       struct scatterlist *sg_resp,
				       int max_sbals)
{
	struct zfcp_adapter *adapter = req->adapter;
	u32 feat = adapter->adapter_features;
	int bytes;

	if (!(feat & FSF_FEATURE_ELS_CT_CHAINED_SBALS)) {
		if (!zfcp_qdio_sg_one_sbale(sg_req) ||
		    !zfcp_qdio_sg_one_sbale(sg_resp))
			return -EOPNOTSUPP;

		zfcp_fsf_setup_ct_els_unchained(adapter->qdio, &req->qdio_req,
						sg_req, sg_resp);
		return 0;
	}

	/* use single, unchained SBAL if it can hold the request */
	if (zfcp_qdio_sg_one_sbale(sg_req) || zfcp_qdio_sg_one_sbale(sg_resp)) {
		zfcp_fsf_setup_ct_els_unchained(adapter->qdio, &req->qdio_req,
						sg_req, sg_resp);
		return 0;
	}

	bytes = zfcp_qdio_sbals_from_sg(adapter->qdio, &req->qdio_req,
					sg_req, max_sbals);
	if (bytes <= 0)
		return -EIO;
	req->qtcb->bottom.support.req_buf_length = bytes;
	zfcp_qdio_skip_to_last_sbale(&req->qdio_req);

	bytes = zfcp_qdio_sbals_from_sg(adapter->qdio, &req->qdio_req,
					sg_resp, max_sbals);
	req->qtcb->bottom.support.resp_buf_length = bytes;
	if (bytes <= 0)
		return -EIO;

	return 0;
}

static int zfcp_fsf_setup_ct_els(struct zfcp_fsf_req *req,
				 struct scatterlist *sg_req,
				 struct scatterlist *sg_resp,
				 int max_sbals, unsigned int timeout)
{
	int ret;

	ret = zfcp_fsf_setup_ct_els_sbals(req, sg_req, sg_resp, max_sbals);
	if (ret)
		return ret;

	/* common settings for ct/gs and els requests */
	if (timeout > 255)
		timeout = 255; /* max value accepted by hardware */
	req->qtcb->bottom.support.service_class = FSF_CLASS_3;
	req->qtcb->bottom.support.timeout = timeout;
	zfcp_fsf_start_timer(req, (timeout + 10) * HZ);

	return 0;
}

/**
 * zfcp_fsf_send_ct - initiate a Generic Service request (FC-GS)
 * @ct: pointer to struct zfcp_send_ct with data for request
 * @pool: if non-null this mempool is used to allocate struct zfcp_fsf_req
 */
int zfcp_fsf_send_ct(struct zfcp_fc_wka_port *wka_port,
		     struct zfcp_fsf_ct_els *ct, mempool_t *pool,
		     unsigned int timeout)
{
	struct zfcp_qdio *qdio = wka_port->adapter->qdio;
	struct zfcp_fsf_req *req;
	int ret = -EIO;

	spin_lock_bh(&qdio->req_q_lock);
	if (zfcp_qdio_sbal_get(qdio))
		goto out;

	req = zfcp_fsf_req_create(qdio, FSF_QTCB_SEND_GENERIC,
				  SBAL_FLAGS0_TYPE_WRITE_READ, pool);

	if (IS_ERR(req)) {
		ret = PTR_ERR(req);
		goto out;
	}

	req->status |= ZFCP_STATUS_FSFREQ_CLEANUP;
	ret = zfcp_fsf_setup_ct_els(req, ct->req, ct->resp,
<<<<<<< HEAD
				    FSF_MAX_SBALS_PER_REQ, timeout);
=======
				    ZFCP_FSF_MAX_SBALS_PER_REQ, timeout);
>>>>>>> 2da30e70
	if (ret)
		goto failed_send;

	req->handler = zfcp_fsf_send_ct_handler;
	req->qtcb->header.port_handle = wka_port->handle;
	req->data = ct;

	zfcp_dbf_san_ct_request(req, wka_port->d_id);

	ret = zfcp_fsf_req_send(req);
	if (ret)
		goto failed_send;

	goto out;

failed_send:
	zfcp_fsf_req_free(req);
out:
	spin_unlock_bh(&qdio->req_q_lock);
	return ret;
}

static void zfcp_fsf_send_els_handler(struct zfcp_fsf_req *req)
{
	struct zfcp_fsf_ct_els *send_els = req->data;
	struct zfcp_port *port = send_els->port;
	struct fsf_qtcb_header *header = &req->qtcb->header;

	send_els->status = -EINVAL;

	if (req->status & ZFCP_STATUS_FSFREQ_ERROR)
		goto skip_fsfstatus;

	switch (header->fsf_status) {
	case FSF_GOOD:
		zfcp_dbf_san_els_response(req);
		send_els->status = 0;
		break;
	case FSF_SERVICE_CLASS_NOT_SUPPORTED:
		zfcp_fsf_class_not_supp(req);
		break;
	case FSF_ADAPTER_STATUS_AVAILABLE:
		switch (header->fsf_status_qual.word[0]){
		case FSF_SQ_INVOKE_LINK_TEST_PROCEDURE:
		case FSF_SQ_ULP_DEPENDENT_ERP_REQUIRED:
		case FSF_SQ_RETRY_IF_POSSIBLE:
			req->status |= ZFCP_STATUS_FSFREQ_ERROR;
			break;
		}
		break;
	case FSF_ELS_COMMAND_REJECTED:
	case FSF_PAYLOAD_SIZE_MISMATCH:
	case FSF_REQUEST_SIZE_TOO_LARGE:
	case FSF_RESPONSE_SIZE_TOO_LARGE:
		break;
	case FSF_ACCESS_DENIED:
		if (port)
			zfcp_fsf_access_denied_port(req, port);
		break;
	case FSF_SBAL_MISMATCH:
		/* should never occure, avoided in zfcp_fsf_send_els */
		/* fall through */
	default:
		req->status |= ZFCP_STATUS_FSFREQ_ERROR;
		break;
	}
skip_fsfstatus:
	if (send_els->handler)
		send_els->handler(send_els->handler_data);
}

/**
 * zfcp_fsf_send_els - initiate an ELS command (FC-FS)
 * @els: pointer to struct zfcp_send_els with data for the command
 */
int zfcp_fsf_send_els(struct zfcp_adapter *adapter, u32 d_id,
		      struct zfcp_fsf_ct_els *els, unsigned int timeout)
{
	struct zfcp_fsf_req *req;
	struct zfcp_qdio *qdio = adapter->qdio;
	int ret = -EIO;

	spin_lock_bh(&qdio->req_q_lock);
	if (zfcp_qdio_sbal_get(qdio))
		goto out;

	req = zfcp_fsf_req_create(qdio, FSF_QTCB_SEND_ELS,
				  SBAL_FLAGS0_TYPE_WRITE_READ, NULL);

	if (IS_ERR(req)) {
		ret = PTR_ERR(req);
		goto out;
	}

	req->status |= ZFCP_STATUS_FSFREQ_CLEANUP;
	ret = zfcp_fsf_setup_ct_els(req, els->req, els->resp, 2, timeout);

	if (ret)
		goto failed_send;

	hton24(req->qtcb->bottom.support.d_id, d_id);
	req->handler = zfcp_fsf_send_els_handler;
	req->data = els;

	zfcp_dbf_san_els_request(req);

	ret = zfcp_fsf_req_send(req);
	if (ret)
		goto failed_send;

	goto out;

failed_send:
	zfcp_fsf_req_free(req);
out:
	spin_unlock_bh(&qdio->req_q_lock);
	return ret;
}

int zfcp_fsf_exchange_config_data(struct zfcp_erp_action *erp_action)
{
	struct zfcp_fsf_req *req;
	struct zfcp_qdio *qdio = erp_action->adapter->qdio;
	int retval = -EIO;

	spin_lock_bh(&qdio->req_q_lock);
	if (zfcp_qdio_sbal_get(qdio))
		goto out;

	req = zfcp_fsf_req_create(qdio, FSF_QTCB_EXCHANGE_CONFIG_DATA,
				  SBAL_FLAGS0_TYPE_READ,
				  qdio->adapter->pool.erp_req);

	if (IS_ERR(req)) {
		retval = PTR_ERR(req);
		goto out;
	}

	req->status |= ZFCP_STATUS_FSFREQ_CLEANUP;
	zfcp_qdio_set_sbale_last(qdio, &req->qdio_req);

	req->qtcb->bottom.config.feature_selection =
			FSF_FEATURE_CFDC |
			FSF_FEATURE_LUN_SHARING |
			FSF_FEATURE_NOTIFICATION_LOST |
			FSF_FEATURE_UPDATE_ALERT;
	req->erp_action = erp_action;
	req->handler = zfcp_fsf_exchange_config_data_handler;
	erp_action->fsf_req_id = req->req_id;

	zfcp_fsf_start_erp_timer(req);
	retval = zfcp_fsf_req_send(req);
	if (retval) {
		zfcp_fsf_req_free(req);
		erp_action->fsf_req_id = 0;
	}
out:
	spin_unlock_bh(&qdio->req_q_lock);
	return retval;
}

int zfcp_fsf_exchange_config_data_sync(struct zfcp_qdio *qdio,
				       struct fsf_qtcb_bottom_config *data)
{
	struct zfcp_fsf_req *req = NULL;
	int retval = -EIO;

	spin_lock_bh(&qdio->req_q_lock);
	if (zfcp_qdio_sbal_get(qdio))
		goto out_unlock;

	req = zfcp_fsf_req_create(qdio, FSF_QTCB_EXCHANGE_CONFIG_DATA,
				  SBAL_FLAGS0_TYPE_READ, NULL);

	if (IS_ERR(req)) {
		retval = PTR_ERR(req);
		goto out_unlock;
	}

	zfcp_qdio_set_sbale_last(qdio, &req->qdio_req);
	req->handler = zfcp_fsf_exchange_config_data_handler;

	req->qtcb->bottom.config.feature_selection =
			FSF_FEATURE_CFDC |
			FSF_FEATURE_LUN_SHARING |
			FSF_FEATURE_NOTIFICATION_LOST |
			FSF_FEATURE_UPDATE_ALERT;

	if (data)
		req->data = data;

	zfcp_fsf_start_timer(req, ZFCP_FSF_REQUEST_TIMEOUT);
	retval = zfcp_fsf_req_send(req);
	spin_unlock_bh(&qdio->req_q_lock);
	if (!retval)
		wait_for_completion(&req->completion);

	zfcp_fsf_req_free(req);
	return retval;

out_unlock:
	spin_unlock_bh(&qdio->req_q_lock);
	return retval;
}

/**
 * zfcp_fsf_exchange_port_data - request information about local port
 * @erp_action: ERP action for the adapter for which port data is requested
 * Returns: 0 on success, error otherwise
 */
int zfcp_fsf_exchange_port_data(struct zfcp_erp_action *erp_action)
{
	struct zfcp_qdio *qdio = erp_action->adapter->qdio;
	struct zfcp_fsf_req *req;
	int retval = -EIO;

	if (!(qdio->adapter->adapter_features & FSF_FEATURE_HBAAPI_MANAGEMENT))
		return -EOPNOTSUPP;

	spin_lock_bh(&qdio->req_q_lock);
	if (zfcp_qdio_sbal_get(qdio))
		goto out;

	req = zfcp_fsf_req_create(qdio, FSF_QTCB_EXCHANGE_PORT_DATA,
				  SBAL_FLAGS0_TYPE_READ,
				  qdio->adapter->pool.erp_req);

	if (IS_ERR(req)) {
		retval = PTR_ERR(req);
		goto out;
	}

	req->status |= ZFCP_STATUS_FSFREQ_CLEANUP;
	zfcp_qdio_set_sbale_last(qdio, &req->qdio_req);

	req->handler = zfcp_fsf_exchange_port_data_handler;
	req->erp_action = erp_action;
	erp_action->fsf_req_id = req->req_id;

	zfcp_fsf_start_erp_timer(req);
	retval = zfcp_fsf_req_send(req);
	if (retval) {
		zfcp_fsf_req_free(req);
		erp_action->fsf_req_id = 0;
	}
out:
	spin_unlock_bh(&qdio->req_q_lock);
	return retval;
}

/**
 * zfcp_fsf_exchange_port_data_sync - request information about local port
 * @qdio: pointer to struct zfcp_qdio
 * @data: pointer to struct fsf_qtcb_bottom_port
 * Returns: 0 on success, error otherwise
 */
int zfcp_fsf_exchange_port_data_sync(struct zfcp_qdio *qdio,
				     struct fsf_qtcb_bottom_port *data)
{
	struct zfcp_fsf_req *req = NULL;
	int retval = -EIO;

	if (!(qdio->adapter->adapter_features & FSF_FEATURE_HBAAPI_MANAGEMENT))
		return -EOPNOTSUPP;

	spin_lock_bh(&qdio->req_q_lock);
	if (zfcp_qdio_sbal_get(qdio))
		goto out_unlock;

	req = zfcp_fsf_req_create(qdio, FSF_QTCB_EXCHANGE_PORT_DATA,
				  SBAL_FLAGS0_TYPE_READ, NULL);

	if (IS_ERR(req)) {
		retval = PTR_ERR(req);
		goto out_unlock;
	}

	if (data)
		req->data = data;

	zfcp_qdio_set_sbale_last(qdio, &req->qdio_req);

	req->handler = zfcp_fsf_exchange_port_data_handler;
	zfcp_fsf_start_timer(req, ZFCP_FSF_REQUEST_TIMEOUT);
	retval = zfcp_fsf_req_send(req);
	spin_unlock_bh(&qdio->req_q_lock);

	if (!retval)
		wait_for_completion(&req->completion);

	zfcp_fsf_req_free(req);

	return retval;

out_unlock:
	spin_unlock_bh(&qdio->req_q_lock);
	return retval;
}

static void zfcp_fsf_open_port_handler(struct zfcp_fsf_req *req)
{
	struct zfcp_port *port = req->data;
	struct fsf_qtcb_header *header = &req->qtcb->header;
	struct fc_els_flogi *plogi;

	if (req->status & ZFCP_STATUS_FSFREQ_ERROR)
		goto out;

	switch (header->fsf_status) {
	case FSF_PORT_ALREADY_OPEN:
		break;
	case FSF_ACCESS_DENIED:
		zfcp_fsf_access_denied_port(req, port);
		break;
	case FSF_MAXIMUM_NUMBER_OF_PORTS_EXCEEDED:
		dev_warn(&req->adapter->ccw_device->dev,
			 "Not enough FCP adapter resources to open "
			 "remote port 0x%016Lx\n",
			 (unsigned long long)port->wwpn);
		zfcp_erp_port_failed(port, "fsoph_1", req);
		req->status |= ZFCP_STATUS_FSFREQ_ERROR;
		break;
	case FSF_ADAPTER_STATUS_AVAILABLE:
		switch (header->fsf_status_qual.word[0]) {
		case FSF_SQ_INVOKE_LINK_TEST_PROCEDURE:
		case FSF_SQ_ULP_DEPENDENT_ERP_REQUIRED:
		case FSF_SQ_NO_RETRY_POSSIBLE:
			req->status |= ZFCP_STATUS_FSFREQ_ERROR;
			break;
		}
		break;
	case FSF_GOOD:
		port->handle = header->port_handle;
		atomic_set_mask(ZFCP_STATUS_COMMON_OPEN |
				ZFCP_STATUS_PORT_PHYS_OPEN, &port->status);
		atomic_clear_mask(ZFCP_STATUS_COMMON_ACCESS_DENIED |
		                  ZFCP_STATUS_COMMON_ACCESS_BOXED,
		                  &port->status);
		/* check whether D_ID has changed during open */
		/*
		 * FIXME: This check is not airtight, as the FCP channel does
		 * not monitor closures of target port connections caused on
		 * the remote side. Thus, they might miss out on invalidating
		 * locally cached WWPNs (and other N_Port parameters) of gone
		 * target ports. So, our heroic attempt to make things safe
		 * could be undermined by 'open port' response data tagged with
		 * obsolete WWPNs. Another reason to monitor potential
		 * connection closures ourself at least (by interpreting
		 * incoming ELS' and unsolicited status). It just crosses my
		 * mind that one should be able to cross-check by means of
		 * another GID_PN straight after a port has been opened.
		 * Alternately, an ADISC/PDISC ELS should suffice, as well.
		 */
		plogi = (struct fc_els_flogi *) req->qtcb->bottom.support.els;
		if (req->qtcb->bottom.support.els1_length >=
		    FSF_PLOGI_MIN_LEN)
				zfcp_fc_plogi_evaluate(port, plogi);
		break;
	case FSF_UNKNOWN_OP_SUBTYPE:
		req->status |= ZFCP_STATUS_FSFREQ_ERROR;
		break;
	}

out:
	put_device(&port->dev);
}

/**
 * zfcp_fsf_open_port - create and send open port request
 * @erp_action: pointer to struct zfcp_erp_action
 * Returns: 0 on success, error otherwise
 */
int zfcp_fsf_open_port(struct zfcp_erp_action *erp_action)
{
	struct zfcp_qdio *qdio = erp_action->adapter->qdio;
	struct zfcp_port *port = erp_action->port;
	struct zfcp_fsf_req *req;
	int retval = -EIO;

	spin_lock_bh(&qdio->req_q_lock);
	if (zfcp_qdio_sbal_get(qdio))
		goto out;

	req = zfcp_fsf_req_create(qdio, FSF_QTCB_OPEN_PORT_WITH_DID,
				  SBAL_FLAGS0_TYPE_READ,
				  qdio->adapter->pool.erp_req);

	if (IS_ERR(req)) {
		retval = PTR_ERR(req);
		goto out;
	}

	req->status |= ZFCP_STATUS_FSFREQ_CLEANUP;
	zfcp_qdio_set_sbale_last(qdio, &req->qdio_req);

	req->handler = zfcp_fsf_open_port_handler;
	hton24(req->qtcb->bottom.support.d_id, port->d_id);
	req->data = port;
	req->erp_action = erp_action;
	erp_action->fsf_req_id = req->req_id;
	get_device(&port->dev);

	zfcp_fsf_start_erp_timer(req);
	retval = zfcp_fsf_req_send(req);
	if (retval) {
		zfcp_fsf_req_free(req);
		erp_action->fsf_req_id = 0;
		put_device(&port->dev);
	}
out:
	spin_unlock_bh(&qdio->req_q_lock);
	return retval;
}

static void zfcp_fsf_close_port_handler(struct zfcp_fsf_req *req)
{
	struct zfcp_port *port = req->data;

	if (req->status & ZFCP_STATUS_FSFREQ_ERROR)
		return;

	switch (req->qtcb->header.fsf_status) {
	case FSF_PORT_HANDLE_NOT_VALID:
		zfcp_erp_adapter_reopen(port->adapter, 0, "fscph_1", req);
		req->status |= ZFCP_STATUS_FSFREQ_ERROR;
		break;
	case FSF_ADAPTER_STATUS_AVAILABLE:
		break;
	case FSF_GOOD:
		zfcp_erp_modify_port_status(port, "fscph_2", req,
					    ZFCP_STATUS_COMMON_OPEN,
					    ZFCP_CLEAR);
		break;
	}
}

/**
 * zfcp_fsf_close_port - create and send close port request
 * @erp_action: pointer to struct zfcp_erp_action
 * Returns: 0 on success, error otherwise
 */
int zfcp_fsf_close_port(struct zfcp_erp_action *erp_action)
{
	struct zfcp_qdio *qdio = erp_action->adapter->qdio;
	struct zfcp_fsf_req *req;
	int retval = -EIO;

	spin_lock_bh(&qdio->req_q_lock);
	if (zfcp_qdio_sbal_get(qdio))
		goto out;

	req = zfcp_fsf_req_create(qdio, FSF_QTCB_CLOSE_PORT,
				  SBAL_FLAGS0_TYPE_READ,
				  qdio->adapter->pool.erp_req);

	if (IS_ERR(req)) {
		retval = PTR_ERR(req);
		goto out;
	}

	req->status |= ZFCP_STATUS_FSFREQ_CLEANUP;
	zfcp_qdio_set_sbale_last(qdio, &req->qdio_req);

	req->handler = zfcp_fsf_close_port_handler;
	req->data = erp_action->port;
	req->erp_action = erp_action;
	req->qtcb->header.port_handle = erp_action->port->handle;
	erp_action->fsf_req_id = req->req_id;

	zfcp_fsf_start_erp_timer(req);
	retval = zfcp_fsf_req_send(req);
	if (retval) {
		zfcp_fsf_req_free(req);
		erp_action->fsf_req_id = 0;
	}
out:
	spin_unlock_bh(&qdio->req_q_lock);
	return retval;
}

static void zfcp_fsf_open_wka_port_handler(struct zfcp_fsf_req *req)
{
	struct zfcp_fc_wka_port *wka_port = req->data;
	struct fsf_qtcb_header *header = &req->qtcb->header;

	if (req->status & ZFCP_STATUS_FSFREQ_ERROR) {
		wka_port->status = ZFCP_FC_WKA_PORT_OFFLINE;
		goto out;
	}

	switch (header->fsf_status) {
	case FSF_MAXIMUM_NUMBER_OF_PORTS_EXCEEDED:
		dev_warn(&req->adapter->ccw_device->dev,
			 "Opening WKA port 0x%x failed\n", wka_port->d_id);
		/* fall through */
	case FSF_ADAPTER_STATUS_AVAILABLE:
		req->status |= ZFCP_STATUS_FSFREQ_ERROR;
		/* fall through */
	case FSF_ACCESS_DENIED:
		wka_port->status = ZFCP_FC_WKA_PORT_OFFLINE;
		break;
	case FSF_GOOD:
		wka_port->handle = header->port_handle;
		/* fall through */
	case FSF_PORT_ALREADY_OPEN:
		wka_port->status = ZFCP_FC_WKA_PORT_ONLINE;
	}
out:
	wake_up(&wka_port->completion_wq);
}

/**
 * zfcp_fsf_open_wka_port - create and send open wka-port request
 * @wka_port: pointer to struct zfcp_fc_wka_port
 * Returns: 0 on success, error otherwise
 */
int zfcp_fsf_open_wka_port(struct zfcp_fc_wka_port *wka_port)
{
	struct zfcp_qdio *qdio = wka_port->adapter->qdio;
	struct zfcp_fsf_req *req;
	int retval = -EIO;

	spin_lock_bh(&qdio->req_q_lock);
	if (zfcp_qdio_sbal_get(qdio))
		goto out;

	req = zfcp_fsf_req_create(qdio, FSF_QTCB_OPEN_PORT_WITH_DID,
				  SBAL_FLAGS0_TYPE_READ,
				  qdio->adapter->pool.erp_req);

	if (unlikely(IS_ERR(req))) {
		retval = PTR_ERR(req);
		goto out;
	}

	req->status |= ZFCP_STATUS_FSFREQ_CLEANUP;
	zfcp_qdio_set_sbale_last(qdio, &req->qdio_req);

	req->handler = zfcp_fsf_open_wka_port_handler;
	hton24(req->qtcb->bottom.support.d_id, wka_port->d_id);
	req->data = wka_port;

	zfcp_fsf_start_timer(req, ZFCP_FSF_REQUEST_TIMEOUT);
	retval = zfcp_fsf_req_send(req);
	if (retval)
		zfcp_fsf_req_free(req);
out:
	spin_unlock_bh(&qdio->req_q_lock);
	return retval;
}

static void zfcp_fsf_close_wka_port_handler(struct zfcp_fsf_req *req)
{
	struct zfcp_fc_wka_port *wka_port = req->data;

	if (req->qtcb->header.fsf_status == FSF_PORT_HANDLE_NOT_VALID) {
		req->status |= ZFCP_STATUS_FSFREQ_ERROR;
		zfcp_erp_adapter_reopen(wka_port->adapter, 0, "fscwph1", req);
	}

	wka_port->status = ZFCP_FC_WKA_PORT_OFFLINE;
	wake_up(&wka_port->completion_wq);
}

/**
 * zfcp_fsf_close_wka_port - create and send close wka port request
 * @wka_port: WKA port to open
 * Returns: 0 on success, error otherwise
 */
int zfcp_fsf_close_wka_port(struct zfcp_fc_wka_port *wka_port)
{
	struct zfcp_qdio *qdio = wka_port->adapter->qdio;
	struct zfcp_fsf_req *req;
	int retval = -EIO;

	spin_lock_bh(&qdio->req_q_lock);
	if (zfcp_qdio_sbal_get(qdio))
		goto out;

	req = zfcp_fsf_req_create(qdio, FSF_QTCB_CLOSE_PORT,
				  SBAL_FLAGS0_TYPE_READ,
				  qdio->adapter->pool.erp_req);

	if (unlikely(IS_ERR(req))) {
		retval = PTR_ERR(req);
		goto out;
	}

	req->status |= ZFCP_STATUS_FSFREQ_CLEANUP;
	zfcp_qdio_set_sbale_last(qdio, &req->qdio_req);

	req->handler = zfcp_fsf_close_wka_port_handler;
	req->data = wka_port;
	req->qtcb->header.port_handle = wka_port->handle;

	zfcp_fsf_start_timer(req, ZFCP_FSF_REQUEST_TIMEOUT);
	retval = zfcp_fsf_req_send(req);
	if (retval)
		zfcp_fsf_req_free(req);
out:
	spin_unlock_bh(&qdio->req_q_lock);
	return retval;
}

static void zfcp_fsf_close_physical_port_handler(struct zfcp_fsf_req *req)
{
	struct zfcp_port *port = req->data;
	struct fsf_qtcb_header *header = &req->qtcb->header;
	struct zfcp_unit *unit;

	if (req->status & ZFCP_STATUS_FSFREQ_ERROR)
		return;

	switch (header->fsf_status) {
	case FSF_PORT_HANDLE_NOT_VALID:
		zfcp_erp_adapter_reopen(port->adapter, 0, "fscpph1", req);
		req->status |= ZFCP_STATUS_FSFREQ_ERROR;
		break;
	case FSF_ACCESS_DENIED:
		zfcp_fsf_access_denied_port(req, port);
		break;
	case FSF_PORT_BOXED:
		/* can't use generic zfcp_erp_modify_port_status because
		 * ZFCP_STATUS_COMMON_OPEN must not be reset for the port */
		atomic_clear_mask(ZFCP_STATUS_PORT_PHYS_OPEN, &port->status);
		read_lock(&port->unit_list_lock);
		list_for_each_entry(unit, &port->unit_list, list)
			atomic_clear_mask(ZFCP_STATUS_COMMON_OPEN,
					  &unit->status);
		read_unlock(&port->unit_list_lock);
		zfcp_erp_port_boxed(port, "fscpph2", req);
		req->status |= ZFCP_STATUS_FSFREQ_ERROR;
		break;
	case FSF_ADAPTER_STATUS_AVAILABLE:
		switch (header->fsf_status_qual.word[0]) {
		case FSF_SQ_INVOKE_LINK_TEST_PROCEDURE:
			/* fall through */
		case FSF_SQ_ULP_DEPENDENT_ERP_REQUIRED:
			req->status |= ZFCP_STATUS_FSFREQ_ERROR;
			break;
		}
		break;
	case FSF_GOOD:
		/* can't use generic zfcp_erp_modify_port_status because
		 * ZFCP_STATUS_COMMON_OPEN must not be reset for the port
		 */
		atomic_clear_mask(ZFCP_STATUS_PORT_PHYS_OPEN, &port->status);
		read_lock(&port->unit_list_lock);
		list_for_each_entry(unit, &port->unit_list, list)
			atomic_clear_mask(ZFCP_STATUS_COMMON_OPEN,
					  &unit->status);
		read_unlock(&port->unit_list_lock);
		break;
	}
}

/**
 * zfcp_fsf_close_physical_port - close physical port
 * @erp_action: pointer to struct zfcp_erp_action
 * Returns: 0 on success
 */
int zfcp_fsf_close_physical_port(struct zfcp_erp_action *erp_action)
{
	struct zfcp_qdio *qdio = erp_action->adapter->qdio;
	struct zfcp_fsf_req *req;
	int retval = -EIO;

	spin_lock_bh(&qdio->req_q_lock);
	if (zfcp_qdio_sbal_get(qdio))
		goto out;

	req = zfcp_fsf_req_create(qdio, FSF_QTCB_CLOSE_PHYSICAL_PORT,
				  SBAL_FLAGS0_TYPE_READ,
				  qdio->adapter->pool.erp_req);

	if (IS_ERR(req)) {
		retval = PTR_ERR(req);
		goto out;
	}

	req->status |= ZFCP_STATUS_FSFREQ_CLEANUP;
	zfcp_qdio_set_sbale_last(qdio, &req->qdio_req);

	req->data = erp_action->port;
	req->qtcb->header.port_handle = erp_action->port->handle;
	req->erp_action = erp_action;
	req->handler = zfcp_fsf_close_physical_port_handler;
	erp_action->fsf_req_id = req->req_id;

	zfcp_fsf_start_erp_timer(req);
	retval = zfcp_fsf_req_send(req);
	if (retval) {
		zfcp_fsf_req_free(req);
		erp_action->fsf_req_id = 0;
	}
out:
	spin_unlock_bh(&qdio->req_q_lock);
	return retval;
}

static void zfcp_fsf_open_unit_handler(struct zfcp_fsf_req *req)
{
	struct zfcp_adapter *adapter = req->adapter;
	struct zfcp_unit *unit = req->data;
	struct fsf_qtcb_header *header = &req->qtcb->header;
	struct fsf_qtcb_bottom_support *bottom = &req->qtcb->bottom.support;
	struct fsf_queue_designator *queue_designator =
				&header->fsf_status_qual.fsf_queue_designator;
	int exclusive, readwrite;

	if (req->status & ZFCP_STATUS_FSFREQ_ERROR)
		return;

	atomic_clear_mask(ZFCP_STATUS_COMMON_ACCESS_DENIED |
			  ZFCP_STATUS_COMMON_ACCESS_BOXED |
			  ZFCP_STATUS_UNIT_SHARED |
			  ZFCP_STATUS_UNIT_READONLY,
			  &unit->status);

	switch (header->fsf_status) {

	case FSF_PORT_HANDLE_NOT_VALID:
		zfcp_erp_adapter_reopen(unit->port->adapter, 0, "fsouh_1", req);
		/* fall through */
	case FSF_LUN_ALREADY_OPEN:
		break;
	case FSF_ACCESS_DENIED:
		zfcp_fsf_access_denied_unit(req, unit);
		atomic_clear_mask(ZFCP_STATUS_UNIT_SHARED, &unit->status);
		atomic_clear_mask(ZFCP_STATUS_UNIT_READONLY, &unit->status);
		break;
	case FSF_PORT_BOXED:
		zfcp_erp_port_boxed(unit->port, "fsouh_2", req);
		req->status |= ZFCP_STATUS_FSFREQ_ERROR;
		break;
	case FSF_LUN_SHARING_VIOLATION:
		if (header->fsf_status_qual.word[0])
			dev_warn(&adapter->ccw_device->dev,
				 "LUN 0x%Lx on port 0x%Lx is already in "
				 "use by CSS%d, MIF Image ID %x\n",
				 (unsigned long long)unit->fcp_lun,
				 (unsigned long long)unit->port->wwpn,
				 queue_designator->cssid,
				 queue_designator->hla);
		else
			zfcp_act_eval_err(adapter,
					  header->fsf_status_qual.word[2]);
		zfcp_erp_unit_access_denied(unit, "fsouh_3", req);
		atomic_clear_mask(ZFCP_STATUS_UNIT_SHARED, &unit->status);
		atomic_clear_mask(ZFCP_STATUS_UNIT_READONLY, &unit->status);
		req->status |= ZFCP_STATUS_FSFREQ_ERROR;
		break;
	case FSF_MAXIMUM_NUMBER_OF_LUNS_EXCEEDED:
		dev_warn(&adapter->ccw_device->dev,
			 "No handle is available for LUN "
			 "0x%016Lx on port 0x%016Lx\n",
			 (unsigned long long)unit->fcp_lun,
			 (unsigned long long)unit->port->wwpn);
		zfcp_erp_unit_failed(unit, "fsouh_4", req);
		/* fall through */
	case FSF_INVALID_COMMAND_OPTION:
		req->status |= ZFCP_STATUS_FSFREQ_ERROR;
		break;
	case FSF_ADAPTER_STATUS_AVAILABLE:
		switch (header->fsf_status_qual.word[0]) {
		case FSF_SQ_INVOKE_LINK_TEST_PROCEDURE:
			zfcp_fc_test_link(unit->port);
			/* fall through */
		case FSF_SQ_ULP_DEPENDENT_ERP_REQUIRED:
			req->status |= ZFCP_STATUS_FSFREQ_ERROR;
			break;
		}
		break;

	case FSF_GOOD:
		unit->handle = header->lun_handle;
		atomic_set_mask(ZFCP_STATUS_COMMON_OPEN, &unit->status);

		if (!(adapter->connection_features & FSF_FEATURE_NPIV_MODE) &&
		    (adapter->adapter_features & FSF_FEATURE_LUN_SHARING) &&
		    !zfcp_ccw_priv_sch(adapter)) {
			exclusive = (bottom->lun_access_info &
					FSF_UNIT_ACCESS_EXCLUSIVE);
			readwrite = (bottom->lun_access_info &
					FSF_UNIT_ACCESS_OUTBOUND_TRANSFER);

			if (!exclusive)
		                atomic_set_mask(ZFCP_STATUS_UNIT_SHARED,
						&unit->status);

			if (!readwrite) {
                		atomic_set_mask(ZFCP_STATUS_UNIT_READONLY,
						&unit->status);
				dev_info(&adapter->ccw_device->dev,
					 "SCSI device at LUN 0x%016Lx on port "
					 "0x%016Lx opened read-only\n",
					 (unsigned long long)unit->fcp_lun,
					 (unsigned long long)unit->port->wwpn);
        		}

        		if (exclusive && !readwrite) {
				dev_err(&adapter->ccw_device->dev,
					"Exclusive read-only access not "
					"supported (unit 0x%016Lx, "
					"port 0x%016Lx)\n",
					(unsigned long long)unit->fcp_lun,
					(unsigned long long)unit->port->wwpn);
				zfcp_erp_unit_failed(unit, "fsouh_5", req);
				req->status |= ZFCP_STATUS_FSFREQ_ERROR;
				zfcp_erp_unit_shutdown(unit, 0, "fsouh_6", req);
        		} else if (!exclusive && readwrite) {
				dev_err(&adapter->ccw_device->dev,
					"Shared read-write access not "
					"supported (unit 0x%016Lx, port "
					"0x%016Lx)\n",
					(unsigned long long)unit->fcp_lun,
					(unsigned long long)unit->port->wwpn);
				zfcp_erp_unit_failed(unit, "fsouh_7", req);
				req->status |= ZFCP_STATUS_FSFREQ_ERROR;
				zfcp_erp_unit_shutdown(unit, 0, "fsouh_8", req);
        		}
		}
		break;
	}
}

/**
 * zfcp_fsf_open_unit - open unit
 * @erp_action: pointer to struct zfcp_erp_action
 * Returns: 0 on success, error otherwise
 */
int zfcp_fsf_open_unit(struct zfcp_erp_action *erp_action)
{
	struct zfcp_adapter *adapter = erp_action->adapter;
	struct zfcp_qdio *qdio = adapter->qdio;
	struct zfcp_fsf_req *req;
	int retval = -EIO;

	spin_lock_bh(&qdio->req_q_lock);
	if (zfcp_qdio_sbal_get(qdio))
		goto out;

	req = zfcp_fsf_req_create(qdio, FSF_QTCB_OPEN_LUN,
				  SBAL_FLAGS0_TYPE_READ,
				  adapter->pool.erp_req);

	if (IS_ERR(req)) {
		retval = PTR_ERR(req);
		goto out;
	}

	req->status |= ZFCP_STATUS_FSFREQ_CLEANUP;
	zfcp_qdio_set_sbale_last(qdio, &req->qdio_req);

	req->qtcb->header.port_handle = erp_action->port->handle;
	req->qtcb->bottom.support.fcp_lun = erp_action->unit->fcp_lun;
	req->handler = zfcp_fsf_open_unit_handler;
	req->data = erp_action->unit;
	req->erp_action = erp_action;
	erp_action->fsf_req_id = req->req_id;

	if (!(adapter->connection_features & FSF_FEATURE_NPIV_MODE))
		req->qtcb->bottom.support.option = FSF_OPEN_LUN_SUPPRESS_BOXING;

	zfcp_fsf_start_erp_timer(req);
	retval = zfcp_fsf_req_send(req);
	if (retval) {
		zfcp_fsf_req_free(req);
		erp_action->fsf_req_id = 0;
	}
out:
	spin_unlock_bh(&qdio->req_q_lock);
	return retval;
}

static void zfcp_fsf_close_unit_handler(struct zfcp_fsf_req *req)
{
	struct zfcp_unit *unit = req->data;

	if (req->status & ZFCP_STATUS_FSFREQ_ERROR)
		return;

	switch (req->qtcb->header.fsf_status) {
	case FSF_PORT_HANDLE_NOT_VALID:
		zfcp_erp_adapter_reopen(unit->port->adapter, 0, "fscuh_1", req);
		req->status |= ZFCP_STATUS_FSFREQ_ERROR;
		break;
	case FSF_LUN_HANDLE_NOT_VALID:
		zfcp_erp_port_reopen(unit->port, 0, "fscuh_2", req);
		req->status |= ZFCP_STATUS_FSFREQ_ERROR;
		break;
	case FSF_PORT_BOXED:
		zfcp_erp_port_boxed(unit->port, "fscuh_3", req);
		req->status |= ZFCP_STATUS_FSFREQ_ERROR;
		break;
	case FSF_ADAPTER_STATUS_AVAILABLE:
		switch (req->qtcb->header.fsf_status_qual.word[0]) {
		case FSF_SQ_INVOKE_LINK_TEST_PROCEDURE:
			zfcp_fc_test_link(unit->port);
			/* fall through */
		case FSF_SQ_ULP_DEPENDENT_ERP_REQUIRED:
			req->status |= ZFCP_STATUS_FSFREQ_ERROR;
			break;
		}
		break;
	case FSF_GOOD:
		atomic_clear_mask(ZFCP_STATUS_COMMON_OPEN, &unit->status);
		break;
	}
}

/**
 * zfcp_fsf_close_unit - close zfcp unit
 * @erp_action: pointer to struct zfcp_unit
 * Returns: 0 on success, error otherwise
 */
int zfcp_fsf_close_unit(struct zfcp_erp_action *erp_action)
{
	struct zfcp_qdio *qdio = erp_action->adapter->qdio;
	struct zfcp_fsf_req *req;
	int retval = -EIO;

	spin_lock_bh(&qdio->req_q_lock);
	if (zfcp_qdio_sbal_get(qdio))
		goto out;

	req = zfcp_fsf_req_create(qdio, FSF_QTCB_CLOSE_LUN,
				  SBAL_FLAGS0_TYPE_READ,
				  qdio->adapter->pool.erp_req);

	if (IS_ERR(req)) {
		retval = PTR_ERR(req);
		goto out;
	}

	req->status |= ZFCP_STATUS_FSFREQ_CLEANUP;
	zfcp_qdio_set_sbale_last(qdio, &req->qdio_req);

	req->qtcb->header.port_handle = erp_action->port->handle;
	req->qtcb->header.lun_handle = erp_action->unit->handle;
	req->handler = zfcp_fsf_close_unit_handler;
	req->data = erp_action->unit;
	req->erp_action = erp_action;
	erp_action->fsf_req_id = req->req_id;

	zfcp_fsf_start_erp_timer(req);
	retval = zfcp_fsf_req_send(req);
	if (retval) {
		zfcp_fsf_req_free(req);
		erp_action->fsf_req_id = 0;
	}
out:
	spin_unlock_bh(&qdio->req_q_lock);
	return retval;
}

static void zfcp_fsf_update_lat(struct fsf_latency_record *lat_rec, u32 lat)
{
	lat_rec->sum += lat;
	lat_rec->min = min(lat_rec->min, lat);
	lat_rec->max = max(lat_rec->max, lat);
}

static void zfcp_fsf_req_trace(struct zfcp_fsf_req *req, struct scsi_cmnd *scsi)
{
	struct fsf_qual_latency_info *lat_in;
	struct latency_cont *lat = NULL;
	struct zfcp_unit *unit = req->unit;
	struct zfcp_blk_drv_data blktrc;
	int ticks = req->adapter->timer_ticks;

	lat_in = &req->qtcb->prefix.prot_status_qual.latency_info;

	blktrc.flags = 0;
	blktrc.magic = ZFCP_BLK_DRV_DATA_MAGIC;
	if (req->status & ZFCP_STATUS_FSFREQ_ERROR)
		blktrc.flags |= ZFCP_BLK_REQ_ERROR;
	blktrc.inb_usage = req->qdio_req.qdio_inb_usage;
	blktrc.outb_usage = req->qdio_req.qdio_outb_usage;

	if (req->adapter->adapter_features & FSF_FEATURE_MEASUREMENT_DATA &&
	    !(req->status & ZFCP_STATUS_FSFREQ_ERROR)) {
		blktrc.flags |= ZFCP_BLK_LAT_VALID;
		blktrc.channel_lat = lat_in->channel_lat * ticks;
		blktrc.fabric_lat = lat_in->fabric_lat * ticks;

		switch (req->qtcb->bottom.io.data_direction) {
		case FSF_DATADIR_READ:
			lat = &unit->latencies.read;
			break;
		case FSF_DATADIR_WRITE:
			lat = &unit->latencies.write;
			break;
		case FSF_DATADIR_CMND:
			lat = &unit->latencies.cmd;
			break;
		}

		if (lat) {
			spin_lock(&unit->latencies.lock);
			zfcp_fsf_update_lat(&lat->channel, lat_in->channel_lat);
			zfcp_fsf_update_lat(&lat->fabric, lat_in->fabric_lat);
			lat->counter++;
			spin_unlock(&unit->latencies.lock);
		}
	}

	blk_add_driver_data(scsi->request->q, scsi->request, &blktrc,
			    sizeof(blktrc));
}

static void zfcp_fsf_send_fcp_command_task_handler(struct zfcp_fsf_req *req)
{
	struct scsi_cmnd *scpnt;
	struct fcp_resp_with_ext *fcp_rsp;
	unsigned long flags;

	read_lock_irqsave(&req->adapter->abort_lock, flags);

	scpnt = req->data;
	if (unlikely(!scpnt)) {
		read_unlock_irqrestore(&req->adapter->abort_lock, flags);
		return;
	}

	if (unlikely(req->status & ZFCP_STATUS_FSFREQ_ERROR)) {
		set_host_byte(scpnt, DID_TRANSPORT_DISRUPTED);
		goto skip_fsfstatus;
	}

	fcp_rsp = (struct fcp_resp_with_ext *) &req->qtcb->bottom.io.fcp_rsp;
	zfcp_fc_eval_fcp_rsp(fcp_rsp, scpnt);

skip_fsfstatus:
	zfcp_fsf_req_trace(req, scpnt);
	zfcp_dbf_scsi_result(req->adapter->dbf, scpnt, req);

	scpnt->host_scribble = NULL;
	(scpnt->scsi_done) (scpnt);
	/*
	 * We must hold this lock until scsi_done has been called.
	 * Otherwise we may call scsi_done after abort regarding this
	 * command has completed.
	 * Note: scsi_done must not block!
	 */
	read_unlock_irqrestore(&req->adapter->abort_lock, flags);
}

static void zfcp_fsf_send_fcp_ctm_handler(struct zfcp_fsf_req *req)
{
	struct fcp_resp_with_ext *fcp_rsp;
	struct fcp_resp_rsp_info *rsp_info;

	fcp_rsp = (struct fcp_resp_with_ext *) &req->qtcb->bottom.io.fcp_rsp;
	rsp_info = (struct fcp_resp_rsp_info *) &fcp_rsp[1];

	if ((rsp_info->rsp_code != FCP_TMF_CMPL) ||
	     (req->status & ZFCP_STATUS_FSFREQ_ERROR))
		req->status |= ZFCP_STATUS_FSFREQ_TMFUNCFAILED;
}


static void zfcp_fsf_send_fcp_command_handler(struct zfcp_fsf_req *req)
{
	struct zfcp_unit *unit;
	struct fsf_qtcb_header *header = &req->qtcb->header;

	if (unlikely(req->status & ZFCP_STATUS_FSFREQ_TASK_MANAGEMENT))
		unit = req->data;
	else
		unit = req->unit;

	if (unlikely(req->status & ZFCP_STATUS_FSFREQ_ERROR))
		goto skip_fsfstatus;

	switch (header->fsf_status) {
	case FSF_HANDLE_MISMATCH:
	case FSF_PORT_HANDLE_NOT_VALID:
		zfcp_erp_adapter_reopen(unit->port->adapter, 0, "fssfch1", req);
		req->status |= ZFCP_STATUS_FSFREQ_ERROR;
		break;
	case FSF_FCPLUN_NOT_VALID:
	case FSF_LUN_HANDLE_NOT_VALID:
		zfcp_erp_port_reopen(unit->port, 0, "fssfch2", req);
		req->status |= ZFCP_STATUS_FSFREQ_ERROR;
		break;
	case FSF_SERVICE_CLASS_NOT_SUPPORTED:
		zfcp_fsf_class_not_supp(req);
		break;
	case FSF_ACCESS_DENIED:
		zfcp_fsf_access_denied_unit(req, unit);
		break;
	case FSF_DIRECTION_INDICATOR_NOT_VALID:
		dev_err(&req->adapter->ccw_device->dev,
			"Incorrect direction %d, unit 0x%016Lx on port "
			"0x%016Lx closed\n",
			req->qtcb->bottom.io.data_direction,
			(unsigned long long)unit->fcp_lun,
			(unsigned long long)unit->port->wwpn);
		zfcp_erp_adapter_shutdown(unit->port->adapter, 0, "fssfch3",
					  req);
		req->status |= ZFCP_STATUS_FSFREQ_ERROR;
		break;
	case FSF_CMND_LENGTH_NOT_VALID:
		dev_err(&req->adapter->ccw_device->dev,
			"Incorrect CDB length %d, unit 0x%016Lx on "
			"port 0x%016Lx closed\n",
			req->qtcb->bottom.io.fcp_cmnd_length,
			(unsigned long long)unit->fcp_lun,
			(unsigned long long)unit->port->wwpn);
		zfcp_erp_adapter_shutdown(unit->port->adapter, 0, "fssfch4",
					  req);
		req->status |= ZFCP_STATUS_FSFREQ_ERROR;
		break;
	case FSF_PORT_BOXED:
		zfcp_erp_port_boxed(unit->port, "fssfch5", req);
		req->status |= ZFCP_STATUS_FSFREQ_ERROR;
		break;
	case FSF_LUN_BOXED:
		zfcp_erp_unit_boxed(unit, "fssfch6", req);
		req->status |= ZFCP_STATUS_FSFREQ_ERROR;
		break;
	case FSF_ADAPTER_STATUS_AVAILABLE:
		if (header->fsf_status_qual.word[0] ==
		    FSF_SQ_INVOKE_LINK_TEST_PROCEDURE)
			zfcp_fc_test_link(unit->port);
		req->status |= ZFCP_STATUS_FSFREQ_ERROR;
		break;
	}
skip_fsfstatus:
	if (req->status & ZFCP_STATUS_FSFREQ_TASK_MANAGEMENT)
		zfcp_fsf_send_fcp_ctm_handler(req);
	else {
		zfcp_fsf_send_fcp_command_task_handler(req);
		req->unit = NULL;
		put_device(&unit->dev);
	}
}

/**
 * zfcp_fsf_send_fcp_command_task - initiate an FCP command (for a SCSI command)
 * @unit: unit where command is sent to
 * @scsi_cmnd: scsi command to be sent
 */
int zfcp_fsf_send_fcp_command_task(struct zfcp_unit *unit,
				   struct scsi_cmnd *scsi_cmnd)
{
	struct zfcp_fsf_req *req;
	struct fcp_cmnd *fcp_cmnd;
	unsigned int sbtype = SBAL_FLAGS0_TYPE_READ;
	int real_bytes, retval = -EIO;
	struct zfcp_adapter *adapter = unit->port->adapter;
	struct zfcp_qdio *qdio = adapter->qdio;

	if (unlikely(!(atomic_read(&unit->status) &
		       ZFCP_STATUS_COMMON_UNBLOCKED)))
		return -EBUSY;

	spin_lock(&qdio->req_q_lock);
	if (atomic_read(&qdio->req_q.count) <= 0) {
		atomic_inc(&qdio->req_q_full);
		goto out;
	}

	if (scsi_cmnd->sc_data_direction == DMA_TO_DEVICE)
		sbtype = SBAL_FLAGS0_TYPE_WRITE;

	req = zfcp_fsf_req_create(qdio, FSF_QTCB_FCP_CMND,
				  sbtype, adapter->pool.scsi_req);

	if (IS_ERR(req)) {
		retval = PTR_ERR(req);
		goto out;
	}

	req->status |= ZFCP_STATUS_FSFREQ_CLEANUP;
	req->unit = unit;
	req->data = scsi_cmnd;
	req->handler = zfcp_fsf_send_fcp_command_handler;
	req->qtcb->header.lun_handle = unit->handle;
	req->qtcb->header.port_handle = unit->port->handle;
	req->qtcb->bottom.io.service_class = FSF_CLASS_3;
	req->qtcb->bottom.io.fcp_cmnd_length = FCP_CMND_LEN;

	scsi_cmnd->host_scribble = (unsigned char *) req->req_id;

	/*
	 * set depending on data direction:
	 *      data direction bits in SBALE (SB Type)
	 *      data direction bits in QTCB
	 */
	switch (scsi_cmnd->sc_data_direction) {
	case DMA_NONE:
		req->qtcb->bottom.io.data_direction = FSF_DATADIR_CMND;
		break;
	case DMA_FROM_DEVICE:
		req->qtcb->bottom.io.data_direction = FSF_DATADIR_READ;
		break;
	case DMA_TO_DEVICE:
		req->qtcb->bottom.io.data_direction = FSF_DATADIR_WRITE;
		break;
	case DMA_BIDIRECTIONAL:
		goto failed_scsi_cmnd;
	}

	get_device(&unit->dev);

	fcp_cmnd = (struct fcp_cmnd *) &req->qtcb->bottom.io.fcp_cmnd;
	zfcp_fc_scsi_to_fcp(fcp_cmnd, scsi_cmnd);

	real_bytes = zfcp_qdio_sbals_from_sg(qdio, &req->qdio_req,
					     scsi_sglist(scsi_cmnd),
					     ZFCP_FSF_MAX_SBALS_PER_REQ);
	if (unlikely(real_bytes < 0)) {
		if (req->qdio_req.sbal_number >= ZFCP_FSF_MAX_SBALS_PER_REQ) {
			dev_err(&adapter->ccw_device->dev,
				"Oversize data package, unit 0x%016Lx "
				"on port 0x%016Lx closed\n",
				(unsigned long long)unit->fcp_lun,
				(unsigned long long)unit->port->wwpn);
			zfcp_erp_unit_shutdown(unit, 0, "fssfct1", req);
			retval = -EINVAL;
		}
		goto failed_scsi_cmnd;
	}

	retval = zfcp_fsf_req_send(req);
	if (unlikely(retval))
		goto failed_scsi_cmnd;

	goto out;

failed_scsi_cmnd:
	put_device(&unit->dev);
	zfcp_fsf_req_free(req);
	scsi_cmnd->host_scribble = NULL;
out:
	spin_unlock(&qdio->req_q_lock);
	return retval;
}

/**
 * zfcp_fsf_send_fcp_ctm - send SCSI task management command
 * @unit: pointer to struct zfcp_unit
 * @tm_flags: unsigned byte for task management flags
 * Returns: on success pointer to struct fsf_req, NULL otherwise
 */
struct zfcp_fsf_req *zfcp_fsf_send_fcp_ctm(struct zfcp_unit *unit, u8 tm_flags)
{
	struct zfcp_fsf_req *req = NULL;
	struct fcp_cmnd *fcp_cmnd;
	struct zfcp_qdio *qdio = unit->port->adapter->qdio;

	if (unlikely(!(atomic_read(&unit->status) &
		       ZFCP_STATUS_COMMON_UNBLOCKED)))
		return NULL;

	spin_lock_bh(&qdio->req_q_lock);
	if (zfcp_qdio_sbal_get(qdio))
		goto out;

	req = zfcp_fsf_req_create(qdio, FSF_QTCB_FCP_CMND,
				  SBAL_FLAGS0_TYPE_WRITE,
				  qdio->adapter->pool.scsi_req);

	if (IS_ERR(req)) {
		req = NULL;
		goto out;
	}

	req->status |= ZFCP_STATUS_FSFREQ_TASK_MANAGEMENT;
	req->data = unit;
	req->handler = zfcp_fsf_send_fcp_command_handler;
	req->qtcb->header.lun_handle = unit->handle;
	req->qtcb->header.port_handle = unit->port->handle;
	req->qtcb->bottom.io.data_direction = FSF_DATADIR_CMND;
	req->qtcb->bottom.io.service_class = FSF_CLASS_3;
	req->qtcb->bottom.io.fcp_cmnd_length = FCP_CMND_LEN;

	zfcp_qdio_set_sbale_last(qdio, &req->qdio_req);

	fcp_cmnd = (struct fcp_cmnd *) &req->qtcb->bottom.io.fcp_cmnd;
	zfcp_fc_fcp_tm(fcp_cmnd, unit->device, tm_flags);

	zfcp_fsf_start_timer(req, ZFCP_SCSI_ER_TIMEOUT);
	if (!zfcp_fsf_req_send(req))
		goto out;

	zfcp_fsf_req_free(req);
	req = NULL;
out:
	spin_unlock_bh(&qdio->req_q_lock);
	return req;
}

static void zfcp_fsf_control_file_handler(struct zfcp_fsf_req *req)
{
}

/**
 * zfcp_fsf_control_file - control file upload/download
 * @adapter: pointer to struct zfcp_adapter
 * @fsf_cfdc: pointer to struct zfcp_fsf_cfdc
 * Returns: on success pointer to struct zfcp_fsf_req, NULL otherwise
 */
struct zfcp_fsf_req *zfcp_fsf_control_file(struct zfcp_adapter *adapter,
					   struct zfcp_fsf_cfdc *fsf_cfdc)
{
	struct zfcp_qdio *qdio = adapter->qdio;
	struct zfcp_fsf_req *req = NULL;
	struct fsf_qtcb_bottom_support *bottom;
	int direction, retval = -EIO, bytes;

	if (!(adapter->adapter_features & FSF_FEATURE_CFDC))
		return ERR_PTR(-EOPNOTSUPP);

	switch (fsf_cfdc->command) {
	case FSF_QTCB_DOWNLOAD_CONTROL_FILE:
		direction = SBAL_FLAGS0_TYPE_WRITE;
		break;
	case FSF_QTCB_UPLOAD_CONTROL_FILE:
		direction = SBAL_FLAGS0_TYPE_READ;
		break;
	default:
		return ERR_PTR(-EINVAL);
	}

	spin_lock_bh(&qdio->req_q_lock);
	if (zfcp_qdio_sbal_get(qdio))
		goto out;

	req = zfcp_fsf_req_create(qdio, fsf_cfdc->command, direction, NULL);
	if (IS_ERR(req)) {
		retval = -EPERM;
		goto out;
	}

	req->handler = zfcp_fsf_control_file_handler;

	bottom = &req->qtcb->bottom.support;
	bottom->operation_subtype = FSF_CFDC_OPERATION_SUBTYPE;
	bottom->option = fsf_cfdc->option;

	bytes = zfcp_qdio_sbals_from_sg(qdio, &req->qdio_req,
					fsf_cfdc->sg,
					ZFCP_FSF_MAX_SBALS_PER_REQ);
	if (bytes != ZFCP_CFDC_MAX_SIZE) {
		zfcp_fsf_req_free(req);
		goto out;
	}

	zfcp_fsf_start_timer(req, ZFCP_FSF_REQUEST_TIMEOUT);
	retval = zfcp_fsf_req_send(req);
out:
	spin_unlock_bh(&qdio->req_q_lock);

	if (!retval) {
		wait_for_completion(&req->completion);
		return req;
	}
	return ERR_PTR(retval);
}

/**
 * zfcp_fsf_reqid_check - validate req_id contained in SBAL returned by QDIO
 * @adapter: pointer to struct zfcp_adapter
 * @sbal_idx: response queue index of SBAL to be processed
 */
void zfcp_fsf_reqid_check(struct zfcp_qdio *qdio, int sbal_idx)
{
	struct zfcp_adapter *adapter = qdio->adapter;
	struct qdio_buffer *sbal = qdio->resp_q.sbal[sbal_idx];
	struct qdio_buffer_element *sbale;
	struct zfcp_fsf_req *fsf_req;
	unsigned long req_id;
	int idx;

	for (idx = 0; idx < QDIO_MAX_ELEMENTS_PER_BUFFER; idx++) {

		sbale = &sbal->element[idx];
		req_id = (unsigned long) sbale->addr;
		fsf_req = zfcp_reqlist_find_rm(adapter->req_list, req_id);

		if (!fsf_req)
			/*
			 * Unknown request means that we have potentially memory
			 * corruption and must stop the machine immediately.
			 */
			panic("error: unknown req_id (%lx) on adapter %s.\n",
			      req_id, dev_name(&adapter->ccw_device->dev));

		fsf_req->qdio_req.sbal_response = sbal_idx;
		fsf_req->qdio_req.qdio_inb_usage =
			atomic_read(&qdio->resp_q.count);
		zfcp_fsf_req_complete(fsf_req);

		if (likely(sbale->flags & SBAL_FLAGS_LAST_ENTRY))
			break;
	}
}<|MERGE_RESOLUTION|>--- conflicted
+++ resolved
@@ -1051,11 +1051,7 @@
 
 	req->status |= ZFCP_STATUS_FSFREQ_CLEANUP;
 	ret = zfcp_fsf_setup_ct_els(req, ct->req, ct->resp,
-<<<<<<< HEAD
-				    FSF_MAX_SBALS_PER_REQ, timeout);
-=======
 				    ZFCP_FSF_MAX_SBALS_PER_REQ, timeout);
->>>>>>> 2da30e70
 	if (ret)
 		goto failed_send;
 
