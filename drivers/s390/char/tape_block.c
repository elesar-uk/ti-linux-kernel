--- conflicted
+++ resolved
@@ -16,11 +16,7 @@
 #include <linux/fs.h>
 #include <linux/module.h>
 #include <linux/blkdev.h>
-<<<<<<< HEAD
-#include <linux/smp_lock.h>
-=======
 #include <linux/mutex.h>
->>>>>>> 45f53cc9
 #include <linux/interrupt.h>
 #include <linux/buffer_head.h>
 #include <linux/kernel.h>
@@ -366,11 +362,7 @@
 	struct tape_device *	device;
 	int			rc;
 
-<<<<<<< HEAD
-	lock_kernel();
-=======
 	mutex_lock(&tape_block_mutex);
->>>>>>> 45f53cc9
 	device = tape_get_device(disk->private_data);
 
 	if (device->required_tapemarks) {
@@ -394,22 +386,14 @@
 	 *       is called.
 	 */
 	tape_state_set(device, TS_BLKUSE);
-<<<<<<< HEAD
-	unlock_kernel();
-=======
 	mutex_unlock(&tape_block_mutex);
->>>>>>> 45f53cc9
 	return 0;
 
 release:
 	tape_release(device);
  put_device:
 	tape_put_device(device);
-<<<<<<< HEAD
-	unlock_kernel();
-=======
 	mutex_unlock(&tape_block_mutex);
->>>>>>> 45f53cc9
 	return rc;
 }
 
@@ -424,19 +408,11 @@
 {
 	struct tape_device *device = disk->private_data;
  
-<<<<<<< HEAD
-	lock_kernel();
-	tape_state_set(device, TS_IN_USE);
-	tape_release(device);
-	tape_put_device(device);
-	unlock_kernel();
-=======
 	mutex_lock(&tape_block_mutex);
 	tape_state_set(device, TS_IN_USE);
 	tape_release(device);
 	tape_put_device(device);
 	mutex_unlock(&tape_block_mutex);
->>>>>>> 45f53cc9
 
 	return 0;
 }
