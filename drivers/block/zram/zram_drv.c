--- conflicted
+++ resolved
@@ -765,38 +765,6 @@
 	return ret;
 }
 
-<<<<<<< HEAD
-static int zram_bvec_rw(struct zram *zram, struct bio_vec *bvec, u32 index,
-			int offset, int rw)
-{
-	unsigned long start_time = jiffies;
-	int ret;
-
-	generic_start_io_acct(rw, bvec->bv_len >> SECTOR_SHIFT,
-			&zram->disk->part0);
-
-	if (rw == READ) {
-		atomic64_inc(&zram->stats.num_reads);
-		ret = zram_bvec_read(zram, bvec, index, offset);
-	} else {
-		atomic64_inc(&zram->stats.num_writes);
-		ret = zram_bvec_write(zram, bvec, index, offset);
-	}
-
-	generic_end_io_acct(rw, &zram->disk->part0, start_time);
-
-	if (unlikely(ret)) {
-		if (rw == READ)
-			atomic64_inc(&zram->stats.failed_reads);
-		else
-			atomic64_inc(&zram->stats.failed_writes);
-	}
-
-	return ret;
-}
-
-=======
->>>>>>> 5d77fd3b
 /*
  * zram_bio_discard - handler on discard request
  * @index: physical block index in PAGE_SIZE units
@@ -1162,67 +1130,6 @@
 static DEVICE_ATTR_RW(max_comp_streams);
 static DEVICE_ATTR_RW(comp_algorithm);
 
-<<<<<<< HEAD
-static ssize_t io_stat_show(struct device *dev,
-		struct device_attribute *attr, char *buf)
-{
-	struct zram *zram = dev_to_zram(dev);
-	ssize_t ret;
-
-	down_read(&zram->init_lock);
-	ret = scnprintf(buf, PAGE_SIZE,
-			"%8llu %8llu %8llu %8llu\n",
-			(u64)atomic64_read(&zram->stats.failed_reads),
-			(u64)atomic64_read(&zram->stats.failed_writes),
-			(u64)atomic64_read(&zram->stats.invalid_io),
-			(u64)atomic64_read(&zram->stats.notify_free));
-	up_read(&zram->init_lock);
-
-	return ret;
-}
-
-static ssize_t mm_stat_show(struct device *dev,
-		struct device_attribute *attr, char *buf)
-{
-	struct zram *zram = dev_to_zram(dev);
-	u64 orig_size, mem_used = 0;
-	long max_used;
-	ssize_t ret;
-
-	down_read(&zram->init_lock);
-	if (init_done(zram))
-		mem_used = zs_get_total_pages(zram->meta->mem_pool);
-
-	orig_size = atomic64_read(&zram->stats.pages_stored);
-	max_used = atomic_long_read(&zram->stats.max_used_pages);
-
-	ret = scnprintf(buf, PAGE_SIZE,
-			"%8llu %8llu %8llu %8lu %8ld %8llu %8llu\n",
-			orig_size << PAGE_SHIFT,
-			(u64)atomic64_read(&zram->stats.compr_data_size),
-			mem_used << PAGE_SHIFT,
-			zram->limit_pages << PAGE_SHIFT,
-			max_used << PAGE_SHIFT,
-			(u64)atomic64_read(&zram->stats.zero_pages),
-			(u64)atomic64_read(&zram->stats.num_migrated));
-	up_read(&zram->init_lock);
-
-	return ret;
-}
-
-static DEVICE_ATTR_RO(io_stat);
-static DEVICE_ATTR_RO(mm_stat);
-ZRAM_ATTR_RO(num_reads);
-ZRAM_ATTR_RO(num_writes);
-ZRAM_ATTR_RO(failed_reads);
-ZRAM_ATTR_RO(failed_writes);
-ZRAM_ATTR_RO(invalid_io);
-ZRAM_ATTR_RO(notify_free);
-ZRAM_ATTR_RO(zero_pages);
-ZRAM_ATTR_RO(compr_data_size);
-
-=======
->>>>>>> 5d77fd3b
 static struct attribute *zram_disk_attrs[] = {
 	&dev_attr_disksize.attr,
 	&dev_attr_initstate.attr,
