/*
   drbd_req.c

   This file is part of DRBD by Philipp Reisner and Lars Ellenberg.

   Copyright (C) 2001-2008, LINBIT Information Technologies GmbH.
   Copyright (C) 1999-2008, Philipp Reisner <philipp.reisner@linbit.com>.
   Copyright (C) 2002-2008, Lars Ellenberg <lars.ellenberg@linbit.com>.

   drbd is free software; you can redistribute it and/or modify
   it under the terms of the GNU General Public License as published by
   the Free Software Foundation; either version 2, or (at your option)
   any later version.

   drbd is distributed in the hope that it will be useful,
   but WITHOUT ANY WARRANTY; without even the implied warranty of
   MERCHANTABILITY or FITNESS FOR A PARTICULAR PURPOSE.  See the
   GNU General Public License for more details.

   You should have received a copy of the GNU General Public License
   along with drbd; see the file COPYING.  If not, write to
   the Free Software Foundation, 675 Mass Ave, Cambridge, MA 02139, USA.

 */

#include <linux/module.h>

#include <linux/slab.h>
#include <linux/drbd.h>
#include "drbd_int.h"
#include "drbd_req.h"


static bool drbd_may_do_local_read(struct drbd_conf *mdev, sector_t sector, int size);

/* Update disk stats at start of I/O request */
static void _drbd_start_io_acct(struct drbd_conf *mdev, struct drbd_request *req, struct bio *bio)
{
	const int rw = bio_data_dir(bio);
	int cpu;
	cpu = part_stat_lock();
	part_round_stats(cpu, &mdev->vdisk->part0);
	part_stat_inc(cpu, &mdev->vdisk->part0, ios[rw]);
	part_stat_add(cpu, &mdev->vdisk->part0, sectors[rw], bio_sectors(bio));
	(void) cpu; /* The macro invocations above want the cpu argument, I do not like
		       the compiler warning about cpu only assigned but never used... */
	part_inc_in_flight(&mdev->vdisk->part0, rw);
	part_stat_unlock();
}

/* Update disk stats when completing request upwards */
static void _drbd_end_io_acct(struct drbd_conf *mdev, struct drbd_request *req)
{
	int rw = bio_data_dir(req->master_bio);
	unsigned long duration = jiffies - req->start_time;
	int cpu;
	cpu = part_stat_lock();
	part_stat_add(cpu, &mdev->vdisk->part0, ticks[rw], duration);
	part_round_stats(cpu, &mdev->vdisk->part0);
	part_dec_in_flight(&mdev->vdisk->part0, rw);
	part_stat_unlock();
}

static struct drbd_request *drbd_req_new(struct drbd_conf *mdev,
					       struct bio *bio_src)
{
	struct drbd_request *req;

	req = mempool_alloc(drbd_request_mempool, GFP_NOIO);
	if (!req)
		return NULL;

	drbd_req_make_private_bio(req, bio_src);
	req->rq_state    = bio_data_dir(bio_src) == WRITE ? RQ_WRITE : 0;
	req->w.mdev      = mdev;
	req->master_bio  = bio_src;
	req->epoch       = 0;

	drbd_clear_interval(&req->i);
	req->i.sector     = bio_src->bi_sector;
	req->i.size      = bio_src->bi_size;
	req->i.local = true;
	req->i.waiting = false;

	INIT_LIST_HEAD(&req->tl_requests);
	INIT_LIST_HEAD(&req->w.list);

	/* one reference to be put by __drbd_make_request */
	atomic_set(&req->completion_ref, 1);
	/* one kref as long as completion_ref > 0 */
	kref_init(&req->kref);
	return req;
}

void drbd_req_destroy(struct kref *kref)
{
	struct drbd_request *req = container_of(kref, struct drbd_request, kref);
	struct drbd_conf *mdev = req->w.mdev;
	const unsigned s = req->rq_state;

	if ((req->master_bio && !(s & RQ_POSTPONED)) ||
		atomic_read(&req->completion_ref) ||
		(s & RQ_LOCAL_PENDING) ||
		((s & RQ_NET_MASK) && !(s & RQ_NET_DONE))) {
		dev_err(DEV, "drbd_req_destroy: Logic BUG rq_state = 0x%x, completion_ref = %d\n",
				s, atomic_read(&req->completion_ref));
		return;
	}

	/* remove it from the transfer log.
	 * well, only if it had been there in the first
	 * place... if it had not (local only or conflicting
	 * and never sent), it should still be "empty" as
	 * initialized in drbd_req_new(), so we can list_del() it
	 * here unconditionally */
	list_del_init(&req->tl_requests);

	/* if it was a write, we may have to set the corresponding
	 * bit(s) out-of-sync first. If it had a local part, we need to
	 * release the reference to the activity log. */
	if (s & RQ_WRITE) {
		/* Set out-of-sync unless both OK flags are set
		 * (local only or remote failed).
		 * Other places where we set out-of-sync:
		 * READ with local io-error */

		/* There is a special case:
		 * we may notice late that IO was suspended,
		 * and postpone, or schedule for retry, a write,
		 * before it even was submitted or sent.
		 * In that case we do not want to touch the bitmap at all.
		 */
		if ((s & (RQ_POSTPONED|RQ_LOCAL_MASK|RQ_NET_MASK)) != RQ_POSTPONED) {
			if (!(s & RQ_NET_OK) || !(s & RQ_LOCAL_OK))
				drbd_set_out_of_sync(mdev, req->i.sector, req->i.size);

			if ((s & RQ_NET_OK) && (s & RQ_LOCAL_OK) && (s & RQ_NET_SIS))
				drbd_set_in_sync(mdev, req->i.sector, req->i.size);
		}

		/* one might be tempted to move the drbd_al_complete_io
		 * to the local io completion callback drbd_request_endio.
		 * but, if this was a mirror write, we may only
		 * drbd_al_complete_io after this is RQ_NET_DONE,
		 * otherwise the extent could be dropped from the al
		 * before it has actually been written on the peer.
		 * if we crash before our peer knows about the request,
		 * but after the extent has been dropped from the al,
		 * we would forget to resync the corresponding extent.
		 */
		if (s & RQ_IN_ACT_LOG) {
			if (get_ldev_if_state(mdev, D_FAILED)) {
				drbd_al_complete_io(mdev, &req->i);
				put_ldev(mdev);
			} else if (__ratelimit(&drbd_ratelimit_state)) {
				dev_warn(DEV, "Should have called drbd_al_complete_io(, %llu, %u), "
					 "but my Disk seems to have failed :(\n",
					 (unsigned long long) req->i.sector, req->i.size);
			}
		}
	}

	mempool_free(req, drbd_request_mempool);
}

static void wake_all_senders(struct drbd_tconn *tconn) {
	wake_up(&tconn->sender_work.q_wait);
}

/* must hold resource->req_lock */
<<<<<<< HEAD
static void start_new_tl_epoch(struct drbd_tconn *tconn)
=======
void start_new_tl_epoch(struct drbd_tconn *tconn)
>>>>>>> 836dc9e3
{
	/* no point closing an epoch, if it is empty, anyways. */
	if (tconn->current_tle_writes == 0)
		return;

	tconn->current_tle_writes = 0;
	atomic_inc(&tconn->current_tle_nr);
	wake_all_senders(tconn);
}

void complete_master_bio(struct drbd_conf *mdev,
		struct bio_and_error *m)
{
	bio_endio(m->bio, m->error);
	dec_ap_bio(mdev);
}


static void drbd_remove_request_interval(struct rb_root *root,
					 struct drbd_request *req)
{
	struct drbd_conf *mdev = req->w.mdev;
	struct drbd_interval *i = &req->i;

	drbd_remove_interval(root, i);

	/* Wake up any processes waiting for this request to complete.  */
	if (i->waiting)
		wake_up(&mdev->misc_wait);
}

/* Helper for __req_mod().
 * Set m->bio to the master bio, if it is fit to be completed,
 * or leave it alone (it is initialized to NULL in __req_mod),
 * if it has already been completed, or cannot be completed yet.
 * If m->bio is set, the error status to be returned is placed in m->error.
 */
static
void drbd_req_complete(struct drbd_request *req, struct bio_and_error *m)
{
	const unsigned s = req->rq_state;
	struct drbd_conf *mdev = req->w.mdev;
	int rw;
	int error, ok;

	/* we must not complete the master bio, while it is
	 *	still being processed by _drbd_send_zc_bio (drbd_send_dblock)
	 *	not yet acknowledged by the peer
	 *	not yet completed by the local io subsystem
	 * these flags may get cleared in any order by
	 *	the worker,
	 *	the receiver,
	 *	the bio_endio completion callbacks.
	 */
	if ((s & RQ_LOCAL_PENDING && !(s & RQ_LOCAL_ABORTED)) ||
	    (s & RQ_NET_QUEUED) || (s & RQ_NET_PENDING) ||
	    (s & RQ_COMPLETION_SUSP)) {
		dev_err(DEV, "drbd_req_complete: Logic BUG rq_state = 0x%x\n", s);
		return;
	}

	if (!req->master_bio) {
		dev_err(DEV, "drbd_req_complete: Logic BUG, master_bio == NULL!\n");
		return;
	}

	rw = bio_rw(req->master_bio);

	/*
	 * figure out whether to report success or failure.
	 *
	 * report success when at least one of the operations succeeded.
	 * or, to put the other way,
	 * only report failure, when both operations failed.
	 *
	 * what to do about the failures is handled elsewhere.
	 * what we need to do here is just: complete the master_bio.
	 *
	 * local completion error, if any, has been stored as ERR_PTR
	 * in private_bio within drbd_request_endio.
	 */
	ok = (s & RQ_LOCAL_OK) || (s & RQ_NET_OK);
	error = PTR_ERR(req->private_bio);

	/* remove the request from the conflict detection
	 * respective block_id verification hash */
	if (!drbd_interval_empty(&req->i)) {
		struct rb_root *root;

		if (rw == WRITE)
			root = &mdev->write_requests;
		else
			root = &mdev->read_requests;
		drbd_remove_request_interval(root, req);
	} else if (!(s & RQ_POSTPONED))
		D_ASSERT((s & (RQ_NET_MASK & ~RQ_NET_DONE)) == 0);

	/* Before we can signal completion to the upper layers,
	 * we may need to close the current transfer log epoch.
	 * We are within the request lock, so we can simply compare
	 * the request epoch number with the current transfer log
	 * epoch number.  If they match, increase the current_tle_nr,
	 * and reset the transfer log epoch write_cnt.
	 */
	if (rw == WRITE &&
	    req->epoch == atomic_read(&mdev->tconn->current_tle_nr))
		start_new_tl_epoch(mdev->tconn);

	/* Update disk stats */
	_drbd_end_io_acct(mdev, req);

	/* If READ failed,
	 * have it be pushed back to the retry work queue,
	 * so it will re-enter __drbd_make_request(),
	 * and be re-assigned to a suitable local or remote path,
	 * or failed if we do not have access to good data anymore.
	 *
	 * Unless it was failed early by __drbd_make_request(),
	 * because no path was available, in which case
	 * it was not even added to the transfer_log.
	 *
	 * READA may fail, and will not be retried.
	 *
	 * WRITE should have used all available paths already.
	 */
	if (!ok && rw == READ && !list_empty(&req->tl_requests))
		req->rq_state |= RQ_POSTPONED;

	if (!(req->rq_state & RQ_POSTPONED)) {
		m->error = ok ? 0 : (error ?: -EIO);
		m->bio = req->master_bio;
		req->master_bio = NULL;
	}
}

static int drbd_req_put_completion_ref(struct drbd_request *req, struct bio_and_error *m, int put)
{
	struct drbd_conf *mdev = req->w.mdev;
	D_ASSERT(m || (req->rq_state & RQ_POSTPONED));

	if (!atomic_sub_and_test(put, &req->completion_ref))
		return 0;

	drbd_req_complete(req, m);

	if (req->rq_state & RQ_POSTPONED) {
		/* don't destroy the req object just yet,
		 * but queue it for retry */
		drbd_restart_request(req);
		return 0;
	}

	return 1;
}

/* I'd like this to be the only place that manipulates
 * req->completion_ref and req->kref. */
static void mod_rq_state(struct drbd_request *req, struct bio_and_error *m,
		int clear, int set)
{
	struct drbd_conf *mdev = req->w.mdev;
	unsigned s = req->rq_state;
	int c_put = 0;
	int k_put = 0;

	if (drbd_suspended(mdev) && !((s | clear) & RQ_COMPLETION_SUSP))
		set |= RQ_COMPLETION_SUSP;

	/* apply */

	req->rq_state &= ~clear;
	req->rq_state |= set;

	/* no change? */
	if (req->rq_state == s)
		return;

	/* intent: get references */

	if (!(s & RQ_LOCAL_PENDING) && (set & RQ_LOCAL_PENDING))
		atomic_inc(&req->completion_ref);

	if (!(s & RQ_NET_PENDING) && (set & RQ_NET_PENDING)) {
		inc_ap_pending(mdev);
		atomic_inc(&req->completion_ref);
	}

	if (!(s & RQ_NET_QUEUED) && (set & RQ_NET_QUEUED))
		atomic_inc(&req->completion_ref);

	if (!(s & RQ_EXP_BARR_ACK) && (set & RQ_EXP_BARR_ACK))
		kref_get(&req->kref); /* wait for the DONE */

	if (!(s & RQ_NET_SENT) && (set & RQ_NET_SENT))
		atomic_add(req->i.size >> 9, &mdev->ap_in_flight);

	if (!(s & RQ_COMPLETION_SUSP) && (set & RQ_COMPLETION_SUSP))
		atomic_inc(&req->completion_ref);

	/* progress: put references */

	if ((s & RQ_COMPLETION_SUSP) && (clear & RQ_COMPLETION_SUSP))
		++c_put;

	if (!(s & RQ_LOCAL_ABORTED) && (set & RQ_LOCAL_ABORTED)) {
		D_ASSERT(req->rq_state & RQ_LOCAL_PENDING);
		/* local completion may still come in later,
		 * we need to keep the req object around. */
		kref_get(&req->kref);
		++c_put;
	}

	if ((s & RQ_LOCAL_PENDING) && (clear & RQ_LOCAL_PENDING)) {
		if (req->rq_state & RQ_LOCAL_ABORTED)
			++k_put;
		else
			++c_put;
	}

	if ((s & RQ_NET_PENDING) && (clear & RQ_NET_PENDING)) {
		dec_ap_pending(mdev);
		++c_put;
	}

	if ((s & RQ_NET_QUEUED) && (clear & RQ_NET_QUEUED))
		++c_put;

	if ((s & RQ_EXP_BARR_ACK) && !(s & RQ_NET_DONE) && (set & RQ_NET_DONE)) {
		if (req->rq_state & RQ_NET_SENT)
			atomic_sub(req->i.size >> 9, &mdev->ap_in_flight);
		++k_put;
	}

	/* potentially complete and destroy */

	if (k_put || c_put) {
		/* Completion does it's own kref_put.  If we are going to
		 * kref_sub below, we need req to be still around then. */
		int at_least = k_put + !!c_put;
		int refcount = atomic_read(&req->kref.refcount);
		if (refcount < at_least)
			dev_err(DEV,
				"mod_rq_state: Logic BUG: %x -> %x: refcount = %d, should be >= %d\n",
				s, req->rq_state, refcount, at_least);
	}

	/* If we made progress, retry conflicting peer requests, if any. */
	if (req->i.waiting)
		wake_up(&mdev->misc_wait);

	if (c_put)
		k_put += drbd_req_put_completion_ref(req, m, c_put);
	if (k_put)
		kref_sub(&req->kref, k_put, drbd_req_destroy);
}

static void drbd_report_io_error(struct drbd_conf *mdev, struct drbd_request *req)
{
        char b[BDEVNAME_SIZE];

	if (!__ratelimit(&drbd_ratelimit_state))
		return;

	dev_warn(DEV, "local %s IO error sector %llu+%u on %s\n",
			(req->rq_state & RQ_WRITE) ? "WRITE" : "READ",
			(unsigned long long)req->i.sector,
			req->i.size >> 9,
			bdevname(mdev->ldev->backing_bdev, b));
}

/* obviously this could be coded as many single functions
 * instead of one huge switch,
 * or by putting the code directly in the respective locations
 * (as it has been before).
 *
 * but having it this way
 *  enforces that it is all in this one place, where it is easier to audit,
 *  it makes it obvious that whatever "event" "happens" to a request should
 *  happen "atomically" within the req_lock,
 *  and it enforces that we have to think in a very structured manner
 *  about the "events" that may happen to a request during its life time ...
 */
int __req_mod(struct drbd_request *req, enum drbd_req_event what,
		struct bio_and_error *m)
{
	struct drbd_conf *mdev = req->w.mdev;
	struct net_conf *nc;
	int p, rv = 0;

	if (m)
		m->bio = NULL;

	switch (what) {
	default:
		dev_err(DEV, "LOGIC BUG in %s:%u\n", __FILE__ , __LINE__);
		break;

	/* does not happen...
	 * initialization done in drbd_req_new
	case CREATED:
		break;
		*/

	case TO_BE_SENT: /* via network */
		/* reached via __drbd_make_request
		 * and from w_read_retry_remote */
		D_ASSERT(!(req->rq_state & RQ_NET_MASK));
		rcu_read_lock();
		nc = rcu_dereference(mdev->tconn->net_conf);
		p = nc->wire_protocol;
		rcu_read_unlock();
		req->rq_state |=
			p == DRBD_PROT_C ? RQ_EXP_WRITE_ACK :
			p == DRBD_PROT_B ? RQ_EXP_RECEIVE_ACK : 0;
		mod_rq_state(req, m, 0, RQ_NET_PENDING);
		break;

	case TO_BE_SUBMITTED: /* locally */
		/* reached via __drbd_make_request */
		D_ASSERT(!(req->rq_state & RQ_LOCAL_MASK));
		mod_rq_state(req, m, 0, RQ_LOCAL_PENDING);
		break;

	case COMPLETED_OK:
		if (req->rq_state & RQ_WRITE)
			mdev->writ_cnt += req->i.size >> 9;
		else
			mdev->read_cnt += req->i.size >> 9;

		mod_rq_state(req, m, RQ_LOCAL_PENDING,
				RQ_LOCAL_COMPLETED|RQ_LOCAL_OK);
		break;

	case ABORT_DISK_IO:
		mod_rq_state(req, m, 0, RQ_LOCAL_ABORTED);
		break;

	case WRITE_COMPLETED_WITH_ERROR:
		drbd_report_io_error(mdev, req);
		__drbd_chk_io_error(mdev, DRBD_WRITE_ERROR);
		mod_rq_state(req, m, RQ_LOCAL_PENDING, RQ_LOCAL_COMPLETED);
		break;

	case READ_COMPLETED_WITH_ERROR:
		drbd_set_out_of_sync(mdev, req->i.sector, req->i.size);
		drbd_report_io_error(mdev, req);
		__drbd_chk_io_error(mdev, DRBD_READ_ERROR);
		/* fall through. */
	case READ_AHEAD_COMPLETED_WITH_ERROR:
		/* it is legal to fail READA, no __drbd_chk_io_error in that case. */
		mod_rq_state(req, m, RQ_LOCAL_PENDING, RQ_LOCAL_COMPLETED);
		break;

	case QUEUE_FOR_NET_READ:
		/* READ or READA, and
		 * no local disk,
		 * or target area marked as invalid,
		 * or just got an io-error. */
		/* from __drbd_make_request
		 * or from bio_endio during read io-error recovery */

		/* So we can verify the handle in the answer packet.
		 * Corresponding drbd_remove_request_interval is in
		 * drbd_req_complete() */
		D_ASSERT(drbd_interval_empty(&req->i));
		drbd_insert_interval(&mdev->read_requests, &req->i);

		set_bit(UNPLUG_REMOTE, &mdev->flags);

		D_ASSERT(req->rq_state & RQ_NET_PENDING);
		D_ASSERT((req->rq_state & RQ_LOCAL_MASK) == 0);
		mod_rq_state(req, m, 0, RQ_NET_QUEUED);
		req->w.cb = w_send_read_req;
		drbd_queue_work(&mdev->tconn->sender_work, &req->w);
		break;

	case QUEUE_FOR_NET_WRITE:
		/* assert something? */
		/* from __drbd_make_request only */

		/* Corresponding drbd_remove_request_interval is in
		 * drbd_req_complete() */
		D_ASSERT(drbd_interval_empty(&req->i));
		drbd_insert_interval(&mdev->write_requests, &req->i);

		/* NOTE
		 * In case the req ended up on the transfer log before being
		 * queued on the worker, it could lead to this request being
		 * missed during cleanup after connection loss.
		 * So we have to do both operations here,
		 * within the same lock that protects the transfer log.
		 *
		 * _req_add_to_epoch(req); this has to be after the
		 * _maybe_start_new_epoch(req); which happened in
		 * __drbd_make_request, because we now may set the bit
		 * again ourselves to close the current epoch.
		 *
		 * Add req to the (now) current epoch (barrier). */

		/* otherwise we may lose an unplug, which may cause some remote
		 * io-scheduler timeout to expire, increasing maximum latency,
		 * hurting performance. */
		set_bit(UNPLUG_REMOTE, &mdev->flags);

		/* queue work item to send data */
		D_ASSERT(req->rq_state & RQ_NET_PENDING);
		mod_rq_state(req, m, 0, RQ_NET_QUEUED|RQ_EXP_BARR_ACK);
		req->w.cb =  w_send_dblock;
		drbd_queue_work(&mdev->tconn->sender_work, &req->w);

		/* close the epoch, in case it outgrew the limit */
		rcu_read_lock();
		nc = rcu_dereference(mdev->tconn->net_conf);
		p = nc->max_epoch_size;
		rcu_read_unlock();
		if (mdev->tconn->current_tle_writes >= p)
			start_new_tl_epoch(mdev->tconn);

		break;

	case QUEUE_FOR_SEND_OOS:
		mod_rq_state(req, m, 0, RQ_NET_QUEUED);
		req->w.cb =  w_send_out_of_sync;
		drbd_queue_work(&mdev->tconn->sender_work, &req->w);
		break;

	case READ_RETRY_REMOTE_CANCELED:
	case SEND_CANCELED:
	case SEND_FAILED:
		/* real cleanup will be done from tl_clear.  just update flags
		 * so it is no longer marked as on the worker queue */
		mod_rq_state(req, m, RQ_NET_QUEUED, 0);
		break;

	case HANDED_OVER_TO_NETWORK:
		/* assert something? */
		if (bio_data_dir(req->master_bio) == WRITE &&
		    !(req->rq_state & (RQ_EXP_RECEIVE_ACK | RQ_EXP_WRITE_ACK))) {
			/* this is what is dangerous about protocol A:
			 * pretend it was successfully written on the peer. */
			if (req->rq_state & RQ_NET_PENDING)
				mod_rq_state(req, m, RQ_NET_PENDING, RQ_NET_OK);
			/* else: neg-ack was faster... */
			/* it is still not yet RQ_NET_DONE until the
			 * corresponding epoch barrier got acked as well,
			 * so we know what to dirty on connection loss */
		}
		mod_rq_state(req, m, RQ_NET_QUEUED, RQ_NET_SENT);
		break;

	case OOS_HANDED_TO_NETWORK:
		/* Was not set PENDING, no longer QUEUED, so is now DONE
		 * as far as this connection is concerned. */
		mod_rq_state(req, m, RQ_NET_QUEUED, RQ_NET_DONE);
		break;

	case CONNECTION_LOST_WHILE_PENDING:
		/* transfer log cleanup after connection loss */
		mod_rq_state(req, m,
				RQ_NET_OK|RQ_NET_PENDING|RQ_COMPLETION_SUSP,
				RQ_NET_DONE);
		break;

	case CONFLICT_RESOLVED:
		/* for superseded conflicting writes of multiple primaries,
		 * there is no need to keep anything in the tl, potential
		 * node crashes are covered by the activity log.
		 *
		 * If this request had been marked as RQ_POSTPONED before,
		 * it will actually not be completed, but "restarted",
		 * resubmitted from the retry worker context. */
		D_ASSERT(req->rq_state & RQ_NET_PENDING);
		D_ASSERT(req->rq_state & RQ_EXP_WRITE_ACK);
		mod_rq_state(req, m, RQ_NET_PENDING, RQ_NET_DONE|RQ_NET_OK);
		break;

	case WRITE_ACKED_BY_PEER_AND_SIS:
		req->rq_state |= RQ_NET_SIS;
	case WRITE_ACKED_BY_PEER:
		D_ASSERT(req->rq_state & RQ_EXP_WRITE_ACK);
		/* protocol C; successfully written on peer.
		 * Nothing more to do here.
		 * We want to keep the tl in place for all protocols, to cater
		 * for volatile write-back caches on lower level devices. */

		goto ack_common;
	case RECV_ACKED_BY_PEER:
		D_ASSERT(req->rq_state & RQ_EXP_RECEIVE_ACK);
		/* protocol B; pretends to be successfully written on peer.
		 * see also notes above in HANDED_OVER_TO_NETWORK about
		 * protocol != C */
	ack_common:
		D_ASSERT(req->rq_state & RQ_NET_PENDING);
		mod_rq_state(req, m, RQ_NET_PENDING, RQ_NET_OK);
		break;

	case POSTPONE_WRITE:
		D_ASSERT(req->rq_state & RQ_EXP_WRITE_ACK);
		/* If this node has already detected the write conflict, the
		 * worker will be waiting on misc_wait.  Wake it up once this
		 * request has completed locally.
		 */
		D_ASSERT(req->rq_state & RQ_NET_PENDING);
		req->rq_state |= RQ_POSTPONED;
		if (req->i.waiting)
			wake_up(&mdev->misc_wait);
		/* Do not clear RQ_NET_PENDING. This request will make further
		 * progress via restart_conflicting_writes() or
		 * fail_postponed_requests(). Hopefully. */
		break;

	case NEG_ACKED:
		mod_rq_state(req, m, RQ_NET_OK|RQ_NET_PENDING, 0);
		break;

	case FAIL_FROZEN_DISK_IO:
		if (!(req->rq_state & RQ_LOCAL_COMPLETED))
			break;
		mod_rq_state(req, m, RQ_COMPLETION_SUSP, 0);
		break;

	case RESTART_FROZEN_DISK_IO:
		if (!(req->rq_state & RQ_LOCAL_COMPLETED))
			break;

		mod_rq_state(req, m,
				RQ_COMPLETION_SUSP|RQ_LOCAL_COMPLETED,
				RQ_LOCAL_PENDING);

		rv = MR_READ;
		if (bio_data_dir(req->master_bio) == WRITE)
			rv = MR_WRITE;

		get_ldev(mdev); /* always succeeds in this call path */
		req->w.cb = w_restart_disk_io;
		drbd_queue_work(&mdev->tconn->sender_work, &req->w);
		break;

	case RESEND:
		/* Simply complete (local only) READs. */
		if (!(req->rq_state & RQ_WRITE) && !req->w.cb) {
			mod_rq_state(req, m, RQ_COMPLETION_SUSP, 0);
			break;
		}

		/* If RQ_NET_OK is already set, we got a P_WRITE_ACK or P_RECV_ACK
		   before the connection loss (B&C only); only P_BARRIER_ACK
		   (or the local completion?) was missing when we suspended.
		   Throwing them out of the TL here by pretending we got a BARRIER_ACK.
		   During connection handshake, we ensure that the peer was not rebooted. */
		if (!(req->rq_state & RQ_NET_OK)) {
			/* FIXME could this possibly be a req->w.cb == w_send_out_of_sync?
			 * in that case we must not set RQ_NET_PENDING. */

			mod_rq_state(req, m, RQ_COMPLETION_SUSP, RQ_NET_QUEUED|RQ_NET_PENDING);
			if (req->w.cb) {
				drbd_queue_work(&mdev->tconn->sender_work, &req->w);
				rv = req->rq_state & RQ_WRITE ? MR_WRITE : MR_READ;
			} /* else: FIXME can this happen? */
			break;
		}
		/* else, fall through to BARRIER_ACKED */

	case BARRIER_ACKED:
		/* barrier ack for READ requests does not make sense */
		if (!(req->rq_state & RQ_WRITE))
			break;

		if (req->rq_state & RQ_NET_PENDING) {
			/* barrier came in before all requests were acked.
			 * this is bad, because if the connection is lost now,
			 * we won't be able to clean them up... */
			dev_err(DEV, "FIXME (BARRIER_ACKED but pending)\n");
		}
		/* Allowed to complete requests, even while suspended.
		 * As this is called for all requests within a matching epoch,
		 * we need to filter, and only set RQ_NET_DONE for those that
		 * have actually been on the wire. */
		mod_rq_state(req, m, RQ_COMPLETION_SUSP,
				(req->rq_state & RQ_NET_MASK) ? RQ_NET_DONE : 0);
		break;

	case DATA_RECEIVED:
		D_ASSERT(req->rq_state & RQ_NET_PENDING);
		mod_rq_state(req, m, RQ_NET_PENDING, RQ_NET_OK|RQ_NET_DONE);
		break;
	};

	return rv;
}

/* we may do a local read if:
 * - we are consistent (of course),
 * - or we are generally inconsistent,
 *   BUT we are still/already IN SYNC for this area.
 *   since size may be bigger than BM_BLOCK_SIZE,
 *   we may need to check several bits.
 */
static bool drbd_may_do_local_read(struct drbd_conf *mdev, sector_t sector, int size)
{
	unsigned long sbnr, ebnr;
	sector_t esector, nr_sectors;

	if (mdev->state.disk == D_UP_TO_DATE)
		return true;
	if (mdev->state.disk != D_INCONSISTENT)
		return false;
	esector = sector + (size >> 9) - 1;
	nr_sectors = drbd_get_capacity(mdev->this_bdev);
	D_ASSERT(sector  < nr_sectors);
	D_ASSERT(esector < nr_sectors);

	sbnr = BM_SECT_TO_BIT(sector);
	ebnr = BM_SECT_TO_BIT(esector);

	return drbd_bm_count_bits(mdev, sbnr, ebnr) == 0;
}

static bool remote_due_to_read_balancing(struct drbd_conf *mdev, sector_t sector,
		enum drbd_read_balancing rbm)
{
	struct backing_dev_info *bdi;
	int stripe_shift;

	switch (rbm) {
	case RB_CONGESTED_REMOTE:
		bdi = &mdev->ldev->backing_bdev->bd_disk->queue->backing_dev_info;
		return bdi_read_congested(bdi);
	case RB_LEAST_PENDING:
		return atomic_read(&mdev->local_cnt) >
			atomic_read(&mdev->ap_pending_cnt) + atomic_read(&mdev->rs_pending_cnt);
	case RB_32K_STRIPING:  /* stripe_shift = 15 */
	case RB_64K_STRIPING:
	case RB_128K_STRIPING:
	case RB_256K_STRIPING:
	case RB_512K_STRIPING:
	case RB_1M_STRIPING:   /* stripe_shift = 20 */
		stripe_shift = (rbm - RB_32K_STRIPING + 15);
		return (sector >> (stripe_shift - 9)) & 1;
	case RB_ROUND_ROBIN:
		return test_and_change_bit(READ_BALANCE_RR, &mdev->flags);
	case RB_PREFER_REMOTE:
		return true;
	case RB_PREFER_LOCAL:
	default:
		return false;
	}
}

/*
 * complete_conflicting_writes  -  wait for any conflicting write requests
 *
 * The write_requests tree contains all active write requests which we
 * currently know about.  Wait for any requests to complete which conflict with
 * the new one.
 *
 * Only way out: remove the conflicting intervals from the tree.
 */
static void complete_conflicting_writes(struct drbd_request *req)
{
	DEFINE_WAIT(wait);
	struct drbd_conf *mdev = req->w.mdev;
	struct drbd_interval *i;
	sector_t sector = req->i.sector;
	int size = req->i.size;

	i = drbd_find_overlap(&mdev->write_requests, sector, size);
	if (!i)
		return;

	for (;;) {
		prepare_to_wait(&mdev->misc_wait, &wait, TASK_UNINTERRUPTIBLE);
		i = drbd_find_overlap(&mdev->write_requests, sector, size);
		if (!i)
			break;
		/* Indicate to wake up device->misc_wait on progress.  */
		i->waiting = true;
		spin_unlock_irq(&mdev->tconn->req_lock);
		schedule();
		spin_lock_irq(&mdev->tconn->req_lock);
	}
	finish_wait(&mdev->misc_wait, &wait);
}

/* called within req_lock and rcu_read_lock() */
static void maybe_pull_ahead(struct drbd_conf *mdev)
{
	struct drbd_tconn *tconn = mdev->tconn;
	struct net_conf *nc;
	bool congested = false;
	enum drbd_on_congestion on_congestion;

	nc = rcu_dereference(tconn->net_conf);
	on_congestion = nc ? nc->on_congestion : OC_BLOCK;
	if (on_congestion == OC_BLOCK ||
	    tconn->agreed_pro_version < 96)
		return;

	/* If I don't even have good local storage, we can not reasonably try
	 * to pull ahead of the peer. We also need the local reference to make
	 * sure mdev->act_log is there.
	 */
	if (!get_ldev_if_state(mdev, D_UP_TO_DATE))
		return;

	if (nc->cong_fill &&
	    atomic_read(&mdev->ap_in_flight) >= nc->cong_fill) {
		dev_info(DEV, "Congestion-fill threshold reached\n");
		congested = true;
	}

	if (mdev->act_log->used >= nc->cong_extents) {
		dev_info(DEV, "Congestion-extents threshold reached\n");
		congested = true;
	}

	if (congested) {
		/* start a new epoch for non-mirrored writes */
		start_new_tl_epoch(mdev->tconn);

		if (on_congestion == OC_PULL_AHEAD)
			_drbd_set_state(_NS(mdev, conn, C_AHEAD), 0, NULL);
		else  /*nc->on_congestion == OC_DISCONNECT */
			_drbd_set_state(_NS(mdev, conn, C_DISCONNECTING), 0, NULL);
	}
	put_ldev(mdev);
}

/* If this returns false, and req->private_bio is still set,
 * this should be submitted locally.
 *
 * If it returns false, but req->private_bio is not set,
 * we do not have access to good data :(
 *
 * Otherwise, this destroys req->private_bio, if any,
 * and returns true.
 */
static bool do_remote_read(struct drbd_request *req)
{
	struct drbd_conf *mdev = req->w.mdev;
	enum drbd_read_balancing rbm;

	if (req->private_bio) {
		if (!drbd_may_do_local_read(mdev,
					req->i.sector, req->i.size)) {
			bio_put(req->private_bio);
			req->private_bio = NULL;
			put_ldev(mdev);
		}
	}

	if (mdev->state.pdsk != D_UP_TO_DATE)
		return false;

	if (req->private_bio == NULL)
		return true;

	/* TODO: improve read balancing decisions, take into account drbd
	 * protocol, pending requests etc. */

	rcu_read_lock();
	rbm = rcu_dereference(mdev->ldev->disk_conf)->read_balancing;
	rcu_read_unlock();

	if (rbm == RB_PREFER_LOCAL && req->private_bio)
		return false; /* submit locally */

	if (remote_due_to_read_balancing(mdev, req->i.sector, rbm)) {
		if (req->private_bio) {
			bio_put(req->private_bio);
			req->private_bio = NULL;
			put_ldev(mdev);
		}
		return true;
	}

	return false;
}

/* returns number of connections (== 1, for drbd 8.4)
 * expected to actually write this data,
 * which does NOT include those that we are L_AHEAD for. */
static int drbd_process_write_request(struct drbd_request *req)
{
	struct drbd_conf *mdev = req->w.mdev;
	int remote, send_oos;

	rcu_read_lock();
	remote = drbd_should_do_remote(mdev->state);
	if (remote) {
		maybe_pull_ahead(mdev);
		remote = drbd_should_do_remote(mdev->state);
	}
	send_oos = drbd_should_send_out_of_sync(mdev->state);
	rcu_read_unlock();

	/* Need to replicate writes.  Unless it is an empty flush,
	 * which is better mapped to a DRBD P_BARRIER packet,
	 * also for drbd wire protocol compatibility reasons.
	 * If this was a flush, just start a new epoch.
	 * Unless the current epoch was empty anyways, or we are not currently
	 * replicating, in which case there is no point. */
	if (unlikely(req->i.size == 0)) {
		/* The only size==0 bios we expect are empty flushes. */
		D_ASSERT(req->master_bio->bi_rw & REQ_FLUSH);
		if (remote)
			start_new_tl_epoch(mdev->tconn);
		return 0;
	}

	if (!remote && !send_oos)
		return 0;

	D_ASSERT(!(remote && send_oos));

	if (remote) {
		_req_mod(req, TO_BE_SENT);
		_req_mod(req, QUEUE_FOR_NET_WRITE);
	} else if (drbd_set_out_of_sync(mdev, req->i.sector, req->i.size))
		_req_mod(req, QUEUE_FOR_SEND_OOS);

	return remote;
}

static void
drbd_submit_req_private_bio(struct drbd_request *req)
{
	struct drbd_conf *mdev = req->w.mdev;
	struct bio *bio = req->private_bio;
	const int rw = bio_rw(bio);

	bio->bi_bdev = mdev->ldev->backing_bdev;

	/* State may have changed since we grabbed our reference on the
	 * ->ldev member. Double check, and short-circuit to endio.
	 * In case the last activity log transaction failed to get on
	 * stable storage, and this is a WRITE, we may not even submit
	 * this bio. */
	if (get_ldev(mdev)) {
		if (drbd_insert_fault(mdev,
				      rw == WRITE ? DRBD_FAULT_DT_WR
				    : rw == READ  ? DRBD_FAULT_DT_RD
				    :               DRBD_FAULT_DT_RA))
			bio_endio(bio, -EIO);
		else
			generic_make_request(bio);
		put_ldev(mdev);
	} else
		bio_endio(bio, -EIO);
}

void __drbd_make_request(struct drbd_conf *mdev, struct bio *bio, unsigned long start_time)
{
	const int rw = bio_rw(bio);
	struct bio_and_error m = { NULL, };
	struct drbd_request *req;
	bool no_remote = false;

	/* allocate outside of all locks; */
	req = drbd_req_new(mdev, bio);
	if (!req) {
		dec_ap_bio(mdev);
		/* only pass the error to the upper layers.
		 * if user cannot handle io errors, that's not our business. */
		dev_err(DEV, "could not kmalloc() req\n");
		bio_endio(bio, -ENOMEM);
		return;
	}
	req->start_time = start_time;

	if (!get_ldev(mdev)) {
		bio_put(req->private_bio);
		req->private_bio = NULL;
	}

	/* For WRITES going to the local disk, grab a reference on the target
	 * extent.  This waits for any resync activity in the corresponding
	 * resync extent to finish, and, if necessary, pulls in the target
	 * extent into the activity log, which involves further disk io because
	 * of transactional on-disk meta data updates.
	 * Empty flushes don't need to go into the activity log, they can only
	 * flush data for pending writes which are already in there. */
	if (rw == WRITE && req->private_bio && req->i.size
	&& !test_bit(AL_SUSPENDED, &mdev->flags)) {
		req->rq_state |= RQ_IN_ACT_LOG;
		drbd_al_begin_io(mdev, &req->i);
	}

	spin_lock_irq(&mdev->tconn->req_lock);
	if (rw == WRITE) {
		/* This may temporarily give up the req_lock,
		 * but will re-aquire it before it returns here.
		 * Needs to be before the check on drbd_suspended() */
		complete_conflicting_writes(req);
	}

	/* no more giving up req_lock from now on! */

	if (drbd_suspended(mdev)) {
		/* push back and retry: */
		req->rq_state |= RQ_POSTPONED;
		if (req->private_bio) {
			bio_put(req->private_bio);
			req->private_bio = NULL;
			put_ldev(mdev);
		}
		goto out;
	}

	/* Update disk stats */
	_drbd_start_io_acct(mdev, req, bio);

	/* We fail READ/READA early, if we can not serve it.
	 * We must do this before req is registered on any lists.
	 * Otherwise, drbd_req_complete() will queue failed READ for retry. */
	if (rw != WRITE) {
		if (!do_remote_read(req) && !req->private_bio)
			goto nodata;
	}

	/* which transfer log epoch does this belong to? */
	req->epoch = atomic_read(&mdev->tconn->current_tle_nr);

	/* no point in adding empty flushes to the transfer log,
	 * they are mapped to drbd barriers already. */
	if (likely(req->i.size!=0)) {
		if (rw == WRITE)
			mdev->tconn->current_tle_writes++;

		list_add_tail(&req->tl_requests, &mdev->tconn->transfer_log);
	}

	if (rw == WRITE) {
		if (!drbd_process_write_request(req))
			no_remote = true;
	} else {
		/* We either have a private_bio, or we can read from remote.
		 * Otherwise we had done the goto nodata above. */
		if (req->private_bio == NULL) {
			_req_mod(req, TO_BE_SENT);
			_req_mod(req, QUEUE_FOR_NET_READ);
		} else
			no_remote = true;
	}

	if (req->private_bio) {
		/* needs to be marked within the same spinlock */
		_req_mod(req, TO_BE_SUBMITTED);
		/* but we need to give up the spinlock to submit */
		spin_unlock_irq(&mdev->tconn->req_lock);
		drbd_submit_req_private_bio(req);
		spin_lock_irq(&mdev->tconn->req_lock);
	} else if (no_remote) {
nodata:
		if (__ratelimit(&drbd_ratelimit_state))
			dev_err(DEV, "IO ERROR: neither local nor remote data, sector %llu+%u\n",
					(unsigned long long)req->i.sector, req->i.size >> 9);
		/* A write may have been queued for send_oos, however.
		 * So we can not simply free it, we must go through drbd_req_put_completion_ref() */
	}

out:
	if (drbd_req_put_completion_ref(req, &m, 1))
		kref_put(&req->kref, drbd_req_destroy);
	spin_unlock_irq(&mdev->tconn->req_lock);

	if (m.bio)
		complete_master_bio(mdev, &m);
	return;
}

void drbd_make_request(struct request_queue *q, struct bio *bio)
{
	struct drbd_conf *mdev = (struct drbd_conf *) q->queuedata;
	unsigned long start_time;

	start_time = jiffies;

	/*
	 * what we "blindly" assume:
	 */
	D_ASSERT(IS_ALIGNED(bio->bi_size, 512));

	inc_ap_bio(mdev);
	__drbd_make_request(mdev, bio, start_time);
}

/* This is called by bio_add_page().
 *
 * q->max_hw_sectors and other global limits are already enforced there.
 *
 * We need to call down to our lower level device,
 * in case it has special restrictions.
 *
 * We also may need to enforce configured max-bio-bvecs limits.
 *
 * As long as the BIO is empty we have to allow at least one bvec,
 * regardless of size and offset, so no need to ask lower levels.
 */
int drbd_merge_bvec(struct request_queue *q, struct bvec_merge_data *bvm, struct bio_vec *bvec)
{
	struct drbd_conf *mdev = (struct drbd_conf *) q->queuedata;
	unsigned int bio_size = bvm->bi_size;
	int limit = DRBD_MAX_BIO_SIZE;
	int backing_limit;

	if (bio_size && get_ldev(mdev)) {
		struct request_queue * const b =
			mdev->ldev->backing_bdev->bd_disk->queue;
		if (b->merge_bvec_fn) {
			backing_limit = b->merge_bvec_fn(b, bvm, bvec);
			limit = min(limit, backing_limit);
		}
		put_ldev(mdev);
	}
	return limit;
}

struct drbd_request *find_oldest_request(struct drbd_tconn *tconn)
{
	/* Walk the transfer log,
	 * and find the oldest not yet completed request */
	struct drbd_request *r;
	list_for_each_entry(r, &tconn->transfer_log, tl_requests) {
		if (atomic_read(&r->completion_ref))
			return r;
	}
	return NULL;
}

void request_timer_fn(unsigned long data)
{
	struct drbd_conf *mdev = (struct drbd_conf *) data;
	struct drbd_tconn *tconn = mdev->tconn;
	struct drbd_request *req; /* oldest request */
	struct net_conf *nc;
	unsigned long ent = 0, dt = 0, et, nt; /* effective timeout = ko_count * timeout */
	unsigned long now;

	rcu_read_lock();
	nc = rcu_dereference(tconn->net_conf);
	if (nc && mdev->state.conn >= C_WF_REPORT_PARAMS)
		ent = nc->timeout * HZ/10 * nc->ko_count;

	if (get_ldev(mdev)) { /* implicit state.disk >= D_INCONSISTENT */
		dt = rcu_dereference(mdev->ldev->disk_conf)->disk_timeout * HZ / 10;
		put_ldev(mdev);
	}
	rcu_read_unlock();

	et = min_not_zero(dt, ent);

	if (!et)
		return; /* Recurring timer stopped */

	now = jiffies;

	spin_lock_irq(&tconn->req_lock);
	req = find_oldest_request(tconn);
	if (!req) {
		spin_unlock_irq(&tconn->req_lock);
		mod_timer(&mdev->request_timer, now + et);
		return;
	}

	/* The request is considered timed out, if
	 * - we have some effective timeout from the configuration,
	 *   with above state restrictions applied,
	 * - the oldest request is waiting for a response from the network
	 *   resp. the local disk,
	 * - the oldest request is in fact older than the effective timeout,
	 * - the connection was established (resp. disk was attached)
	 *   for longer than the timeout already.
	 * Note that for 32bit jiffies and very stable connections/disks,
	 * we may have a wrap around, which is catched by
	 *   !time_in_range(now, last_..._jif, last_..._jif + timeout).
	 *
	 * Side effect: once per 32bit wrap-around interval, which means every
	 * ~198 days with 250 HZ, we have a window where the timeout would need
	 * to expire twice (worst case) to become effective. Good enough.
	 */
	if (ent && req->rq_state & RQ_NET_PENDING &&
		 time_after(now, req->start_time + ent) &&
		!time_in_range(now, tconn->last_reconnect_jif, tconn->last_reconnect_jif + ent)) {
		dev_warn(DEV, "Remote failed to finish a request within ko-count * timeout\n");
		_drbd_set_state(_NS(mdev, conn, C_TIMEOUT), CS_VERBOSE | CS_HARD, NULL);
	}
	if (dt && req->rq_state & RQ_LOCAL_PENDING && req->w.mdev == mdev &&
		 time_after(now, req->start_time + dt) &&
		!time_in_range(now, mdev->last_reattach_jif, mdev->last_reattach_jif + dt)) {
		dev_warn(DEV, "Local backing device failed to meet the disk-timeout\n");
		__drbd_chk_io_error(mdev, DRBD_FORCE_DETACH);
	}
	nt = (time_after(now, req->start_time + et) ? now : req->start_time) + et;
	spin_unlock_irq(&tconn->req_lock);
	mod_timer(&mdev->request_timer, nt);
}<|MERGE_RESOLUTION|>--- conflicted
+++ resolved
@@ -168,11 +168,7 @@
 }
 
 /* must hold resource->req_lock */
-<<<<<<< HEAD
-static void start_new_tl_epoch(struct drbd_tconn *tconn)
-=======
 void start_new_tl_epoch(struct drbd_tconn *tconn)
->>>>>>> 836dc9e3
 {
 	/* no point closing an epoch, if it is empty, anyways. */
 	if (tconn->current_tle_writes == 0)
