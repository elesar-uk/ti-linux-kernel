--- conflicted
+++ resolved
@@ -75,7 +75,6 @@
 #include <linux/sysfs.h>
 #include <linux/miscdevice.h>
 #include <linux/falloc.h>
-#include <linux/uio.h>
 #include "loop.h"
 
 #include <asm/uaccess.h>
@@ -86,8 +85,6 @@
 static int max_part;
 static int part_shift;
 
-<<<<<<< HEAD
-=======
 static struct workqueue_struct *loop_wq;
 
 /*
@@ -112,7 +109,6 @@
 	return 0;
 }
 
->>>>>>> 15340ab0
 static int transfer_xor(struct loop_device *lo, int cmd,
 			struct page *raw_page, unsigned raw_off,
 			struct page *loop_page, unsigned loop_off,
@@ -151,6 +147,7 @@
 
 static struct loop_func_table none_funcs = {
 	.number = LO_CRYPT_NONE,
+	.transfer = transfer_none,
 }; 	
 
 static struct loop_func_table xor_funcs = {
@@ -217,69 +214,65 @@
 	       struct page *lpage, unsigned loffs,
 	       int size, sector_t rblock)
 {
-	int ret;
-
-	ret = lo->transfer(lo, cmd, rpage, roffs, lpage, loffs, size, rblock);
-	if (likely(!ret))
+	if (unlikely(!lo->transfer))
 		return 0;
 
-	printk_ratelimited(KERN_ERR
-		"loop: Transfer error at byte offset %llu, length %i.\n",
-		(unsigned long long)rblock << 9, size);
-	return ret;
-}
-
-static int lo_write_bvec(struct file *file, struct bio_vec *bvec, loff_t *ppos)
-{
-	struct iov_iter i;
+	return lo->transfer(lo, cmd, rpage, roffs, lpage, loffs, size, rblock);
+}
+
+/**
+ * __do_lo_send_write - helper for writing data to a loop device
+ *
+ * This helper just factors out common code between do_lo_send_direct_write()
+ * and do_lo_send_write().
+ */
+static int __do_lo_send_write(struct file *file,
+		u8 *buf, const int len, loff_t pos)
+{
 	ssize_t bw;
-
-	iov_iter_bvec(&i, ITER_BVEC | WRITE, bvec, 1, bvec->bv_len);
+	mm_segment_t old_fs = get_fs();
 
 	file_start_write(file);
-	bw = vfs_iter_write(file, &i, ppos);
+	set_fs(get_ds());
+	bw = file->f_op->write(file, buf, len, &pos);
+	set_fs(old_fs);
 	file_end_write(file);
-
-	if (likely(bw ==  bvec->bv_len))
+	if (likely(bw == len))
 		return 0;
-
-	printk_ratelimited(KERN_ERR
-		"loop: Write error at byte offset %llu, length %i.\n",
-		(unsigned long long)*ppos, bvec->bv_len);
+	printk_ratelimited(KERN_ERR "loop: Write error at byte offset %llu, length %i.\n",
+			(unsigned long long)pos, len);
 	if (bw >= 0)
 		bw = -EIO;
 	return bw;
 }
 
-static int lo_write_simple(struct loop_device *lo, struct bio *bio, loff_t pos)
-{
-	struct bio_vec bvec;
-	struct bvec_iter iter;
-	int ret = 0;
-
-	bio_for_each_segment(bvec, bio, iter) {
-		ret = lo_write_bvec(lo->lo_backing_file, &bvec, &pos);
-		if (ret < 0)
-			break;
-		cond_resched();
-	}
-
-	return ret;
-}
-
-/*
+/**
+ * do_lo_send_direct_write - helper for writing data to a loop device
+ *
+ * This is the fast, non-transforming version that does not need double
+ * buffering.
+ */
+static int do_lo_send_direct_write(struct loop_device *lo,
+		struct bio_vec *bvec, loff_t pos, struct page *page)
+{
+	ssize_t bw = __do_lo_send_write(lo->lo_backing_file,
+			kmap(bvec->bv_page) + bvec->bv_offset,
+			bvec->bv_len, pos);
+	kunmap(bvec->bv_page);
+	cond_resched();
+	return bw;
+}
+
+/**
+ * do_lo_send_write - helper for writing data to a loop device
+ *
  * This is the slow, transforming version that needs to double buffer the
  * data as it cannot do the transformations in place without having direct
  * access to the destination pages of the backing file.
  */
-static int lo_write_transfer(struct loop_device *lo, struct bio *bio,
-		loff_t pos)
-{
-<<<<<<< HEAD
-	struct bio_vec bvec, b;
-	struct bvec_iter iter;
-	struct page *page;
-=======
+static int do_lo_send_write(struct loop_device *lo, struct bio_vec *bvec,
+		loff_t pos, struct page *page)
+{
 	int ret = lo_do_transfer(lo, WRITE, page, 0, bvec->bv_page,
 			bvec->bv_offset, bvec->bv_len, pos >> 9);
 	if (likely(!ret))
@@ -300,100 +293,105 @@
 	struct bio_vec bvec;
 	struct req_iterator iter;
 	struct page *page = NULL;
->>>>>>> 15340ab0
 	int ret = 0;
 
-	page = alloc_page(GFP_NOIO);
-	if (unlikely(!page))
-		return -ENOMEM;
-
-<<<<<<< HEAD
-	bio_for_each_segment(bvec, bio, iter) {
-		ret = lo_do_transfer(lo, WRITE, page, 0, bvec.bv_page,
-			bvec.bv_offset, bvec.bv_len, pos >> 9);
-		if (unlikely(ret))
-			break;
-
-		b.bv_page = page;
-		b.bv_offset = 0;
-		b.bv_len = bvec.bv_len;
-		ret = lo_write_bvec(lo->lo_backing_file, &b, &pos);
-=======
+	if (lo->transfer != transfer_none) {
+		page = alloc_page(GFP_NOIO | __GFP_HIGHMEM);
+		if (unlikely(!page))
+			goto fail;
+		kmap(page);
+		do_lo_send = do_lo_send_write;
+	} else {
+		do_lo_send = do_lo_send_direct_write;
+	}
+
 	rq_for_each_segment(bvec, rq, iter) {
 		ret = do_lo_send(lo, &bvec, pos, page);
->>>>>>> 15340ab0
 		if (ret < 0)
 			break;
-	}
-
-	__free_page(page);
+		pos += bvec.bv_len;
+	}
+	if (page) {
+		kunmap(page);
+		__free_page(page);
+	}
+out:
 	return ret;
-}
-
-static int lo_read_simple(struct loop_device *lo, struct bio *bio, loff_t pos)
-{
-	struct bio_vec bvec;
-	struct bvec_iter iter;
-	struct iov_iter i;
-	ssize_t len;
-
-	bio_for_each_segment(bvec, bio, iter) {
-		iov_iter_bvec(&i, ITER_BVEC | READ, &bvec, 1, bvec.bv_len);
-		len = vfs_iter_read(lo->lo_backing_file, &i, &pos);
-		if (len < 0)
-			return len;
-
-		flush_dcache_page(bvec.bv_page);
-
-		if (len != bvec.bv_len) {
-			zero_fill_bio(bio);
-			break;
-		}
-		cond_resched();
-	}
-
-	return 0;
-}
-
-static int lo_read_transfer(struct loop_device *lo, struct bio *bio,
-		loff_t pos)
-{
-	struct bio_vec bvec, b;
-	struct bvec_iter iter;
-	struct iov_iter i;
+fail:
+	printk_ratelimited(KERN_ERR "loop: Failed to allocate temporary page for write.\n");
+	ret = -ENOMEM;
+	goto out;
+}
+
+struct lo_read_data {
+	struct loop_device *lo;
 	struct page *page;
-	ssize_t len;
-	int ret = 0;
-
-	page = alloc_page(GFP_NOIO);
-	if (unlikely(!page))
-		return -ENOMEM;
-
-	bio_for_each_segment(bvec, bio, iter) {
-		loff_t offset = pos;
-
-		b.bv_page = page;
-		b.bv_offset = 0;
-		b.bv_len = bvec.bv_len;
-
-		iov_iter_bvec(&i, ITER_BVEC | READ, &b, 1, b.bv_len);
-		len = vfs_iter_read(lo->lo_backing_file, &i, &pos);
-		if (len < 0) {
-			ret = len;
-			goto out_free_page;
-		}
-
-<<<<<<< HEAD
-		ret = lo_do_transfer(lo, READ, page, 0, bvec.bv_page,
-			bvec.bv_offset, len, offset >> 9);
-		if (ret)
-			goto out_free_page;
-
-		flush_dcache_page(bvec.bv_page);
-
-		if (len != bvec.bv_len) {
-			zero_fill_bio(bio);
-=======
+	unsigned offset;
+	int bsize;
+};
+
+static int
+lo_splice_actor(struct pipe_inode_info *pipe, struct pipe_buffer *buf,
+		struct splice_desc *sd)
+{
+	struct lo_read_data *p = sd->u.data;
+	struct loop_device *lo = p->lo;
+	struct page *page = buf->page;
+	sector_t IV;
+	int size;
+
+	IV = ((sector_t) page->index << (PAGE_CACHE_SHIFT - 9)) +
+							(buf->offset >> 9);
+	size = sd->len;
+	if (size > p->bsize)
+		size = p->bsize;
+
+	if (lo_do_transfer(lo, READ, page, buf->offset, p->page, p->offset, size, IV)) {
+		printk_ratelimited(KERN_ERR "loop: transfer error block %ld\n",
+		       page->index);
+		size = -EINVAL;
+	}
+
+	flush_dcache_page(p->page);
+
+	if (size > 0)
+		p->offset += size;
+
+	return size;
+}
+
+static int
+lo_direct_splice_actor(struct pipe_inode_info *pipe, struct splice_desc *sd)
+{
+	return __splice_from_pipe(pipe, sd, lo_splice_actor);
+}
+
+static ssize_t
+do_lo_receive(struct loop_device *lo,
+	      struct bio_vec *bvec, int bsize, loff_t pos)
+{
+	struct lo_read_data cookie;
+	struct splice_desc sd;
+	struct file *file;
+	ssize_t retval;
+
+	cookie.lo = lo;
+	cookie.page = bvec->bv_page;
+	cookie.offset = bvec->bv_offset;
+	cookie.bsize = bsize;
+
+	sd.len = 0;
+	sd.total_len = bvec->bv_len;
+	sd.flags = 0;
+	sd.pos = pos;
+	sd.u.data = &cookie;
+
+	file = lo->lo_backing_file;
+	retval = splice_direct_to_actor(file, &sd, lo_direct_splice_actor);
+
+	return retval;
+}
+
 static int
 lo_receive(struct loop_device *lo, struct request *rq, int bsize, loff_t pos)
 {
@@ -411,15 +409,11 @@
 
 			__rq_for_each_bio(bio, rq)
 				zero_fill_bio(bio);
->>>>>>> 15340ab0
 			break;
 		}
-	}
-
-	ret = 0;
-out_free_page:
-	__free_page(page);
-	return ret;
+		pos += bvec.bv_len;
+	}
+	return 0;
 }
 
 static int lo_discard(struct loop_device *lo, struct request *rq, loff_t pos)
@@ -434,63 +428,9 @@
 	int mode = FALLOC_FL_PUNCH_HOLE | FALLOC_FL_KEEP_SIZE;
 	int ret;
 
-<<<<<<< HEAD
-	pos = ((loff_t) bio->bi_iter.bi_sector << 9) + lo->lo_offset;
-
-	if (bio_rw(bio) == WRITE) {
-		struct file *file = lo->lo_backing_file;
-
-		if (bio->bi_rw & REQ_FLUSH) {
-			ret = vfs_fsync(file, 0);
-			if (unlikely(ret && ret != -EINVAL)) {
-				ret = -EIO;
-				goto out;
-			}
-		}
-
-		/*
-		 * We use punch hole to reclaim the free space used by the
-		 * image a.k.a. discard. However we do not support discard if
-		 * encryption is enabled, because it may give an attacker
-		 * useful information.
-		 */
-		if (bio->bi_rw & REQ_DISCARD) {
-			struct file *file = lo->lo_backing_file;
-			int mode = FALLOC_FL_PUNCH_HOLE | FALLOC_FL_KEEP_SIZE;
-
-			if ((!file->f_op->fallocate) ||
-			    lo->lo_encrypt_key_size) {
-				ret = -EOPNOTSUPP;
-				goto out;
-			}
-			ret = file->f_op->fallocate(file, mode, pos,
-						    bio->bi_iter.bi_size);
-			if (unlikely(ret && ret != -EINVAL &&
-				     ret != -EOPNOTSUPP))
-				ret = -EIO;
-			goto out;
-		}
-
-		if (lo->transfer)
-			ret = lo_write_transfer(lo, bio, pos);
-		else
-			ret = lo_write_simple(lo, bio, pos);
-
-		if ((bio->bi_rw & REQ_FUA) && !ret) {
-			ret = vfs_fsync(file, 0);
-			if (unlikely(ret && ret != -EINVAL))
-				ret = -EIO;
-		}
-	} else {
-		if (lo->transfer)
-			ret = lo_read_transfer(lo, bio, pos);
-		else
-			ret = lo_read_simple(lo, bio, pos);
-=======
 	if ((!file->f_op->fallocate) || lo->lo_encrypt_key_size) {
 		ret = -EOPNOTSUPP;
 		goto out;
->>>>>>> 15340ab0
 	}
 
 	ret = file->f_op->fallocate(file, mode, pos, blk_rq_bytes(rq));
@@ -846,7 +786,7 @@
 	lo->lo_device = bdev;
 	lo->lo_flags = lo_flags;
 	lo->lo_backing_file = file;
-	lo->transfer = NULL;
+	lo->transfer = transfer_none;
 	lo->ioctl = NULL;
 	lo->lo_sizelimit = 0;
 	lo->old_gfp_mask = mapping_gfp_mask(mapping);
