--- conflicted
+++ resolved
@@ -161,19 +161,12 @@
 static void make_response(struct xen_blkif *blkif, u64 id,
 			  unsigned short op, int st);
 
-<<<<<<< HEAD
-#define foreach_grant(pos, rbtree, node) \
-	for ((pos) = container_of(rb_first((rbtree)), typeof(*(pos)), node); \
-	     &(pos)->node != NULL; \
-	     (pos) = container_of(rb_next(&(pos)->node), typeof(*(pos)), node))
-=======
 #define foreach_grant_safe(pos, n, rbtree, node) \
 	for ((pos) = container_of(rb_first((rbtree)), typeof(*(pos)), node), \
 	     (n) = rb_next(&(pos)->node); \
 	     &(pos)->node != NULL; \
 	     (pos) = container_of(n, typeof(*(pos)), node), \
 	     (n) = (&(pos)->node != NULL) ? rb_next(&(pos)->node) : NULL)
->>>>>>> 836dc9e3
 
 
 static void add_persistent_gnt(struct rb_root *root,
@@ -226,18 +219,11 @@
 	struct gnttab_unmap_grant_ref unmap[BLKIF_MAX_SEGMENTS_PER_REQUEST];
 	struct page *pages[BLKIF_MAX_SEGMENTS_PER_REQUEST];
 	struct persistent_gnt *persistent_gnt;
-<<<<<<< HEAD
-	int ret = 0;
-	int segs_to_unmap = 0;
-
-	foreach_grant(persistent_gnt, root, node) {
-=======
 	struct rb_node *n;
 	int ret = 0;
 	int segs_to_unmap = 0;
 
 	foreach_grant_safe(persistent_gnt, n, root, node) {
->>>>>>> 836dc9e3
 		BUG_ON(persistent_gnt->handle ==
 			BLKBACK_INVALID_HANDLE);
 		gnttab_set_unmap_op(&unmap[segs_to_unmap],
@@ -247,12 +233,6 @@
 			persistent_gnt->handle);
 
 		pages[segs_to_unmap] = persistent_gnt->page;
-<<<<<<< HEAD
-		rb_erase(&persistent_gnt->node, root);
-		kfree(persistent_gnt);
-		num--;
-=======
->>>>>>> 836dc9e3
 
 		if (++segs_to_unmap == BLKIF_MAX_SEGMENTS_PER_REQUEST ||
 			!rb_next(&persistent_gnt->node)) {
@@ -261,13 +241,10 @@
 			BUG_ON(ret);
 			segs_to_unmap = 0;
 		}
-<<<<<<< HEAD
-=======
 
 		rb_erase(&persistent_gnt->node, root);
 		kfree(persistent_gnt);
 		num--;
->>>>>>> 836dc9e3
 	}
 	BUG_ON(num != 0);
 }
