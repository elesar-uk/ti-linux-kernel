/*
 * This program is free software; you can redistribute it and/or
 * modify it under the terms of the GNU General Public License version 2
 * as published by the Free Software Foundation; or, when distributed
 * separately from the Linux kernel or incorporated into other
 * software packages, subject to the following license:
 *
 * Permission is hereby granted, free of charge, to any person obtaining a copy
 * of this source file (the "Software"), to deal in the Software without
 * restriction, including without limitation the rights to use, copy, modify,
 * merge, publish, distribute, sublicense, and/or sell copies of the Software,
 * and to permit persons to whom the Software is furnished to do so, subject to
 * the following conditions:
 *
 * The above copyright notice and this permission notice shall be included in
 * all copies or substantial portions of the Software.
 *
 * THE SOFTWARE IS PROVIDED "AS IS", WITHOUT WARRANTY OF ANY KIND, EXPRESS OR
 * IMPLIED, INCLUDING BUT NOT LIMITED TO THE WARRANTIES OF MERCHANTABILITY,
 * FITNESS FOR A PARTICULAR PURPOSE AND NONINFRINGEMENT. IN NO EVENT SHALL THE
 * AUTHORS OR COPYRIGHT HOLDERS BE LIABLE FOR ANY CLAIM, DAMAGES OR OTHER
 * LIABILITY, WHETHER IN AN ACTION OF CONTRACT, TORT OR OTHERWISE, ARISING
 * FROM, OUT OF OR IN CONNECTION WITH THE SOFTWARE OR THE USE OR OTHER DEALINGS
 * IN THE SOFTWARE.
 */

#ifndef __XEN_BLKIF__BACKEND__COMMON_H__
#define __XEN_BLKIF__BACKEND__COMMON_H__

#include <linux/module.h>
#include <linux/interrupt.h>
#include <linux/slab.h>
#include <linux/blkdev.h>
#include <linux/vmalloc.h>
#include <linux/wait.h>
#include <linux/io.h>
#include <linux/rbtree.h>
#include <asm/setup.h>
#include <asm/pgalloc.h>
#include <asm/hypervisor.h>
#include <xen/grant_table.h>
#include <xen/xenbus.h>
#include <xen/interface/io/ring.h>
#include <xen/interface/io/blkif.h>
#include <xen/interface/io/protocols.h>

#define DRV_PFX "xen-blkback:"
#define DPRINTK(fmt, args...)				\
	pr_debug(DRV_PFX "(%s:%d) " fmt ".\n",		\
		 __func__, __LINE__, ##args)


/* Not a real protocol.  Used to generate ring structs which contain
 * the elements common to all protocols only.  This way we get a
 * compiler-checkable way to use common struct elements, so we can
 * avoid using switch(protocol) in a number of places.  */
struct blkif_common_request {
	char dummy;
};
struct blkif_common_response {
	char dummy;
};

struct blkif_x86_32_request_rw {
	uint8_t        nr_segments;  /* number of segments                   */
	blkif_vdev_t   handle;       /* only for read/write requests         */
	uint64_t       id;           /* private guest value, echoed in resp  */
	blkif_sector_t sector_number;/* start sector idx on disk (r/w only)  */
	struct blkif_request_segment seg[BLKIF_MAX_SEGMENTS_PER_REQUEST];
} __attribute__((__packed__));

struct blkif_x86_32_request_discard {
	uint8_t        flag;         /* BLKIF_DISCARD_SECURE or zero         */
	blkif_vdev_t   _pad1;        /* was "handle" for read/write requests */
	uint64_t       id;           /* private guest value, echoed in resp  */
	blkif_sector_t sector_number;/* start sector idx on disk (r/w only)  */
	uint64_t       nr_sectors;
} __attribute__((__packed__));

struct blkif_x86_32_request {
	uint8_t        operation;    /* BLKIF_OP_???                         */
	union {
		struct blkif_x86_32_request_rw rw;
		struct blkif_x86_32_request_discard discard;
	} u;
} __attribute__((__packed__));

/* i386 protocol version */
#pragma pack(push, 4)
struct blkif_x86_32_response {
	uint64_t        id;              /* copied from request */
	uint8_t         operation;       /* copied from request */
	int16_t         status;          /* BLKIF_RSP_???       */
};
#pragma pack(pop)
/* x86_64 protocol version */

struct blkif_x86_64_request_rw {
	uint8_t        nr_segments;  /* number of segments                   */
	blkif_vdev_t   handle;       /* only for read/write requests         */
	uint32_t       _pad1;        /* offsetof(blkif_reqest..,u.rw.id)==8  */
	uint64_t       id;
	blkif_sector_t sector_number;/* start sector idx on disk (r/w only)  */
	struct blkif_request_segment seg[BLKIF_MAX_SEGMENTS_PER_REQUEST];
} __attribute__((__packed__));

struct blkif_x86_64_request_discard {
	uint8_t        flag;         /* BLKIF_DISCARD_SECURE or zero         */
	blkif_vdev_t   _pad1;        /* was "handle" for read/write requests */
        uint32_t       _pad2;        /* offsetof(blkif_..,u.discard.id)==8   */
	uint64_t       id;
	blkif_sector_t sector_number;/* start sector idx on disk (r/w only)  */
	uint64_t       nr_sectors;
} __attribute__((__packed__));

struct blkif_x86_64_request {
	uint8_t        operation;    /* BLKIF_OP_???                         */
	union {
		struct blkif_x86_64_request_rw rw;
		struct blkif_x86_64_request_discard discard;
	} u;
} __attribute__((__packed__));

struct blkif_x86_64_response {
	uint64_t       __attribute__((__aligned__(8))) id;
	uint8_t         operation;       /* copied from request */
	int16_t         status;          /* BLKIF_RSP_???       */
};

DEFINE_RING_TYPES(blkif_common, struct blkif_common_request,
		  struct blkif_common_response);
DEFINE_RING_TYPES(blkif_x86_32, struct blkif_x86_32_request,
		  struct blkif_x86_32_response);
DEFINE_RING_TYPES(blkif_x86_64, struct blkif_x86_64_request,
		  struct blkif_x86_64_response);

union blkif_back_rings {
	struct blkif_back_ring        native;
	struct blkif_common_back_ring common;
	struct blkif_x86_32_back_ring x86_32;
	struct blkif_x86_64_back_ring x86_64;
};

enum blkif_protocol {
	BLKIF_PROTOCOL_NATIVE = 1,
	BLKIF_PROTOCOL_X86_32 = 2,
	BLKIF_PROTOCOL_X86_64 = 3,
};

struct xen_vbd {
	/* What the domain refers to this vbd as. */
	blkif_vdev_t		handle;
	/* Non-zero -> read-only */
	unsigned char		readonly;
	/* VDISK_xxx */
	unsigned char		type;
	/* phys device that this vbd maps to. */
	u32			pdevice;
	struct block_device	*bdev;
	/* Cached size parameter. */
	sector_t		size;
	unsigned int		flush_support:1;
	unsigned int		discard_secure:1;
<<<<<<< HEAD
=======
	unsigned int		feature_gnt_persistent:1;
	unsigned int		overflow_max_grants:1;
>>>>>>> 9931faca
};

struct backend_info;


struct persistent_gnt {
	struct page *page;
	grant_ref_t gnt;
	grant_handle_t handle;
	uint64_t dev_bus_addr;
	struct rb_node node;
};

struct xen_blkif {
	/* Unique identifier for this interface. */
	domid_t			domid;
	unsigned int		handle;
	/* Physical parameters of the comms window. */
	unsigned int		irq;
	/* Comms information. */
	enum blkif_protocol	blk_protocol;
	union blkif_back_rings	blk_rings;
	void			*blk_ring;
	/* The VBD attached to this interface. */
	struct xen_vbd		vbd;
	/* Back pointer to the backend_info. */
	struct backend_info	*be;
	/* Private fields. */
	spinlock_t		blk_ring_lock;
	atomic_t		refcnt;

	wait_queue_head_t	wq;
	/* for barrier (drain) requests */
	struct completion	drain_complete;
	atomic_t		drain;
	/* One thread per one blkif. */
	struct task_struct	*xenblkd;
	unsigned int		waiting_reqs;

	/* tree to store persistent grants */
	struct rb_root		persistent_gnts;
	unsigned int		persistent_gnt_c;

	/* statistics */
	unsigned long		st_print;
	int			st_rd_req;
	int			st_wr_req;
	int			st_oo_req;
	int			st_f_req;
	int			st_ds_req;
	int			st_rd_sect;
	int			st_wr_sect;

	wait_queue_head_t	waiting_to_free;
};


#define vbd_sz(_v)	((_v)->bdev->bd_part ? \
			 (_v)->bdev->bd_part->nr_sects : \
			  get_capacity((_v)->bdev->bd_disk))

#define xen_blkif_get(_b) (atomic_inc(&(_b)->refcnt))
#define xen_blkif_put(_b)				\
	do {						\
		if (atomic_dec_and_test(&(_b)->refcnt))	\
			wake_up(&(_b)->waiting_to_free);\
	} while (0)

struct phys_req {
	unsigned short		dev;
	blkif_sector_t		nr_sects;
	struct block_device	*bdev;
	blkif_sector_t		sector_number;
};
int xen_blkif_interface_init(void);

int xen_blkif_xenbus_init(void);

irqreturn_t xen_blkif_be_int(int irq, void *dev_id);
int xen_blkif_schedule(void *arg);

int xen_blkbk_flush_diskcache(struct xenbus_transaction xbt,
			      struct backend_info *be, int state);

int xen_blkbk_barrier(struct xenbus_transaction xbt,
		      struct backend_info *be, int state);
struct xenbus_device *xen_blkbk_xenbus(struct backend_info *be);

static inline void blkif_get_x86_32_req(struct blkif_request *dst,
					struct blkif_x86_32_request *src)
{
	int i, n = BLKIF_MAX_SEGMENTS_PER_REQUEST;
	dst->operation = src->operation;
	switch (src->operation) {
	case BLKIF_OP_READ:
	case BLKIF_OP_WRITE:
	case BLKIF_OP_WRITE_BARRIER:
	case BLKIF_OP_FLUSH_DISKCACHE:
		dst->u.rw.nr_segments = src->u.rw.nr_segments;
		dst->u.rw.handle = src->u.rw.handle;
		dst->u.rw.id = src->u.rw.id;
		dst->u.rw.sector_number = src->u.rw.sector_number;
		barrier();
		if (n > dst->u.rw.nr_segments)
			n = dst->u.rw.nr_segments;
		for (i = 0; i < n; i++)
			dst->u.rw.seg[i] = src->u.rw.seg[i];
		break;
	case BLKIF_OP_DISCARD:
		dst->u.discard.flag = src->u.discard.flag;
		dst->u.discard.id = src->u.discard.id;
		dst->u.discard.sector_number = src->u.discard.sector_number;
		dst->u.discard.nr_sectors = src->u.discard.nr_sectors;
		break;
	default:
		break;
	}
}

static inline void blkif_get_x86_64_req(struct blkif_request *dst,
					struct blkif_x86_64_request *src)
{
	int i, n = BLKIF_MAX_SEGMENTS_PER_REQUEST;
	dst->operation = src->operation;
	switch (src->operation) {
	case BLKIF_OP_READ:
	case BLKIF_OP_WRITE:
	case BLKIF_OP_WRITE_BARRIER:
	case BLKIF_OP_FLUSH_DISKCACHE:
		dst->u.rw.nr_segments = src->u.rw.nr_segments;
		dst->u.rw.handle = src->u.rw.handle;
		dst->u.rw.id = src->u.rw.id;
		dst->u.rw.sector_number = src->u.rw.sector_number;
		barrier();
		if (n > dst->u.rw.nr_segments)
			n = dst->u.rw.nr_segments;
		for (i = 0; i < n; i++)
			dst->u.rw.seg[i] = src->u.rw.seg[i];
		break;
	case BLKIF_OP_DISCARD:
		dst->u.discard.flag = src->u.discard.flag;
		dst->u.discard.id = src->u.discard.id;
		dst->u.discard.sector_number = src->u.discard.sector_number;
		dst->u.discard.nr_sectors = src->u.discard.nr_sectors;
		break;
	default:
		break;
	}
}

#endif /* __XEN_BLKIF__BACKEND__COMMON_H__ */<|MERGE_RESOLUTION|>--- conflicted
+++ resolved
@@ -161,11 +161,8 @@
 	sector_t		size;
 	unsigned int		flush_support:1;
 	unsigned int		discard_secure:1;
-<<<<<<< HEAD
-=======
 	unsigned int		feature_gnt_persistent:1;
 	unsigned int		overflow_max_grants:1;
->>>>>>> 9931faca
 };
 
 struct backend_info;
