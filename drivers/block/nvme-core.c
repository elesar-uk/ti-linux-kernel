--- conflicted
+++ resolved
@@ -1483,13 +1483,6 @@
 	if (result)
 		goto free_nvmeq;
 
-<<<<<<< HEAD
-	result = nvme_alloc_admin_tags(dev);
-	if (result)
-		goto free_nvmeq;
-
-=======
->>>>>>> 2a7eaea0
 	nvmeq->cq_vector = 0;
 	result = queue_request_irq(dev, nvmeq, nvmeq->irqname);
 	if (result)
