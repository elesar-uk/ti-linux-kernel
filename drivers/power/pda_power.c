--- conflicted
+++ resolved
@@ -40,11 +40,7 @@
 static int polling;
 
 #ifdef CONFIG_USB_OTG_UTILS
-<<<<<<< HEAD
-static struct otg_transceiver *transceiver;
-=======
 static struct usb_phy *transceiver;
->>>>>>> e816b57a
 static struct notifier_block otg_nb;
 #endif
 
@@ -325,11 +321,7 @@
 	}
 
 #ifdef CONFIG_USB_OTG_UTILS
-<<<<<<< HEAD
-	transceiver = otg_get_transceiver();
-=======
 	transceiver = usb_get_transceiver();
->>>>>>> e816b57a
 	if (transceiver && !pdata->is_usb_online) {
 		pdata->is_usb_online = otg_is_usb_online;
 	}
@@ -383,11 +375,7 @@
 #ifdef CONFIG_USB_OTG_UTILS
 	if (transceiver && pdata->use_otg_notifier) {
 		otg_nb.notifier_call = otg_handle_notification;
-<<<<<<< HEAD
-		ret = otg_register_notifier(transceiver, &otg_nb);
-=======
 		ret = usb_register_notifier(transceiver, &otg_nb);
->>>>>>> e816b57a
 		if (ret) {
 			dev_err(dev, "failure to register otg notifier\n");
 			goto otg_reg_notifier_failed;
