--- conflicted
+++ resolved
@@ -13,11 +13,8 @@
 config QCOM_PM
 	bool "Qualcomm Power Management"
 	depends on ARCH_QCOM && !ARM64
-<<<<<<< HEAD
-=======
 	select QCOM_SCM
 	select ARM_CPU_SUSPEND
->>>>>>> 797fb3dd
 	help
 	  QCOM Platform specific power driver to manage cores and L2 low power
 	  modes. It interface with various system drivers to put the cores in
