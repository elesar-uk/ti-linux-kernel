/*
 * Copyright (C) 2005 Intel Corporation
 * Copyright (C) 2009 Hewlett-Packard Development Company, L.P.
 *
 *	Alex Chiang <achiang@hp.com>
 *	- Unified x86/ia64 implementations
 *	Venkatesh Pallipadi <venkatesh.pallipadi@intel.com>
 *	- Added _PDC for platforms with Intel CPUs
 */
#include <linux/dmi.h>

#include <acpi/acpi_drivers.h>
#include <acpi/processor.h>

#include "internal.h"

#define PREFIX			"ACPI: "
#define _COMPONENT		ACPI_PROCESSOR_COMPONENT
ACPI_MODULE_NAME("processor_core");

<<<<<<< HEAD
MODULE_AUTHOR("Paul Diefenbaugh");
MODULE_DESCRIPTION("ACPI Processor Driver");
MODULE_LICENSE("GPL");

static int acpi_processor_add(struct acpi_device *device);
static int acpi_processor_remove(struct acpi_device *device, int type);
#ifdef CONFIG_ACPI_PROCFS
static int acpi_processor_info_open_fs(struct inode *inode, struct file *file);
#endif
static void acpi_processor_notify(struct acpi_device *device, u32 event);
static acpi_status acpi_processor_hotadd_init(acpi_handle handle, int *p_cpu);
static int acpi_processor_handle_eject(struct acpi_processor *pr);


static const struct acpi_device_id processor_device_ids[] = {
	{ACPI_PROCESSOR_OBJECT_HID, 0},
	{"ACPI0007", 0},
	{"", 0},
};
MODULE_DEVICE_TABLE(acpi, processor_device_ids);

static struct acpi_driver acpi_processor_driver = {
	.name = "processor",
	.class = ACPI_PROCESSOR_CLASS,
	.ids = processor_device_ids,
	.ops = {
		.add = acpi_processor_add,
		.remove = acpi_processor_remove,
		.suspend = acpi_processor_suspend,
		.resume = acpi_processor_resume,
		.notify = acpi_processor_notify,
		},
};

#define INSTALL_NOTIFY_HANDLER		1
#define UNINSTALL_NOTIFY_HANDLER	2
#ifdef CONFIG_ACPI_PROCFS
static const struct file_operations acpi_processor_info_fops = {
	.owner = THIS_MODULE,
	.open = acpi_processor_info_open_fs,
	.read = seq_read,
	.llseek = seq_lseek,
	.release = single_release,
};
#endif

DEFINE_PER_CPU(struct acpi_processor *, processors);
EXPORT_PER_CPU_SYMBOL(processors);

struct acpi_processor_errata errata __read_mostly;

/* --------------------------------------------------------------------------
                                Errata Handling
   -------------------------------------------------------------------------- */

static int acpi_processor_errata_piix4(struct pci_dev *dev)
=======
static int set_no_mwait(const struct dmi_system_id *id)
>>>>>>> 93929ebc
{
	printk(KERN_NOTICE PREFIX "%s detected - "
		"disabling mwait for CPU C-states\n", id->ident);
	idle_nomwait = 1;
	return 0;
}

static struct dmi_system_id __cpuinitdata processor_idle_dmi_table[] = {
	{
	set_no_mwait, "IFL91 board", {
	DMI_MATCH(DMI_BIOS_VENDOR, "COMPAL"),
	DMI_MATCH(DMI_SYS_VENDOR, "ZEPTO"),
	DMI_MATCH(DMI_PRODUCT_VERSION, "3215W"),
	DMI_MATCH(DMI_BOARD_NAME, "IFL91") }, NULL},
	{
	set_no_mwait, "Extensa 5220", {
	DMI_MATCH(DMI_BIOS_VENDOR, "Phoenix Technologies LTD"),
	DMI_MATCH(DMI_SYS_VENDOR, "Acer"),
	DMI_MATCH(DMI_PRODUCT_VERSION, "0100"),
	DMI_MATCH(DMI_BOARD_NAME, "Columbia") }, NULL},
	{},
};

#ifdef CONFIG_SMP
static int map_lapic_id(struct acpi_subtable_header *entry,
		 u32 acpi_id, int *apic_id)
{
	struct acpi_madt_local_apic *lapic =
		(struct acpi_madt_local_apic *)entry;

	if (!(lapic->lapic_flags & ACPI_MADT_ENABLED))
		return 0;

	if (lapic->processor_id != acpi_id)
		return 0;

	*apic_id = lapic->id;
	return 1;
}

static int map_x2apic_id(struct acpi_subtable_header *entry,
			 int device_declaration, u32 acpi_id, int *apic_id)
{
	struct acpi_madt_local_x2apic *apic =
		(struct acpi_madt_local_x2apic *)entry;

	if (!(apic->lapic_flags & ACPI_MADT_ENABLED))
		return 0;

	if (device_declaration && (apic->uid == acpi_id)) {
		*apic_id = apic->local_apic_id;
		return 1;
	}

	return 0;
}

static int map_lsapic_id(struct acpi_subtable_header *entry,
		int device_declaration, u32 acpi_id, int *apic_id)
{
	struct acpi_madt_local_sapic *lsapic =
		(struct acpi_madt_local_sapic *)entry;

	if (!(lsapic->lapic_flags & ACPI_MADT_ENABLED))
		return 0;

	if (device_declaration) {
		if ((entry->length < 16) || (lsapic->uid != acpi_id))
			return 0;
	} else if (lsapic->processor_id != acpi_id)
		return 0;

	*apic_id = (lsapic->id << 8) | lsapic->eid;
	return 1;
}

static int map_madt_entry(int type, u32 acpi_id)
{
	unsigned long madt_end, entry;
	static struct acpi_table_madt *madt;
	static int read_madt;
	int apic_id = -1;

	if (!read_madt) {
		if (ACPI_FAILURE(acpi_get_table(ACPI_SIG_MADT, 0,
					(struct acpi_table_header **)&madt)))
			madt = NULL;
		read_madt++;
	}

	if (!madt)
		return apic_id;

	entry = (unsigned long)madt;
	madt_end = entry + madt->header.length;

	/* Parse all entries looking for a match. */

	entry += sizeof(struct acpi_table_madt);
	while (entry + sizeof(struct acpi_subtable_header) < madt_end) {
		struct acpi_subtable_header *header =
			(struct acpi_subtable_header *)entry;
		if (header->type == ACPI_MADT_TYPE_LOCAL_APIC) {
			if (map_lapic_id(header, acpi_id, &apic_id))
				break;
		} else if (header->type == ACPI_MADT_TYPE_LOCAL_X2APIC) {
			if (map_x2apic_id(header, type, acpi_id, &apic_id))
				break;
		} else if (header->type == ACPI_MADT_TYPE_LOCAL_SAPIC) {
			if (map_lsapic_id(header, type, acpi_id, &apic_id))
				break;
		}
		entry += header->length;
	}
	return apic_id;
}

static int map_mat_entry(acpi_handle handle, int type, u32 acpi_id)
{
	struct acpi_buffer buffer = { ACPI_ALLOCATE_BUFFER, NULL };
	union acpi_object *obj;
	struct acpi_subtable_header *header;
	int apic_id = -1;

	if (ACPI_FAILURE(acpi_evaluate_object(handle, "_MAT", NULL, &buffer)))
		goto exit;

	if (!buffer.length || !buffer.pointer)
		goto exit;

	obj = buffer.pointer;
	if (obj->type != ACPI_TYPE_BUFFER ||
	    obj->buffer.length < sizeof(struct acpi_subtable_header)) {
		goto exit;
	}

	header = (struct acpi_subtable_header *)obj->buffer.pointer;
	if (header->type == ACPI_MADT_TYPE_LOCAL_APIC) {
		map_lapic_id(header, acpi_id, &apic_id);
	} else if (header->type == ACPI_MADT_TYPE_LOCAL_SAPIC) {
		map_lsapic_id(header, type, acpi_id, &apic_id);
	}

exit:
	if (buffer.pointer)
		kfree(buffer.pointer);
	return apic_id;
}

int acpi_get_cpuid(acpi_handle handle, int type, u32 acpi_id)
{
	int i;
	int apic_id = -1;

	apic_id = map_mat_entry(handle, type, acpi_id);
	if (apic_id == -1)
		apic_id = map_madt_entry(type, acpi_id);
	if (apic_id == -1)
		return apic_id;

	for_each_possible_cpu(i) {
		if (cpu_physical_id(i) == apic_id)
			return i;
	}
	return -1;
}
EXPORT_SYMBOL_GPL(acpi_get_cpuid);
#endif

static bool processor_physically_present(acpi_handle handle)
{
	int cpuid, type;
	u32 acpi_id;
	acpi_status status;
	acpi_object_type acpi_type;
	unsigned long long tmp;
	union acpi_object object = { 0 };
	struct acpi_buffer buffer = { sizeof(union acpi_object), &object };

	status = acpi_get_type(handle, &acpi_type);
	if (ACPI_FAILURE(status))
		return false;

	switch (acpi_type) {
	case ACPI_TYPE_PROCESSOR:
		status = acpi_evaluate_object(handle, NULL, NULL, &buffer);
		if (ACPI_FAILURE(status))
			return false;
		acpi_id = object.processor.proc_id;
		break;
	case ACPI_TYPE_DEVICE:
		status = acpi_evaluate_integer(handle, "_UID", NULL, &tmp);
		if (ACPI_FAILURE(status))
			return false;
		acpi_id = tmp;
		break;
	default:
		return false;
	}

	type = (acpi_type == ACPI_TYPE_DEVICE) ? 1 : 0;
	cpuid = acpi_get_cpuid(handle, type, acpi_id);

	if (cpuid == -1)
		return false;

	return true;
}

static void acpi_set_pdc_bits(u32 *buf)
{
	buf[0] = ACPI_PDC_REVISION_ID;
	buf[1] = 1;

	/* Enable coordination with firmware's _TSD info */
	buf[2] = ACPI_PDC_SMP_T_SWCOORD;

	/* Twiddle arch-specific bits needed for _PDC */
	arch_acpi_set_pdc_bits(buf);
}

static struct acpi_object_list *acpi_processor_alloc_pdc(void)
{
	struct acpi_object_list *obj_list;
	union acpi_object *obj;
	u32 *buf;

	/* allocate and initialize pdc. It will be used later. */
	obj_list = kmalloc(sizeof(struct acpi_object_list), GFP_KERNEL);
	if (!obj_list) {
		printk(KERN_ERR "Memory allocation error\n");
		return NULL;
	}

	obj = kmalloc(sizeof(union acpi_object), GFP_KERNEL);
	if (!obj) {
		printk(KERN_ERR "Memory allocation error\n");
		kfree(obj_list);
		return NULL;
	}

	buf = kmalloc(12, GFP_KERNEL);
	if (!buf) {
		printk(KERN_ERR "Memory allocation error\n");
		kfree(obj);
		kfree(obj_list);
		return NULL;
	}

	acpi_set_pdc_bits(buf);

	obj->type = ACPI_TYPE_BUFFER;
	obj->buffer.length = 12;
	obj->buffer.pointer = (u8 *) buf;
	obj_list->count = 1;
	obj_list->pointer = obj;

	return obj_list;
}

/*
 * _PDC is required for a BIOS-OS handshake for most of the newer
 * ACPI processor features.
 */
static int
acpi_processor_eval_pdc(acpi_handle handle, struct acpi_object_list *pdc_in)
{
	acpi_status status = AE_OK;

	if (idle_nomwait) {
		/*
		 * If mwait is disabled for CPU C-states, the C2C3_FFH access
		 * mode will be disabled in the parameter of _PDC object.
		 * Of course C1_FFH access mode will also be disabled.
		 */
		union acpi_object *obj;
		u32 *buffer = NULL;

		obj = pdc_in->pointer;
		buffer = (u32 *)(obj->buffer.pointer);
		buffer[2] &= ~(ACPI_PDC_C_C2C3_FFH | ACPI_PDC_C_C1_FFH);

	}
	status = acpi_evaluate_object(handle, "_PDC", pdc_in, NULL);

	if (ACPI_FAILURE(status))
		ACPI_DEBUG_PRINT((ACPI_DB_INFO,
		    "Could not evaluate _PDC, using legacy perf. control.\n"));

	return status;
}

void acpi_processor_set_pdc(acpi_handle handle)
{
	struct acpi_object_list *obj_list;

	if (arch_has_acpi_pdc() == false)
		return;

	obj_list = acpi_processor_alloc_pdc();
	if (!obj_list)
		return;

	acpi_processor_eval_pdc(handle, obj_list);

	kfree(obj_list->pointer->buffer.pointer);
	kfree(obj_list->pointer);
	kfree(obj_list);
}
EXPORT_SYMBOL_GPL(acpi_processor_set_pdc);

static acpi_status
early_init_pdc(acpi_handle handle, u32 lvl, void *context, void **rv)
{
	if (processor_physically_present(handle) == false)
		return AE_OK;

	acpi_processor_set_pdc(handle);
	return AE_OK;
}

void __init acpi_early_processor_set_pdc(void)
{
	/*
	 * Check whether the system is DMI table. If yes, OSPM
	 * should not use mwait for CPU-states.
	 */
	dmi_check_system(processor_idle_dmi_table);

	acpi_walk_namespace(ACPI_TYPE_PROCESSOR, ACPI_ROOT_OBJECT,
			    ACPI_UINT32_MAX,
			    early_init_pdc, NULL, NULL, NULL);
}<|MERGE_RESOLUTION|>--- conflicted
+++ resolved
@@ -18,66 +18,7 @@
 #define _COMPONENT		ACPI_PROCESSOR_COMPONENT
 ACPI_MODULE_NAME("processor_core");
 
-<<<<<<< HEAD
-MODULE_AUTHOR("Paul Diefenbaugh");
-MODULE_DESCRIPTION("ACPI Processor Driver");
-MODULE_LICENSE("GPL");
-
-static int acpi_processor_add(struct acpi_device *device);
-static int acpi_processor_remove(struct acpi_device *device, int type);
-#ifdef CONFIG_ACPI_PROCFS
-static int acpi_processor_info_open_fs(struct inode *inode, struct file *file);
-#endif
-static void acpi_processor_notify(struct acpi_device *device, u32 event);
-static acpi_status acpi_processor_hotadd_init(acpi_handle handle, int *p_cpu);
-static int acpi_processor_handle_eject(struct acpi_processor *pr);
-
-
-static const struct acpi_device_id processor_device_ids[] = {
-	{ACPI_PROCESSOR_OBJECT_HID, 0},
-	{"ACPI0007", 0},
-	{"", 0},
-};
-MODULE_DEVICE_TABLE(acpi, processor_device_ids);
-
-static struct acpi_driver acpi_processor_driver = {
-	.name = "processor",
-	.class = ACPI_PROCESSOR_CLASS,
-	.ids = processor_device_ids,
-	.ops = {
-		.add = acpi_processor_add,
-		.remove = acpi_processor_remove,
-		.suspend = acpi_processor_suspend,
-		.resume = acpi_processor_resume,
-		.notify = acpi_processor_notify,
-		},
-};
-
-#define INSTALL_NOTIFY_HANDLER		1
-#define UNINSTALL_NOTIFY_HANDLER	2
-#ifdef CONFIG_ACPI_PROCFS
-static const struct file_operations acpi_processor_info_fops = {
-	.owner = THIS_MODULE,
-	.open = acpi_processor_info_open_fs,
-	.read = seq_read,
-	.llseek = seq_lseek,
-	.release = single_release,
-};
-#endif
-
-DEFINE_PER_CPU(struct acpi_processor *, processors);
-EXPORT_PER_CPU_SYMBOL(processors);
-
-struct acpi_processor_errata errata __read_mostly;
-
-/* --------------------------------------------------------------------------
-                                Errata Handling
-   -------------------------------------------------------------------------- */
-
-static int acpi_processor_errata_piix4(struct pci_dev *dev)
-=======
 static int set_no_mwait(const struct dmi_system_id *id)
->>>>>>> 93929ebc
 {
 	printk(KERN_NOTICE PREFIX "%s detected - "
 		"disabling mwait for CPU C-states\n", id->ident);
