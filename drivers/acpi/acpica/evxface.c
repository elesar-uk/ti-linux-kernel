--- conflicted
+++ resolved
@@ -744,11 +744,7 @@
 
 	/* Allocate memory for the handler object */
 
-<<<<<<< HEAD
-	handler = ACPI_ALLOCATE_ZEROED(sizeof(struct acpi_handler_info));
-=======
 	handler = ACPI_ALLOCATE_ZEROED(sizeof(struct acpi_gpe_handler_info));
->>>>>>> 3cbea436
 	if (!handler) {
 		status = AE_NO_MEMORY;
 		goto unlock_and_exit;
@@ -777,11 +773,7 @@
 	handler->address = address;
 	handler->context = context;
 	handler->method_node = gpe_event_info->dispatch.method_node;
-<<<<<<< HEAD
-	handler->orig_flags = gpe_event_info->flags &
-=======
 	handler->original_flags = gpe_event_info->flags &
->>>>>>> 3cbea436
 			(ACPI_GPE_XRUPT_TYPE_MASK | ACPI_GPE_DISPATCH_MASK);
 
 	/*
@@ -790,17 +782,10 @@
 	 * disabled now to avoid spurious execution of the handler.
 	 */
 
-<<<<<<< HEAD
-	if ((handler->orig_flags & ACPI_GPE_DISPATCH_METHOD)
-	    && gpe_event_info->runtime_count) {
-		handler->orig_enabled = 1;
-		(void)acpi_raw_disable_gpe(gpe_event_info);
-=======
 	if ((handler->original_flags & ACPI_GPE_DISPATCH_METHOD)
 	    && gpe_event_info->runtime_count) {
 		handler->originally_enabled = 1;
 		(void)acpi_ev_remove_gpe_reference(gpe_event_info);
->>>>>>> 3cbea436
 	}
 
 	/* Install the handler */
@@ -901,11 +886,7 @@
 	gpe_event_info->dispatch.method_node = handler->method_node;
 	gpe_event_info->flags &=
 		~(ACPI_GPE_XRUPT_TYPE_MASK | ACPI_GPE_DISPATCH_MASK);
-<<<<<<< HEAD
-	gpe_event_info->flags |= handler->orig_flags;
-=======
 	gpe_event_info->flags |= handler->original_flags;
->>>>>>> 3cbea436
 
 	/*
 	 * If the GPE was previously associated with a method and it was
@@ -913,15 +894,9 @@
 	 * post-initialization configuration.
 	 */
 
-<<<<<<< HEAD
-	if ((handler->orig_flags & ACPI_GPE_DISPATCH_METHOD)
-	    && handler->orig_enabled)
-		(void)acpi_raw_enable_gpe(gpe_event_info);
-=======
 	if ((handler->original_flags & ACPI_GPE_DISPATCH_METHOD)
 	    && handler->originally_enabled)
 		(void)acpi_ev_add_gpe_reference(gpe_event_info);
->>>>>>> 3cbea436
 
 	/* Now we can free the handler object */
 
