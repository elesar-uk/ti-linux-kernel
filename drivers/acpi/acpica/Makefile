#
# Makefile for ACPICA Core interpreter
#

ccflags-y			:= -Os
ccflags-$(CONFIG_ACPI_DEBUG)	+= -DACPI_DEBUG_OUTPUT

# use acpi.o to put all files here into acpi.o modparam namespace
obj-y	+= acpi.o

acpi-y :=		\
	dsargs.o	\
	dscontrol.o	\
	dsfield.o	\
	dsinit.o	\
	dsmethod.o	\
	dsmthdat.o	\
	dsobject.o	\
	dsopcode.o	\
	dsutils.o	\
	dswexec.o	\
	dswload.o	\
	dswload2.o	\
	dswscope.o	\
	dswstate.o

acpi-y +=		\
	evevent.o	\
	evgpe.o		\
	evgpeblk.o	\
	evgpeinit.o	\
	evgpeutil.o	\
	evglock.o	\
	evmisc.o	\
	evregion.o	\
	evrgnini.o	\
	evsci.o		\
	evxface.o	\
	evxfevnt.o	\
	evxfgpe.o	\
	evxfregn.o

acpi-y +=		\
	exconfig.o	\
	exconvrt.o	\
	excreate.o	\
	exdebug.o	\
	exdump.o	\
	exfield.o	\
	exfldio.o	\
	exmutex.o	\
	exnames.o	\
	exoparg1.o	\
	exoparg2.o	\
	exoparg3.o	\
	exoparg6.o	\
	exprep.o	\
	exmisc.o	\
	exregion.o	\
	exresnte.o	\
	exresolv.o	\
	exresop.o	\
	exstore.o	\
	exstoren.o	\
	exstorob.o	\
	exsystem.o	\
	exutils.o

acpi-y +=		\
	hwacpi.o	\
	hwesleep.o	\
	hwgpe.o		\
	hwpci.o		\
	hwregs.o	\
	hwsleep.o	\
	hwvalid.o	\
	hwxface.o	\
	hwxfsleep.o

acpi-$(ACPI_FUTURE_USAGE) += hwtimer.o

acpi-y +=		\
	nsaccess.o	\
	nsalloc.o	\
	nsdump.o	\
	nseval.o	\
	nsinit.o	\
	nsload.o	\
	nsnames.o	\
	nsobject.o	\
	nsparse.o	\
	nspredef.o	\
	nsrepair.o	\
	nsrepair2.o	\
	nssearch.o	\
	nsutils.o	\
	nswalk.o	\
	nsxfeval.o	\
	nsxfname.o	\
	nsxfobj.o

acpi-$(ACPI_FUTURE_USAGE) += nsdumpdv.o

acpi-y +=		\
	psargs.o	\
	psloop.o	\
	psopcode.o	\
	psparse.o	\
	psscope.o	\
	pstree.o	\
	psutils.o	\
	pswalk.o	\
	psxface.o

acpi-y +=		\
	rsaddr.o	\
	rscalc.o	\
	rscreate.o	\
	rsinfo.o	\
	rsio.o		\
	rsirq.o		\
	rslist.o	\
	rsmemory.o	\
	rsmisc.o	\
	rsserial.o	\
	rsutils.o	\
	rsxface.o

acpi-$(ACPI_FUTURE_USAGE) += rsdump.o

acpi-y +=		\
	tbfadt.o	\
	tbfind.o	\
	tbinstal.o	\
	tbutils.o	\
	tbxface.o	\
	tbxfload.o	\
	tbxfroot.o

acpi-y +=		\
	utaddress.o	\
	utalloc.o	\
	utcopy.o	\
	utexcep.o	\
	utdebug.o	\
	utdecode.o	\
	utdelete.o	\
	uteval.o	\
	utglobal.o	\
	utids.o		\
	utinit.o	\
	utlock.o	\
	utmath.o	\
	utmisc.o	\
	utmutex.o	\
	utobject.o	\
	utosi.o		\
	utresrc.o	\
	utstate.o	\
	utxface.o	\
	utxfinit.o	\
	utxferror.o	\
	utxfmutex.o

<<<<<<< HEAD
acpi-$(ACPI_FUTURE_USAGE) += uttrack.o utcache.o utclib.o
=======
acpi-$(ACPI_FUTURE_USAGE) += uttrack.o utcache.o
>>>>>>> 9931faca
<|MERGE_RESOLUTION|>--- conflicted
+++ resolved
@@ -162,8 +162,4 @@
 	utxferror.o	\
 	utxfmutex.o
 
-<<<<<<< HEAD
-acpi-$(ACPI_FUTURE_USAGE) += uttrack.o utcache.o utclib.o
-=======
 acpi-$(ACPI_FUTURE_USAGE) += uttrack.o utcache.o
->>>>>>> 9931faca
