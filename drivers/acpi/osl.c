/*
 *  acpi_osl.c - OS-dependent functions ($Revision: 83 $)
 *
 *  Copyright (C) 2000       Andrew Henroid
 *  Copyright (C) 2001, 2002 Andy Grover <andrew.grover@intel.com>
 *  Copyright (C) 2001, 2002 Paul Diefenbaugh <paul.s.diefenbaugh@intel.com>
 *  Copyright (c) 2008 Intel Corporation
 *   Author: Matthew Wilcox <willy@linux.intel.com>
 *
 * ~~~~~~~~~~~~~~~~~~~~~~~~~~~~~~~~~~~~~~~~~~~~~~~~~~~~~~~~~~~~~~~~~~~~~~~~~~
 *
 *  This program is free software; you can redistribute it and/or modify
 *  it under the terms of the GNU General Public License as published by
 *  the Free Software Foundation; either version 2 of the License, or
 *  (at your option) any later version.
 *
 *  This program is distributed in the hope that it will be useful,
 *  but WITHOUT ANY WARRANTY; without even the implied warranty of
 *  MERCHANTABILITY or FITNESS FOR A PARTICULAR PURPOSE.  See the
 *  GNU General Public License for more details.
 *
 *  You should have received a copy of the GNU General Public License
 *  along with this program; if not, write to the Free Software
 *  Foundation, Inc., 59 Temple Place, Suite 330, Boston, MA  02111-1307  USA
 *
 * ~~~~~~~~~~~~~~~~~~~~~~~~~~~~~~~~~~~~~~~~~~~~~~~~~~~~~~~~~~~~~~~~~~~~~~~~~~
 *
 */

#include <linux/module.h>
#include <linux/kernel.h>
#include <linux/slab.h>
#include <linux/mm.h>
#include <linux/pci.h>
#include <linux/interrupt.h>
#include <linux/kmod.h>
#include <linux/delay.h>
#include <linux/workqueue.h>
#include <linux/nmi.h>
#include <linux/acpi.h>
#include <linux/acpi_io.h>
#include <linux/efi.h>
#include <linux/ioport.h>
#include <linux/list.h>
#include <linux/jiffies.h>
#include <linux/semaphore.h>

#include <asm/io.h>
#include <asm/uaccess.h>

#include <acpi/acpi.h>
#include <acpi/acpi_bus.h>
#include <acpi/processor.h>

#define _COMPONENT		ACPI_OS_SERVICES
ACPI_MODULE_NAME("osl");
#define PREFIX		"ACPI: "
struct acpi_os_dpc {
	acpi_osd_exec_callback function;
	void *context;
	struct work_struct work;
	int wait;
};

#ifdef CONFIG_ACPI_CUSTOM_DSDT
#include CONFIG_ACPI_CUSTOM_DSDT_FILE
#endif

#ifdef ENABLE_DEBUGGER
#include <linux/kdb.h>

/* stuff for debugger support */
int acpi_in_debugger;
EXPORT_SYMBOL(acpi_in_debugger);

extern char line_buf[80];
#endif				/*ENABLE_DEBUGGER */

static acpi_osd_handler acpi_irq_handler;
static void *acpi_irq_context;
static struct workqueue_struct *kacpid_wq;
static struct workqueue_struct *kacpi_notify_wq;
struct workqueue_struct *kacpi_hotplug_wq;
EXPORT_SYMBOL(kacpi_hotplug_wq);
<<<<<<< HEAD

struct acpi_res_list {
	resource_size_t start;
	resource_size_t end;
	acpi_adr_space_type resource_type; /* IO port, System memory, ...*/
	char name[5];   /* only can have a length of 4 chars, make use of this
			   one instead of res->name, no need to kalloc then */
	struct list_head resource_list;
	int count;
};

static LIST_HEAD(resource_list_head);
static DEFINE_SPINLOCK(acpi_res_lock);
=======
>>>>>>> dcd6c922

/*
 * This list of permanent mappings is for memory that may be accessed from
 * interrupt context, where we can't do the ioremap().
 */
struct acpi_ioremap {
	struct list_head list;
	void __iomem *virt;
	acpi_physical_address phys;
	acpi_size size;
	unsigned long refcount;
};

static LIST_HEAD(acpi_ioremaps);
static DEFINE_MUTEX(acpi_ioremap_lock);

static void __init acpi_osi_setup_late(void);

/*
 * The story of _OSI(Linux)
 *
 * From pre-history through Linux-2.6.22,
 * Linux responded TRUE upon a BIOS OSI(Linux) query.
 *
 * Unfortunately, reference BIOS writers got wind of this
 * and put OSI(Linux) in their example code, quickly exposing
 * this string as ill-conceived and opening the door to
 * an un-bounded number of BIOS incompatibilities.
 *
 * For example, OSI(Linux) was used on resume to re-POST a
 * video card on one system, because Linux at that time
 * could not do a speedy restore in its native driver.
 * But then upon gaining quick native restore capability,
 * Linux has no way to tell the BIOS to skip the time-consuming
 * POST -- putting Linux at a permanent performance disadvantage.
 * On another system, the BIOS writer used OSI(Linux)
 * to infer native OS support for IPMI!  On other systems,
 * OSI(Linux) simply got in the way of Linux claiming to
 * be compatible with other operating systems, exposing
 * BIOS issues such as skipped device initialization.
 *
 * So "Linux" turned out to be a really poor chose of
 * OSI string, and from Linux-2.6.23 onward we respond FALSE.
 *
 * BIOS writers should NOT query _OSI(Linux) on future systems.
 * Linux will complain on the console when it sees it, and return FALSE.
 * To get Linux to return TRUE for your system  will require
 * a kernel source update to add a DMI entry,
 * or boot with "acpi_osi=Linux"
 */

static struct osi_linux {
	unsigned int	enable:1;
	unsigned int	dmi:1;
	unsigned int	cmdline:1;
} osi_linux = {0, 0, 0};

static u32 acpi_osi_handler(acpi_string interface, u32 supported)
{
	if (!strcmp("Linux", interface)) {

		printk_once(KERN_NOTICE FW_BUG PREFIX
			"BIOS _OSI(Linux) query %s%s\n",
			osi_linux.enable ? "honored" : "ignored",
			osi_linux.cmdline ? " via cmdline" :
			osi_linux.dmi ? " via DMI" : "");
	}

	return supported;
}

static void __init acpi_request_region (struct acpi_generic_address *gas,
	unsigned int length, char *desc)
{
	u64 addr;

	/* Handle possible alignment issues */
	memcpy(&addr, &gas->address, sizeof(addr));
	if (!addr || !length)
		return;

	/* Resources are never freed */
	if (gas->space_id == ACPI_ADR_SPACE_SYSTEM_IO)
		request_region(addr, length, desc);
	else if (gas->space_id == ACPI_ADR_SPACE_SYSTEM_MEMORY)
		request_mem_region(addr, length, desc);
}

static int __init acpi_reserve_resources(void)
{
	acpi_request_region(&acpi_gbl_FADT.xpm1a_event_block, acpi_gbl_FADT.pm1_event_length,
		"ACPI PM1a_EVT_BLK");

	acpi_request_region(&acpi_gbl_FADT.xpm1b_event_block, acpi_gbl_FADT.pm1_event_length,
		"ACPI PM1b_EVT_BLK");

	acpi_request_region(&acpi_gbl_FADT.xpm1a_control_block, acpi_gbl_FADT.pm1_control_length,
		"ACPI PM1a_CNT_BLK");

	acpi_request_region(&acpi_gbl_FADT.xpm1b_control_block, acpi_gbl_FADT.pm1_control_length,
		"ACPI PM1b_CNT_BLK");

	if (acpi_gbl_FADT.pm_timer_length == 4)
		acpi_request_region(&acpi_gbl_FADT.xpm_timer_block, 4, "ACPI PM_TMR");

	acpi_request_region(&acpi_gbl_FADT.xpm2_control_block, acpi_gbl_FADT.pm2_control_length,
		"ACPI PM2_CNT_BLK");

	/* Length of GPE blocks must be a non-negative multiple of 2 */

	if (!(acpi_gbl_FADT.gpe0_block_length & 0x1))
		acpi_request_region(&acpi_gbl_FADT.xgpe0_block,
			       acpi_gbl_FADT.gpe0_block_length, "ACPI GPE0_BLK");

	if (!(acpi_gbl_FADT.gpe1_block_length & 0x1))
		acpi_request_region(&acpi_gbl_FADT.xgpe1_block,
			       acpi_gbl_FADT.gpe1_block_length, "ACPI GPE1_BLK");

	return 0;
}
device_initcall(acpi_reserve_resources);

void acpi_os_printf(const char *fmt, ...)
{
	va_list args;
	va_start(args, fmt);
	acpi_os_vprintf(fmt, args);
	va_end(args);
}

void acpi_os_vprintf(const char *fmt, va_list args)
{
	static char buffer[512];

	vsprintf(buffer, fmt, args);

#ifdef ENABLE_DEBUGGER
	if (acpi_in_debugger) {
		kdb_printf("%s", buffer);
	} else {
		printk(KERN_CONT "%s", buffer);
	}
#else
	printk(KERN_CONT "%s", buffer);
#endif
}

#ifdef CONFIG_KEXEC
static unsigned long acpi_rsdp;
static int __init setup_acpi_rsdp(char *arg)
{
	acpi_rsdp = simple_strtoul(arg, NULL, 16);
	return 0;
}
early_param("acpi_rsdp", setup_acpi_rsdp);
#endif

acpi_physical_address __init acpi_os_get_root_pointer(void)
{
#ifdef CONFIG_KEXEC
	if (acpi_rsdp)
		return acpi_rsdp;
#endif

	if (efi_enabled) {
		if (efi.acpi20 != EFI_INVALID_TABLE_ADDR)
			return efi.acpi20;
		else if (efi.acpi != EFI_INVALID_TABLE_ADDR)
			return efi.acpi;
		else {
			printk(KERN_ERR PREFIX
			       "System description tables not found\n");
			return 0;
		}
	} else {
		acpi_physical_address pa = 0;

		acpi_find_root_pointer(&pa);
		return pa;
	}
}

/* Must be called with 'acpi_ioremap_lock' or RCU read lock held. */
static struct acpi_ioremap *
acpi_map_lookup(acpi_physical_address phys, acpi_size size)
{
	struct acpi_ioremap *map;

	list_for_each_entry_rcu(map, &acpi_ioremaps, list)
		if (map->phys <= phys &&
		    phys + size <= map->phys + map->size)
			return map;

	return NULL;
}

/* Must be called with 'acpi_ioremap_lock' or RCU read lock held. */
static void __iomem *
acpi_map_vaddr_lookup(acpi_physical_address phys, unsigned int size)
{
	struct acpi_ioremap *map;

	map = acpi_map_lookup(phys, size);
	if (map)
		return map->virt + (phys - map->phys);

	return NULL;
}

void __iomem *acpi_os_get_iomem(acpi_physical_address phys, unsigned int size)
{
	struct acpi_ioremap *map;
	void __iomem *virt = NULL;

	mutex_lock(&acpi_ioremap_lock);
	map = acpi_map_lookup(phys, size);
	if (map) {
		virt = map->virt + (phys - map->phys);
		map->refcount++;
	}
	mutex_unlock(&acpi_ioremap_lock);
	return virt;
}
EXPORT_SYMBOL_GPL(acpi_os_get_iomem);

/* Must be called with 'acpi_ioremap_lock' or RCU read lock held. */
static struct acpi_ioremap *
acpi_map_lookup_virt(void __iomem *virt, acpi_size size)
{
	struct acpi_ioremap *map;

	list_for_each_entry_rcu(map, &acpi_ioremaps, list)
		if (map->virt <= virt &&
		    virt + size <= map->virt + map->size)
			return map;

	return NULL;
}

void __iomem *__init_refok
acpi_os_map_memory(acpi_physical_address phys, acpi_size size)
{
	struct acpi_ioremap *map;
	void __iomem *virt;
	acpi_physical_address pg_off;
	acpi_size pg_sz;

	if (phys > ULONG_MAX) {
		printk(KERN_ERR PREFIX "Cannot map memory that high\n");
		return NULL;
	}

	if (!acpi_gbl_permanent_mmap)
		return __acpi_map_table((unsigned long)phys, size);

	mutex_lock(&acpi_ioremap_lock);
	/* Check if there's a suitable mapping already. */
	map = acpi_map_lookup(phys, size);
	if (map) {
		map->refcount++;
		goto out;
	}

	map = kzalloc(sizeof(*map), GFP_KERNEL);
	if (!map) {
		mutex_unlock(&acpi_ioremap_lock);
		return NULL;
	}

	pg_off = round_down(phys, PAGE_SIZE);
	pg_sz = round_up(phys + size, PAGE_SIZE) - pg_off;
	virt = acpi_os_ioremap(pg_off, pg_sz);
	if (!virt) {
		mutex_unlock(&acpi_ioremap_lock);
		kfree(map);
		return NULL;
	}

	INIT_LIST_HEAD(&map->list);
	map->virt = virt;
	map->phys = pg_off;
	map->size = pg_sz;
	map->refcount = 1;

	list_add_tail_rcu(&map->list, &acpi_ioremaps);

 out:
	mutex_unlock(&acpi_ioremap_lock);
	return map->virt + (phys - map->phys);
}
EXPORT_SYMBOL_GPL(acpi_os_map_memory);

static void acpi_os_drop_map_ref(struct acpi_ioremap *map)
{
	if (!--map->refcount)
		list_del_rcu(&map->list);
}

static void acpi_os_map_cleanup(struct acpi_ioremap *map)
{
	if (!map->refcount) {
		synchronize_rcu();
		iounmap(map->virt);
		kfree(map);
	}
}

void __ref acpi_os_unmap_memory(void __iomem *virt, acpi_size size)
{
	struct acpi_ioremap *map;

	if (!acpi_gbl_permanent_mmap) {
		__acpi_unmap_table(virt, size);
		return;
	}

	mutex_lock(&acpi_ioremap_lock);
	map = acpi_map_lookup_virt(virt, size);
	if (!map) {
		mutex_unlock(&acpi_ioremap_lock);
		WARN(true, PREFIX "%s: bad address %p\n", __func__, virt);
		return;
	}
	acpi_os_drop_map_ref(map);
	mutex_unlock(&acpi_ioremap_lock);

	acpi_os_map_cleanup(map);
}
EXPORT_SYMBOL_GPL(acpi_os_unmap_memory);

void __init early_acpi_os_unmap_memory(void __iomem *virt, acpi_size size)
{
	if (!acpi_gbl_permanent_mmap)
		__acpi_unmap_table(virt, size);
}

int acpi_os_map_generic_address(struct acpi_generic_address *gas)
{
	u64 addr;
	void __iomem *virt;

	if (gas->space_id != ACPI_ADR_SPACE_SYSTEM_MEMORY)
		return 0;

	/* Handle possible alignment issues */
	memcpy(&addr, &gas->address, sizeof(addr));
	if (!addr || !gas->bit_width)
		return -EINVAL;

	virt = acpi_os_map_memory(addr, gas->bit_width / 8);
	if (!virt)
		return -EIO;

	return 0;
}
EXPORT_SYMBOL(acpi_os_map_generic_address);

void acpi_os_unmap_generic_address(struct acpi_generic_address *gas)
{
	u64 addr;
	struct acpi_ioremap *map;

	if (gas->space_id != ACPI_ADR_SPACE_SYSTEM_MEMORY)
		return;

	/* Handle possible alignment issues */
	memcpy(&addr, &gas->address, sizeof(addr));
	if (!addr || !gas->bit_width)
		return;

	mutex_lock(&acpi_ioremap_lock);
	map = acpi_map_lookup(addr, gas->bit_width / 8);
	if (!map) {
		mutex_unlock(&acpi_ioremap_lock);
		return;
	}
	acpi_os_drop_map_ref(map);
	mutex_unlock(&acpi_ioremap_lock);

	acpi_os_map_cleanup(map);
}
EXPORT_SYMBOL(acpi_os_unmap_generic_address);

#ifdef ACPI_FUTURE_USAGE
acpi_status
acpi_os_get_physical_address(void *virt, acpi_physical_address * phys)
{
	if (!phys || !virt)
		return AE_BAD_PARAMETER;

	*phys = virt_to_phys(virt);

	return AE_OK;
}
#endif

#define ACPI_MAX_OVERRIDE_LEN 100

static char acpi_os_name[ACPI_MAX_OVERRIDE_LEN];

acpi_status
acpi_os_predefined_override(const struct acpi_predefined_names *init_val,
			    acpi_string * new_val)
{
	if (!init_val || !new_val)
		return AE_BAD_PARAMETER;

	*new_val = NULL;
	if (!memcmp(init_val->name, "_OS_", 4) && strlen(acpi_os_name)) {
		printk(KERN_INFO PREFIX "Overriding _OS definition to '%s'\n",
		       acpi_os_name);
		*new_val = acpi_os_name;
	}

	return AE_OK;
}

acpi_status
acpi_os_table_override(struct acpi_table_header * existing_table,
		       struct acpi_table_header ** new_table)
{
	if (!existing_table || !new_table)
		return AE_BAD_PARAMETER;

	*new_table = NULL;

#ifdef CONFIG_ACPI_CUSTOM_DSDT
	if (strncmp(existing_table->signature, "DSDT", 4) == 0)
		*new_table = (struct acpi_table_header *)AmlCode;
#endif
	if (*new_table != NULL) {
		printk(KERN_WARNING PREFIX "Override [%4.4s-%8.8s], "
			   "this is unsafe: tainting kernel\n",
		       existing_table->signature,
		       existing_table->oem_table_id);
		add_taint(TAINT_OVERRIDDEN_ACPI_TABLE);
	}
	return AE_OK;
}

static irqreturn_t acpi_irq(int irq, void *dev_id)
{
	u32 handled;

	handled = (*acpi_irq_handler) (acpi_irq_context);

	if (handled) {
		acpi_irq_handled++;
		return IRQ_HANDLED;
	} else {
		acpi_irq_not_handled++;
		return IRQ_NONE;
	}
}

acpi_status
acpi_os_install_interrupt_handler(u32 gsi, acpi_osd_handler handler,
				  void *context)
{
	unsigned int irq;

	acpi_irq_stats_init();

	/*
	 * ACPI interrupts different from the SCI in our copy of the FADT are
	 * not supported.
	 */
	if (gsi != acpi_gbl_FADT.sci_interrupt)
		return AE_BAD_PARAMETER;

	if (acpi_irq_handler)
		return AE_ALREADY_ACQUIRED;

	if (acpi_gsi_to_irq(gsi, &irq) < 0) {
		printk(KERN_ERR PREFIX "SCI (ACPI GSI %d) not registered\n",
		       gsi);
		return AE_OK;
	}

	acpi_irq_handler = handler;
	acpi_irq_context = context;
	if (request_irq(irq, acpi_irq, IRQF_SHARED, "acpi", acpi_irq)) {
		printk(KERN_ERR PREFIX "SCI (IRQ%d) allocation failed\n", irq);
		acpi_irq_handler = NULL;
		return AE_NOT_ACQUIRED;
	}

	return AE_OK;
}

acpi_status acpi_os_remove_interrupt_handler(u32 irq, acpi_osd_handler handler)
{
	if (irq != acpi_gbl_FADT.sci_interrupt)
		return AE_BAD_PARAMETER;

	free_irq(irq, acpi_irq);
	acpi_irq_handler = NULL;

	return AE_OK;
}

/*
 * Running in interpreter thread context, safe to sleep
 */

void acpi_os_sleep(u64 ms)
{
	schedule_timeout_interruptible(msecs_to_jiffies(ms));
}

void acpi_os_stall(u32 us)
{
	while (us) {
		u32 delay = 1000;

		if (delay > us)
			delay = us;
		udelay(delay);
		touch_nmi_watchdog();
		us -= delay;
	}
}

/*
 * Support ACPI 3.0 AML Timer operand
 * Returns 64-bit free-running, monotonically increasing timer
 * with 100ns granularity
 */
u64 acpi_os_get_timer(void)
{
	static u64 t;

#ifdef	CONFIG_HPET
	/* TBD: use HPET if available */
#endif

#ifdef	CONFIG_X86_PM_TIMER
	/* TBD: default to PM timer if HPET was not available */
#endif
	if (!t)
		printk(KERN_ERR PREFIX "acpi_os_get_timer() TBD\n");

	return ++t;
}

acpi_status acpi_os_read_port(acpi_io_address port, u32 * value, u32 width)
{
	u32 dummy;

	if (!value)
		value = &dummy;

	*value = 0;
	if (width <= 8) {
		*(u8 *) value = inb(port);
	} else if (width <= 16) {
		*(u16 *) value = inw(port);
	} else if (width <= 32) {
		*(u32 *) value = inl(port);
	} else {
		BUG();
	}

	return AE_OK;
}

EXPORT_SYMBOL(acpi_os_read_port);

acpi_status acpi_os_write_port(acpi_io_address port, u32 value, u32 width)
{
	if (width <= 8) {
		outb(value, port);
	} else if (width <= 16) {
		outw(value, port);
	} else if (width <= 32) {
		outl(value, port);
	} else {
		BUG();
	}

	return AE_OK;
}

EXPORT_SYMBOL(acpi_os_write_port);

acpi_status
acpi_os_read_memory(acpi_physical_address phys_addr, u32 * value, u32 width)
{
	void __iomem *virt_addr;
	unsigned int size = width / 8;
	bool unmap = false;
	u32 dummy;

	rcu_read_lock();
	virt_addr = acpi_map_vaddr_lookup(phys_addr, size);
	if (!virt_addr) {
		rcu_read_unlock();
		virt_addr = acpi_os_ioremap(phys_addr, size);
		if (!virt_addr)
			return AE_BAD_ADDRESS;
		unmap = true;
	}

	if (!value)
		value = &dummy;

	switch (width) {
	case 8:
		*(u8 *) value = readb(virt_addr);
		break;
	case 16:
		*(u16 *) value = readw(virt_addr);
		break;
	case 32:
		*(u32 *) value = readl(virt_addr);
		break;
	default:
		BUG();
	}

	if (unmap)
		iounmap(virt_addr);
	else
		rcu_read_unlock();

	return AE_OK;
}

acpi_status
acpi_os_write_memory(acpi_physical_address phys_addr, u32 value, u32 width)
{
	void __iomem *virt_addr;
	unsigned int size = width / 8;
	bool unmap = false;

	rcu_read_lock();
	virt_addr = acpi_map_vaddr_lookup(phys_addr, size);
	if (!virt_addr) {
		rcu_read_unlock();
		virt_addr = acpi_os_ioremap(phys_addr, size);
		if (!virt_addr)
			return AE_BAD_ADDRESS;
		unmap = true;
	}

	switch (width) {
	case 8:
		writeb(value, virt_addr);
		break;
	case 16:
		writew(value, virt_addr);
		break;
	case 32:
		writel(value, virt_addr);
		break;
	default:
		BUG();
	}

	if (unmap)
		iounmap(virt_addr);
	else
		rcu_read_unlock();

	return AE_OK;
}

acpi_status
acpi_os_read_pci_configuration(struct acpi_pci_id * pci_id, u32 reg,
			       u64 *value, u32 width)
{
	int result, size;
	u32 value32;

	if (!value)
		return AE_BAD_PARAMETER;

	switch (width) {
	case 8:
		size = 1;
		break;
	case 16:
		size = 2;
		break;
	case 32:
		size = 4;
		break;
	default:
		return AE_ERROR;
	}

	result = raw_pci_read(pci_id->segment, pci_id->bus,
				PCI_DEVFN(pci_id->device, pci_id->function),
				reg, size, &value32);
	*value = value32;

	return (result ? AE_ERROR : AE_OK);
}

acpi_status
acpi_os_write_pci_configuration(struct acpi_pci_id * pci_id, u32 reg,
				u64 value, u32 width)
{
	int result, size;

	switch (width) {
	case 8:
		size = 1;
		break;
	case 16:
		size = 2;
		break;
	case 32:
		size = 4;
		break;
	default:
		return AE_ERROR;
	}

	result = raw_pci_write(pci_id->segment, pci_id->bus,
				PCI_DEVFN(pci_id->device, pci_id->function),
				reg, size, value);

	return (result ? AE_ERROR : AE_OK);
}

static void acpi_os_execute_deferred(struct work_struct *work)
{
	struct acpi_os_dpc *dpc = container_of(work, struct acpi_os_dpc, work);

	if (dpc->wait)
		acpi_os_wait_events_complete(NULL);

	dpc->function(dpc->context);
	kfree(dpc);
}

/*******************************************************************************
 *
 * FUNCTION:    acpi_os_execute
 *
 * PARAMETERS:  Type               - Type of the callback
 *              Function           - Function to be executed
 *              Context            - Function parameters
 *
 * RETURN:      Status
 *
 * DESCRIPTION: Depending on type, either queues function for deferred execution or
 *              immediately executes function on a separate thread.
 *
 ******************************************************************************/

static acpi_status __acpi_os_execute(acpi_execute_type type,
	acpi_osd_exec_callback function, void *context, int hp)
{
	acpi_status status = AE_OK;
	struct acpi_os_dpc *dpc;
	struct workqueue_struct *queue;
	int ret;
	ACPI_DEBUG_PRINT((ACPI_DB_EXEC,
			  "Scheduling function [%p(%p)] for deferred execution.\n",
			  function, context));

	/*
	 * Allocate/initialize DPC structure.  Note that this memory will be
	 * freed by the callee.  The kernel handles the work_struct list  in a
	 * way that allows us to also free its memory inside the callee.
	 * Because we may want to schedule several tasks with different
	 * parameters we can't use the approach some kernel code uses of
	 * having a static work_struct.
	 */

	dpc = kmalloc(sizeof(struct acpi_os_dpc), GFP_ATOMIC);
	if (!dpc)
		return AE_NO_MEMORY;

	dpc->function = function;
	dpc->context = context;

	/*
	 * We can't run hotplug code in keventd_wq/kacpid_wq/kacpid_notify_wq
	 * because the hotplug code may call driver .remove() functions,
	 * which invoke flush_scheduled_work/acpi_os_wait_events_complete
	 * to flush these workqueues.
	 */
	queue = hp ? kacpi_hotplug_wq :
		(type == OSL_NOTIFY_HANDLER ? kacpi_notify_wq : kacpid_wq);
	dpc->wait = hp ? 1 : 0;

	if (queue == kacpi_hotplug_wq)
		INIT_WORK(&dpc->work, acpi_os_execute_deferred);
	else if (queue == kacpi_notify_wq)
		INIT_WORK(&dpc->work, acpi_os_execute_deferred);
	else
		INIT_WORK(&dpc->work, acpi_os_execute_deferred);

	/*
	 * On some machines, a software-initiated SMI causes corruption unless
	 * the SMI runs on CPU 0.  An SMI can be initiated by any AML, but
	 * typically it's done in GPE-related methods that are run via
	 * workqueues, so we can avoid the known corruption cases by always
	 * queueing on CPU 0.
	 */
	ret = queue_work_on(0, queue, &dpc->work);

	if (!ret) {
		printk(KERN_ERR PREFIX
			  "Call to queue_work() failed.\n");
		status = AE_ERROR;
		kfree(dpc);
	}
	return status;
}

acpi_status acpi_os_execute(acpi_execute_type type,
			    acpi_osd_exec_callback function, void *context)
{
	return __acpi_os_execute(type, function, context, 0);
}
EXPORT_SYMBOL(acpi_os_execute);

acpi_status acpi_os_hotplug_execute(acpi_osd_exec_callback function,
	void *context)
{
	return __acpi_os_execute(0, function, context, 1);
}

void acpi_os_wait_events_complete(void *context)
{
	flush_workqueue(kacpid_wq);
	flush_workqueue(kacpi_notify_wq);
}

EXPORT_SYMBOL(acpi_os_wait_events_complete);

acpi_status
acpi_os_create_semaphore(u32 max_units, u32 initial_units, acpi_handle * handle)
{
	struct semaphore *sem = NULL;

	sem = acpi_os_allocate(sizeof(struct semaphore));
	if (!sem)
		return AE_NO_MEMORY;
	memset(sem, 0, sizeof(struct semaphore));

	sema_init(sem, initial_units);

	*handle = (acpi_handle *) sem;

	ACPI_DEBUG_PRINT((ACPI_DB_MUTEX, "Creating semaphore[%p|%d].\n",
			  *handle, initial_units));

	return AE_OK;
}

/*
 * TODO: A better way to delete semaphores?  Linux doesn't have a
 * 'delete_semaphore()' function -- may result in an invalid
 * pointer dereference for non-synchronized consumers.	Should
 * we at least check for blocked threads and signal/cancel them?
 */

acpi_status acpi_os_delete_semaphore(acpi_handle handle)
{
	struct semaphore *sem = (struct semaphore *)handle;

	if (!sem)
		return AE_BAD_PARAMETER;

	ACPI_DEBUG_PRINT((ACPI_DB_MUTEX, "Deleting semaphore[%p].\n", handle));

	BUG_ON(!list_empty(&sem->wait_list));
	kfree(sem);
	sem = NULL;

	return AE_OK;
}

/*
 * TODO: Support for units > 1?
 */
acpi_status acpi_os_wait_semaphore(acpi_handle handle, u32 units, u16 timeout)
{
	acpi_status status = AE_OK;
	struct semaphore *sem = (struct semaphore *)handle;
	long jiffies;
	int ret = 0;

	if (!sem || (units < 1))
		return AE_BAD_PARAMETER;

	if (units > 1)
		return AE_SUPPORT;

	ACPI_DEBUG_PRINT((ACPI_DB_MUTEX, "Waiting for semaphore[%p|%d|%d]\n",
			  handle, units, timeout));

	if (timeout == ACPI_WAIT_FOREVER)
		jiffies = MAX_SCHEDULE_TIMEOUT;
	else
		jiffies = msecs_to_jiffies(timeout);
	
	ret = down_timeout(sem, jiffies);
	if (ret)
		status = AE_TIME;

	if (ACPI_FAILURE(status)) {
		ACPI_DEBUG_PRINT((ACPI_DB_MUTEX,
				  "Failed to acquire semaphore[%p|%d|%d], %s",
				  handle, units, timeout,
				  acpi_format_exception(status)));
	} else {
		ACPI_DEBUG_PRINT((ACPI_DB_MUTEX,
				  "Acquired semaphore[%p|%d|%d]", handle,
				  units, timeout));
	}

	return status;
}

/*
 * TODO: Support for units > 1?
 */
acpi_status acpi_os_signal_semaphore(acpi_handle handle, u32 units)
{
	struct semaphore *sem = (struct semaphore *)handle;

	if (!sem || (units < 1))
		return AE_BAD_PARAMETER;

	if (units > 1)
		return AE_SUPPORT;

	ACPI_DEBUG_PRINT((ACPI_DB_MUTEX, "Signaling semaphore[%p|%d]\n", handle,
			  units));

	up(sem);

	return AE_OK;
}

#ifdef ACPI_FUTURE_USAGE
u32 acpi_os_get_line(char *buffer)
{

#ifdef ENABLE_DEBUGGER
	if (acpi_in_debugger) {
		u32 chars;

		kdb_read(buffer, sizeof(line_buf));

		/* remove the CR kdb includes */
		chars = strlen(buffer) - 1;
		buffer[chars] = '\0';
	}
#endif

	return 0;
}
#endif				/*  ACPI_FUTURE_USAGE  */

acpi_status acpi_os_signal(u32 function, void *info)
{
	switch (function) {
	case ACPI_SIGNAL_FATAL:
		printk(KERN_ERR PREFIX "Fatal opcode executed\n");
		break;
	case ACPI_SIGNAL_BREAKPOINT:
		/*
		 * AML Breakpoint
		 * ACPI spec. says to treat it as a NOP unless
		 * you are debugging.  So if/when we integrate
		 * AML debugger into the kernel debugger its
		 * hook will go here.  But until then it is
		 * not useful to print anything on breakpoints.
		 */
		break;
	default:
		break;
	}

	return AE_OK;
}

static int __init acpi_os_name_setup(char *str)
{
	char *p = acpi_os_name;
	int count = ACPI_MAX_OVERRIDE_LEN - 1;

	if (!str || !*str)
		return 0;

	for (; count-- && str && *str; str++) {
		if (isalnum(*str) || *str == ' ' || *str == ':')
			*p++ = *str;
		else if (*str == '\'' || *str == '"')
			continue;
		else
			break;
	}
	*p = 0;

	return 1;

}

__setup("acpi_os_name=", acpi_os_name_setup);

#define	OSI_STRING_LENGTH_MAX 64	/* arbitrary */
#define	OSI_STRING_ENTRIES_MAX 16	/* arbitrary */

struct osi_setup_entry {
	char string[OSI_STRING_LENGTH_MAX];
	bool enable;
};

static struct osi_setup_entry __initdata
		osi_setup_entries[OSI_STRING_ENTRIES_MAX] = {
	{"Module Device", true},
	{"Processor Device", true},
	{"3.0 _SCP Extensions", true},
	{"Processor Aggregator Device", true},
};

void __init acpi_osi_setup(char *str)
{
	struct osi_setup_entry *osi;
	bool enable = true;
	int i;

	if (!acpi_gbl_create_osi_method)
		return;

	if (str == NULL || *str == '\0') {
		printk(KERN_INFO PREFIX "_OSI method disabled\n");
		acpi_gbl_create_osi_method = FALSE;
		return;
	}

	if (*str == '!') {
		str++;
		enable = false;
	}

	for (i = 0; i < OSI_STRING_ENTRIES_MAX; i++) {
		osi = &osi_setup_entries[i];
		if (!strcmp(osi->string, str)) {
			osi->enable = enable;
			break;
		} else if (osi->string[0] == '\0') {
			osi->enable = enable;
			strncpy(osi->string, str, OSI_STRING_LENGTH_MAX);
			break;
		}
	}
}

static void __init set_osi_linux(unsigned int enable)
{
	if (osi_linux.enable != enable)
		osi_linux.enable = enable;

	if (osi_linux.enable)
		acpi_osi_setup("Linux");
	else
		acpi_osi_setup("!Linux");

	return;
}

static void __init acpi_cmdline_osi_linux(unsigned int enable)
{
	osi_linux.cmdline = 1;	/* cmdline set the default and override DMI */
	osi_linux.dmi = 0;
	set_osi_linux(enable);

	return;
}

void __init acpi_dmi_osi_linux(int enable, const struct dmi_system_id *d)
{
	printk(KERN_NOTICE PREFIX "DMI detected: %s\n", d->ident);

	if (enable == -1)
		return;

	osi_linux.dmi = 1;	/* DMI knows that this box asks OSI(Linux) */
	set_osi_linux(enable);

	return;
}

/*
 * Modify the list of "OS Interfaces" reported to BIOS via _OSI
 *
 * empty string disables _OSI
 * string starting with '!' disables that string
 * otherwise string is added to list, augmenting built-in strings
 */
static void __init acpi_osi_setup_late(void)
{
	struct osi_setup_entry *osi;
	char *str;
	int i;
	acpi_status status;

	for (i = 0; i < OSI_STRING_ENTRIES_MAX; i++) {
		osi = &osi_setup_entries[i];
		str = osi->string;

		if (*str == '\0')
			break;
		if (osi->enable) {
			status = acpi_install_interface(str);

			if (ACPI_SUCCESS(status))
				printk(KERN_INFO PREFIX "Added _OSI(%s)\n", str);
		} else {
			status = acpi_remove_interface(str);

			if (ACPI_SUCCESS(status))
				printk(KERN_INFO PREFIX "Deleted _OSI(%s)\n", str);
		}
	}
}

static int __init osi_setup(char *str)
{
	if (str && !strcmp("Linux", str))
		acpi_cmdline_osi_linux(1);
	else if (str && !strcmp("!Linux", str))
		acpi_cmdline_osi_linux(0);
	else
		acpi_osi_setup(str);

	return 1;
}

__setup("acpi_osi=", osi_setup);

/* enable serialization to combat AE_ALREADY_EXISTS errors */
static int __init acpi_serialize_setup(char *str)
{
	printk(KERN_INFO PREFIX "serialize enabled\n");

	acpi_gbl_all_methods_serialized = TRUE;

	return 1;
}

__setup("acpi_serialize", acpi_serialize_setup);

/* Check of resource interference between native drivers and ACPI
 * OperationRegions (SystemIO and System Memory only).
 * IO ports and memory declared in ACPI might be used by the ACPI subsystem
 * in arbitrary AML code and can interfere with legacy drivers.
 * acpi_enforce_resources= can be set to:
 *
 *   - strict (default) (2)
 *     -> further driver trying to access the resources will not load
 *   - lax              (1)
 *     -> further driver trying to access the resources will load, but you
 *     get a system message that something might go wrong...
 *
 *   - no               (0)
 *     -> ACPI Operation Region resources will not be registered
 *
 */
#define ENFORCE_RESOURCES_STRICT 2
#define ENFORCE_RESOURCES_LAX    1
#define ENFORCE_RESOURCES_NO     0

static unsigned int acpi_enforce_resources = ENFORCE_RESOURCES_STRICT;

static int __init acpi_enforce_resources_setup(char *str)
{
	if (str == NULL || *str == '\0')
		return 0;

	if (!strcmp("strict", str))
		acpi_enforce_resources = ENFORCE_RESOURCES_STRICT;
	else if (!strcmp("lax", str))
		acpi_enforce_resources = ENFORCE_RESOURCES_LAX;
	else if (!strcmp("no", str))
		acpi_enforce_resources = ENFORCE_RESOURCES_NO;

	return 1;
}

__setup("acpi_enforce_resources=", acpi_enforce_resources_setup);

/* Check for resource conflicts between ACPI OperationRegions and native
 * drivers */
int acpi_check_resource_conflict(const struct resource *res)
{
	acpi_adr_space_type space_id;
	acpi_size length;
	u8 warn = 0;
	int clash = 0;

	if (acpi_enforce_resources == ENFORCE_RESOURCES_NO)
		return 0;
	if (!(res->flags & IORESOURCE_IO) && !(res->flags & IORESOURCE_MEM))
		return 0;

	if (res->flags & IORESOURCE_IO)
		space_id = ACPI_ADR_SPACE_SYSTEM_IO;
	else
		space_id = ACPI_ADR_SPACE_SYSTEM_MEMORY;

	length = res->end - res->start + 1;
	if (acpi_enforce_resources != ENFORCE_RESOURCES_NO)
		warn = 1;
	clash = acpi_check_address_range(space_id, res->start, length, warn);

	if (clash) {
		if (acpi_enforce_resources != ENFORCE_RESOURCES_NO) {
			if (acpi_enforce_resources == ENFORCE_RESOURCES_LAX)
				printk(KERN_NOTICE "ACPI: This conflict may"
				       " cause random problems and system"
				       " instability\n");
			printk(KERN_INFO "ACPI: If an ACPI driver is available"
			       " for this device, you should use it instead of"
			       " the native driver\n");
		}
		if (acpi_enforce_resources == ENFORCE_RESOURCES_STRICT)
			return -EBUSY;
	}
	return 0;
}
EXPORT_SYMBOL(acpi_check_resource_conflict);

int acpi_check_region(resource_size_t start, resource_size_t n,
		      const char *name)
{
	struct resource res = {
		.start = start,
		.end   = start + n - 1,
		.name  = name,
		.flags = IORESOURCE_IO,
	};

	return acpi_check_resource_conflict(&res);
}
EXPORT_SYMBOL(acpi_check_region);

/*
 * Let drivers know whether the resource checks are effective
 */
int acpi_resources_are_enforced(void)
{
	return acpi_enforce_resources == ENFORCE_RESOURCES_STRICT;
}
EXPORT_SYMBOL(acpi_resources_are_enforced);

/*
 * Deallocate the memory for a spinlock.
 */
void acpi_os_delete_lock(acpi_spinlock handle)
{
	ACPI_FREE(handle);
}

/*
 * Acquire a spinlock.
 *
 * handle is a pointer to the spinlock_t.
 */

acpi_cpu_flags acpi_os_acquire_lock(acpi_spinlock lockp)
{
	acpi_cpu_flags flags;
	spin_lock_irqsave(lockp, flags);
	return flags;
}

/*
 * Release a spinlock. See above.
 */

void acpi_os_release_lock(acpi_spinlock lockp, acpi_cpu_flags flags)
{
	spin_unlock_irqrestore(lockp, flags);
}

#ifndef ACPI_USE_LOCAL_CACHE

/*******************************************************************************
 *
 * FUNCTION:    acpi_os_create_cache
 *
 * PARAMETERS:  name      - Ascii name for the cache
 *              size      - Size of each cached object
 *              depth     - Maximum depth of the cache (in objects) <ignored>
 *              cache     - Where the new cache object is returned
 *
 * RETURN:      status
 *
 * DESCRIPTION: Create a cache object
 *
 ******************************************************************************/

acpi_status
acpi_os_create_cache(char *name, u16 size, u16 depth, acpi_cache_t ** cache)
{
	*cache = kmem_cache_create(name, size, 0, 0, NULL);
	if (*cache == NULL)
		return AE_ERROR;
	else
		return AE_OK;
}

/*******************************************************************************
 *
 * FUNCTION:    acpi_os_purge_cache
 *
 * PARAMETERS:  Cache           - Handle to cache object
 *
 * RETURN:      Status
 *
 * DESCRIPTION: Free all objects within the requested cache.
 *
 ******************************************************************************/

acpi_status acpi_os_purge_cache(acpi_cache_t * cache)
{
	kmem_cache_shrink(cache);
	return (AE_OK);
}

/*******************************************************************************
 *
 * FUNCTION:    acpi_os_delete_cache
 *
 * PARAMETERS:  Cache           - Handle to cache object
 *
 * RETURN:      Status
 *
 * DESCRIPTION: Free all objects within the requested cache and delete the
 *              cache object.
 *
 ******************************************************************************/

acpi_status acpi_os_delete_cache(acpi_cache_t * cache)
{
	kmem_cache_destroy(cache);
	return (AE_OK);
}

/*******************************************************************************
 *
 * FUNCTION:    acpi_os_release_object
 *
 * PARAMETERS:  Cache       - Handle to cache object
 *              Object      - The object to be released
 *
 * RETURN:      None
 *
 * DESCRIPTION: Release an object to the specified cache.  If cache is full,
 *              the object is deleted.
 *
 ******************************************************************************/

acpi_status acpi_os_release_object(acpi_cache_t * cache, void *object)
{
	kmem_cache_free(cache, object);
	return (AE_OK);
}
#endif

acpi_status __init acpi_os_initialize(void)
{
	acpi_os_map_generic_address(&acpi_gbl_FADT.xpm1a_event_block);
	acpi_os_map_generic_address(&acpi_gbl_FADT.xpm1b_event_block);
	acpi_os_map_generic_address(&acpi_gbl_FADT.xgpe0_block);
	acpi_os_map_generic_address(&acpi_gbl_FADT.xgpe1_block);

	return AE_OK;
}

acpi_status __init acpi_os_initialize1(void)
{
	kacpid_wq = alloc_workqueue("kacpid", 0, 1);
	kacpi_notify_wq = alloc_workqueue("kacpi_notify", 0, 1);
	kacpi_hotplug_wq = alloc_workqueue("kacpi_hotplug", 0, 1);
	BUG_ON(!kacpid_wq);
	BUG_ON(!kacpi_notify_wq);
	BUG_ON(!kacpi_hotplug_wq);
	acpi_install_interface_handler(acpi_osi_handler);
	acpi_osi_setup_late();
	return AE_OK;
}

acpi_status acpi_os_terminate(void)
{
	if (acpi_irq_handler) {
		acpi_os_remove_interrupt_handler(acpi_gbl_FADT.sci_interrupt,
						 acpi_irq_handler);
	}

	acpi_os_unmap_generic_address(&acpi_gbl_FADT.xgpe1_block);
	acpi_os_unmap_generic_address(&acpi_gbl_FADT.xgpe0_block);
	acpi_os_unmap_generic_address(&acpi_gbl_FADT.xpm1b_event_block);
	acpi_os_unmap_generic_address(&acpi_gbl_FADT.xpm1a_event_block);

	destroy_workqueue(kacpid_wq);
	destroy_workqueue(kacpi_notify_wq);
	destroy_workqueue(kacpi_hotplug_wq);

	return AE_OK;
}<|MERGE_RESOLUTION|>--- conflicted
+++ resolved
@@ -82,22 +82,6 @@
 static struct workqueue_struct *kacpi_notify_wq;
 struct workqueue_struct *kacpi_hotplug_wq;
 EXPORT_SYMBOL(kacpi_hotplug_wq);
-<<<<<<< HEAD
-
-struct acpi_res_list {
-	resource_size_t start;
-	resource_size_t end;
-	acpi_adr_space_type resource_type; /* IO port, System memory, ...*/
-	char name[5];   /* only can have a length of 4 chars, make use of this
-			   one instead of res->name, no need to kalloc then */
-	struct list_head resource_list;
-	int count;
-};
-
-static LIST_HEAD(resource_list_head);
-static DEFINE_SPINLOCK(acpi_res_lock);
-=======
->>>>>>> dcd6c922
 
 /*
  * This list of permanent mappings is for memory that may be accessed from
