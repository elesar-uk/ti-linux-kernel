--- conflicted
+++ resolved
@@ -787,8 +787,6 @@
 	}
 }
 
-<<<<<<< HEAD
-=======
 static void ghes_print_queued_estatus(void)
 {
 	struct llist_node *llnode;
@@ -815,7 +813,6 @@
 	}
 }
 
->>>>>>> dcd6c922
 static int ghes_notify_nmi(unsigned int cmd, struct pt_regs *regs)
 {
 	struct ghes *ghes, *ghes_global = NULL;
