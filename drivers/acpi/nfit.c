--- conflicted
+++ resolved
@@ -1017,11 +1017,7 @@
 	if (mmio->num_lines)
 		offset = to_interleave_offset(offset, mmio);
 
-<<<<<<< HEAD
-	return readl(mmio->base + offset);
-=======
-	return readq(mmio->addr.base + offset);
->>>>>>> f96d05f6
+	return readl(mmio->addr.base + offset);
 }
 
 static void write_blk_ctl(struct nfit_blk *nfit_blk, unsigned int bw,
