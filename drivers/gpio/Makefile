--- conflicted
+++ resolved
@@ -41,9 +41,5 @@
 obj-$(CONFIG_GPIO_JANZ_TTL)	+= janz-ttl.o
 obj-$(CONFIG_GPIO_SX150X)	+= sx150x.o
 obj-$(CONFIG_GPIO_VX855)	+= vx855_gpio.o
-<<<<<<< HEAD
 obj-$(CONFIG_GPIO_ML_IOH)	+= ml_ioh_gpio.o
-=======
-obj-$(CONFIG_GPIO_ML_IOH)	+= ml_ioh_gpio.o
-obj-$(CONFIG_AB8500_GPIO)       += ab8500-gpio.o
->>>>>>> 105e53f8
+obj-$(CONFIG_AB8500_GPIO)       += ab8500-gpio.o