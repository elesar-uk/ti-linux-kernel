#include <linux/kernel.h>
#include <linux/module.h>
#include <linux/interrupt.h>
#include <linux/irq.h>
#include <linux/spinlock.h>
#include <linux/list.h>
#include <linux/device.h>
#include <linux/err.h>
#include <linux/debugfs.h>
#include <linux/seq_file.h>
#include <linux/gpio.h>
#include <linux/of_gpio.h>
#include <linux/idr.h>
#include <linux/slab.h>
#include <linux/acpi.h>
#include <linux/gpio/driver.h>
#include <linux/gpio/machine.h>
#include <linux/pinctrl/consumer.h>
#include <linux/idr.h>
#include <linux/cdev.h>
#include <linux/fs.h>
#include <linux/uaccess.h>
#include <linux/compat.h>
#include <uapi/linux/gpio.h>

#include "gpiolib.h"

#define CREATE_TRACE_POINTS
#include <trace/events/gpio.h>

/* Implementation infrastructure for GPIO interfaces.
 *
 * The GPIO programming interface allows for inlining speed-critical
 * get/set operations for common cases, so that access to SOC-integrated
 * GPIOs can sometimes cost only an instruction or two per bit.
 */


/* When debugging, extend minimal trust to callers and platform code.
 * Also emit diagnostic messages that may help initial bringup, when
 * board setup or driver bugs are most common.
 *
 * Otherwise, minimize overhead in what may be bitbanging codepaths.
 */
#ifdef	DEBUG
#define	extra_checks	1
#else
#define	extra_checks	0
#endif

/* Device and char device-related information */
static DEFINE_IDA(gpio_ida);
static dev_t gpio_devt;
#define GPIO_DEV_MAX 256 /* 256 GPIO chip devices supported */
static struct bus_type gpio_bus_type = {
	.name = "gpio",
};

/* gpio_lock prevents conflicts during gpio_desc[] table updates.
 * While any GPIO is requested, its gpio_chip is not removable;
 * each GPIO's "requested" flag serves as a lock and refcount.
 */
DEFINE_SPINLOCK(gpio_lock);

static DEFINE_MUTEX(gpio_lookup_lock);
static LIST_HEAD(gpio_lookup_list);
LIST_HEAD(gpio_devices);

static void gpiochip_free_hogs(struct gpio_chip *chip);
static void gpiochip_irqchip_remove(struct gpio_chip *gpiochip);

static bool gpiolib_initialized;

static inline void desc_set_label(struct gpio_desc *d, const char *label)
{
	d->label = label;
}

/**
 * Convert a GPIO number to its descriptor
 */
struct gpio_desc *gpio_to_desc(unsigned gpio)
{
	struct gpio_device *gdev;
	unsigned long flags;

	spin_lock_irqsave(&gpio_lock, flags);

	list_for_each_entry(gdev, &gpio_devices, list) {
		if (gdev->base <= gpio &&
		    gdev->base + gdev->ngpio > gpio) {
			spin_unlock_irqrestore(&gpio_lock, flags);
			return &gdev->descs[gpio - gdev->base];
		}
	}

	spin_unlock_irqrestore(&gpio_lock, flags);

	if (!gpio_is_valid(gpio))
		WARN(1, "invalid GPIO %d\n", gpio);

	return NULL;
}
EXPORT_SYMBOL_GPL(gpio_to_desc);

/**
 * Get the GPIO descriptor corresponding to the given hw number for this chip.
 */
struct gpio_desc *gpiochip_get_desc(struct gpio_chip *chip,
				    u16 hwnum)
{
	struct gpio_device *gdev = chip->gpiodev;

	if (hwnum >= gdev->ngpio)
		return ERR_PTR(-EINVAL);

	return &gdev->descs[hwnum];
}

/**
 * Convert a GPIO descriptor to the integer namespace.
 * This should disappear in the future but is needed since we still
 * use GPIO numbers for error messages and sysfs nodes
 */
int desc_to_gpio(const struct gpio_desc *desc)
{
	return desc->gdev->base + (desc - &desc->gdev->descs[0]);
}
EXPORT_SYMBOL_GPL(desc_to_gpio);


/**
 * gpiod_to_chip - Return the GPIO chip to which a GPIO descriptor belongs
 * @desc:	descriptor to return the chip of
 */
struct gpio_chip *gpiod_to_chip(const struct gpio_desc *desc)
{
	if (!desc || !desc->gdev || !desc->gdev->chip)
		return NULL;
	return desc->gdev->chip;
}
EXPORT_SYMBOL_GPL(gpiod_to_chip);

/* dynamic allocation of GPIOs, e.g. on a hotplugged device */
static int gpiochip_find_base(int ngpio)
{
	struct gpio_device *gdev;
	int base = ARCH_NR_GPIOS - ngpio;

	list_for_each_entry_reverse(gdev, &gpio_devices, list) {
		/* found a free space? */
		if (gdev->base + gdev->ngpio <= base)
			break;
		else
			/* nope, check the space right before the chip */
			base = gdev->base - ngpio;
	}

	if (gpio_is_valid(base)) {
		pr_debug("%s: found new base at %d\n", __func__, base);
		return base;
	} else {
		pr_err("%s: cannot find free range\n", __func__);
		return -ENOSPC;
	}
}

/**
 * gpiod_get_direction - return the current direction of a GPIO
 * @desc:	GPIO to get the direction of
 *
 * Return GPIOF_DIR_IN or GPIOF_DIR_OUT, or an error code in case of error.
 *
 * This function may sleep if gpiod_cansleep() is true.
 */
int gpiod_get_direction(struct gpio_desc *desc)
{
	struct gpio_chip	*chip;
	unsigned		offset;
	int			status = -EINVAL;

	chip = gpiod_to_chip(desc);
	offset = gpio_chip_hwgpio(desc);

	if (!chip->get_direction)
		return status;

	status = chip->get_direction(chip, offset);
	if (status > 0) {
		/* GPIOF_DIR_IN, or other positive */
		status = 1;
		clear_bit(FLAG_IS_OUT, &desc->flags);
	}
	if (status == 0) {
		/* GPIOF_DIR_OUT */
		set_bit(FLAG_IS_OUT, &desc->flags);
	}
	return status;
}
EXPORT_SYMBOL_GPL(gpiod_get_direction);

/*
 * Add a new chip to the global chips list, keeping the list of chips sorted
 * by range(means [base, base + ngpio - 1]) order.
 *
 * Return -EBUSY if the new chip overlaps with some other chip's integer
 * space.
 */
static int gpiodev_add_to_list(struct gpio_device *gdev)
{
	struct gpio_device *prev, *next;

	if (list_empty(&gpio_devices)) {
		/* initial entry in list */
		list_add_tail(&gdev->list, &gpio_devices);
		return 0;
	}

	next = list_entry(gpio_devices.next, struct gpio_device, list);
	if (gdev->base + gdev->ngpio <= next->base) {
		/* add before first entry */
		list_add(&gdev->list, &gpio_devices);
		return 0;
	}

	prev = list_entry(gpio_devices.prev, struct gpio_device, list);
	if (prev->base + prev->ngpio <= gdev->base) {
		/* add behind last entry */
		list_add_tail(&gdev->list, &gpio_devices);
		return 0;
	}

	list_for_each_entry_safe(prev, next, &gpio_devices, list) {
		/* at the end of the list */
		if (&next->list == &gpio_devices)
			break;

		/* add between prev and next */
		if (prev->base + prev->ngpio <= gdev->base
				&& gdev->base + gdev->ngpio <= next->base) {
			list_add(&gdev->list, &prev->list);
			return 0;
		}
	}

	dev_err(&gdev->dev, "GPIO integer space overlap, cannot add chip\n");
	return -EBUSY;
}

/**
 * Convert a GPIO name to its descriptor
 */
static struct gpio_desc *gpio_name_to_desc(const char * const name)
{
	struct gpio_device *gdev;
	unsigned long flags;

	spin_lock_irqsave(&gpio_lock, flags);

	list_for_each_entry(gdev, &gpio_devices, list) {
		int i;

		for (i = 0; i != gdev->ngpio; ++i) {
			struct gpio_desc *desc = &gdev->descs[i];

			if (!desc->name || !name)
				continue;

			if (!strcmp(desc->name, name)) {
				spin_unlock_irqrestore(&gpio_lock, flags);
				return desc;
			}
		}
	}

	spin_unlock_irqrestore(&gpio_lock, flags);

	return NULL;
}

/*
 * Takes the names from gc->names and checks if they are all unique. If they
 * are, they are assigned to their gpio descriptors.
 *
 * Warning if one of the names is already used for a different GPIO.
 */
static int gpiochip_set_desc_names(struct gpio_chip *gc)
{
	struct gpio_device *gdev = gc->gpiodev;
	int i;

	if (!gc->names)
		return 0;

	/* First check all names if they are unique */
	for (i = 0; i != gc->ngpio; ++i) {
		struct gpio_desc *gpio;

		gpio = gpio_name_to_desc(gc->names[i]);
		if (gpio)
			dev_warn(&gdev->dev,
				 "Detected name collision for GPIO name '%s'\n",
				 gc->names[i]);
	}

	/* Then add all names to the GPIO descriptors */
	for (i = 0; i != gc->ngpio; ++i)
		gdev->descs[i].name = gc->names[i];

	return 0;
}

/**
 * gpio_ioctl() - ioctl handler for the GPIO chardev
 */
static long gpio_ioctl(struct file *filp, unsigned int cmd, unsigned long arg)
{
	struct gpio_device *gdev = filp->private_data;
	struct gpio_chip *chip = gdev->chip;
	void __user *ip = (void __user *)arg;

	/* We fail any subsequent ioctl():s when the chip is gone */
	if (!chip)
		return -ENODEV;

	/* Fill in the struct and pass to userspace */
	if (cmd == GPIO_GET_CHIPINFO_IOCTL) {
		struct gpiochip_info chipinfo;

		strncpy(chipinfo.name, dev_name(&gdev->dev),
			sizeof(chipinfo.name));
		chipinfo.name[sizeof(chipinfo.name)-1] = '\0';
		strncpy(chipinfo.label, gdev->label,
			sizeof(chipinfo.label));
		chipinfo.label[sizeof(chipinfo.label)-1] = '\0';
		chipinfo.lines = gdev->ngpio;
		if (copy_to_user(ip, &chipinfo, sizeof(chipinfo)))
			return -EFAULT;
		return 0;
	} else if (cmd == GPIO_GET_LINEINFO_IOCTL) {
		struct gpioline_info lineinfo;
		struct gpio_desc *desc;

		if (copy_from_user(&lineinfo, ip, sizeof(lineinfo)))
			return -EFAULT;
		if (lineinfo.line_offset > gdev->ngpio)
			return -EINVAL;

		desc = &gdev->descs[lineinfo.line_offset];
		if (desc->name) {
			strncpy(lineinfo.name, desc->name,
				sizeof(lineinfo.name));
			lineinfo.name[sizeof(lineinfo.name)-1] = '\0';
		} else {
			lineinfo.name[0] = '\0';
		}
		if (desc->label) {
			strncpy(lineinfo.consumer, desc->label,
				sizeof(lineinfo.consumer));
			lineinfo.consumer[sizeof(lineinfo.consumer)-1] = '\0';
		} else {
			lineinfo.consumer[0] = '\0';
		}

		/*
		 * Userspace only need to know that the kernel is using
		 * this GPIO so it can't use it.
		 */
		lineinfo.flags = 0;
		if (test_bit(FLAG_REQUESTED, &desc->flags) ||
		    test_bit(FLAG_IS_HOGGED, &desc->flags) ||
		    test_bit(FLAG_USED_AS_IRQ, &desc->flags) ||
		    test_bit(FLAG_EXPORT, &desc->flags) ||
		    test_bit(FLAG_SYSFS, &desc->flags))
			lineinfo.flags |= GPIOLINE_FLAG_KERNEL;
		if (test_bit(FLAG_IS_OUT, &desc->flags))
			lineinfo.flags |= GPIOLINE_FLAG_IS_OUT;
		if (test_bit(FLAG_ACTIVE_LOW, &desc->flags))
			lineinfo.flags |= GPIOLINE_FLAG_ACTIVE_LOW;
		if (test_bit(FLAG_OPEN_DRAIN, &desc->flags))
			lineinfo.flags |= GPIOLINE_FLAG_OPEN_DRAIN;
		if (test_bit(FLAG_OPEN_SOURCE, &desc->flags))
			lineinfo.flags |= GPIOLINE_FLAG_OPEN_SOURCE;

		if (copy_to_user(ip, &lineinfo, sizeof(lineinfo)))
			return -EFAULT;
		return 0;
	}
	return -EINVAL;
}

#ifdef CONFIG_COMPAT
static long gpio_ioctl_compat(struct file *filp, unsigned int cmd,
			      unsigned long arg)
{
	return gpio_ioctl(filp, cmd, (unsigned long)compat_ptr(arg));
}
#endif

/**
 * gpio_chrdev_open() - open the chardev for ioctl operations
 * @inode: inode for this chardev
 * @filp: file struct for storing private data
 * Returns 0 on success
 */
static int gpio_chrdev_open(struct inode *inode, struct file *filp)
{
	struct gpio_device *gdev = container_of(inode->i_cdev,
					      struct gpio_device, chrdev);

	/* Fail on open if the backing gpiochip is gone */
	if (!gdev || !gdev->chip)
		return -ENODEV;
	get_device(&gdev->dev);
	filp->private_data = gdev;
	return 0;
}

/**
 * gpio_chrdev_release() - close chardev after ioctl operations
 * @inode: inode for this chardev
 * @filp: file struct for storing private data
 * Returns 0 on success
 */
static int gpio_chrdev_release(struct inode *inode, struct file *filp)
{
	struct gpio_device *gdev = container_of(inode->i_cdev,
					      struct gpio_device, chrdev);

	if (!gdev)
		return -ENODEV;
	put_device(&gdev->dev);
	return 0;
}


static const struct file_operations gpio_fileops = {
	.release = gpio_chrdev_release,
	.open = gpio_chrdev_open,
	.owner = THIS_MODULE,
	.llseek = noop_llseek,
	.unlocked_ioctl = gpio_ioctl,
#ifdef CONFIG_COMPAT
	.compat_ioctl = gpio_ioctl_compat,
#endif
};

static void gpiodevice_release(struct device *dev)
{
	struct gpio_device *gdev = dev_get_drvdata(dev);

	list_del(&gdev->list);
	ida_simple_remove(&gpio_ida, gdev->id);
	kfree(gdev->label);
	kfree(gdev->descs);
	kfree(gdev);
}

static int gpiochip_setup_dev(struct gpio_device *gdev)
{
	int status;

	cdev_init(&gdev->chrdev, &gpio_fileops);
	gdev->chrdev.owner = THIS_MODULE;
	gdev->chrdev.kobj.parent = &gdev->dev.kobj;
	gdev->dev.devt = MKDEV(MAJOR(gpio_devt), gdev->id);
	status = cdev_add(&gdev->chrdev, gdev->dev.devt, 1);
	if (status < 0)
		chip_warn(gdev->chip, "failed to add char device %d:%d\n",
			  MAJOR(gpio_devt), gdev->id);
	else
		chip_dbg(gdev->chip, "added GPIO chardev (%d:%d)\n",
			 MAJOR(gpio_devt), gdev->id);
	status = device_add(&gdev->dev);
	if (status)
		goto err_remove_chardev;

	status = gpiochip_sysfs_register(gdev);
	if (status)
		goto err_remove_device;

	/* From this point, the .release() function cleans up gpio_device */
	gdev->dev.release = gpiodevice_release;
<<<<<<< HEAD
	get_device(&gdev->dev);
=======
>>>>>>> 33688abb
	pr_debug("%s: registered GPIOs %d to %d on device: %s (%s)\n",
		 __func__, gdev->base, gdev->base + gdev->ngpio - 1,
		 dev_name(&gdev->dev), gdev->chip->label ? : "generic");

	return 0;

err_remove_device:
	device_del(&gdev->dev);
err_remove_chardev:
	cdev_del(&gdev->chrdev);
	return status;
}

static void gpiochip_setup_devs(void)
{
	struct gpio_device *gdev;
	int err;

	list_for_each_entry(gdev, &gpio_devices, list) {
		err = gpiochip_setup_dev(gdev);
		if (err)
			pr_err("%s: Failed to initialize gpio device (%d)\n",
			       dev_name(&gdev->dev), err);
	}
}

/**
 * gpiochip_add_data() - register a gpio_chip
 * @chip: the chip to register, with chip->base initialized
 * Context: potentially before irqs will work
 *
 * Returns a negative errno if the chip can't be registered, such as
 * because the chip->base is invalid or already associated with a
 * different chip.  Otherwise it returns zero as a success code.
 *
 * When gpiochip_add_data() is called very early during boot, so that GPIOs
 * can be freely used, the chip->parent device must be registered before
 * the gpio framework's arch_initcall().  Otherwise sysfs initialization
 * for GPIOs will fail rudely.
 *
 * gpiochip_add_data() must only be called after gpiolib initialization,
 * ie after core_initcall().
 *
 * If chip->base is negative, this requests dynamic assignment of
 * a range of valid GPIOs.
 */
int gpiochip_add_data(struct gpio_chip *chip, void *data)
{
	unsigned long	flags;
	int		status = 0;
	unsigned	i;
	int		base = chip->base;
	struct gpio_device *gdev;

	/*
	 * First: allocate and populate the internal stat container, and
	 * set up the struct device.
	 */
	gdev = kzalloc(sizeof(*gdev), GFP_KERNEL);
	if (!gdev)
		return -ENOMEM;
	gdev->dev.bus = &gpio_bus_type;
	gdev->chip = chip;
	chip->gpiodev = gdev;
	if (chip->parent) {
		gdev->dev.parent = chip->parent;
		gdev->dev.of_node = chip->parent->of_node;
	} else {
#ifdef CONFIG_OF_GPIO
	/* If the gpiochip has an assigned OF node this takes precedence */
		if (chip->of_node)
			gdev->dev.of_node = chip->of_node;
#endif
	}
	gdev->id = ida_simple_get(&gpio_ida, 0, 0, GFP_KERNEL);
	if (gdev->id < 0) {
		status = gdev->id;
		goto err_free_gdev;
	}
	dev_set_name(&gdev->dev, "gpiochip%d", gdev->id);
	device_initialize(&gdev->dev);
	dev_set_drvdata(&gdev->dev, gdev);
	if (chip->parent && chip->parent->driver)
		gdev->owner = chip->parent->driver->owner;
	else if (chip->owner)
		/* TODO: remove chip->owner */
		gdev->owner = chip->owner;
	else
		gdev->owner = THIS_MODULE;

	gdev->descs = kcalloc(chip->ngpio, sizeof(gdev->descs[0]), GFP_KERNEL);
	if (!gdev->descs) {
		status = -ENOMEM;
		goto err_free_gdev;
	}

	if (chip->ngpio == 0) {
		chip_err(chip, "tried to insert a GPIO chip with zero lines\n");
		status = -EINVAL;
		goto err_free_descs;
	}

	if (chip->label)
		gdev->label = kstrdup(chip->label, GFP_KERNEL);
	else
		gdev->label = kstrdup("unknown", GFP_KERNEL);
	if (!gdev->label) {
		status = -ENOMEM;
		goto err_free_descs;
	}

	gdev->ngpio = chip->ngpio;
	gdev->data = data;

	spin_lock_irqsave(&gpio_lock, flags);

	/*
	 * TODO: this allocates a Linux GPIO number base in the global
	 * GPIO numberspace for this chip. In the long run we want to
	 * get *rid* of this numberspace and use only descriptors, but
	 * it may be a pipe dream. It will not happen before we get rid
	 * of the sysfs interface anyways.
	 */
	if (base < 0) {
		base = gpiochip_find_base(chip->ngpio);
		if (base < 0) {
			status = base;
			spin_unlock_irqrestore(&gpio_lock, flags);
			goto err_free_label;
		}
		/*
		 * TODO: it should not be necessary to reflect the assigned
		 * base outside of the GPIO subsystem. Go over drivers and
		 * see if anyone makes use of this, else drop this and assign
		 * a poison instead.
		 */
		chip->base = base;
	}
	gdev->base = base;

	status = gpiodev_add_to_list(gdev);
	if (status) {
		spin_unlock_irqrestore(&gpio_lock, flags);
		goto err_free_label;
	}

	spin_unlock_irqrestore(&gpio_lock, flags);

	for (i = 0; i < chip->ngpio; i++) {
		struct gpio_desc *desc = &gdev->descs[i];

		desc->gdev = gdev;
		/*
		 * REVISIT: most hardware initializes GPIOs as inputs
		 * (often with pullups enabled) so power usage is
		 * minimized. Linux code should set the gpio direction
		 * first thing; but until it does, and in case
		 * chip->get_direction is not set, we may expose the
		 * wrong direction in sysfs.
		 */

		if (chip->get_direction) {
			/*
			 * If we have .get_direction, set up the initial
			 * direction flag from the hardware.
			 */
			int dir = chip->get_direction(chip, i);

			if (!dir)
				set_bit(FLAG_IS_OUT, &desc->flags);
		} else if (!chip->direction_input) {
			/*
			 * If the chip lacks the .direction_input callback
			 * we logically assume all lines are outputs.
			 */
			set_bit(FLAG_IS_OUT, &desc->flags);
		}
	}

#ifdef CONFIG_PINCTRL
	INIT_LIST_HEAD(&gdev->pin_ranges);
#endif

	status = gpiochip_set_desc_names(chip);
	if (status)
		goto err_remove_from_list;

	status = of_gpiochip_add(chip);
	if (status)
		goto err_remove_chip;

	acpi_gpiochip_add(chip);

	/*
	 * By first adding the chardev, and then adding the device,
	 * we get a device node entry in sysfs under
	 * /sys/bus/gpio/devices/gpiochipN/dev that can be used for
	 * coldplug of device nodes and other udev business.
	 * We can do this only if gpiolib has been initialized.
	 * Otherwise, defer until later.
	 */
	if (gpiolib_initialized) {
		status = gpiochip_setup_dev(gdev);
		if (status)
			goto err_remove_chip;
	}
	return 0;

err_remove_chip:
	acpi_gpiochip_remove(chip);
	gpiochip_free_hogs(chip);
	of_gpiochip_remove(chip);
err_remove_from_list:
	spin_lock_irqsave(&gpio_lock, flags);
	list_del(&gdev->list);
	spin_unlock_irqrestore(&gpio_lock, flags);
err_free_label:
	kfree(gdev->label);
err_free_descs:
	kfree(gdev->descs);
err_free_gdev:
	ida_simple_remove(&gpio_ida, gdev->id);
	/* failures here can mean systems won't boot... */
	pr_err("%s: GPIOs %d..%d (%s) failed to register\n", __func__,
	       gdev->base, gdev->base + gdev->ngpio - 1,
	       chip->label ? : "generic");
	kfree(gdev);
	return status;
}
EXPORT_SYMBOL_GPL(gpiochip_add_data);

/**
 * gpiochip_get_data() - get per-subdriver data for the chip
 */
void *gpiochip_get_data(struct gpio_chip *chip)
{
	return chip->gpiodev->data;
}
EXPORT_SYMBOL_GPL(gpiochip_get_data);

/**
 * gpiochip_remove() - unregister a gpio_chip
 * @chip: the chip to unregister
 *
 * A gpio_chip with any GPIOs still requested may not be removed.
 */
void gpiochip_remove(struct gpio_chip *chip)
{
	struct gpio_device *gdev = chip->gpiodev;
	struct gpio_desc *desc;
	unsigned long	flags;
	unsigned	i;
	bool		requested = false;

	/* FIXME: should the legacy sysfs handling be moved to gpio_device? */
	gpiochip_sysfs_unregister(gdev);
	/* Numb the device, cancelling all outstanding operations */
	gdev->chip = NULL;
	gpiochip_irqchip_remove(chip);
	acpi_gpiochip_remove(chip);
	gpiochip_remove_pin_ranges(chip);
	gpiochip_free_hogs(chip);
	of_gpiochip_remove(chip);
	/*
	 * We accept no more calls into the driver from this point, so
	 * NULL the driver data pointer
	 */
	gdev->data = NULL;

	spin_lock_irqsave(&gpio_lock, flags);
	for (i = 0; i < gdev->ngpio; i++) {
		desc = &gdev->descs[i];
		if (test_bit(FLAG_REQUESTED, &desc->flags))
			requested = true;
	}
	spin_unlock_irqrestore(&gpio_lock, flags);

	if (requested)
		dev_crit(&gdev->dev,
			 "REMOVING GPIOCHIP WITH GPIOS STILL REQUESTED\n");

	/*
	 * The gpiochip side puts its use of the device to rest here:
	 * if there are no userspace clients, the chardev and device will
	 * be removed, else it will be dangling until the last user is
	 * gone.
	 */
	cdev_del(&gdev->chrdev);
	device_del(&gdev->dev);
	put_device(&gdev->dev);
}
EXPORT_SYMBOL_GPL(gpiochip_remove);

static void devm_gpio_chip_release(struct device *dev, void *res)
{
	struct gpio_chip *chip = *(struct gpio_chip **)res;

	gpiochip_remove(chip);
}

static int devm_gpio_chip_match(struct device *dev, void *res, void *data)

{
	struct gpio_chip **r = res;

	if (!r || !*r) {
		WARN_ON(!r || !*r);
		return 0;
	}

	return *r == data;
}

/**
 * devm_gpiochip_add_data() - Resource manager piochip_add_data()
 * @dev: the device pointer on which irq_chip belongs to.
 * @chip: the chip to register, with chip->base initialized
 * Context: potentially before irqs will work
 *
 * Returns a negative errno if the chip can't be registered, such as
 * because the chip->base is invalid or already associated with a
 * different chip.  Otherwise it returns zero as a success code.
 *
 * The gpio chip automatically be released when the device is unbound.
 */
int devm_gpiochip_add_data(struct device *dev, struct gpio_chip *chip,
			   void *data)
{
	struct gpio_chip **ptr;
	int ret;

	ptr = devres_alloc(devm_gpio_chip_release, sizeof(*ptr),
			     GFP_KERNEL);
	if (!ptr)
		return -ENOMEM;

	ret = gpiochip_add_data(chip, data);
	if (ret < 0) {
		devres_free(ptr);
		return ret;
	}

	*ptr = chip;
	devres_add(dev, ptr);

	return 0;
}
EXPORT_SYMBOL_GPL(devm_gpiochip_add_data);

/**
 * devm_gpiochip_remove() - Resource manager of gpiochip_remove()
 * @dev: device for which which resource was allocated
 * @chip: the chip to remove
 *
 * A gpio_chip with any GPIOs still requested may not be removed.
 */
void devm_gpiochip_remove(struct device *dev, struct gpio_chip *chip)
{
	int ret;

	ret = devres_release(dev, devm_gpio_chip_release,
			     devm_gpio_chip_match, chip);
	if (!ret)
		WARN_ON(ret);
}
EXPORT_SYMBOL_GPL(devm_gpiochip_remove);

/**
 * gpiochip_find() - iterator for locating a specific gpio_chip
 * @data: data to pass to match function
 * @callback: Callback function to check gpio_chip
 *
 * Similar to bus_find_device.  It returns a reference to a gpio_chip as
 * determined by a user supplied @match callback.  The callback should return
 * 0 if the device doesn't match and non-zero if it does.  If the callback is
 * non-zero, this function will return to the caller and not iterate over any
 * more gpio_chips.
 */
struct gpio_chip *gpiochip_find(void *data,
				int (*match)(struct gpio_chip *chip,
					     void *data))
{
	struct gpio_device *gdev;
	struct gpio_chip *chip;
	unsigned long flags;

	spin_lock_irqsave(&gpio_lock, flags);
	list_for_each_entry(gdev, &gpio_devices, list)
		if (gdev->chip && match(gdev->chip, data))
			break;

	/* No match? */
	if (&gdev->list == &gpio_devices)
		chip = NULL;
	else
		chip = gdev->chip;

	spin_unlock_irqrestore(&gpio_lock, flags);

	return chip;
}
EXPORT_SYMBOL_GPL(gpiochip_find);

static int gpiochip_match_name(struct gpio_chip *chip, void *data)
{
	const char *name = data;

	return !strcmp(chip->label, name);
}

static struct gpio_chip *find_chip_by_name(const char *name)
{
	return gpiochip_find((void *)name, gpiochip_match_name);
}

#ifdef CONFIG_GPIOLIB_IRQCHIP

/*
 * The following is irqchip helper code for gpiochips.
 */

/**
 * gpiochip_set_chained_irqchip() - sets a chained irqchip to a gpiochip
 * @gpiochip: the gpiochip to set the irqchip chain to
 * @irqchip: the irqchip to chain to the gpiochip
 * @parent_irq: the irq number corresponding to the parent IRQ for this
 * chained irqchip
 * @parent_handler: the parent interrupt handler for the accumulated IRQ
 * coming out of the gpiochip. If the interrupt is nested rather than
 * cascaded, pass NULL in this handler argument
 */
void gpiochip_set_chained_irqchip(struct gpio_chip *gpiochip,
				  struct irq_chip *irqchip,
				  int parent_irq,
				  irq_flow_handler_t parent_handler)
{
	unsigned int offset;

	if (!gpiochip->irqdomain) {
		chip_err(gpiochip, "called %s before setting up irqchip\n",
			 __func__);
		return;
	}

	if (parent_handler) {
		if (gpiochip->can_sleep) {
			chip_err(gpiochip,
				 "you cannot have chained interrupts on a "
				 "chip that may sleep\n");
			return;
		}
		/*
		 * The parent irqchip is already using the chip_data for this
		 * irqchip, so our callbacks simply use the handler_data.
		 */
		irq_set_chained_handler_and_data(parent_irq, parent_handler,
						 gpiochip);

		gpiochip->irq_parent = parent_irq;
	}

	/* Set the parent IRQ for all affected IRQs */
	for (offset = 0; offset < gpiochip->ngpio; offset++)
		irq_set_parent(irq_find_mapping(gpiochip->irqdomain, offset),
			       parent_irq);
}
EXPORT_SYMBOL_GPL(gpiochip_set_chained_irqchip);

/**
 * gpiochip_irq_map() - maps an IRQ into a GPIO irqchip
 * @d: the irqdomain used by this irqchip
 * @irq: the global irq number used by this GPIO irqchip irq
 * @hwirq: the local IRQ/GPIO line offset on this gpiochip
 *
 * This function will set up the mapping for a certain IRQ line on a
 * gpiochip by assigning the gpiochip as chip data, and using the irqchip
 * stored inside the gpiochip.
 */
static int gpiochip_irq_map(struct irq_domain *d, unsigned int irq,
			    irq_hw_number_t hwirq)
{
	struct gpio_chip *chip = d->host_data;

	irq_set_chip_data(irq, chip);
	/*
	 * This lock class tells lockdep that GPIO irqs are in a different
	 * category than their parents, so it won't report false recursion.
	 */
	irq_set_lockdep_class(irq, chip->lock_key);
	irq_set_chip_and_handler(irq, chip->irqchip, chip->irq_handler);
	/* Chips that can sleep need nested thread handlers */
	if (chip->can_sleep && !chip->irq_not_threaded)
		irq_set_nested_thread(irq, 1);
	irq_set_noprobe(irq);

	/*
	 * No set-up of the hardware will happen if IRQ_TYPE_NONE
	 * is passed as default type.
	 */
	if (chip->irq_default_type != IRQ_TYPE_NONE)
		irq_set_irq_type(irq, chip->irq_default_type);

	return 0;
}

static void gpiochip_irq_unmap(struct irq_domain *d, unsigned int irq)
{
	struct gpio_chip *chip = d->host_data;

	if (chip->can_sleep)
		irq_set_nested_thread(irq, 0);
	irq_set_chip_and_handler(irq, NULL, NULL);
	irq_set_chip_data(irq, NULL);
}

static const struct irq_domain_ops gpiochip_domain_ops = {
	.map	= gpiochip_irq_map,
	.unmap	= gpiochip_irq_unmap,
	/* Virtually all GPIO irqchips are twocell:ed */
	.xlate	= irq_domain_xlate_twocell,
};

static int gpiochip_irq_reqres(struct irq_data *d)
{
	struct gpio_chip *chip = irq_data_get_irq_chip_data(d);

	if (!try_module_get(chip->gpiodev->owner))
		return -ENODEV;

	if (gpiochip_lock_as_irq(chip, d->hwirq)) {
		chip_err(chip,
			"unable to lock HW IRQ %lu for IRQ\n",
			d->hwirq);
		module_put(chip->gpiodev->owner);
		return -EINVAL;
	}
	return 0;
}

static void gpiochip_irq_relres(struct irq_data *d)
{
	struct gpio_chip *chip = irq_data_get_irq_chip_data(d);

	gpiochip_unlock_as_irq(chip, d->hwirq);
	module_put(chip->gpiodev->owner);
}

static int gpiochip_to_irq(struct gpio_chip *chip, unsigned offset)
{
	return irq_find_mapping(chip->irqdomain, offset);
}

/**
 * gpiochip_irqchip_remove() - removes an irqchip added to a gpiochip
 * @gpiochip: the gpiochip to remove the irqchip from
 *
 * This is called only from gpiochip_remove()
 */
static void gpiochip_irqchip_remove(struct gpio_chip *gpiochip)
{
	unsigned int offset;

	acpi_gpiochip_free_interrupts(gpiochip);

	if (gpiochip->irq_parent) {
		irq_set_chained_handler(gpiochip->irq_parent, NULL);
		irq_set_handler_data(gpiochip->irq_parent, NULL);
	}

	/* Remove all IRQ mappings and delete the domain */
	if (gpiochip->irqdomain) {
		for (offset = 0; offset < gpiochip->ngpio; offset++)
			irq_dispose_mapping(
				irq_find_mapping(gpiochip->irqdomain, offset));
		irq_domain_remove(gpiochip->irqdomain);
	}

	if (gpiochip->irqchip) {
		gpiochip->irqchip->irq_request_resources = NULL;
		gpiochip->irqchip->irq_release_resources = NULL;
		gpiochip->irqchip = NULL;
	}
}

/**
 * gpiochip_irqchip_add() - adds an irqchip to a gpiochip
 * @gpiochip: the gpiochip to add the irqchip to
 * @irqchip: the irqchip to add to the gpiochip
 * @first_irq: if not dynamically assigned, the base (first) IRQ to
 * allocate gpiochip irqs from
 * @handler: the irq handler to use (often a predefined irq core function)
 * @type: the default type for IRQs on this irqchip, pass IRQ_TYPE_NONE
 * to have the core avoid setting up any default type in the hardware.
 * @lock_key: lockdep class
 *
 * This function closely associates a certain irqchip with a certain
 * gpiochip, providing an irq domain to translate the local IRQs to
 * global irqs in the gpiolib core, and making sure that the gpiochip
 * is passed as chip data to all related functions. Driver callbacks
 * need to use gpiochip_get_data() to get their local state containers back
 * from the gpiochip passed as chip data. An irqdomain will be stored
 * in the gpiochip that shall be used by the driver to handle IRQ number
 * translation. The gpiochip will need to be initialized and registered
 * before calling this function.
 *
 * This function will handle two cell:ed simple IRQs and assumes all
 * the pins on the gpiochip can generate a unique IRQ. Everything else
 * need to be open coded.
 */
int _gpiochip_irqchip_add(struct gpio_chip *gpiochip,
			  struct irq_chip *irqchip,
			  unsigned int first_irq,
			  irq_flow_handler_t handler,
			  unsigned int type,
			  struct lock_class_key *lock_key)
{
	struct device_node *of_node;
	unsigned int offset;
	unsigned irq_base = 0;

	if (!gpiochip || !irqchip)
		return -EINVAL;

	if (!gpiochip->parent) {
		pr_err("missing gpiochip .dev parent pointer\n");
		return -EINVAL;
	}
	of_node = gpiochip->parent->of_node;
#ifdef CONFIG_OF_GPIO
	/*
	 * If the gpiochip has an assigned OF node this takes precedence
	 * FIXME: get rid of this and use gpiochip->parent->of_node
	 * everywhere
	 */
	if (gpiochip->of_node)
		of_node = gpiochip->of_node;
#endif
	gpiochip->irqchip = irqchip;
	gpiochip->irq_handler = handler;
	gpiochip->irq_default_type = type;
	gpiochip->to_irq = gpiochip_to_irq;
	gpiochip->lock_key = lock_key;
	gpiochip->irqdomain = irq_domain_add_simple(of_node,
					gpiochip->ngpio, first_irq,
					&gpiochip_domain_ops, gpiochip);
	if (!gpiochip->irqdomain) {
		gpiochip->irqchip = NULL;
		return -EINVAL;
	}

	/*
	 * It is possible for a driver to override this, but only if the
	 * alternative functions are both implemented.
	 */
	if (!irqchip->irq_request_resources &&
	    !irqchip->irq_release_resources) {
		irqchip->irq_request_resources = gpiochip_irq_reqres;
		irqchip->irq_release_resources = gpiochip_irq_relres;
	}

	/*
	 * Prepare the mapping since the irqchip shall be orthogonal to
	 * any gpiochip calls. If the first_irq was zero, this is
	 * necessary to allocate descriptors for all IRQs.
	 */
	for (offset = 0; offset < gpiochip->ngpio; offset++) {
		irq_base = irq_create_mapping(gpiochip->irqdomain, offset);
		if (offset == 0)
			/*
			 * Store the base into the gpiochip to be used when
			 * unmapping the irqs.
			 */
			gpiochip->irq_base = irq_base;
	}

	acpi_gpiochip_request_interrupts(gpiochip);

	return 0;
}
EXPORT_SYMBOL_GPL(_gpiochip_irqchip_add);

#else /* CONFIG_GPIOLIB_IRQCHIP */

static void gpiochip_irqchip_remove(struct gpio_chip *gpiochip) {}

#endif /* CONFIG_GPIOLIB_IRQCHIP */

/**
 * gpiochip_generic_request() - request the gpio function for a pin
 * @chip: the gpiochip owning the GPIO
 * @offset: the offset of the GPIO to request for GPIO function
 */
int gpiochip_generic_request(struct gpio_chip *chip, unsigned offset)
{
	return pinctrl_request_gpio(chip->gpiodev->base + offset);
}
EXPORT_SYMBOL_GPL(gpiochip_generic_request);

/**
 * gpiochip_generic_free() - free the gpio function from a pin
 * @chip: the gpiochip to request the gpio function for
 * @offset: the offset of the GPIO to free from GPIO function
 */
void gpiochip_generic_free(struct gpio_chip *chip, unsigned offset)
{
	pinctrl_free_gpio(chip->gpiodev->base + offset);
}
EXPORT_SYMBOL_GPL(gpiochip_generic_free);

#ifdef CONFIG_PINCTRL

/**
 * gpiochip_add_pingroup_range() - add a range for GPIO <-> pin mapping
 * @chip: the gpiochip to add the range for
 * @pctldev: the pin controller to map to
 * @gpio_offset: the start offset in the current gpio_chip number space
 * @pin_group: name of the pin group inside the pin controller
 */
int gpiochip_add_pingroup_range(struct gpio_chip *chip,
			struct pinctrl_dev *pctldev,
			unsigned int gpio_offset, const char *pin_group)
{
	struct gpio_pin_range *pin_range;
	struct gpio_device *gdev = chip->gpiodev;
	int ret;

	pin_range = kzalloc(sizeof(*pin_range), GFP_KERNEL);
	if (!pin_range) {
		chip_err(chip, "failed to allocate pin ranges\n");
		return -ENOMEM;
	}

	/* Use local offset as range ID */
	pin_range->range.id = gpio_offset;
	pin_range->range.gc = chip;
	pin_range->range.name = chip->label;
	pin_range->range.base = gdev->base + gpio_offset;
	pin_range->pctldev = pctldev;

	ret = pinctrl_get_group_pins(pctldev, pin_group,
					&pin_range->range.pins,
					&pin_range->range.npins);
	if (ret < 0) {
		kfree(pin_range);
		return ret;
	}

	pinctrl_add_gpio_range(pctldev, &pin_range->range);

	chip_dbg(chip, "created GPIO range %d->%d ==> %s PINGRP %s\n",
		 gpio_offset, gpio_offset + pin_range->range.npins - 1,
		 pinctrl_dev_get_devname(pctldev), pin_group);

	list_add_tail(&pin_range->node, &gdev->pin_ranges);

	return 0;
}
EXPORT_SYMBOL_GPL(gpiochip_add_pingroup_range);

/**
 * gpiochip_add_pin_range() - add a range for GPIO <-> pin mapping
 * @chip: the gpiochip to add the range for
 * @pinctrl_name: the dev_name() of the pin controller to map to
 * @gpio_offset: the start offset in the current gpio_chip number space
 * @pin_offset: the start offset in the pin controller number space
 * @npins: the number of pins from the offset of each pin space (GPIO and
 *	pin controller) to accumulate in this range
 */
int gpiochip_add_pin_range(struct gpio_chip *chip, const char *pinctl_name,
			   unsigned int gpio_offset, unsigned int pin_offset,
			   unsigned int npins)
{
	struct gpio_pin_range *pin_range;
	struct gpio_device *gdev = chip->gpiodev;
	int ret;

	pin_range = kzalloc(sizeof(*pin_range), GFP_KERNEL);
	if (!pin_range) {
		chip_err(chip, "failed to allocate pin ranges\n");
		return -ENOMEM;
	}

	/* Use local offset as range ID */
	pin_range->range.id = gpio_offset;
	pin_range->range.gc = chip;
	pin_range->range.name = chip->label;
	pin_range->range.base = gdev->base + gpio_offset;
	pin_range->range.pin_base = pin_offset;
	pin_range->range.npins = npins;
	pin_range->pctldev = pinctrl_find_and_add_gpio_range(pinctl_name,
			&pin_range->range);
	if (IS_ERR(pin_range->pctldev)) {
		ret = PTR_ERR(pin_range->pctldev);
		chip_err(chip, "could not create pin range\n");
		kfree(pin_range);
		return ret;
	}
	chip_dbg(chip, "created GPIO range %d->%d ==> %s PIN %d->%d\n",
		 gpio_offset, gpio_offset + npins - 1,
		 pinctl_name,
		 pin_offset, pin_offset + npins - 1);

	list_add_tail(&pin_range->node, &gdev->pin_ranges);

	return 0;
}
EXPORT_SYMBOL_GPL(gpiochip_add_pin_range);

/**
 * gpiochip_remove_pin_ranges() - remove all the GPIO <-> pin mappings
 * @chip: the chip to remove all the mappings for
 */
void gpiochip_remove_pin_ranges(struct gpio_chip *chip)
{
	struct gpio_pin_range *pin_range, *tmp;
	struct gpio_device *gdev = chip->gpiodev;

	list_for_each_entry_safe(pin_range, tmp, &gdev->pin_ranges, node) {
		list_del(&pin_range->node);
		pinctrl_remove_gpio_range(pin_range->pctldev,
				&pin_range->range);
		kfree(pin_range);
	}
}
EXPORT_SYMBOL_GPL(gpiochip_remove_pin_ranges);

#endif /* CONFIG_PINCTRL */

/* These "optional" allocation calls help prevent drivers from stomping
 * on each other, and help provide better diagnostics in debugfs.
 * They're called even less than the "set direction" calls.
 */
static int __gpiod_request(struct gpio_desc *desc, const char *label)
{
	struct gpio_chip	*chip = desc->gdev->chip;
	int			status;
	unsigned long		flags;

	spin_lock_irqsave(&gpio_lock, flags);

	/* NOTE:  gpio_request() can be called in early boot,
	 * before IRQs are enabled, for non-sleeping (SOC) GPIOs.
	 */

	if (test_and_set_bit(FLAG_REQUESTED, &desc->flags) == 0) {
		desc_set_label(desc, label ? : "?");
		status = 0;
	} else {
		status = -EBUSY;
		goto done;
	}

	if (chip->request) {
		/* chip->request may sleep */
		spin_unlock_irqrestore(&gpio_lock, flags);
		status = chip->request(chip, gpio_chip_hwgpio(desc));
		spin_lock_irqsave(&gpio_lock, flags);

		if (status < 0) {
			desc_set_label(desc, NULL);
			clear_bit(FLAG_REQUESTED, &desc->flags);
			goto done;
		}
	}
	if (chip->get_direction) {
		/* chip->get_direction may sleep */
		spin_unlock_irqrestore(&gpio_lock, flags);
		gpiod_get_direction(desc);
		spin_lock_irqsave(&gpio_lock, flags);
	}
done:
	if (status < 0) {
		/* Clear flags that might have been set by the caller before
		 * requesting the GPIO.
		 */
		clear_bit(FLAG_ACTIVE_LOW, &desc->flags);
		clear_bit(FLAG_OPEN_DRAIN, &desc->flags);
		clear_bit(FLAG_OPEN_SOURCE, &desc->flags);
	}
	spin_unlock_irqrestore(&gpio_lock, flags);
	return status;
}

/*
 * This descriptor validation needs to be inserted verbatim into each
 * function taking a descriptor, so we need to use a preprocessor
 * macro to avoid endless duplication. If the desc is NULL it is an
 * optional GPIO and calls should just bail out.
 */
#define VALIDATE_DESC(desc) do { \
	if (!desc) \
		return 0; \
	if (!desc->gdev) { \
		pr_warn("%s: invalid GPIO\n", __func__); \
		return -EINVAL; \
	} \
	if ( !desc->gdev->chip ) { \
		dev_warn(&desc->gdev->dev, \
			 "%s: backing chip is gone\n", __func__); \
		return 0; \
	} } while (0)

#define VALIDATE_DESC_VOID(desc) do { \
	if (!desc) \
		return; \
	if (!desc->gdev) { \
		pr_warn("%s: invalid GPIO\n", __func__); \
		return; \
	} \
	if (!desc->gdev->chip) { \
		dev_warn(&desc->gdev->dev, \
			 "%s: backing chip is gone\n", __func__); \
		return; \
	} } while (0)


int gpiod_request(struct gpio_desc *desc, const char *label)
{
	int status = -EPROBE_DEFER;
	struct gpio_device *gdev;

	VALIDATE_DESC(desc);
	gdev = desc->gdev;

	if (try_module_get(gdev->owner)) {
		status = __gpiod_request(desc, label);
		if (status < 0)
			module_put(gdev->owner);
		else
			get_device(&gdev->dev);
	}

	if (status)
		gpiod_dbg(desc, "%s: status %d\n", __func__, status);

	return status;
}

static bool __gpiod_free(struct gpio_desc *desc)
{
	bool			ret = false;
	unsigned long		flags;
	struct gpio_chip	*chip;

	might_sleep();

	gpiod_unexport(desc);

	spin_lock_irqsave(&gpio_lock, flags);

	chip = desc->gdev->chip;
	if (chip && test_bit(FLAG_REQUESTED, &desc->flags)) {
		if (chip->free) {
			spin_unlock_irqrestore(&gpio_lock, flags);
			might_sleep_if(chip->can_sleep);
			chip->free(chip, gpio_chip_hwgpio(desc));
			spin_lock_irqsave(&gpio_lock, flags);
		}
		desc_set_label(desc, NULL);
		clear_bit(FLAG_ACTIVE_LOW, &desc->flags);
		clear_bit(FLAG_REQUESTED, &desc->flags);
		clear_bit(FLAG_OPEN_DRAIN, &desc->flags);
		clear_bit(FLAG_OPEN_SOURCE, &desc->flags);
		clear_bit(FLAG_IS_HOGGED, &desc->flags);
		ret = true;
	}

	spin_unlock_irqrestore(&gpio_lock, flags);
	return ret;
}

void gpiod_free(struct gpio_desc *desc)
{
	if (desc && desc->gdev && __gpiod_free(desc)) {
		module_put(desc->gdev->owner);
		put_device(&desc->gdev->dev);
	} else {
		WARN_ON(extra_checks);
	}
}

/**
 * gpiochip_is_requested - return string iff signal was requested
 * @chip: controller managing the signal
 * @offset: of signal within controller's 0..(ngpio - 1) range
 *
 * Returns NULL if the GPIO is not currently requested, else a string.
 * The string returned is the label passed to gpio_request(); if none has been
 * passed it is a meaningless, non-NULL constant.
 *
 * This function is for use by GPIO controller drivers.  The label can
 * help with diagnostics, and knowing that the signal is used as a GPIO
 * can help avoid accidentally multiplexing it to another controller.
 */
const char *gpiochip_is_requested(struct gpio_chip *chip, unsigned offset)
{
	struct gpio_desc *desc;

	if (offset >= chip->ngpio)
		return NULL;

	desc = &chip->gpiodev->descs[offset];

	if (test_bit(FLAG_REQUESTED, &desc->flags) == 0)
		return NULL;
	return desc->label;
}
EXPORT_SYMBOL_GPL(gpiochip_is_requested);

/**
 * gpiochip_request_own_desc - Allow GPIO chip to request its own descriptor
 * @desc: GPIO descriptor to request
 * @label: label for the GPIO
 *
 * Function allows GPIO chip drivers to request and use their own GPIO
 * descriptors via gpiolib API. Difference to gpiod_request() is that this
 * function will not increase reference count of the GPIO chip module. This
 * allows the GPIO chip module to be unloaded as needed (we assume that the
 * GPIO chip driver handles freeing the GPIOs it has requested).
 */
struct gpio_desc *gpiochip_request_own_desc(struct gpio_chip *chip, u16 hwnum,
					    const char *label)
{
	struct gpio_desc *desc = gpiochip_get_desc(chip, hwnum);
	int err;

	if (IS_ERR(desc)) {
		chip_err(chip, "failed to get GPIO descriptor\n");
		return desc;
	}

	err = __gpiod_request(desc, label);
	if (err < 0)
		return ERR_PTR(err);

	return desc;
}
EXPORT_SYMBOL_GPL(gpiochip_request_own_desc);

/**
 * gpiochip_free_own_desc - Free GPIO requested by the chip driver
 * @desc: GPIO descriptor to free
 *
 * Function frees the given GPIO requested previously with
 * gpiochip_request_own_desc().
 */
void gpiochip_free_own_desc(struct gpio_desc *desc)
{
	if (desc)
		__gpiod_free(desc);
}
EXPORT_SYMBOL_GPL(gpiochip_free_own_desc);

/*
 * Drivers MUST set GPIO direction before making get/set calls.  In
 * some cases this is done in early boot, before IRQs are enabled.
 *
 * As a rule these aren't called more than once (except for drivers
 * using the open-drain emulation idiom) so these are natural places
 * to accumulate extra debugging checks.  Note that we can't (yet)
 * rely on gpio_request() having been called beforehand.
 */

/**
 * gpiod_direction_input - set the GPIO direction to input
 * @desc:	GPIO to set to input
 *
 * Set the direction of the passed GPIO to input, such as gpiod_get_value() can
 * be called safely on it.
 *
 * Return 0 in case of success, else an error code.
 */
int gpiod_direction_input(struct gpio_desc *desc)
{
	struct gpio_chip	*chip;
	int			status = -EINVAL;

	VALIDATE_DESC(desc);
	chip = desc->gdev->chip;

	if (!chip->get || !chip->direction_input) {
		gpiod_warn(desc,
			"%s: missing get() or direction_input() operations\n",
			__func__);
		return -EIO;
	}

	status = chip->direction_input(chip, gpio_chip_hwgpio(desc));
	if (status == 0)
		clear_bit(FLAG_IS_OUT, &desc->flags);

	trace_gpio_direction(desc_to_gpio(desc), 1, status);

	return status;
}
EXPORT_SYMBOL_GPL(gpiod_direction_input);

static int _gpiod_direction_output_raw(struct gpio_desc *desc, int value)
{
	struct gpio_chip *gc = desc->gdev->chip;
	int ret;

	/* GPIOs used for IRQs shall not be set as output */
	if (test_bit(FLAG_USED_AS_IRQ, &desc->flags)) {
		gpiod_err(desc,
			  "%s: tried to set a GPIO tied to an IRQ as output\n",
			  __func__);
		return -EIO;
	}

	if (test_bit(FLAG_OPEN_DRAIN, &desc->flags)) {
		/* First see if we can enable open drain in hardware */
		if (gc->set_single_ended) {
			ret = gc->set_single_ended(gc, gpio_chip_hwgpio(desc),
						   LINE_MODE_OPEN_DRAIN);
			if (!ret)
				goto set_output_value;
		}
		/* Emulate open drain by not actively driving the line high */
		if (value)
			return gpiod_direction_input(desc);
	}
	else if (test_bit(FLAG_OPEN_SOURCE, &desc->flags)) {
		if (gc->set_single_ended) {
			ret = gc->set_single_ended(gc, gpio_chip_hwgpio(desc),
						   LINE_MODE_OPEN_SOURCE);
			if (!ret)
				goto set_output_value;
		}
		/* Emulate open source by not actively driving the line low */
		if (!value)
			return gpiod_direction_input(desc);
	} else {
		/* Make sure to disable open drain/source hardware, if any */
		if (gc->set_single_ended)
			gc->set_single_ended(gc,
					     gpio_chip_hwgpio(desc),
					     LINE_MODE_PUSH_PULL);
	}

set_output_value:
	if (!gc->set || !gc->direction_output) {
		gpiod_warn(desc,
		       "%s: missing set() or direction_output() operations\n",
		       __func__);
		return -EIO;
	}

	ret = gc->direction_output(gc, gpio_chip_hwgpio(desc), value);
	if (!ret)
		set_bit(FLAG_IS_OUT, &desc->flags);
	trace_gpio_value(desc_to_gpio(desc), 0, value);
	trace_gpio_direction(desc_to_gpio(desc), 0, ret);
	return ret;
}

/**
 * gpiod_direction_output_raw - set the GPIO direction to output
 * @desc:	GPIO to set to output
 * @value:	initial output value of the GPIO
 *
 * Set the direction of the passed GPIO to output, such as gpiod_set_value() can
 * be called safely on it. The initial value of the output must be specified
 * as raw value on the physical line without regard for the ACTIVE_LOW status.
 *
 * Return 0 in case of success, else an error code.
 */
int gpiod_direction_output_raw(struct gpio_desc *desc, int value)
{
	VALIDATE_DESC(desc);
	return _gpiod_direction_output_raw(desc, value);
}
EXPORT_SYMBOL_GPL(gpiod_direction_output_raw);

/**
 * gpiod_direction_output - set the GPIO direction to output
 * @desc:	GPIO to set to output
 * @value:	initial output value of the GPIO
 *
 * Set the direction of the passed GPIO to output, such as gpiod_set_value() can
 * be called safely on it. The initial value of the output must be specified
 * as the logical value of the GPIO, i.e. taking its ACTIVE_LOW status into
 * account.
 *
 * Return 0 in case of success, else an error code.
 */
int gpiod_direction_output(struct gpio_desc *desc, int value)
{
	VALIDATE_DESC(desc);
	if (test_bit(FLAG_ACTIVE_LOW, &desc->flags))
		value = !value;
	return _gpiod_direction_output_raw(desc, value);
}
EXPORT_SYMBOL_GPL(gpiod_direction_output);

/**
 * gpiod_set_debounce - sets @debounce time for a @gpio
 * @gpio: the gpio to set debounce time
 * @debounce: debounce time is microseconds
 *
 * returns -ENOTSUPP if the controller does not support setting
 * debounce.
 */
int gpiod_set_debounce(struct gpio_desc *desc, unsigned debounce)
{
	struct gpio_chip	*chip;

	VALIDATE_DESC(desc);
	chip = desc->gdev->chip;
	if (!chip->set || !chip->set_debounce) {
		gpiod_dbg(desc,
			  "%s: missing set() or set_debounce() operations\n",
			  __func__);
		return -ENOTSUPP;
	}

	return chip->set_debounce(chip, gpio_chip_hwgpio(desc), debounce);
}
EXPORT_SYMBOL_GPL(gpiod_set_debounce);

/**
 * gpiod_is_active_low - test whether a GPIO is active-low or not
 * @desc: the gpio descriptor to test
 *
 * Returns 1 if the GPIO is active-low, 0 otherwise.
 */
int gpiod_is_active_low(const struct gpio_desc *desc)
{
	VALIDATE_DESC(desc);
	return test_bit(FLAG_ACTIVE_LOW, &desc->flags);
}
EXPORT_SYMBOL_GPL(gpiod_is_active_low);

/* I/O calls are only valid after configuration completed; the relevant
 * "is this a valid GPIO" error checks should already have been done.
 *
 * "Get" operations are often inlinable as reading a pin value register,
 * and masking the relevant bit in that register.
 *
 * When "set" operations are inlinable, they involve writing that mask to
 * one register to set a low value, or a different register to set it high.
 * Otherwise locking is needed, so there may be little value to inlining.
 *
 *------------------------------------------------------------------------
 *
 * IMPORTANT!!!  The hot paths -- get/set value -- assume that callers
 * have requested the GPIO.  That can include implicit requesting by
 * a direction setting call.  Marking a gpio as requested locks its chip
 * in memory, guaranteeing that these table lookups need no more locking
 * and that gpiochip_remove() will fail.
 *
 * REVISIT when debugging, consider adding some instrumentation to ensure
 * that the GPIO was actually requested.
 */

static int _gpiod_get_raw_value(const struct gpio_desc *desc)
{
	struct gpio_chip	*chip;
	int offset;
	int value;

	chip = desc->gdev->chip;
	offset = gpio_chip_hwgpio(desc);
	value = chip->get ? chip->get(chip, offset) : -EIO;
	value = value < 0 ? value : !!value;
	trace_gpio_value(desc_to_gpio(desc), 1, value);
	return value;
}

/**
 * gpiod_get_raw_value() - return a gpio's raw value
 * @desc: gpio whose value will be returned
 *
 * Return the GPIO's raw value, i.e. the value of the physical line disregarding
 * its ACTIVE_LOW status, or negative errno on failure.
 *
 * This function should be called from contexts where we cannot sleep, and will
 * complain if the GPIO chip functions potentially sleep.
 */
int gpiod_get_raw_value(const struct gpio_desc *desc)
{
	VALIDATE_DESC(desc);
	/* Should be using gpio_get_value_cansleep() */
	WARN_ON(desc->gdev->chip->can_sleep);
	return _gpiod_get_raw_value(desc);
}
EXPORT_SYMBOL_GPL(gpiod_get_raw_value);

/**
 * gpiod_get_value() - return a gpio's value
 * @desc: gpio whose value will be returned
 *
 * Return the GPIO's logical value, i.e. taking the ACTIVE_LOW status into
 * account, or negative errno on failure.
 *
 * This function should be called from contexts where we cannot sleep, and will
 * complain if the GPIO chip functions potentially sleep.
 */
int gpiod_get_value(const struct gpio_desc *desc)
{
	int value;

	VALIDATE_DESC(desc);
	/* Should be using gpio_get_value_cansleep() */
	WARN_ON(desc->gdev->chip->can_sleep);

	value = _gpiod_get_raw_value(desc);
	if (value < 0)
		return value;

	if (test_bit(FLAG_ACTIVE_LOW, &desc->flags))
		value = !value;

	return value;
}
EXPORT_SYMBOL_GPL(gpiod_get_value);

/*
 *  _gpio_set_open_drain_value() - Set the open drain gpio's value.
 * @desc: gpio descriptor whose state need to be set.
 * @value: Non-zero for setting it HIGH otherwise it will set to LOW.
 */
static void _gpio_set_open_drain_value(struct gpio_desc *desc, bool value)
{
	int err = 0;
	struct gpio_chip *chip = desc->gdev->chip;
	int offset = gpio_chip_hwgpio(desc);

	if (value) {
		err = chip->direction_input(chip, offset);
		if (!err)
			clear_bit(FLAG_IS_OUT, &desc->flags);
	} else {
		err = chip->direction_output(chip, offset, 0);
		if (!err)
			set_bit(FLAG_IS_OUT, &desc->flags);
	}
	trace_gpio_direction(desc_to_gpio(desc), value, err);
	if (err < 0)
		gpiod_err(desc,
			  "%s: Error in set_value for open drain err %d\n",
			  __func__, err);
}

/*
 *  _gpio_set_open_source_value() - Set the open source gpio's value.
 * @desc: gpio descriptor whose state need to be set.
 * @value: Non-zero for setting it HIGH otherwise it will set to LOW.
 */
static void _gpio_set_open_source_value(struct gpio_desc *desc, bool value)
{
	int err = 0;
	struct gpio_chip *chip = desc->gdev->chip;
	int offset = gpio_chip_hwgpio(desc);

	if (value) {
		err = chip->direction_output(chip, offset, 1);
		if (!err)
			set_bit(FLAG_IS_OUT, &desc->flags);
	} else {
		err = chip->direction_input(chip, offset);
		if (!err)
			clear_bit(FLAG_IS_OUT, &desc->flags);
	}
	trace_gpio_direction(desc_to_gpio(desc), !value, err);
	if (err < 0)
		gpiod_err(desc,
			  "%s: Error in set_value for open source err %d\n",
			  __func__, err);
}

static void _gpiod_set_raw_value(struct gpio_desc *desc, bool value)
{
	struct gpio_chip	*chip;

	chip = desc->gdev->chip;
	trace_gpio_value(desc_to_gpio(desc), 0, value);
	if (test_bit(FLAG_OPEN_DRAIN, &desc->flags))
		_gpio_set_open_drain_value(desc, value);
	else if (test_bit(FLAG_OPEN_SOURCE, &desc->flags))
		_gpio_set_open_source_value(desc, value);
	else
		chip->set(chip, gpio_chip_hwgpio(desc), value);
}

/*
 * set multiple outputs on the same chip;
 * use the chip's set_multiple function if available;
 * otherwise set the outputs sequentially;
 * @mask: bit mask array; one bit per output; BITS_PER_LONG bits per word
 *        defines which outputs are to be changed
 * @bits: bit value array; one bit per output; BITS_PER_LONG bits per word
 *        defines the values the outputs specified by mask are to be set to
 */
static void gpio_chip_set_multiple(struct gpio_chip *chip,
				   unsigned long *mask, unsigned long *bits)
{
	if (chip->set_multiple) {
		chip->set_multiple(chip, mask, bits);
	} else {
		int i;
		for (i = 0; i < chip->ngpio; i++) {
			if (mask[BIT_WORD(i)] == 0) {
				/* no more set bits in this mask word;
				 * skip ahead to the next word */
				i = (BIT_WORD(i) + 1) * BITS_PER_LONG - 1;
				continue;
			}
			/* set outputs if the corresponding mask bit is set */
			if (__test_and_clear_bit(i, mask))
				chip->set(chip, i, test_bit(i, bits));
		}
	}
}

void gpiod_set_array_value_complex(bool raw, bool can_sleep,
				   unsigned int array_size,
				   struct gpio_desc **desc_array,
				   int *value_array)
{
	int i = 0;

	while (i < array_size) {
		struct gpio_chip *chip = desc_array[i]->gdev->chip;
		unsigned long mask[BITS_TO_LONGS(chip->ngpio)];
		unsigned long bits[BITS_TO_LONGS(chip->ngpio)];
		int count = 0;

		if (!can_sleep)
			WARN_ON(chip->can_sleep);

		memset(mask, 0, sizeof(mask));
		do {
			struct gpio_desc *desc = desc_array[i];
			int hwgpio = gpio_chip_hwgpio(desc);
			int value = value_array[i];

			if (!raw && test_bit(FLAG_ACTIVE_LOW, &desc->flags))
				value = !value;
			trace_gpio_value(desc_to_gpio(desc), 0, value);
			/*
			 * collect all normal outputs belonging to the same chip
			 * open drain and open source outputs are set individually
			 */
			if (test_bit(FLAG_OPEN_DRAIN, &desc->flags)) {
				_gpio_set_open_drain_value(desc, value);
			} else if (test_bit(FLAG_OPEN_SOURCE, &desc->flags)) {
				_gpio_set_open_source_value(desc, value);
			} else {
				__set_bit(hwgpio, mask);
				if (value)
					__set_bit(hwgpio, bits);
				else
					__clear_bit(hwgpio, bits);
				count++;
			}
			i++;
		} while ((i < array_size) &&
			 (desc_array[i]->gdev->chip == chip));
		/* push collected bits to outputs */
		if (count != 0)
			gpio_chip_set_multiple(chip, mask, bits);
	}
}

/**
 * gpiod_set_raw_value() - assign a gpio's raw value
 * @desc: gpio whose value will be assigned
 * @value: value to assign
 *
 * Set the raw value of the GPIO, i.e. the value of its physical line without
 * regard for its ACTIVE_LOW status.
 *
 * This function should be called from contexts where we cannot sleep, and will
 * complain if the GPIO chip functions potentially sleep.
 */
void gpiod_set_raw_value(struct gpio_desc *desc, int value)
{
	VALIDATE_DESC_VOID(desc);
	/* Should be using gpiod_set_value_cansleep() */
	WARN_ON(desc->gdev->chip->can_sleep);
	_gpiod_set_raw_value(desc, value);
}
EXPORT_SYMBOL_GPL(gpiod_set_raw_value);

/**
 * gpiod_set_value() - assign a gpio's value
 * @desc: gpio whose value will be assigned
 * @value: value to assign
 *
 * Set the logical value of the GPIO, i.e. taking its ACTIVE_LOW status into
 * account
 *
 * This function should be called from contexts where we cannot sleep, and will
 * complain if the GPIO chip functions potentially sleep.
 */
void gpiod_set_value(struct gpio_desc *desc, int value)
{
	VALIDATE_DESC_VOID(desc);
	/* Should be using gpiod_set_value_cansleep() */
	WARN_ON(desc->gdev->chip->can_sleep);
	if (test_bit(FLAG_ACTIVE_LOW, &desc->flags))
		value = !value;
	_gpiod_set_raw_value(desc, value);
}
EXPORT_SYMBOL_GPL(gpiod_set_value);

/**
 * gpiod_set_raw_array_value() - assign values to an array of GPIOs
 * @array_size: number of elements in the descriptor / value arrays
 * @desc_array: array of GPIO descriptors whose values will be assigned
 * @value_array: array of values to assign
 *
 * Set the raw values of the GPIOs, i.e. the values of the physical lines
 * without regard for their ACTIVE_LOW status.
 *
 * This function should be called from contexts where we cannot sleep, and will
 * complain if the GPIO chip functions potentially sleep.
 */
void gpiod_set_raw_array_value(unsigned int array_size,
			 struct gpio_desc **desc_array, int *value_array)
{
	if (!desc_array)
		return;
	gpiod_set_array_value_complex(true, false, array_size, desc_array,
				      value_array);
}
EXPORT_SYMBOL_GPL(gpiod_set_raw_array_value);

/**
 * gpiod_set_array_value() - assign values to an array of GPIOs
 * @array_size: number of elements in the descriptor / value arrays
 * @desc_array: array of GPIO descriptors whose values will be assigned
 * @value_array: array of values to assign
 *
 * Set the logical values of the GPIOs, i.e. taking their ACTIVE_LOW status
 * into account.
 *
 * This function should be called from contexts where we cannot sleep, and will
 * complain if the GPIO chip functions potentially sleep.
 */
void gpiod_set_array_value(unsigned int array_size,
			   struct gpio_desc **desc_array, int *value_array)
{
	if (!desc_array)
		return;
	gpiod_set_array_value_complex(false, false, array_size, desc_array,
				      value_array);
}
EXPORT_SYMBOL_GPL(gpiod_set_array_value);

/**
 * gpiod_cansleep() - report whether gpio value access may sleep
 * @desc: gpio to check
 *
 */
int gpiod_cansleep(const struct gpio_desc *desc)
{
	VALIDATE_DESC(desc);
	return desc->gdev->chip->can_sleep;
}
EXPORT_SYMBOL_GPL(gpiod_cansleep);

/**
 * gpiod_to_irq() - return the IRQ corresponding to a GPIO
 * @desc: gpio whose IRQ will be returned (already requested)
 *
 * Return the IRQ corresponding to the passed GPIO, or an error code in case of
 * error.
 */
int gpiod_to_irq(const struct gpio_desc *desc)
{
	struct gpio_chip *chip;
	int offset;

	VALIDATE_DESC(desc);
	chip = desc->gdev->chip;
	offset = gpio_chip_hwgpio(desc);
	if (chip->to_irq) {
		int retirq = chip->to_irq(chip, offset);

		/* Zero means NO_IRQ */
		if (!retirq)
			return -ENXIO;

		return retirq;
	}
	return -ENXIO;
}
EXPORT_SYMBOL_GPL(gpiod_to_irq);

/**
 * gpiochip_lock_as_irq() - lock a GPIO to be used as IRQ
 * @chip: the chip the GPIO to lock belongs to
 * @offset: the offset of the GPIO to lock as IRQ
 *
 * This is used directly by GPIO drivers that want to lock down
 * a certain GPIO line to be used for IRQs.
 */
int gpiochip_lock_as_irq(struct gpio_chip *chip, unsigned int offset)
{
	struct gpio_desc *desc;

	desc = gpiochip_get_desc(chip, offset);
	if (IS_ERR(desc))
		return PTR_ERR(desc);

	/* Flush direction if something changed behind our back */
	if (chip->get_direction) {
		int dir = chip->get_direction(chip, offset);

		if (dir)
			clear_bit(FLAG_IS_OUT, &desc->flags);
		else
			set_bit(FLAG_IS_OUT, &desc->flags);
	}

	if (test_bit(FLAG_IS_OUT, &desc->flags)) {
		chip_err(chip,
			  "%s: tried to flag a GPIO set as output for IRQ\n",
			  __func__);
		return -EIO;
	}

	set_bit(FLAG_USED_AS_IRQ, &desc->flags);
	return 0;
}
EXPORT_SYMBOL_GPL(gpiochip_lock_as_irq);

/**
 * gpiochip_unlock_as_irq() - unlock a GPIO used as IRQ
 * @chip: the chip the GPIO to lock belongs to
 * @offset: the offset of the GPIO to lock as IRQ
 *
 * This is used directly by GPIO drivers that want to indicate
 * that a certain GPIO is no longer used exclusively for IRQ.
 */
void gpiochip_unlock_as_irq(struct gpio_chip *chip, unsigned int offset)
{
	if (offset >= chip->ngpio)
		return;

	clear_bit(FLAG_USED_AS_IRQ, &chip->gpiodev->descs[offset].flags);
}
EXPORT_SYMBOL_GPL(gpiochip_unlock_as_irq);

bool gpiochip_line_is_irq(struct gpio_chip *chip, unsigned int offset)
{
	if (offset >= chip->ngpio)
		return false;

	return test_bit(FLAG_USED_AS_IRQ, &chip->gpiodev->descs[offset].flags);
}
EXPORT_SYMBOL_GPL(gpiochip_line_is_irq);

bool gpiochip_line_is_open_drain(struct gpio_chip *chip, unsigned int offset)
{
	if (offset >= chip->ngpio)
		return false;

	return test_bit(FLAG_OPEN_DRAIN, &chip->gpiodev->descs[offset].flags);
}
EXPORT_SYMBOL_GPL(gpiochip_line_is_open_drain);

bool gpiochip_line_is_open_source(struct gpio_chip *chip, unsigned int offset)
{
	if (offset >= chip->ngpio)
		return false;

	return test_bit(FLAG_OPEN_SOURCE, &chip->gpiodev->descs[offset].flags);
}
EXPORT_SYMBOL_GPL(gpiochip_line_is_open_source);

/**
 * gpiod_get_raw_value_cansleep() - return a gpio's raw value
 * @desc: gpio whose value will be returned
 *
 * Return the GPIO's raw value, i.e. the value of the physical line disregarding
 * its ACTIVE_LOW status, or negative errno on failure.
 *
 * This function is to be called from contexts that can sleep.
 */
int gpiod_get_raw_value_cansleep(const struct gpio_desc *desc)
{
	might_sleep_if(extra_checks);
	VALIDATE_DESC(desc);
	return _gpiod_get_raw_value(desc);
}
EXPORT_SYMBOL_GPL(gpiod_get_raw_value_cansleep);

/**
 * gpiod_get_value_cansleep() - return a gpio's value
 * @desc: gpio whose value will be returned
 *
 * Return the GPIO's logical value, i.e. taking the ACTIVE_LOW status into
 * account, or negative errno on failure.
 *
 * This function is to be called from contexts that can sleep.
 */
int gpiod_get_value_cansleep(const struct gpio_desc *desc)
{
	int value;

	might_sleep_if(extra_checks);
	VALIDATE_DESC(desc);
	value = _gpiod_get_raw_value(desc);
	if (value < 0)
		return value;

	if (test_bit(FLAG_ACTIVE_LOW, &desc->flags))
		value = !value;

	return value;
}
EXPORT_SYMBOL_GPL(gpiod_get_value_cansleep);

/**
 * gpiod_set_raw_value_cansleep() - assign a gpio's raw value
 * @desc: gpio whose value will be assigned
 * @value: value to assign
 *
 * Set the raw value of the GPIO, i.e. the value of its physical line without
 * regard for its ACTIVE_LOW status.
 *
 * This function is to be called from contexts that can sleep.
 */
void gpiod_set_raw_value_cansleep(struct gpio_desc *desc, int value)
{
	might_sleep_if(extra_checks);
	VALIDATE_DESC_VOID(desc);
	_gpiod_set_raw_value(desc, value);
}
EXPORT_SYMBOL_GPL(gpiod_set_raw_value_cansleep);

/**
 * gpiod_set_value_cansleep() - assign a gpio's value
 * @desc: gpio whose value will be assigned
 * @value: value to assign
 *
 * Set the logical value of the GPIO, i.e. taking its ACTIVE_LOW status into
 * account
 *
 * This function is to be called from contexts that can sleep.
 */
void gpiod_set_value_cansleep(struct gpio_desc *desc, int value)
{
	might_sleep_if(extra_checks);
	VALIDATE_DESC_VOID(desc);
	if (test_bit(FLAG_ACTIVE_LOW, &desc->flags))
		value = !value;
	_gpiod_set_raw_value(desc, value);
}
EXPORT_SYMBOL_GPL(gpiod_set_value_cansleep);

/**
 * gpiod_set_raw_array_value_cansleep() - assign values to an array of GPIOs
 * @array_size: number of elements in the descriptor / value arrays
 * @desc_array: array of GPIO descriptors whose values will be assigned
 * @value_array: array of values to assign
 *
 * Set the raw values of the GPIOs, i.e. the values of the physical lines
 * without regard for their ACTIVE_LOW status.
 *
 * This function is to be called from contexts that can sleep.
 */
void gpiod_set_raw_array_value_cansleep(unsigned int array_size,
					struct gpio_desc **desc_array,
					int *value_array)
{
	might_sleep_if(extra_checks);
	if (!desc_array)
		return;
	gpiod_set_array_value_complex(true, true, array_size, desc_array,
				      value_array);
}
EXPORT_SYMBOL_GPL(gpiod_set_raw_array_value_cansleep);

/**
 * gpiod_set_array_value_cansleep() - assign values to an array of GPIOs
 * @array_size: number of elements in the descriptor / value arrays
 * @desc_array: array of GPIO descriptors whose values will be assigned
 * @value_array: array of values to assign
 *
 * Set the logical values of the GPIOs, i.e. taking their ACTIVE_LOW status
 * into account.
 *
 * This function is to be called from contexts that can sleep.
 */
void gpiod_set_array_value_cansleep(unsigned int array_size,
				    struct gpio_desc **desc_array,
				    int *value_array)
{
	might_sleep_if(extra_checks);
	if (!desc_array)
		return;
	gpiod_set_array_value_complex(false, true, array_size, desc_array,
				      value_array);
}
EXPORT_SYMBOL_GPL(gpiod_set_array_value_cansleep);

/**
 * gpiod_add_lookup_table() - register GPIO device consumers
 * @table: table of consumers to register
 */
void gpiod_add_lookup_table(struct gpiod_lookup_table *table)
{
	mutex_lock(&gpio_lookup_lock);

	list_add_tail(&table->list, &gpio_lookup_list);

	mutex_unlock(&gpio_lookup_lock);
}

/**
 * gpiod_remove_lookup_table() - unregister GPIO device consumers
 * @table: table of consumers to unregister
 */
void gpiod_remove_lookup_table(struct gpiod_lookup_table *table)
{
	mutex_lock(&gpio_lookup_lock);

	list_del(&table->list);

	mutex_unlock(&gpio_lookup_lock);
}

static struct gpio_desc *of_find_gpio(struct device *dev, const char *con_id,
				      unsigned int idx,
				      enum gpio_lookup_flags *flags)
{
	char prop_name[32]; /* 32 is max size of property name */
	enum of_gpio_flags of_flags;
	struct gpio_desc *desc;
	unsigned int i;

	for (i = 0; i < ARRAY_SIZE(gpio_suffixes); i++) {
		if (con_id)
			snprintf(prop_name, sizeof(prop_name), "%s-%s", con_id,
				 gpio_suffixes[i]);
		else
			snprintf(prop_name, sizeof(prop_name), "%s",
				 gpio_suffixes[i]);

		desc = of_get_named_gpiod_flags(dev->of_node, prop_name, idx,
						&of_flags);
		if (!IS_ERR(desc) || (PTR_ERR(desc) == -EPROBE_DEFER))
			break;
	}

	if (IS_ERR(desc))
		return desc;

	if (of_flags & OF_GPIO_ACTIVE_LOW)
		*flags |= GPIO_ACTIVE_LOW;

	if (of_flags & OF_GPIO_SINGLE_ENDED) {
		if (of_flags & OF_GPIO_ACTIVE_LOW)
			*flags |= GPIO_OPEN_DRAIN;
		else
			*flags |= GPIO_OPEN_SOURCE;
	}

	return desc;
}

static struct gpio_desc *acpi_find_gpio(struct device *dev,
					const char *con_id,
					unsigned int idx,
					enum gpiod_flags flags,
					enum gpio_lookup_flags *lookupflags)
{
	struct acpi_device *adev = ACPI_COMPANION(dev);
	struct acpi_gpio_info info;
	struct gpio_desc *desc;
	char propname[32];
	int i;

	/* Try first from _DSD */
	for (i = 0; i < ARRAY_SIZE(gpio_suffixes); i++) {
		if (con_id && strcmp(con_id, "gpios")) {
			snprintf(propname, sizeof(propname), "%s-%s",
				 con_id, gpio_suffixes[i]);
		} else {
			snprintf(propname, sizeof(propname), "%s",
				 gpio_suffixes[i]);
		}

		desc = acpi_get_gpiod_by_index(adev, propname, idx, &info);
		if (!IS_ERR(desc) || (PTR_ERR(desc) == -EPROBE_DEFER))
			break;
	}

	/* Then from plain _CRS GPIOs */
	if (IS_ERR(desc)) {
		if (!acpi_can_fallback_to_crs(adev, con_id))
			return ERR_PTR(-ENOENT);

		desc = acpi_get_gpiod_by_index(adev, NULL, idx, &info);
		if (IS_ERR(desc))
			return desc;

		if ((flags == GPIOD_OUT_LOW || flags == GPIOD_OUT_HIGH) &&
		    info.gpioint) {
			dev_dbg(dev, "refusing GpioInt() entry when doing GPIOD_OUT_* lookup\n");
			return ERR_PTR(-ENOENT);
		}
	}

	if (info.polarity == GPIO_ACTIVE_LOW)
		*lookupflags |= GPIO_ACTIVE_LOW;

	return desc;
}

static struct gpiod_lookup_table *gpiod_find_lookup_table(struct device *dev)
{
	const char *dev_id = dev ? dev_name(dev) : NULL;
	struct gpiod_lookup_table *table;

	mutex_lock(&gpio_lookup_lock);

	list_for_each_entry(table, &gpio_lookup_list, list) {
		if (table->dev_id && dev_id) {
			/*
			 * Valid strings on both ends, must be identical to have
			 * a match
			 */
			if (!strcmp(table->dev_id, dev_id))
				goto found;
		} else {
			/*
			 * One of the pointers is NULL, so both must be to have
			 * a match
			 */
			if (dev_id == table->dev_id)
				goto found;
		}
	}
	table = NULL;

found:
	mutex_unlock(&gpio_lookup_lock);
	return table;
}

static struct gpio_desc *gpiod_find(struct device *dev, const char *con_id,
				    unsigned int idx,
				    enum gpio_lookup_flags *flags)
{
	struct gpio_desc *desc = ERR_PTR(-ENOENT);
	struct gpiod_lookup_table *table;
	struct gpiod_lookup *p;

	table = gpiod_find_lookup_table(dev);
	if (!table)
		return desc;

	for (p = &table->table[0]; p->chip_label; p++) {
		struct gpio_chip *chip;

		/* idx must always match exactly */
		if (p->idx != idx)
			continue;

		/* If the lookup entry has a con_id, require exact match */
		if (p->con_id && (!con_id || strcmp(p->con_id, con_id)))
			continue;

		chip = find_chip_by_name(p->chip_label);

		if (!chip) {
			dev_err(dev, "cannot find GPIO chip %s\n",
				p->chip_label);
			return ERR_PTR(-ENODEV);
		}

		if (chip->ngpio <= p->chip_hwnum) {
			dev_err(dev,
				"requested GPIO %d is out of range [0..%d] for chip %s\n",
				idx, chip->ngpio, chip->label);
			return ERR_PTR(-EINVAL);
		}

		desc = gpiochip_get_desc(chip, p->chip_hwnum);
		*flags = p->flags;

		return desc;
	}

	return desc;
}

static int dt_gpio_count(struct device *dev, const char *con_id)
{
	int ret;
	char propname[32];
	unsigned int i;

	for (i = 0; i < ARRAY_SIZE(gpio_suffixes); i++) {
		if (con_id)
			snprintf(propname, sizeof(propname), "%s-%s",
				 con_id, gpio_suffixes[i]);
		else
			snprintf(propname, sizeof(propname), "%s",
				 gpio_suffixes[i]);

		ret = of_gpio_named_count(dev->of_node, propname);
		if (ret >= 0)
			break;
	}
	return ret;
}

static int platform_gpio_count(struct device *dev, const char *con_id)
{
	struct gpiod_lookup_table *table;
	struct gpiod_lookup *p;
	unsigned int count = 0;

	table = gpiod_find_lookup_table(dev);
	if (!table)
		return -ENOENT;

	for (p = &table->table[0]; p->chip_label; p++) {
		if ((con_id && p->con_id && !strcmp(con_id, p->con_id)) ||
		    (!con_id && !p->con_id))
			count++;
	}
	if (!count)
		return -ENOENT;

	return count;
}

/**
 * gpiod_count - return the number of GPIOs associated with a device / function
 *		or -ENOENT if no GPIO has been assigned to the requested function
 * @dev:	GPIO consumer, can be NULL for system-global GPIOs
 * @con_id:	function within the GPIO consumer
 */
int gpiod_count(struct device *dev, const char *con_id)
{
	int count = -ENOENT;

	if (IS_ENABLED(CONFIG_OF) && dev && dev->of_node)
		count = dt_gpio_count(dev, con_id);
	else if (IS_ENABLED(CONFIG_ACPI) && dev && ACPI_HANDLE(dev))
		count = acpi_gpio_count(dev, con_id);

	if (count < 0)
		count = platform_gpio_count(dev, con_id);

	return count;
}
EXPORT_SYMBOL_GPL(gpiod_count);

/**
 * gpiod_get - obtain a GPIO for a given GPIO function
 * @dev:	GPIO consumer, can be NULL for system-global GPIOs
 * @con_id:	function within the GPIO consumer
 * @flags:	optional GPIO initialization flags
 *
 * Return the GPIO descriptor corresponding to the function con_id of device
 * dev, -ENOENT if no GPIO has been assigned to the requested function, or
 * another IS_ERR() code if an error occurred while trying to acquire the GPIO.
 */
struct gpio_desc *__must_check gpiod_get(struct device *dev, const char *con_id,
					 enum gpiod_flags flags)
{
	return gpiod_get_index(dev, con_id, 0, flags);
}
EXPORT_SYMBOL_GPL(gpiod_get);

/**
 * gpiod_get_optional - obtain an optional GPIO for a given GPIO function
 * @dev: GPIO consumer, can be NULL for system-global GPIOs
 * @con_id: function within the GPIO consumer
 * @flags: optional GPIO initialization flags
 *
 * This is equivalent to gpiod_get(), except that when no GPIO was assigned to
 * the requested function it will return NULL. This is convenient for drivers
 * that need to handle optional GPIOs.
 */
struct gpio_desc *__must_check gpiod_get_optional(struct device *dev,
						  const char *con_id,
						  enum gpiod_flags flags)
{
	return gpiod_get_index_optional(dev, con_id, 0, flags);
}
EXPORT_SYMBOL_GPL(gpiod_get_optional);

/**
 * gpiod_parse_flags - helper function to parse GPIO lookup flags
 * @desc:	gpio to be setup
 * @lflags:	gpio_lookup_flags - returned from of_find_gpio() or
 *		of_get_gpio_hog()
 *
 * Set the GPIO descriptor flags based on the given GPIO lookup flags.
 */
static void gpiod_parse_flags(struct gpio_desc *desc, unsigned long lflags)
{
	if (lflags & GPIO_ACTIVE_LOW)
		set_bit(FLAG_ACTIVE_LOW, &desc->flags);
	if (lflags & GPIO_OPEN_DRAIN)
		set_bit(FLAG_OPEN_DRAIN, &desc->flags);
	if (lflags & GPIO_OPEN_SOURCE)
		set_bit(FLAG_OPEN_SOURCE, &desc->flags);
}

/**
 * gpiod_configure_flags - helper function to configure a given GPIO
 * @desc:	gpio whose value will be assigned
 * @con_id:	function within the GPIO consumer
 * @dflags:	gpiod_flags - optional GPIO initialization flags
 *
 * Return 0 on success, -ENOENT if no GPIO has been assigned to the
 * requested function and/or index, or another IS_ERR() code if an error
 * occurred while trying to acquire the GPIO.
 */
static int gpiod_configure_flags(struct gpio_desc *desc, const char *con_id,
				 enum gpiod_flags dflags)
{
	int status;

	/* No particular flag request, return here... */
	if (!(dflags & GPIOD_FLAGS_BIT_DIR_SET)) {
		pr_debug("no flags found for %s\n", con_id);
		return 0;
	}

	/* Process flags */
	if (dflags & GPIOD_FLAGS_BIT_DIR_OUT)
		status = gpiod_direction_output(desc,
					      dflags & GPIOD_FLAGS_BIT_DIR_VAL);
	else
		status = gpiod_direction_input(desc);

	return status;
}

/**
 * gpiod_get_index - obtain a GPIO from a multi-index GPIO function
 * @dev:	GPIO consumer, can be NULL for system-global GPIOs
 * @con_id:	function within the GPIO consumer
 * @idx:	index of the GPIO to obtain in the consumer
 * @flags:	optional GPIO initialization flags
 *
 * This variant of gpiod_get() allows to access GPIOs other than the first
 * defined one for functions that define several GPIOs.
 *
 * Return a valid GPIO descriptor, -ENOENT if no GPIO has been assigned to the
 * requested function and/or index, or another IS_ERR() code if an error
 * occurred while trying to acquire the GPIO.
 */
struct gpio_desc *__must_check gpiod_get_index(struct device *dev,
					       const char *con_id,
					       unsigned int idx,
					       enum gpiod_flags flags)
{
	struct gpio_desc *desc = NULL;
	int status;
	enum gpio_lookup_flags lookupflags = 0;

	dev_dbg(dev, "GPIO lookup for consumer %s\n", con_id);

	if (dev) {
		/* Using device tree? */
		if (IS_ENABLED(CONFIG_OF) && dev->of_node) {
			dev_dbg(dev, "using device tree for GPIO lookup\n");
			desc = of_find_gpio(dev, con_id, idx, &lookupflags);
		} else if (ACPI_COMPANION(dev)) {
			dev_dbg(dev, "using ACPI for GPIO lookup\n");
			desc = acpi_find_gpio(dev, con_id, idx, flags, &lookupflags);
		}
	}

	/*
	 * Either we are not using DT or ACPI, or their lookup did not return
	 * a result. In that case, use platform lookup as a fallback.
	 */
	if (!desc || desc == ERR_PTR(-ENOENT)) {
		dev_dbg(dev, "using lookup tables for GPIO lookup\n");
		desc = gpiod_find(dev, con_id, idx, &lookupflags);
	}

	if (IS_ERR(desc)) {
		dev_dbg(dev, "lookup for GPIO %s failed\n", con_id);
		return desc;
	}

	gpiod_parse_flags(desc, lookupflags);

	status = gpiod_request(desc, con_id);
	if (status < 0)
		return ERR_PTR(status);

	status = gpiod_configure_flags(desc, con_id, flags);
	if (status < 0) {
		dev_dbg(dev, "setup of GPIO %s failed\n", con_id);
		gpiod_put(desc);
		return ERR_PTR(status);
	}

	return desc;
}
EXPORT_SYMBOL_GPL(gpiod_get_index);

/**
 * fwnode_get_named_gpiod - obtain a GPIO from firmware node
 * @fwnode:	handle of the firmware node
 * @propname:	name of the firmware property representing the GPIO
 *
 * This function can be used for drivers that get their configuration
 * from firmware.
 *
 * Function properly finds the corresponding GPIO using whatever is the
 * underlying firmware interface and then makes sure that the GPIO
 * descriptor is requested before it is returned to the caller.
 *
 * In case of error an ERR_PTR() is returned.
 */
struct gpio_desc *fwnode_get_named_gpiod(struct fwnode_handle *fwnode,
					 const char *propname)
{
	struct gpio_desc *desc = ERR_PTR(-ENODEV);
	bool active_low = false;
	bool single_ended = false;
	int ret;

	if (!fwnode)
		return ERR_PTR(-EINVAL);

	if (is_of_node(fwnode)) {
		enum of_gpio_flags flags;

		desc = of_get_named_gpiod_flags(to_of_node(fwnode), propname, 0,
						&flags);
		if (!IS_ERR(desc)) {
			active_low = flags & OF_GPIO_ACTIVE_LOW;
			single_ended = flags & OF_GPIO_SINGLE_ENDED;
		}
	} else if (is_acpi_node(fwnode)) {
		struct acpi_gpio_info info;

		desc = acpi_node_get_gpiod(fwnode, propname, 0, &info);
		if (!IS_ERR(desc))
			active_low = info.polarity == GPIO_ACTIVE_LOW;
	}

	if (IS_ERR(desc))
		return desc;

	if (active_low)
		set_bit(FLAG_ACTIVE_LOW, &desc->flags);

	if (single_ended) {
		if (active_low)
			set_bit(FLAG_OPEN_DRAIN, &desc->flags);
		else
			set_bit(FLAG_OPEN_SOURCE, &desc->flags);
	}

	ret = gpiod_request(desc, NULL);
	if (ret)
		return ERR_PTR(ret);

	return desc;
}
EXPORT_SYMBOL_GPL(fwnode_get_named_gpiod);

/**
 * gpiod_get_index_optional - obtain an optional GPIO from a multi-index GPIO
 *                            function
 * @dev: GPIO consumer, can be NULL for system-global GPIOs
 * @con_id: function within the GPIO consumer
 * @index: index of the GPIO to obtain in the consumer
 * @flags: optional GPIO initialization flags
 *
 * This is equivalent to gpiod_get_index(), except that when no GPIO with the
 * specified index was assigned to the requested function it will return NULL.
 * This is convenient for drivers that need to handle optional GPIOs.
 */
struct gpio_desc *__must_check gpiod_get_index_optional(struct device *dev,
							const char *con_id,
							unsigned int index,
							enum gpiod_flags flags)
{
	struct gpio_desc *desc;

	desc = gpiod_get_index(dev, con_id, index, flags);
	if (IS_ERR(desc)) {
		if (PTR_ERR(desc) == -ENOENT)
			return NULL;
	}

	return desc;
}
EXPORT_SYMBOL_GPL(gpiod_get_index_optional);

/**
 * gpiod_hog - Hog the specified GPIO desc given the provided flags
 * @desc:	gpio whose value will be assigned
 * @name:	gpio line name
 * @lflags:	gpio_lookup_flags - returned from of_find_gpio() or
 *		of_get_gpio_hog()
 * @dflags:	gpiod_flags - optional GPIO initialization flags
 */
int gpiod_hog(struct gpio_desc *desc, const char *name,
	      unsigned long lflags, enum gpiod_flags dflags)
{
	struct gpio_chip *chip;
	struct gpio_desc *local_desc;
	int hwnum;
	int status;

	chip = gpiod_to_chip(desc);
	hwnum = gpio_chip_hwgpio(desc);

	gpiod_parse_flags(desc, lflags);

	local_desc = gpiochip_request_own_desc(chip, hwnum, name);
	if (IS_ERR(local_desc)) {
		status = PTR_ERR(local_desc);
		pr_err("requesting hog GPIO %s (chip %s, offset %d) failed, %d\n",
		       name, chip->label, hwnum, status);
		return status;
	}

	status = gpiod_configure_flags(desc, name, dflags);
	if (status < 0) {
		pr_err("setup of hog GPIO %s (chip %s, offset %d) failed, %d\n",
		       name, chip->label, hwnum, status);
		gpiochip_free_own_desc(desc);
		return status;
	}

	/* Mark GPIO as hogged so it can be identified and removed later */
	set_bit(FLAG_IS_HOGGED, &desc->flags);

	pr_info("GPIO line %d (%s) hogged as %s%s\n",
		desc_to_gpio(desc), name,
		(dflags&GPIOD_FLAGS_BIT_DIR_OUT) ? "output" : "input",
		(dflags&GPIOD_FLAGS_BIT_DIR_OUT) ?
		  (dflags&GPIOD_FLAGS_BIT_DIR_VAL) ? "/high" : "/low":"");

	return 0;
}

/**
 * gpiochip_free_hogs - Scan gpio-controller chip and release GPIO hog
 * @chip:	gpio chip to act on
 *
 * This is only used by of_gpiochip_remove to free hogged gpios
 */
static void gpiochip_free_hogs(struct gpio_chip *chip)
{
	int id;

	for (id = 0; id < chip->ngpio; id++) {
		if (test_bit(FLAG_IS_HOGGED, &chip->gpiodev->descs[id].flags))
			gpiochip_free_own_desc(&chip->gpiodev->descs[id]);
	}
}

/**
 * gpiod_get_array - obtain multiple GPIOs from a multi-index GPIO function
 * @dev:	GPIO consumer, can be NULL for system-global GPIOs
 * @con_id:	function within the GPIO consumer
 * @flags:	optional GPIO initialization flags
 *
 * This function acquires all the GPIOs defined under a given function.
 *
 * Return a struct gpio_descs containing an array of descriptors, -ENOENT if
 * no GPIO has been assigned to the requested function, or another IS_ERR()
 * code if an error occurred while trying to acquire the GPIOs.
 */
struct gpio_descs *__must_check gpiod_get_array(struct device *dev,
						const char *con_id,
						enum gpiod_flags flags)
{
	struct gpio_desc *desc;
	struct gpio_descs *descs;
	int count;

	count = gpiod_count(dev, con_id);
	if (count < 0)
		return ERR_PTR(count);

	descs = kzalloc(sizeof(*descs) + sizeof(descs->desc[0]) * count,
			GFP_KERNEL);
	if (!descs)
		return ERR_PTR(-ENOMEM);

	for (descs->ndescs = 0; descs->ndescs < count; ) {
		desc = gpiod_get_index(dev, con_id, descs->ndescs, flags);
		if (IS_ERR(desc)) {
			gpiod_put_array(descs);
			return ERR_CAST(desc);
		}
		descs->desc[descs->ndescs] = desc;
		descs->ndescs++;
	}
	return descs;
}
EXPORT_SYMBOL_GPL(gpiod_get_array);

/**
 * gpiod_get_array_optional - obtain multiple GPIOs from a multi-index GPIO
 *                            function
 * @dev:	GPIO consumer, can be NULL for system-global GPIOs
 * @con_id:	function within the GPIO consumer
 * @flags:	optional GPIO initialization flags
 *
 * This is equivalent to gpiod_get_array(), except that when no GPIO was
 * assigned to the requested function it will return NULL.
 */
struct gpio_descs *__must_check gpiod_get_array_optional(struct device *dev,
							const char *con_id,
							enum gpiod_flags flags)
{
	struct gpio_descs *descs;

	descs = gpiod_get_array(dev, con_id, flags);
	if (IS_ERR(descs) && (PTR_ERR(descs) == -ENOENT))
		return NULL;

	return descs;
}
EXPORT_SYMBOL_GPL(gpiod_get_array_optional);

/**
 * gpiod_put - dispose of a GPIO descriptor
 * @desc:	GPIO descriptor to dispose of
 *
 * No descriptor can be used after gpiod_put() has been called on it.
 */
void gpiod_put(struct gpio_desc *desc)
{
	gpiod_free(desc);
}
EXPORT_SYMBOL_GPL(gpiod_put);

/**
 * gpiod_put_array - dispose of multiple GPIO descriptors
 * @descs:	struct gpio_descs containing an array of descriptors
 */
void gpiod_put_array(struct gpio_descs *descs)
{
	unsigned int i;

	for (i = 0; i < descs->ndescs; i++)
		gpiod_put(descs->desc[i]);

	kfree(descs);
}
EXPORT_SYMBOL_GPL(gpiod_put_array);

static int __init gpiolib_dev_init(void)
{
	int ret;

	/* Register GPIO sysfs bus */
	ret  = bus_register(&gpio_bus_type);
	if (ret < 0) {
		pr_err("gpiolib: could not register GPIO bus type\n");
		return ret;
	}

	ret = alloc_chrdev_region(&gpio_devt, 0, GPIO_DEV_MAX, "gpiochip");
	if (ret < 0) {
		pr_err("gpiolib: failed to allocate char dev region\n");
		bus_unregister(&gpio_bus_type);
	} else {
		gpiolib_initialized = true;
		gpiochip_setup_devs();
	}
	return ret;
}
core_initcall(gpiolib_dev_init);

#ifdef CONFIG_DEBUG_FS

static void gpiolib_dbg_show(struct seq_file *s, struct gpio_device *gdev)
{
	unsigned		i;
	struct gpio_chip	*chip = gdev->chip;
	unsigned		gpio = gdev->base;
	struct gpio_desc	*gdesc = &gdev->descs[0];
	int			is_out;
	int			is_irq;

	for (i = 0; i < gdev->ngpio; i++, gpio++, gdesc++) {
		if (!test_bit(FLAG_REQUESTED, &gdesc->flags)) {
			if (gdesc->name) {
				seq_printf(s, " gpio-%-3d (%-20.20s)\n",
					   gpio, gdesc->name);
			}
			continue;
		}

		gpiod_get_direction(gdesc);
		is_out = test_bit(FLAG_IS_OUT, &gdesc->flags);
		is_irq = test_bit(FLAG_USED_AS_IRQ, &gdesc->flags);
		seq_printf(s, " gpio-%-3d (%-20.20s|%-20.20s) %s %s %s",
			gpio, gdesc->name ? gdesc->name : "", gdesc->label,
			is_out ? "out" : "in ",
			chip->get
				? (chip->get(chip, i) ? "hi" : "lo")
				: "?  ",
			is_irq ? "IRQ" : "   ");
		seq_printf(s, "\n");
	}
}

static void *gpiolib_seq_start(struct seq_file *s, loff_t *pos)
{
	unsigned long flags;
	struct gpio_device *gdev = NULL;
	loff_t index = *pos;

	s->private = "";

	spin_lock_irqsave(&gpio_lock, flags);
	list_for_each_entry(gdev, &gpio_devices, list)
		if (index-- == 0) {
			spin_unlock_irqrestore(&gpio_lock, flags);
			return gdev;
		}
	spin_unlock_irqrestore(&gpio_lock, flags);

	return NULL;
}

static void *gpiolib_seq_next(struct seq_file *s, void *v, loff_t *pos)
{
	unsigned long flags;
	struct gpio_device *gdev = v;
	void *ret = NULL;

	spin_lock_irqsave(&gpio_lock, flags);
	if (list_is_last(&gdev->list, &gpio_devices))
		ret = NULL;
	else
		ret = list_entry(gdev->list.next, struct gpio_device, list);
	spin_unlock_irqrestore(&gpio_lock, flags);

	s->private = "\n";
	++*pos;

	return ret;
}

static void gpiolib_seq_stop(struct seq_file *s, void *v)
{
}

static int gpiolib_seq_show(struct seq_file *s, void *v)
{
	struct gpio_device *gdev = v;
	struct gpio_chip *chip = gdev->chip;
	struct device *parent;

	if (!chip) {
		seq_printf(s, "%s%s: (dangling chip)", (char *)s->private,
			   dev_name(&gdev->dev));
		return 0;
	}

	seq_printf(s, "%s%s: GPIOs %d-%d", (char *)s->private,
		   dev_name(&gdev->dev),
		   gdev->base, gdev->base + gdev->ngpio - 1);
	parent = chip->parent;
	if (parent)
		seq_printf(s, ", parent: %s/%s",
			   parent->bus ? parent->bus->name : "no-bus",
			   dev_name(parent));
	if (chip->label)
		seq_printf(s, ", %s", chip->label);
	if (chip->can_sleep)
		seq_printf(s, ", can sleep");
	seq_printf(s, ":\n");

	if (chip->dbg_show)
		chip->dbg_show(s, chip);
	else
		gpiolib_dbg_show(s, gdev);

	return 0;
}

static const struct seq_operations gpiolib_seq_ops = {
	.start = gpiolib_seq_start,
	.next = gpiolib_seq_next,
	.stop = gpiolib_seq_stop,
	.show = gpiolib_seq_show,
};

static int gpiolib_open(struct inode *inode, struct file *file)
{
	return seq_open(file, &gpiolib_seq_ops);
}

static const struct file_operations gpiolib_operations = {
	.owner		= THIS_MODULE,
	.open		= gpiolib_open,
	.read		= seq_read,
	.llseek		= seq_lseek,
	.release	= seq_release,
};

static int __init gpiolib_debugfs_init(void)
{
	/* /sys/kernel/debug/gpio */
	(void) debugfs_create_file("gpio", S_IFREG | S_IRUGO,
				NULL, NULL, &gpiolib_operations);
	return 0;
}
subsys_initcall(gpiolib_debugfs_init);

#endif	/* DEBUG_FS */<|MERGE_RESOLUTION|>--- conflicted
+++ resolved
@@ -481,10 +481,6 @@
 
 	/* From this point, the .release() function cleans up gpio_device */
 	gdev->dev.release = gpiodevice_release;
-<<<<<<< HEAD
-	get_device(&gdev->dev);
-=======
->>>>>>> 33688abb
 	pr_debug("%s: registered GPIOs %d to %d on device: %s (%s)\n",
 		 __func__, gdev->base, gdev->base + gdev->ngpio - 1,
 		 dev_name(&gdev->dev), gdev->chip->label ? : "generic");
