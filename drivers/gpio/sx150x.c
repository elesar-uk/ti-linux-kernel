/* Copyright (c) 2010, Code Aurora Forum. All rights reserved.
 *
 * This program is free software; you can redistribute it and/or modify
 * it under the terms of the GNU General Public License version 2 and
 * only version 2 as published by the Free Software Foundation.
 *
 * This program is distributed in the hope that it will be useful,
 * but WITHOUT ANY WARRANTY; without even the implied warranty of
 * MERCHANTABILITY or FITNESS FOR A PARTICULAR PURPOSE.  See the
 * GNU General Public License for more details.
 *
 * You should have received a copy of the GNU General Public License
 * along with this program; if not, write to the Free Software
 * Foundation, Inc., 51 Franklin Street, Fifth Floor, Boston, MA
 * 02110-1301, USA.
 */
#include <linux/gpio.h>
#include <linux/i2c.h>
#include <linux/init.h>
#include <linux/interrupt.h>
#include <linux/irq.h>
#include <linux/module.h>
#include <linux/mutex.h>
#include <linux/slab.h>
#include <linux/workqueue.h>
#include <linux/i2c/sx150x.h>

#define NO_UPDATE_PENDING	-1

struct sx150x_device_data {
	u8 reg_pullup;
	u8 reg_pulldn;
	u8 reg_drain;
	u8 reg_polarity;
	u8 reg_dir;
	u8 reg_data;
	u8 reg_irq_mask;
	u8 reg_irq_src;
	u8 reg_sense;
	u8 reg_clock;
	u8 reg_misc;
	u8 reg_reset;
	u8 ngpios;
};

struct sx150x_chip {
	struct gpio_chip                 gpio_chip;
	struct i2c_client               *client;
	const struct sx150x_device_data *dev_cfg;
	int                              irq_summary;
	int                              irq_base;
	int				 irq_update;
	u32                              irq_sense;
	u32				 irq_masked;
	u32				 dev_sense;
	u32				 dev_masked;
	struct irq_chip                  irq_chip;
	struct mutex                     lock;
};

static const struct sx150x_device_data sx150x_devices[] = {
	[0] = { /* sx1508q */
		.reg_pullup   = 0x03,
		.reg_pulldn   = 0x04,
		.reg_drain    = 0x05,
		.reg_polarity = 0x06,
		.reg_dir      = 0x07,
		.reg_data     = 0x08,
		.reg_irq_mask = 0x09,
		.reg_irq_src  = 0x0c,
		.reg_sense    = 0x0b,
		.reg_clock    = 0x0f,
		.reg_misc     = 0x10,
		.reg_reset    = 0x7d,
		.ngpios       = 8
	},
	[1] = { /* sx1509q */
		.reg_pullup   = 0x07,
		.reg_pulldn   = 0x09,
		.reg_drain    = 0x0b,
		.reg_polarity = 0x0d,
		.reg_dir      = 0x0f,
		.reg_data     = 0x11,
		.reg_irq_mask = 0x13,
		.reg_irq_src  = 0x19,
		.reg_sense    = 0x17,
		.reg_clock    = 0x1e,
		.reg_misc     = 0x1f,
		.reg_reset    = 0x7d,
		.ngpios       = 16
	},
};

static const struct i2c_device_id sx150x_id[] = {
	{"sx1508q", 0},
	{"sx1509q", 1},
	{}
};
MODULE_DEVICE_TABLE(i2c, sx150x_id);

static s32 sx150x_i2c_write(struct i2c_client *client, u8 reg, u8 val)
{
	s32 err = i2c_smbus_write_byte_data(client, reg, val);

	if (err < 0)
		dev_warn(&client->dev,
			"i2c write fail: can't write %02x to %02x: %d\n",
			val, reg, err);
	return err;
}

static s32 sx150x_i2c_read(struct i2c_client *client, u8 reg, u8 *val)
{
	s32 err = i2c_smbus_read_byte_data(client, reg);

	if (err >= 0)
		*val = err;
	else
		dev_warn(&client->dev,
			"i2c read fail: can't read from %02x: %d\n",
			reg, err);
	return err;
}

static inline bool offset_is_oscio(struct sx150x_chip *chip, unsigned offset)
{
	return (chip->dev_cfg->ngpios == offset);
}

/*
 * These utility functions solve the common problem of locating and setting
 * configuration bits.  Configuration bits are grouped into registers
 * whose indexes increase downwards.  For example, with eight-bit registers,
 * sixteen gpios would have their config bits grouped in the following order:
 * REGISTER N-1 [ f e d c b a 9 8 ]
 *          N   [ 7 6 5 4 3 2 1 0 ]
 *
 * For multi-bit configurations, the pattern gets wider:
 * REGISTER N-3 [ f f e e d d c c ]
 *          N-2 [ b b a a 9 9 8 8 ]
 *          N-1 [ 7 7 6 6 5 5 4 4 ]
 *          N   [ 3 3 2 2 1 1 0 0 ]
 *
 * Given the address of the starting register 'N', the index of the gpio
 * whose configuration we seek to change, and the width in bits of that
 * configuration, these functions allow us to locate the correct
 * register and mask the correct bits.
 */
static inline void sx150x_find_cfg(u8 offset, u8 width,
				u8 *reg, u8 *mask, u8 *shift)
{
	*reg   -= offset * width / 8;
	*mask   = (1 << width) - 1;
	*shift  = (offset * width) % 8;
	*mask <<= *shift;
}

static s32 sx150x_write_cfg(struct sx150x_chip *chip,
			u8 offset, u8 width, u8 reg, u8 val)
{
	u8  mask;
	u8  data;
	u8  shift;
	s32 err;

	sx150x_find_cfg(offset, width, &reg, &mask, &shift);
	err = sx150x_i2c_read(chip->client, reg, &data);
	if (err < 0)
		return err;

	data &= ~mask;
	data |= (val << shift) & mask;
	return sx150x_i2c_write(chip->client, reg, data);
}

static int sx150x_get_io(struct sx150x_chip *chip, unsigned offset)
{
	u8  reg = chip->dev_cfg->reg_data;
	u8  mask;
	u8  data;
	u8  shift;
	s32 err;

	sx150x_find_cfg(offset, 1, &reg, &mask, &shift);
	err = sx150x_i2c_read(chip->client, reg, &data);
	if (err >= 0)
		err = (data & mask) != 0 ? 1 : 0;

	return err;
}

static void sx150x_set_oscio(struct sx150x_chip *chip, int val)
{
	sx150x_i2c_write(chip->client,
			chip->dev_cfg->reg_clock,
			(val ? 0x1f : 0x10));
}

static void sx150x_set_io(struct sx150x_chip *chip, unsigned offset, int val)
{
	sx150x_write_cfg(chip,
			offset,
			1,
			chip->dev_cfg->reg_data,
			(val ? 1 : 0));
}

static int sx150x_io_input(struct sx150x_chip *chip, unsigned offset)
{
	return sx150x_write_cfg(chip,
				offset,
				1,
				chip->dev_cfg->reg_dir,
				1);
}

static int sx150x_io_output(struct sx150x_chip *chip, unsigned offset, int val)
{
	int err;

	err = sx150x_write_cfg(chip,
			offset,
			1,
			chip->dev_cfg->reg_data,
			(val ? 1 : 0));
	if (err >= 0)
		err = sx150x_write_cfg(chip,
				offset,
				1,
				chip->dev_cfg->reg_dir,
				0);
	return err;
}

static int sx150x_gpio_get(struct gpio_chip *gc, unsigned offset)
{
	struct sx150x_chip *chip;
	int status = -EINVAL;

	chip = container_of(gc, struct sx150x_chip, gpio_chip);

	if (!offset_is_oscio(chip, offset)) {
		mutex_lock(&chip->lock);
		status = sx150x_get_io(chip, offset);
		mutex_unlock(&chip->lock);
	}

	return status;
}

static void sx150x_gpio_set(struct gpio_chip *gc, unsigned offset, int val)
{
	struct sx150x_chip *chip;

	chip = container_of(gc, struct sx150x_chip, gpio_chip);

	mutex_lock(&chip->lock);
	if (offset_is_oscio(chip, offset))
		sx150x_set_oscio(chip, val);
	else
		sx150x_set_io(chip, offset, val);
	mutex_unlock(&chip->lock);
}

static int sx150x_gpio_direction_input(struct gpio_chip *gc, unsigned offset)
{
	struct sx150x_chip *chip;
	int status = -EINVAL;

	chip = container_of(gc, struct sx150x_chip, gpio_chip);

	if (!offset_is_oscio(chip, offset)) {
		mutex_lock(&chip->lock);
		status = sx150x_io_input(chip, offset);
		mutex_unlock(&chip->lock);
	}
	return status;
}

static int sx150x_gpio_direction_output(struct gpio_chip *gc,
					unsigned offset,
					int val)
{
	struct sx150x_chip *chip;
	int status = 0;

	chip = container_of(gc, struct sx150x_chip, gpio_chip);

	if (!offset_is_oscio(chip, offset)) {
		mutex_lock(&chip->lock);
		status = sx150x_io_output(chip, offset, val);
		mutex_unlock(&chip->lock);
	}
	return status;
}

static int sx150x_gpio_to_irq(struct gpio_chip *gc, unsigned offset)
{
	struct sx150x_chip *chip;

	chip = container_of(gc, struct sx150x_chip, gpio_chip);

	if (offset >= chip->dev_cfg->ngpios)
		return -EINVAL;

	if (chip->irq_base < 0)
		return -EINVAL;

	return chip->irq_base + offset;
}

static void sx150x_irq_mask(struct irq_data *d)
{
	struct irq_chip *ic = irq_data_get_irq_chip(d);
	struct sx150x_chip *chip;
	unsigned n;

	chip = container_of(ic, struct sx150x_chip, irq_chip);
	n = d->irq - chip->irq_base;
<<<<<<< HEAD

	sx150x_write_cfg(chip, n, 1, chip->dev_cfg->reg_irq_mask, 1);
	sx150x_write_cfg(chip, n, 2, chip->dev_cfg->reg_sense, 0);
=======
	chip->irq_masked |= (1 << n);
	chip->irq_update = n;
>>>>>>> 105e53f8
}

static void sx150x_irq_unmask(struct irq_data *d)
{
	struct irq_chip *ic = irq_data_get_irq_chip(d);
	struct sx150x_chip *chip;
	unsigned n;

	chip = container_of(ic, struct sx150x_chip, irq_chip);
	n = d->irq - chip->irq_base;

	chip->irq_masked &= ~(1 << n);
	chip->irq_update = n;
}

static int sx150x_irq_set_type(struct irq_data *d, unsigned int flow_type)
{
	struct irq_chip *ic = irq_data_get_irq_chip(d);
	struct sx150x_chip *chip;
	unsigned n, val = 0;

	if (flow_type & (IRQ_TYPE_LEVEL_HIGH | IRQ_TYPE_LEVEL_LOW))
		return -EINVAL;

	chip = container_of(ic, struct sx150x_chip, irq_chip);
	n = d->irq - chip->irq_base;

	if (flow_type & IRQ_TYPE_EDGE_RISING)
		val |= 0x1;
	if (flow_type & IRQ_TYPE_EDGE_FALLING)
		val |= 0x2;

	chip->irq_sense &= ~(3UL << (n * 2));
	chip->irq_sense |= val << (n * 2);
	chip->irq_update = n;
	return 0;
}

static irqreturn_t sx150x_irq_thread_fn(int irq, void *dev_id)
{
	struct sx150x_chip *chip = (struct sx150x_chip *)dev_id;
	unsigned nhandled = 0;
	unsigned sub_irq;
	unsigned n;
	s32 err;
	u8 val;
	int i;

	for (i = (chip->dev_cfg->ngpios / 8) - 1; i >= 0; --i) {
		err = sx150x_i2c_read(chip->client,
				      chip->dev_cfg->reg_irq_src - i,
				      &val);
		if (err < 0)
			continue;

		sx150x_i2c_write(chip->client,
				chip->dev_cfg->reg_irq_src - i,
				val);
		for (n = 0; n < 8; ++n) {
			if (val & (1 << n)) {
				sub_irq = chip->irq_base + (i * 8) + n;
				handle_nested_irq(sub_irq);
				++nhandled;
			}
		}
	}

	return (nhandled > 0 ? IRQ_HANDLED : IRQ_NONE);
}

static void sx150x_irq_bus_lock(struct irq_data *d)
{
	struct irq_chip *ic = irq_data_get_irq_chip(d);
	struct sx150x_chip *chip;

	chip = container_of(ic, struct sx150x_chip, irq_chip);

	mutex_lock(&chip->lock);
}

static void sx150x_irq_bus_sync_unlock(struct irq_data *d)
{
	struct irq_chip *ic = irq_data_get_irq_chip(d);
	struct sx150x_chip *chip;
	unsigned n;

	chip = container_of(ic, struct sx150x_chip, irq_chip);

	if (chip->irq_update == NO_UPDATE_PENDING)
		goto out;

	n = chip->irq_update;
	chip->irq_update = NO_UPDATE_PENDING;

	/* Avoid updates if nothing changed */
	if (chip->dev_sense == chip->irq_sense &&
	    chip->dev_sense == chip->irq_masked)
		goto out;

	chip->dev_sense = chip->irq_sense;
	chip->dev_masked = chip->irq_masked;

	if (chip->irq_masked & (1 << n)) {
		sx150x_write_cfg(chip, n, 1, chip->dev_cfg->reg_irq_mask, 1);
		sx150x_write_cfg(chip, n, 2, chip->dev_cfg->reg_sense, 0);
	} else {
		sx150x_write_cfg(chip, n, 1, chip->dev_cfg->reg_irq_mask, 0);
		sx150x_write_cfg(chip, n, 2, chip->dev_cfg->reg_sense,
				 chip->irq_sense >> (n * 2));
	}
out:
	mutex_unlock(&chip->lock);
}

static void sx150x_init_chip(struct sx150x_chip *chip,
			struct i2c_client *client,
			kernel_ulong_t driver_data,
			struct sx150x_platform_data *pdata)
{
	mutex_init(&chip->lock);

	chip->client                     = client;
	chip->dev_cfg                    = &sx150x_devices[driver_data];
	chip->gpio_chip.label            = client->name;
	chip->gpio_chip.direction_input  = sx150x_gpio_direction_input;
	chip->gpio_chip.direction_output = sx150x_gpio_direction_output;
	chip->gpio_chip.get              = sx150x_gpio_get;
	chip->gpio_chip.set              = sx150x_gpio_set;
	chip->gpio_chip.to_irq           = sx150x_gpio_to_irq;
	chip->gpio_chip.base             = pdata->gpio_base;
	chip->gpio_chip.can_sleep        = 1;
	chip->gpio_chip.ngpio            = chip->dev_cfg->ngpios;
	if (pdata->oscio_is_gpo)
		++chip->gpio_chip.ngpio;

	chip->irq_chip.name                = client->name;
	chip->irq_chip.irq_mask            = sx150x_irq_mask;
	chip->irq_chip.irq_unmask          = sx150x_irq_unmask;
	chip->irq_chip.irq_set_type        = sx150x_irq_set_type;
	chip->irq_chip.irq_bus_lock        = sx150x_irq_bus_lock;
	chip->irq_chip.irq_bus_sync_unlock = sx150x_irq_bus_sync_unlock;
	chip->irq_summary                  = -1;
	chip->irq_base                     = -1;
<<<<<<< HEAD
	chip->irq_sense                    = 0;
	chip->irq_set_type_pending         = 0;
=======
	chip->irq_masked                   = ~0;
	chip->irq_sense                    = 0;
	chip->dev_masked                   = ~0;
	chip->dev_sense                    = 0;
	chip->irq_update		   = NO_UPDATE_PENDING;
>>>>>>> 105e53f8
}

static int sx150x_init_io(struct sx150x_chip *chip, u8 base, u16 cfg)
{
	int err = 0;
	unsigned n;

	for (n = 0; err >= 0 && n < (chip->dev_cfg->ngpios / 8); ++n)
		err = sx150x_i2c_write(chip->client, base - n, cfg >> (n * 8));
	return err;
}

static int sx150x_reset(struct sx150x_chip *chip)
{
	int err;

	err = i2c_smbus_write_byte_data(chip->client,
					chip->dev_cfg->reg_reset,
					0x12);
	if (err < 0)
		return err;

	err = i2c_smbus_write_byte_data(chip->client,
					chip->dev_cfg->reg_reset,
					0x34);
	return err;
}

static int sx150x_init_hw(struct sx150x_chip *chip,
			struct sx150x_platform_data *pdata)
{
	int err = 0;

	if (pdata->reset_during_probe) {
		err = sx150x_reset(chip);
		if (err < 0)
			return err;
	}

	err = sx150x_i2c_write(chip->client,
			chip->dev_cfg->reg_misc,
			0x01);
	if (err < 0)
		return err;

	err = sx150x_init_io(chip, chip->dev_cfg->reg_pullup,
			pdata->io_pullup_ena);
	if (err < 0)
		return err;

	err = sx150x_init_io(chip, chip->dev_cfg->reg_pulldn,
			pdata->io_pulldn_ena);
	if (err < 0)
		return err;

	err = sx150x_init_io(chip, chip->dev_cfg->reg_drain,
			pdata->io_open_drain_ena);
	if (err < 0)
		return err;

	err = sx150x_init_io(chip, chip->dev_cfg->reg_polarity,
			pdata->io_polarity);
	if (err < 0)
		return err;

	if (pdata->oscio_is_gpo)
		sx150x_set_oscio(chip, 0);

	return err;
}

static int sx150x_install_irq_chip(struct sx150x_chip *chip,
				int irq_summary,
				int irq_base)
{
	int err;
	unsigned n;
	unsigned irq;

	chip->irq_summary = irq_summary;
	chip->irq_base    = irq_base;

	for (n = 0; n < chip->dev_cfg->ngpios; ++n) {
		irq = irq_base + n;
		irq_set_chip_and_handler(irq, &chip->irq_chip, handle_edge_irq);
		irq_set_nested_thread(irq, 1);
#ifdef CONFIG_ARM
		set_irq_flags(irq, IRQF_VALID);
#else
		irq_set_noprobe(irq);
#endif
	}

	err = request_threaded_irq(irq_summary,
				NULL,
				sx150x_irq_thread_fn,
				IRQF_SHARED | IRQF_TRIGGER_FALLING,
				chip->irq_chip.name,
				chip);
	if (err < 0) {
		chip->irq_summary = -1;
		chip->irq_base    = -1;
	}

	return err;
}

static void sx150x_remove_irq_chip(struct sx150x_chip *chip)
{
	unsigned n;
	unsigned irq;

	free_irq(chip->irq_summary, chip);

	for (n = 0; n < chip->dev_cfg->ngpios; ++n) {
		irq = chip->irq_base + n;
		irq_set_chip_and_handler(irq, NULL, NULL);
	}
}

static int __devinit sx150x_probe(struct i2c_client *client,
				const struct i2c_device_id *id)
{
	static const u32 i2c_funcs = I2C_FUNC_SMBUS_BYTE_DATA |
				     I2C_FUNC_SMBUS_WRITE_WORD_DATA;
	struct sx150x_platform_data *pdata;
	struct sx150x_chip *chip;
	int rc;

	pdata = client->dev.platform_data;
	if (!pdata)
		return -EINVAL;

	if (!i2c_check_functionality(client->adapter, i2c_funcs))
		return -ENOSYS;

	chip = kzalloc(sizeof(struct sx150x_chip), GFP_KERNEL);
	if (!chip)
		return -ENOMEM;

	sx150x_init_chip(chip, client, id->driver_data, pdata);
	rc = sx150x_init_hw(chip, pdata);
	if (rc < 0)
		goto probe_fail_pre_gpiochip_add;

	rc = gpiochip_add(&chip->gpio_chip);
	if (rc < 0)
		goto probe_fail_pre_gpiochip_add;

	if (pdata->irq_summary >= 0) {
		rc = sx150x_install_irq_chip(chip,
					pdata->irq_summary,
					pdata->irq_base);
		if (rc < 0)
			goto probe_fail_post_gpiochip_add;
	}

	i2c_set_clientdata(client, chip);

	return 0;
probe_fail_post_gpiochip_add:
	WARN_ON(gpiochip_remove(&chip->gpio_chip) < 0);
probe_fail_pre_gpiochip_add:
	kfree(chip);
	return rc;
}

static int __devexit sx150x_remove(struct i2c_client *client)
{
	struct sx150x_chip *chip;
	int rc;

	chip = i2c_get_clientdata(client);
	rc = gpiochip_remove(&chip->gpio_chip);
	if (rc < 0)
		return rc;

	if (chip->irq_summary >= 0)
		sx150x_remove_irq_chip(chip);

	kfree(chip);

	return 0;
}

static struct i2c_driver sx150x_driver = {
	.driver = {
		.name = "sx150x",
		.owner = THIS_MODULE
	},
	.probe    = sx150x_probe,
	.remove   = __devexit_p(sx150x_remove),
	.id_table = sx150x_id,
};

static int __init sx150x_init(void)
{
	return i2c_add_driver(&sx150x_driver);
}
subsys_initcall(sx150x_init);

static void __exit sx150x_exit(void)
{
	return i2c_del_driver(&sx150x_driver);
}
module_exit(sx150x_exit);

MODULE_AUTHOR("Gregory Bean <gbean@codeaurora.org>");
MODULE_DESCRIPTION("Driver for Semtech SX150X I2C GPIO Expanders");
MODULE_LICENSE("GPL v2");
MODULE_ALIAS("i2c:sx150x");<|MERGE_RESOLUTION|>--- conflicted
+++ resolved
@@ -317,14 +317,8 @@
 
 	chip = container_of(ic, struct sx150x_chip, irq_chip);
 	n = d->irq - chip->irq_base;
-<<<<<<< HEAD
-
-	sx150x_write_cfg(chip, n, 1, chip->dev_cfg->reg_irq_mask, 1);
-	sx150x_write_cfg(chip, n, 2, chip->dev_cfg->reg_sense, 0);
-=======
 	chip->irq_masked |= (1 << n);
 	chip->irq_update = n;
->>>>>>> 105e53f8
 }
 
 static void sx150x_irq_unmask(struct irq_data *d)
@@ -468,16 +462,11 @@
 	chip->irq_chip.irq_bus_sync_unlock = sx150x_irq_bus_sync_unlock;
 	chip->irq_summary                  = -1;
 	chip->irq_base                     = -1;
-<<<<<<< HEAD
-	chip->irq_sense                    = 0;
-	chip->irq_set_type_pending         = 0;
-=======
 	chip->irq_masked                   = ~0;
 	chip->irq_sense                    = 0;
 	chip->dev_masked                   = ~0;
 	chip->dev_sense                    = 0;
 	chip->irq_update		   = NO_UPDATE_PENDING;
->>>>>>> 105e53f8
 }
 
 static int sx150x_init_io(struct sx150x_chip *chip, u8 base, u16 cfg)
