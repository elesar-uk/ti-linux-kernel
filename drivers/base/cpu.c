--- conflicted
+++ resolved
@@ -79,41 +79,24 @@
 }
 
 #ifdef CONFIG_ARCH_CPU_PROBE_RELEASE
-<<<<<<< HEAD
-static ssize_t cpu_probe_store(struct sys_device *dev,
-				struct sysdev_attribute *attr,
-				const char *buf,
-=======
 static ssize_t cpu_probe_store(struct sysdev_class *class,
 			       struct sysdev_class_attribute *attr,
 			       const char *buf,
->>>>>>> 93929ebc
 			       size_t count)
 {
 	return arch_cpu_probe(buf, count);
 }
 
-<<<<<<< HEAD
-static ssize_t cpu_release_store(struct sys_device *dev,
-				struct sysdev_attribute *attr,
-				const char *buf,
-=======
 static ssize_t cpu_release_store(struct sysdev_class *class,
 				 struct sysdev_class_attribute *attr,
 				 const char *buf,
->>>>>>> 93929ebc
 				 size_t count)
 {
 	return arch_cpu_release(buf, count);
 }
 
-<<<<<<< HEAD
-static SYSDEV_ATTR(probe, S_IWUSR, NULL, cpu_probe_store);
-static SYSDEV_ATTR(release, S_IWUSR, NULL, cpu_release_store);
-=======
 static SYSDEV_CLASS_ATTR(probe, S_IWUSR, NULL, cpu_probe_store);
 static SYSDEV_CLASS_ATTR(release, S_IWUSR, NULL, cpu_release_store);
->>>>>>> 93929ebc
 #endif /* CONFIG_ARCH_CPU_PROBE_RELEASE */
 
 #else /* ... !CONFIG_HOTPLUG_CPU */
