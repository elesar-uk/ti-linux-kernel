/*
 * Register map access API internal header
 *
 * Copyright 2011 Wolfson Microelectronics plc
 *
 * Author: Mark Brown <broonie@opensource.wolfsonmicro.com>
 *
 * This program is free software; you can redistribute it and/or modify
 * it under the terms of the GNU General Public License version 2 as
 * published by the Free Software Foundation.
 */

#ifndef _REGMAP_INTERNAL_H
#define _REGMAP_INTERNAL_H

#include <linux/regmap.h>
#include <linux/fs.h>
#include <linux/list.h>
#include <linux/wait.h>

struct regmap;
struct regcache_ops;

struct regmap_debugfs_off_cache {
	struct list_head list;
	off_t min;
	off_t max;
	unsigned int base_reg;
	unsigned int max_reg;
};

struct regmap_format {
	size_t buf_size;
	size_t reg_bytes;
	size_t pad_bytes;
	size_t val_bytes;
	void (*format_write)(struct regmap *map,
			     unsigned int reg, unsigned int val);
	void (*format_reg)(void *buf, unsigned int reg, unsigned int shift);
	void (*format_val)(void *buf, unsigned int val, unsigned int shift);
	unsigned int (*parse_val)(void *buf);
};

struct regmap_async {
	struct list_head list;
	struct work_struct cleanup;
	struct regmap *map;
	void *work_buf;
};

struct regmap {
	struct mutex mutex;
	spinlock_t spinlock;
	regmap_lock lock;
	regmap_unlock unlock;
	void *lock_arg; /* This is passed to lock/unlock functions */

	struct device *dev; /* Device we do I/O on */
	void *work_buf;     /* Scratch buffer used to format I/O */
	struct regmap_format format;  /* Buffer format */
	const struct regmap_bus *bus;
	void *bus_context;
	const char *name;

	spinlock_t async_lock;
	wait_queue_head_t async_waitq;
	struct list_head async_list;
	int async_ret;

#ifdef CONFIG_DEBUG_FS
	struct dentry *debugfs;
	const char *debugfs_name;

	unsigned int debugfs_reg_len;
	unsigned int debugfs_val_len;
	unsigned int debugfs_tot_len;

	struct list_head debugfs_off_cache;
#endif

	unsigned int max_register;
	bool (*writeable_reg)(struct device *dev, unsigned int reg);
	bool (*readable_reg)(struct device *dev, unsigned int reg);
	bool (*volatile_reg)(struct device *dev, unsigned int reg);
	bool (*precious_reg)(struct device *dev, unsigned int reg);
	const struct regmap_access_table *wr_table;
	const struct regmap_access_table *rd_table;
	const struct regmap_access_table *volatile_table;
	const struct regmap_access_table *precious_table;

	int (*reg_read)(void *context, unsigned int reg, unsigned int *val);
	int (*reg_write)(void *context, unsigned int reg, unsigned int val);

<<<<<<< HEAD
=======
	bool defer_caching;

>>>>>>> a2b37efc
	u8 read_flag_mask;
	u8 write_flag_mask;

	/* number of bits to (left) shift the reg value when formatting*/
	int reg_shift;
	int reg_stride;

	/* regcache specific members */
	const struct regcache_ops *cache_ops;
	enum regcache_type cache_type;

	/* number of bytes in reg_defaults_raw */
	unsigned int cache_size_raw;
	/* number of bytes per word in reg_defaults_raw */
	unsigned int cache_word_size;
	/* number of entries in reg_defaults */
	unsigned int num_reg_defaults;
	/* number of entries in reg_defaults_raw */
	unsigned int num_reg_defaults_raw;

	/* if set, only the cache is modified not the HW */
	u32 cache_only;
	/* if set, only the HW is modified not the cache */
	u32 cache_bypass;
	/* if set, remember to free reg_defaults_raw */
	bool cache_free;

	struct reg_default *reg_defaults;
	const void *reg_defaults_raw;
	void *cache;
	u32 cache_dirty;

	struct reg_default *patch;
	int patch_regs;

	/* if set, converts bulk rw to single rw */
	bool use_single_rw;

	struct rb_root range_tree;
	void *selector_work_buf;	/* Scratch buffer used for selector */
};

struct regcache_ops {
	const char *name;
	enum regcache_type type;
	int (*init)(struct regmap *map);
	int (*exit)(struct regmap *map);
	int (*read)(struct regmap *map, unsigned int reg, unsigned int *value);
	int (*write)(struct regmap *map, unsigned int reg, unsigned int value);
	int (*sync)(struct regmap *map, unsigned int min, unsigned int max);
};

bool regmap_writeable(struct regmap *map, unsigned int reg);
bool regmap_readable(struct regmap *map, unsigned int reg);
bool regmap_volatile(struct regmap *map, unsigned int reg);
bool regmap_precious(struct regmap *map, unsigned int reg);

int _regmap_write(struct regmap *map, unsigned int reg,
		  unsigned int val);

struct regmap_range_node {
	struct rb_node node;
	const char *name;
	struct regmap *map;

	unsigned int range_min;
	unsigned int range_max;

	unsigned int selector_reg;
	unsigned int selector_mask;
	int selector_shift;

	unsigned int window_start;
	unsigned int window_len;
};

#ifdef CONFIG_DEBUG_FS
extern void regmap_debugfs_initcall(void);
extern void regmap_debugfs_init(struct regmap *map, const char *name);
extern void regmap_debugfs_exit(struct regmap *map);
#else
static inline void regmap_debugfs_initcall(void) { }
static inline void regmap_debugfs_init(struct regmap *map, const char *name) { }
static inline void regmap_debugfs_exit(struct regmap *map) { }
#endif

/* regcache core declarations */
int regcache_init(struct regmap *map, const struct regmap_config *config);
void regcache_exit(struct regmap *map);
int regcache_read(struct regmap *map,
		       unsigned int reg, unsigned int *value);
int regcache_write(struct regmap *map,
			unsigned int reg, unsigned int value);
int regcache_sync(struct regmap *map);

unsigned int regcache_get_val(const void *base, unsigned int idx,
			      unsigned int word_size);
bool regcache_set_val(void *base, unsigned int idx,
		      unsigned int val, unsigned int word_size);
int regcache_lookup_reg(struct regmap *map, unsigned int reg);

void regmap_async_complete_cb(struct regmap_async *async, int ret);

extern struct regcache_ops regcache_rbtree_ops;
extern struct regcache_ops regcache_lzo_ops;
extern struct regcache_ops regcache_flat_ops;

#endif<|MERGE_RESOLUTION|>--- conflicted
+++ resolved
@@ -91,11 +91,8 @@
 	int (*reg_read)(void *context, unsigned int reg, unsigned int *val);
 	int (*reg_write)(void *context, unsigned int reg, unsigned int val);
 
-<<<<<<< HEAD
-=======
 	bool defer_caching;
 
->>>>>>> a2b37efc
 	u8 read_flag_mask;
 	u8 write_flag_mask;
 
