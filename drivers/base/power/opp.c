--- conflicted
+++ resolved
@@ -400,10 +400,6 @@
 	mutex_lock(&dev_opp_list_lock);
 
 	/* populate the opp table */
-<<<<<<< HEAD
-	new_opp->dev_opp = dev_opp;
-=======
->>>>>>> dec6c26b
 	new_opp->rate = freq;
 	new_opp->u_volt = u_volt;
 	new_opp->available = true;
@@ -463,10 +459,7 @@
 	}
 
 list_add:
-<<<<<<< HEAD
-=======
 	new_opp->dev_opp = dev_opp;
->>>>>>> dec6c26b
 	list_add_rcu(&new_opp->node, head);
 	mutex_unlock(&dev_opp_list_lock);
 
@@ -775,11 +768,7 @@
  */
 void of_free_opp_table(struct device *dev)
 {
-<<<<<<< HEAD
-	struct device_opp *dev_opp = find_device_opp(dev);
-=======
 	struct device_opp *dev_opp;
->>>>>>> dec6c26b
 	struct dev_pm_opp *opp, *tmp;
 
 	/* Check for existing list for 'dev' */
