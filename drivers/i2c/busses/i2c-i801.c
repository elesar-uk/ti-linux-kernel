--- conflicted
+++ resolved
@@ -164,8 +164,6 @@
 #define PCI_DEVICE_ID_INTEL_5_3400_SERIES_SMBUS	0x3b30
 #define PCI_DEVICE_ID_INTEL_LYNXPOINT_SMBUS	0x8c22
 #define PCI_DEVICE_ID_INTEL_LYNXPOINT_LP_SMBUS	0x9c22
-<<<<<<< HEAD
-=======
 
 struct i801_mux_config {
 	char *gpio_chip;
@@ -175,7 +173,6 @@
 	unsigned gpios[2];		/* Relative to gpio_chip->base */
 	int n_gpios;
 };
->>>>>>> 9e2d8656
 
 struct i801_priv {
 	struct i2c_adapter adapter;
