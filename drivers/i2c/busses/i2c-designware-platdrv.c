--- conflicted
+++ resolved
@@ -251,13 +251,6 @@
 	adap->class = I2C_CLASS_DEPRECATED;
 	adap->dev.of_node = pdev->dev.of_node;
 
-<<<<<<< HEAD
-=======
-	r = i2c_dw_probe(dev);
-	if (r)
-		return r;
-
->>>>>>> d80d1341
 	if (dev->pm_runtime_disabled) {
 		pm_runtime_forbid(&pdev->dev);
 	} else {
@@ -267,12 +260,9 @@
 		pm_runtime_enable(&pdev->dev);
 	}
 
-	r = i2c_add_numbered_adapter(adap);
-	if (r) {
-		dev_err(&pdev->dev, "failure adding adapter\n");
-		pm_runtime_disable(&pdev->dev);
+	r = i2c_dw_probe(dev);
+	if (r)
 		return r;
-	}
 
 	return 0;
 }
