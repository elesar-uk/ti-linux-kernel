/*
 * Virtio balloon implementation, inspired by Dor Laor and Marcelo
 * Tosatti's implementations.
 *
 *  Copyright 2008 Rusty Russell IBM Corporation
 *
 *  This program is free software; you can redistribute it and/or modify
 *  it under the terms of the GNU General Public License as published by
 *  the Free Software Foundation; either version 2 of the License, or
 *  (at your option) any later version.
 *
 *  This program is distributed in the hope that it will be useful,
 *  but WITHOUT ANY WARRANTY; without even the implied warranty of
 *  MERCHANTABILITY or FITNESS FOR A PARTICULAR PURPOSE.  See the
 *  GNU General Public License for more details.
 *
 *  You should have received a copy of the GNU General Public License
 *  along with this program; if not, write to the Free Software
 *  Foundation, Inc., 51 Franklin St, Fifth Floor, Boston, MA  02110-1301  USA
 */

#include <linux/virtio.h>
#include <linux/virtio_balloon.h>
#include <linux/swap.h>
#include <linux/kthread.h>
#include <linux/freezer.h>
#include <linux/delay.h>
#include <linux/slab.h>
#include <linux/module.h>

struct virtio_balloon
{
	struct virtio_device *vdev;
	struct virtqueue *inflate_vq, *deflate_vq, *stats_vq;

	/* Where the ballooning thread waits for config to change. */
	wait_queue_head_t config_change;

	/* The thread servicing the balloon. */
	struct task_struct *thread;

	/* Waiting for host to ack the pages we released. */
	struct completion acked;

	/* The pages we've told the Host we're not using. */
	unsigned int num_pages;
	struct list_head pages;

	/* The array of pfns we tell the Host about. */
	unsigned int num_pfns;
	u32 pfns[256];

	/* Memory statistics */
	int need_stats_update;
	struct virtio_balloon_stat stats[VIRTIO_BALLOON_S_NR];
};

static struct virtio_device_id id_table[] = {
	{ VIRTIO_ID_BALLOON, VIRTIO_DEV_ANY_ID },
	{ 0 },
};

static u32 page_to_balloon_pfn(struct page *page)
{
	unsigned long pfn = page_to_pfn(page);

	BUILD_BUG_ON(PAGE_SHIFT < VIRTIO_BALLOON_PFN_SHIFT);
	/* Convert pfn from Linux page size to balloon page size. */
	return pfn >> (PAGE_SHIFT - VIRTIO_BALLOON_PFN_SHIFT);
}

static void balloon_ack(struct virtqueue *vq)
{
	struct virtio_balloon *vb;
	unsigned int len;

	vb = virtqueue_get_buf(vq, &len);
	if (vb)
		complete(&vb->acked);
}

static void tell_host(struct virtio_balloon *vb, struct virtqueue *vq)
{
	struct scatterlist sg;

	sg_init_one(&sg, vb->pfns, sizeof(vb->pfns[0]) * vb->num_pfns);

	init_completion(&vb->acked);

	/* We should always be able to add one buffer to an empty queue. */
	if (virtqueue_add_buf(vq, &sg, 1, 0, vb, GFP_KERNEL) < 0)
		BUG();
	virtqueue_kick(vq);

	/* When host has read buffer, this completes via balloon_ack */
	wait_for_completion(&vb->acked);
}

static void fill_balloon(struct virtio_balloon *vb, size_t num)
{
	/* We can only do one array worth at a time. */
	num = min(num, ARRAY_SIZE(vb->pfns));

	for (vb->num_pfns = 0; vb->num_pfns < num; vb->num_pfns++) {
		struct page *page = alloc_page(GFP_HIGHUSER | __GFP_NORETRY |
					__GFP_NOMEMALLOC | __GFP_NOWARN);
		if (!page) {
			if (printk_ratelimit())
				dev_printk(KERN_INFO, &vb->vdev->dev,
					   "Out of puff! Can't get %zu pages\n",
					   num);
			/* Sleep for at least 1/5 of a second before retry. */
			msleep(200);
			break;
		}
		vb->pfns[vb->num_pfns] = page_to_balloon_pfn(page);
		totalram_pages--;
		vb->num_pages++;
		list_add(&page->lru, &vb->pages);
	}

	/* Didn't get any?  Oh well. */
	if (vb->num_pfns == 0)
		return;

	tell_host(vb, vb->inflate_vq);
}

static void release_pages_by_pfn(const u32 pfns[], unsigned int num)
{
	unsigned int i;

	for (i = 0; i < num; i++) {
		__free_page(pfn_to_page(pfns[i]));
		totalram_pages++;
	}
}

static void leak_balloon(struct virtio_balloon *vb, size_t num)
{
	struct page *page;

	/* We can only do one array worth at a time. */
	num = min(num, ARRAY_SIZE(vb->pfns));

	for (vb->num_pfns = 0; vb->num_pfns < num; vb->num_pfns++) {
		page = list_first_entry(&vb->pages, struct page, lru);
		list_del(&page->lru);
		vb->pfns[vb->num_pfns] = page_to_balloon_pfn(page);
		vb->num_pages--;
	}

	/*
	 * Note that if
	 * virtio_has_feature(vdev, VIRTIO_BALLOON_F_MUST_TELL_HOST);
	 * is true, we *have* to do it in this order
	 */
	tell_host(vb, vb->deflate_vq);
	release_pages_by_pfn(vb->pfns, vb->num_pfns);
}

static inline void update_stat(struct virtio_balloon *vb, int idx,
			       u16 tag, u64 val)
{
	BUG_ON(idx >= VIRTIO_BALLOON_S_NR);
	vb->stats[idx].tag = tag;
	vb->stats[idx].val = val;
}

#define pages_to_bytes(x) ((u64)(x) << PAGE_SHIFT)

static void update_balloon_stats(struct virtio_balloon *vb)
{
	unsigned long events[NR_VM_EVENT_ITEMS];
	struct sysinfo i;
	int idx = 0;

	all_vm_events(events);
	si_meminfo(&i);

	update_stat(vb, idx++, VIRTIO_BALLOON_S_SWAP_IN,
				pages_to_bytes(events[PSWPIN]));
	update_stat(vb, idx++, VIRTIO_BALLOON_S_SWAP_OUT,
				pages_to_bytes(events[PSWPOUT]));
	update_stat(vb, idx++, VIRTIO_BALLOON_S_MAJFLT, events[PGMAJFAULT]);
	update_stat(vb, idx++, VIRTIO_BALLOON_S_MINFLT, events[PGFAULT]);
	update_stat(vb, idx++, VIRTIO_BALLOON_S_MEMFREE,
				pages_to_bytes(i.freeram));
	update_stat(vb, idx++, VIRTIO_BALLOON_S_MEMTOT,
				pages_to_bytes(i.totalram));
}

/*
 * While most virtqueues communicate guest-initiated requests to the hypervisor,
 * the stats queue operates in reverse.  The driver initializes the virtqueue
 * with a single buffer.  From that point forward, all conversations consist of
 * a hypervisor request (a call to this function) which directs us to refill
 * the virtqueue with a fresh stats buffer.  Since stats collection can sleep,
 * we notify our kthread which does the actual work via stats_handle_request().
 */
static void stats_request(struct virtqueue *vq)
{
	struct virtio_balloon *vb;
	unsigned int len;

	vb = virtqueue_get_buf(vq, &len);
	if (!vb)
		return;
	vb->need_stats_update = 1;
	wake_up(&vb->config_change);
}

static void stats_handle_request(struct virtio_balloon *vb)
{
	struct virtqueue *vq;
	struct scatterlist sg;

	vb->need_stats_update = 0;
	update_balloon_stats(vb);

	vq = vb->stats_vq;
	sg_init_one(&sg, vb->stats, sizeof(vb->stats));
	if (virtqueue_add_buf(vq, &sg, 1, 0, vb, GFP_KERNEL) < 0)
		BUG();
	virtqueue_kick(vq);
}

static void virtballoon_changed(struct virtio_device *vdev)
{
	struct virtio_balloon *vb = vdev->priv;

	wake_up(&vb->config_change);
}

static inline s64 towards_target(struct virtio_balloon *vb)
{
	u32 v;
	vb->vdev->config->get(vb->vdev,
			      offsetof(struct virtio_balloon_config, num_pages),
			      &v, sizeof(v));
	return (s64)v - vb->num_pages;
}

static void update_balloon_size(struct virtio_balloon *vb)
{
	__le32 actual = cpu_to_le32(vb->num_pages);

	vb->vdev->config->set(vb->vdev,
			      offsetof(struct virtio_balloon_config, actual),
			      &actual, sizeof(actual));
}

static int balloon(void *_vballoon)
{
	struct virtio_balloon *vb = _vballoon;

	set_freezable();
	while (!kthread_should_stop()) {
		s64 diff;

		try_to_freeze();
		wait_event_interruptible(vb->config_change,
					 (diff = towards_target(vb)) != 0
					 || vb->need_stats_update
					 || kthread_should_stop()
					 || freezing(current));
		if (vb->need_stats_update)
			stats_handle_request(vb);
		if (diff > 0)
			fill_balloon(vb, diff);
		else if (diff < 0)
			leak_balloon(vb, -diff);
		update_balloon_size(vb);
	}
	return 0;
}

static int init_vqs(struct virtio_balloon *vb)
{
	struct virtqueue *vqs[3];
	vq_callback_t *callbacks[] = { balloon_ack, balloon_ack, stats_request };
	const char *names[] = { "inflate", "deflate", "stats" };
	int err, nvqs;

	/*
	 * We expect two virtqueues: inflate and deflate, and
	 * optionally stat.
	 */
	nvqs = virtio_has_feature(vb->vdev, VIRTIO_BALLOON_F_STATS_VQ) ? 3 : 2;
	err = vb->vdev->config->find_vqs(vb->vdev, nvqs, vqs, callbacks, names);
	if (err)
		return err;

	vb->inflate_vq = vqs[0];
	vb->deflate_vq = vqs[1];
	if (virtio_has_feature(vb->vdev, VIRTIO_BALLOON_F_STATS_VQ)) {
		struct scatterlist sg;
		vb->stats_vq = vqs[2];

		/*
		 * Prime this virtqueue with one buffer so the hypervisor can
		 * use it to signal us later.
		 */
		sg_init_one(&sg, vb->stats, sizeof vb->stats);
		if (virtqueue_add_buf(vb->stats_vq, &sg, 1, 0, vb, GFP_KERNEL)
		    < 0)
			BUG();
		virtqueue_kick(vb->stats_vq);
	}
	return 0;
}

static int virtballoon_probe(struct virtio_device *vdev)
{
	struct virtio_balloon *vb;
	int err;

	vdev->priv = vb = kmalloc(sizeof(*vb), GFP_KERNEL);
	if (!vb) {
		err = -ENOMEM;
		goto out;
	}

	INIT_LIST_HEAD(&vb->pages);
	vb->num_pages = 0;
	init_waitqueue_head(&vb->config_change);
	vb->vdev = vdev;
	vb->need_stats_update = 0;

	err = init_vqs(vb);
	if (err)
		goto out_free_vb;

	vb->thread = kthread_run(balloon, vb, "vballoon");
	if (IS_ERR(vb->thread)) {
		err = PTR_ERR(vb->thread);
		goto out_del_vqs;
	}

	return 0;

out_del_vqs:
	vdev->config->del_vqs(vdev);
out_free_vb:
	kfree(vb);
out:
	return err;
}

static void __devexit virtballoon_remove(struct virtio_device *vdev)
{
	struct virtio_balloon *vb = vdev->priv;

	kthread_stop(vb->thread);

	/* There might be pages left in the balloon: free them. */
	while (vb->num_pages)
		leak_balloon(vb, vb->num_pages);

	/* Now we reset the device so we can clean up the queues. */
	vdev->config->reset(vdev);

	vdev->config->del_vqs(vdev);
	kfree(vb);
}

#ifdef CONFIG_PM
static int virtballoon_freeze(struct virtio_device *vdev)
{
	struct virtio_balloon *vb = vdev->priv;

	/*
	 * The kthread is already frozen by the PM core before this
	 * function is called.
	 */

	while (vb->num_pages)
		leak_balloon(vb, vb->num_pages);
	update_balloon_size(vb);

	/* Ensure we don't get any more requests from the host */
	vdev->config->reset(vdev);
	vdev->config->del_vqs(vdev);
	return 0;
}

static int restore_common(struct virtio_device *vdev)
<<<<<<< HEAD
{
	struct virtio_balloon *vb = vdev->priv;
	int ret;

	ret = init_vqs(vdev->priv);
	if (ret)
		return ret;

	fill_balloon(vb, towards_target(vb));
	update_balloon_size(vb);
	return 0;
}

static int virtballoon_thaw(struct virtio_device *vdev)
{
	return restore_common(vdev);
}

static int virtballoon_restore(struct virtio_device *vdev)
{
	struct virtio_balloon *vb = vdev->priv;
=======
{
	struct virtio_balloon *vb = vdev->priv;
	int ret;

	ret = init_vqs(vdev->priv);
	if (ret)
		return ret;
>>>>>>> 942d34bd

	fill_balloon(vb, towards_target(vb));
	update_balloon_size(vb);
	return 0;
}

<<<<<<< HEAD
=======
static int virtballoon_restore(struct virtio_device *vdev)
{
>>>>>>> 942d34bd
	return restore_common(vdev);
}
#endif

static unsigned int features[] = {
	VIRTIO_BALLOON_F_MUST_TELL_HOST,
	VIRTIO_BALLOON_F_STATS_VQ,
};

static struct virtio_driver virtio_balloon_driver = {
	.feature_table = features,
	.feature_table_size = ARRAY_SIZE(features),
	.driver.name =	KBUILD_MODNAME,
	.driver.owner =	THIS_MODULE,
	.id_table =	id_table,
	.probe =	virtballoon_probe,
	.remove =	__devexit_p(virtballoon_remove),
	.config_changed = virtballoon_changed,
#ifdef CONFIG_PM
	.freeze	=	virtballoon_freeze,
	.restore =	virtballoon_restore,
#endif
};

static int __init init(void)
{
	return register_virtio_driver(&virtio_balloon_driver);
}

static void __exit fini(void)
{
	unregister_virtio_driver(&virtio_balloon_driver);
}
module_init(init);
module_exit(fini);

MODULE_DEVICE_TABLE(virtio, id_table);
MODULE_DESCRIPTION("Virtio balloon driver");
MODULE_LICENSE("GPL");<|MERGE_RESOLUTION|>--- conflicted
+++ resolved
@@ -385,7 +385,6 @@
 }
 
 static int restore_common(struct virtio_device *vdev)
-<<<<<<< HEAD
 {
 	struct virtio_balloon *vb = vdev->priv;
 	int ret;
@@ -399,34 +398,8 @@
 	return 0;
 }
 
-static int virtballoon_thaw(struct virtio_device *vdev)
-{
-	return restore_common(vdev);
-}
-
 static int virtballoon_restore(struct virtio_device *vdev)
 {
-	struct virtio_balloon *vb = vdev->priv;
-=======
-{
-	struct virtio_balloon *vb = vdev->priv;
-	int ret;
-
-	ret = init_vqs(vdev->priv);
-	if (ret)
-		return ret;
->>>>>>> 942d34bd
-
-	fill_balloon(vb, towards_target(vb));
-	update_balloon_size(vb);
-	return 0;
-}
-
-<<<<<<< HEAD
-=======
-static int virtballoon_restore(struct virtio_device *vdev)
-{
->>>>>>> 942d34bd
 	return restore_common(vdev);
 }
 #endif
