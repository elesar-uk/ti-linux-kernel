--- conflicted
+++ resolved
@@ -188,36 +188,12 @@
 	depends on OF && GPIOLIB
 	select PINCTRL_SAMSUNG
 
-<<<<<<< HEAD
 config PINCTRL_EXYNOS5440
 	bool "Samsung EXYNOS5440 SoC pinctrl driver"
 	select PINMUX
 	select PINCONF
 
-config PINCTRL_MVEBU
-	bool
-	depends on ARCH_MVEBU
-	select PINMUX
-	select PINCONF
-
-config PINCTRL_DOVE
-	bool
-	select PINCTRL_MVEBU
-
-config PINCTRL_KIRKWOOD
-	bool
-	select PINCTRL_MVEBU
-
-config PINCTRL_ARMADA_370
-	bool
-	select PINCTRL_MVEBU
-
-config PINCTRL_ARMADA_XP
-	bool
-	select PINCTRL_MVEBU
-=======
 source "drivers/pinctrl/mvebu/Kconfig"
->>>>>>> 61da823a
 
 source "drivers/pinctrl/spear/Kconfig"
 
