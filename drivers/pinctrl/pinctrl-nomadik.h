#ifndef PINCTRL_PINCTRL_NOMADIK_H
#define PINCTRL_PINCTRL_NOMADIK_H

#include <plat/gpio-nomadik.h>

/* Package definitions */
#define PINCTRL_NMK_STN8815	0
#define PINCTRL_NMK_DB8500	1
#define PINCTRL_NMK_DB8540	2
<<<<<<< HEAD
=======

#define PRCM_GPIOCR_ALTCX(pin_num,\
	altc1_used, altc1_ri, altc1_cb,\
	altc2_used, altc2_ri, altc2_cb,\
	altc3_used, altc3_ri, altc3_cb,\
	altc4_used, altc4_ri, altc4_cb)\
{\
	.pin = pin_num,\
	.altcx[PRCM_IDX_GPIOCR_ALTC1] = {\
		.used = altc1_used,\
		.reg_index = altc1_ri,\
		.control_bit = altc1_cb\
	},\
	.altcx[PRCM_IDX_GPIOCR_ALTC2] = {\
		.used = altc2_used,\
		.reg_index = altc2_ri,\
		.control_bit = altc2_cb\
	},\
	.altcx[PRCM_IDX_GPIOCR_ALTC3] = {\
		.used = altc3_used,\
		.reg_index = altc3_ri,\
		.control_bit = altc3_cb\
	},\
	.altcx[PRCM_IDX_GPIOCR_ALTC4] = {\
		.used = altc4_used,\
		.reg_index = altc4_ri,\
		.control_bit = altc4_cb\
	},\
}

/**
 * enum prcm_gpiocr_reg_index
 * Used to reference an PRCM GPIOCR register address.
 */
enum prcm_gpiocr_reg_index {
	PRCM_IDX_GPIOCR1,
	PRCM_IDX_GPIOCR2,
	PRCM_IDX_GPIOCR3
};
/**
 * enum prcm_gpiocr_altcx_index
 * Used to reference an Other alternate-C function.
 */
enum prcm_gpiocr_altcx_index {
	PRCM_IDX_GPIOCR_ALTC1,
	PRCM_IDX_GPIOCR_ALTC2,
	PRCM_IDX_GPIOCR_ALTC3,
	PRCM_IDX_GPIOCR_ALTC4,
	PRCM_IDX_GPIOCR_ALTC_MAX,
};

/**
 * struct prcm_gpio_altcx - Other alternate-C function
 * @used: other alternate-C function availability
 * @reg_index: PRCM GPIOCR register index used to control the function
 * @control_bit: PRCM GPIOCR bit used to control the function
 */
struct prcm_gpiocr_altcx {
	bool used:1;
	u8 reg_index:2;
	u8 control_bit:5;
} __packed;

/**
 * struct prcm_gpio_altcx_pin_desc - Other alternate-C pin
 * @pin: The pin number
 * @altcx: array of other alternate-C[1-4] functions
 */
struct prcm_gpiocr_altcx_pin_desc {
	unsigned short pin;
	struct prcm_gpiocr_altcx altcx[PRCM_IDX_GPIOCR_ALTC_MAX];
};
>>>>>>> ddffeb8c

/**
 * struct nmk_function - Nomadik pinctrl mux function
 * @name: The name of the function, exported to pinctrl core.
 * @groups: An array of pin groups that may select this function.
 * @ngroups: The number of entries in @groups.
 */
struct nmk_function {
	const char *name;
	const char * const *groups;
	unsigned ngroups;
};

/**
 * struct nmk_pingroup - describes a Nomadik pin group
 * @name: the name of this specific pin group
 * @pins: an array of discrete physical pins used in this group, taken
 *	from the driver-local pin enumeration space
 * @num_pins: the number of pins in this group array, i.e. the number of
 *	elements in .pins so we can iterate over that array
 * @altsetting: the altsetting to apply to all pins in this group to
 *	configure them to be used by a function
 */
struct nmk_pingroup {
	const char *name;
	const unsigned int *pins;
	const unsigned npins;
	int altsetting;
};

/**
 * struct nmk_pinctrl_soc_data - Nomadik pin controller per-SoC configuration
 * @gpio_ranges: An array of GPIO ranges for this SoC
 * @gpio_num_ranges: The number of GPIO ranges for this SoC
 * @pins:	An array describing all pins the pin controller affects.
 *		All pins which are also GPIOs must be listed first within the
 *		array, and be numbered identically to the GPIO controller's
 *		numbering.
 * @npins:	The number of entries in @pins.
 * @functions:	The functions supported on this SoC.
 * @nfunction:	The number of entries in @functions.
 * @groups:	An array describing all pin groups the pin SoC supports.
 * @ngroups:	The number of entries in @groups.
 * @altcx_pins:	The pins that support Other alternate-C function on this SoC
 * @npins_altcx: The number of Other alternate-C pins
 * @prcm_gpiocr_registers: The array of PRCM GPIOCR registers on this SoC
 */
struct nmk_pinctrl_soc_data {
	struct pinctrl_gpio_range *gpio_ranges;
	unsigned gpio_num_ranges;
	const struct pinctrl_pin_desc *pins;
	unsigned npins;
	const struct nmk_function *functions;
	unsigned nfunctions;
	const struct nmk_pingroup *groups;
	unsigned ngroups;
	const struct prcm_gpiocr_altcx_pin_desc *altcx_pins;
	unsigned npins_altcx;
	const u16 *prcm_gpiocr_registers;
};

#ifdef CONFIG_PINCTRL_STN8815

void nmk_pinctrl_stn8815_init(const struct nmk_pinctrl_soc_data **soc);

#else

static inline void
nmk_pinctrl_stn8815_init(const struct nmk_pinctrl_soc_data **soc)
{
}

#endif

#ifdef CONFIG_PINCTRL_DB8500

void nmk_pinctrl_db8500_init(const struct nmk_pinctrl_soc_data **soc);

#else

static inline void
nmk_pinctrl_db8500_init(const struct nmk_pinctrl_soc_data **soc)
{
}

#endif

#ifdef CONFIG_PINCTRL_DB8540

void nmk_pinctrl_db8540_init(const struct nmk_pinctrl_soc_data **soc);

#else

static inline void
nmk_pinctrl_db8540_init(const struct nmk_pinctrl_soc_data **soc)
{
}

#endif

#endif /* PINCTRL_PINCTRL_NOMADIK_H */<|MERGE_RESOLUTION|>--- conflicted
+++ resolved
@@ -7,8 +7,6 @@
 #define PINCTRL_NMK_STN8815	0
 #define PINCTRL_NMK_DB8500	1
 #define PINCTRL_NMK_DB8540	2
-<<<<<<< HEAD
-=======
 
 #define PRCM_GPIOCR_ALTCX(pin_num,\
 	altc1_used, altc1_ri, altc1_cb,\
@@ -81,7 +79,6 @@
 	unsigned short pin;
 	struct prcm_gpiocr_altcx altcx[PRCM_IDX_GPIOCR_ALTC_MAX];
 };
->>>>>>> ddffeb8c
 
 /**
  * struct nmk_function - Nomadik pinctrl mux function
