/*
 * Driver for the ST Microelectronics SPEAr pinmux
 *
 * Copyright (C) 2012 ST Microelectronics
 * Viresh Kumar <viresh.linux@gmail.com>
 *
 * Inspired from:
 * - U300 Pinctl drivers
 * - Tegra Pinctl drivers
 *
 * This file is licensed under the terms of the GNU General Public
 * License version 2. This program is licensed "as is" without any
 * warranty of any kind, whether express or implied.
 */

#include <linux/err.h>
#include <linux/module.h>
#include <linux/of.h>
#include <linux/of_address.h>
#include <linux/of_gpio.h>
#include <linux/pinctrl/machine.h>
#include <linux/pinctrl/pinctrl.h>
#include <linux/pinctrl/pinmux.h>
#include <linux/platform_device.h>
#include <linux/slab.h>

#include "pinctrl-spear.h"

#define DRIVER_NAME "spear-pinmux"

static void muxregs_endisable(struct spear_pmx *pmx,
		struct spear_muxreg *muxregs, u8 count, bool enable)
{
	struct spear_muxreg *muxreg;
	u32 val, temp, j;

	for (j = 0; j < count; j++) {
		muxreg = &muxregs[j];

		val = pmx_readl(pmx, muxreg->reg);
		val &= ~muxreg->mask;

		if (enable)
			temp = muxreg->val;
		else
			temp = ~muxreg->val;

		val |= muxreg->mask & temp;
		pmx_writel(pmx, val, muxreg->reg);
	}
}

static int set_mode(struct spear_pmx *pmx, int mode)
{
	struct spear_pmx_mode *pmx_mode = NULL;
	int i;
	u32 val;

	if (!pmx->machdata->pmx_modes || !pmx->machdata->npmx_modes)
		return -EINVAL;

	for (i = 0; i < pmx->machdata->npmx_modes; i++) {
		if (pmx->machdata->pmx_modes[i]->mode == (1 << mode)) {
			pmx_mode = pmx->machdata->pmx_modes[i];
			break;
		}
	}

	if (!pmx_mode)
		return -EINVAL;

	val = pmx_readl(pmx, pmx_mode->reg);
	val &= ~pmx_mode->mask;
	val |= pmx_mode->val;
	pmx_writel(pmx, val, pmx_mode->reg);

	pmx->machdata->mode = pmx_mode->mode;
	dev_info(pmx->dev, "Configured Mode: %s with id: %x\n\n",
			pmx_mode->name ? pmx_mode->name : "no_name",
			pmx_mode->reg);

	return 0;
}

<<<<<<< HEAD
void __devinit
pmx_init_gpio_pingroup_addr(struct spear_gpio_pingroup *gpio_pingroup,
		unsigned count, u16 reg)
=======
void pmx_init_gpio_pingroup_addr(struct spear_gpio_pingroup *gpio_pingroup,
				 unsigned count, u16 reg)
>>>>>>> 9931faca
{
	int i, j;

	for (i = 0; i < count; i++)
		for (j = 0; j < gpio_pingroup[i].nmuxregs; j++)
			gpio_pingroup[i].muxregs[j].reg = reg;
}

<<<<<<< HEAD
void __devinit pmx_init_addr(struct spear_pinctrl_machdata *machdata, u16 reg)
=======
void pmx_init_addr(struct spear_pinctrl_machdata *machdata, u16 reg)
>>>>>>> 9931faca
{
	struct spear_pingroup *pgroup;
	struct spear_modemux *modemux;
	int i, j, group;

	for (group = 0; group < machdata->ngroups; group++) {
		pgroup = machdata->groups[group];

		for (i = 0; i < pgroup->nmodemuxs; i++) {
			modemux = &pgroup->modemuxs[i];

			for (j = 0; j < modemux->nmuxregs; j++)
				if (modemux->muxregs[j].reg == 0xFFFF)
					modemux->muxregs[j].reg = reg;
		}
	}
}

static int spear_pinctrl_get_groups_cnt(struct pinctrl_dev *pctldev)
{
	struct spear_pmx *pmx = pinctrl_dev_get_drvdata(pctldev);

	return pmx->machdata->ngroups;
}

static const char *spear_pinctrl_get_group_name(struct pinctrl_dev *pctldev,
		unsigned group)
{
	struct spear_pmx *pmx = pinctrl_dev_get_drvdata(pctldev);

	return pmx->machdata->groups[group]->name;
}

static int spear_pinctrl_get_group_pins(struct pinctrl_dev *pctldev,
		unsigned group, const unsigned **pins, unsigned *num_pins)
{
	struct spear_pmx *pmx = pinctrl_dev_get_drvdata(pctldev);

	*pins = pmx->machdata->groups[group]->pins;
	*num_pins = pmx->machdata->groups[group]->npins;

	return 0;
}

static void spear_pinctrl_pin_dbg_show(struct pinctrl_dev *pctldev,
		struct seq_file *s, unsigned offset)
{
	seq_printf(s, " " DRIVER_NAME);
}

static int spear_pinctrl_dt_node_to_map(struct pinctrl_dev *pctldev,
					struct device_node *np_config,
					struct pinctrl_map **map,
					unsigned *num_maps)
{
	struct spear_pmx *pmx = pinctrl_dev_get_drvdata(pctldev);
	struct device_node *np;
	struct property *prop;
	const char *function, *group;
	int ret, index = 0, count = 0;

	/* calculate number of maps required */
	for_each_child_of_node(np_config, np) {
		ret = of_property_read_string(np, "st,function", &function);
		if (ret < 0)
			return ret;

		ret = of_property_count_strings(np, "st,pins");
		if (ret < 0)
			return ret;

		count += ret;
	}

	if (!count) {
		dev_err(pmx->dev, "No child nodes passed via DT\n");
		return -ENODEV;
	}

	*map = kzalloc(sizeof(**map) * count, GFP_KERNEL);
	if (!*map)
		return -ENOMEM;

	for_each_child_of_node(np_config, np) {
		of_property_read_string(np, "st,function", &function);
		of_property_for_each_string(np, "st,pins", prop, group) {
			(*map)[index].type = PIN_MAP_TYPE_MUX_GROUP;
			(*map)[index].data.mux.group = group;
			(*map)[index].data.mux.function = function;
			index++;
		}
	}

	*num_maps = count;

	return 0;
}

static void spear_pinctrl_dt_free_map(struct pinctrl_dev *pctldev,
				      struct pinctrl_map *map,
				      unsigned num_maps)
{
	kfree(map);
}

static struct pinctrl_ops spear_pinctrl_ops = {
	.get_groups_count = spear_pinctrl_get_groups_cnt,
	.get_group_name = spear_pinctrl_get_group_name,
	.get_group_pins = spear_pinctrl_get_group_pins,
	.pin_dbg_show = spear_pinctrl_pin_dbg_show,
	.dt_node_to_map = spear_pinctrl_dt_node_to_map,
	.dt_free_map = spear_pinctrl_dt_free_map,
};

static int spear_pinctrl_get_funcs_count(struct pinctrl_dev *pctldev)
{
	struct spear_pmx *pmx = pinctrl_dev_get_drvdata(pctldev);

	return pmx->machdata->nfunctions;
}

static const char *spear_pinctrl_get_func_name(struct pinctrl_dev *pctldev,
		unsigned function)
{
	struct spear_pmx *pmx = pinctrl_dev_get_drvdata(pctldev);

	return pmx->machdata->functions[function]->name;
}

static int spear_pinctrl_get_func_groups(struct pinctrl_dev *pctldev,
		unsigned function, const char *const **groups,
		unsigned * const ngroups)
{
	struct spear_pmx *pmx = pinctrl_dev_get_drvdata(pctldev);

	*groups = pmx->machdata->functions[function]->groups;
	*ngroups = pmx->machdata->functions[function]->ngroups;

	return 0;
}

static int spear_pinctrl_endisable(struct pinctrl_dev *pctldev,
		unsigned function, unsigned group, bool enable)
{
	struct spear_pmx *pmx = pinctrl_dev_get_drvdata(pctldev);
	const struct spear_pingroup *pgroup;
	const struct spear_modemux *modemux;
	int i;
	bool found = false;

	pgroup = pmx->machdata->groups[group];

	for (i = 0; i < pgroup->nmodemuxs; i++) {
		modemux = &pgroup->modemuxs[i];

		/* SoC have any modes */
		if (pmx->machdata->modes_supported) {
			if (!(pmx->machdata->mode & modemux->modes))
				continue;
		}

		found = true;
		muxregs_endisable(pmx, modemux->muxregs, modemux->nmuxregs,
				enable);
	}

	if (!found) {
		dev_err(pmx->dev, "pinmux group: %s not supported\n",
				pgroup->name);
		return -ENODEV;
	}

	return 0;
}

static int spear_pinctrl_enable(struct pinctrl_dev *pctldev, unsigned function,
		unsigned group)
{
	return spear_pinctrl_endisable(pctldev, function, group, true);
}

static void spear_pinctrl_disable(struct pinctrl_dev *pctldev,
		unsigned function, unsigned group)
{
	spear_pinctrl_endisable(pctldev, function, group, false);
}

/* gpio with pinmux */
static struct spear_gpio_pingroup *get_gpio_pingroup(struct spear_pmx *pmx,
		unsigned pin)
{
	struct spear_gpio_pingroup *gpio_pingroup;
	int i, j;

	if (!pmx->machdata->gpio_pingroups)
		return NULL;

	for (i = 0; i < pmx->machdata->ngpio_pingroups; i++) {
		gpio_pingroup = &pmx->machdata->gpio_pingroups[i];

		for (j = 0; j < gpio_pingroup->npins; j++) {
			if (gpio_pingroup->pins[j] == pin)
				return gpio_pingroup;
		}
	}

	return NULL;
}

static int gpio_request_endisable(struct pinctrl_dev *pctldev,
		struct pinctrl_gpio_range *range, unsigned offset, bool enable)
{
	struct spear_pmx *pmx = pinctrl_dev_get_drvdata(pctldev);
	struct spear_pinctrl_machdata *machdata = pmx->machdata;
	struct spear_gpio_pingroup *gpio_pingroup;

	/*
	 * Some SoC have configuration options applicable to group of pins,
	 * rather than a single pin.
	 */
	gpio_pingroup = get_gpio_pingroup(pmx, offset);
	if (gpio_pingroup)
		muxregs_endisable(pmx, gpio_pingroup->muxregs,
				gpio_pingroup->nmuxregs, enable);

	/*
	 * SoC may need some extra configurations, or configurations for single
	 * pin
	 */
	if (machdata->gpio_request_endisable)
		machdata->gpio_request_endisable(pmx, offset, enable);

	return 0;
}

static int gpio_request_enable(struct pinctrl_dev *pctldev,
		struct pinctrl_gpio_range *range, unsigned offset)
{
	return gpio_request_endisable(pctldev, range, offset, true);
}

static void gpio_disable_free(struct pinctrl_dev *pctldev,
		struct pinctrl_gpio_range *range, unsigned offset)
{
	gpio_request_endisable(pctldev, range, offset, false);
}

static struct pinmux_ops spear_pinmux_ops = {
	.get_functions_count = spear_pinctrl_get_funcs_count,
	.get_function_name = spear_pinctrl_get_func_name,
	.get_function_groups = spear_pinctrl_get_func_groups,
	.enable = spear_pinctrl_enable,
	.disable = spear_pinctrl_disable,
	.gpio_request_enable = gpio_request_enable,
	.gpio_disable_free = gpio_disable_free,
};

static struct pinctrl_desc spear_pinctrl_desc = {
	.name = DRIVER_NAME,
	.pctlops = &spear_pinctrl_ops,
	.pmxops = &spear_pinmux_ops,
	.owner = THIS_MODULE,
};

int spear_pinctrl_probe(struct platform_device *pdev,
			struct spear_pinctrl_machdata *machdata)
{
	struct device_node *np = pdev->dev.of_node;
	struct resource *res;
	struct spear_pmx *pmx;

	if (!machdata)
		return -ENODEV;

	res = platform_get_resource(pdev, IORESOURCE_MEM, 0);
	if (!res)
		return -EINVAL;

	pmx = devm_kzalloc(&pdev->dev, sizeof(*pmx), GFP_KERNEL);
	if (!pmx) {
		dev_err(&pdev->dev, "Can't alloc spear_pmx\n");
		return -ENOMEM;
	}

	pmx->vbase = devm_ioremap(&pdev->dev, res->start, resource_size(res));
	if (!pmx->vbase) {
		dev_err(&pdev->dev, "Couldn't ioremap at index 0\n");
		return -ENODEV;
	}

	pmx->dev = &pdev->dev;
	pmx->machdata = machdata;

	/* configure mode, if supported by SoC */
	if (machdata->modes_supported) {
		int mode = 0;

		if (of_property_read_u32(np, "st,pinmux-mode", &mode)) {
			dev_err(&pdev->dev, "OF: pinmux mode not passed\n");
			return -EINVAL;
		}

		if (set_mode(pmx, mode)) {
			dev_err(&pdev->dev, "OF: Couldn't configure mode: %x\n",
					mode);
			return -EINVAL;
		}
	}

	platform_set_drvdata(pdev, pmx);

	spear_pinctrl_desc.pins = machdata->pins;
	spear_pinctrl_desc.npins = machdata->npins;

	pmx->pctl = pinctrl_register(&spear_pinctrl_desc, &pdev->dev, pmx);
	if (!pmx->pctl) {
		dev_err(&pdev->dev, "Couldn't register pinctrl driver\n");
		return -ENODEV;
	}

	return 0;
}

int spear_pinctrl_remove(struct platform_device *pdev)
{
	struct spear_pmx *pmx = platform_get_drvdata(pdev);

	pinctrl_unregister(pmx->pctl);

	return 0;
}<|MERGE_RESOLUTION|>--- conflicted
+++ resolved
@@ -82,14 +82,8 @@
 	return 0;
 }
 
-<<<<<<< HEAD
-void __devinit
-pmx_init_gpio_pingroup_addr(struct spear_gpio_pingroup *gpio_pingroup,
-		unsigned count, u16 reg)
-=======
 void pmx_init_gpio_pingroup_addr(struct spear_gpio_pingroup *gpio_pingroup,
 				 unsigned count, u16 reg)
->>>>>>> 9931faca
 {
 	int i, j;
 
@@ -98,11 +92,7 @@
 			gpio_pingroup[i].muxregs[j].reg = reg;
 }
 
-<<<<<<< HEAD
-void __devinit pmx_init_addr(struct spear_pinctrl_machdata *machdata, u16 reg)
-=======
 void pmx_init_addr(struct spear_pinctrl_machdata *machdata, u16 reg)
->>>>>>> 9931faca
 {
 	struct spear_pingroup *pgroup;
 	struct spear_modemux *modemux;
