--- conflicted
+++ resolved
@@ -994,10 +994,6 @@
 	sd->entity.type = MEDIA_ENT_T_V4L2_SUBDEV_SENSOR;
 
 	init_waitqueue_head(&info->irq_waitq);
-<<<<<<< HEAD
-	INIT_WORK(&info->work_irq, m5mols_irq_work);
-=======
->>>>>>> dcd6c922
 	ret = request_irq(client->irq, m5mols_irq_handler,
 			  IRQF_TRIGGER_RISING, MODULE_NAME, sd);
 	if (ret) {
@@ -1036,10 +1032,7 @@
 	struct m5mols_info *info = to_m5mols(sd);
 
 	v4l2_device_unregister_subdev(sd);
-<<<<<<< HEAD
-=======
 	v4l2_ctrl_handler_free(sd->ctrl_handler);
->>>>>>> dcd6c922
 	free_irq(client->irq, sd);
 
 	regulator_bulk_free(ARRAY_SIZE(supplies), supplies);
