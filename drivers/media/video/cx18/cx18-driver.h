--- conflicted
+++ resolved
@@ -86,12 +86,8 @@
 #define CX18_CARD_LEADTEK_PVR2100     6 /* Leadtek WinFast PVR2100 */
 #define CX18_CARD_LEADTEK_DVR3100H    7 /* Leadtek WinFast DVR3100 H */
 #define CX18_CARD_GOTVIEW_PCI_DVD3    8 /* GoTView PCI DVD3 Hybrid */
-<<<<<<< HEAD
-#define CX18_CARD_LAST		      8
-=======
 #define CX18_CARD_HVR_1600_S5H1411    9 /* Hauppauge HVR 1600 s5h1411/tda18271*/
 #define CX18_CARD_LAST		      9
->>>>>>> 105e53f8
 
 #define CX18_ENC_STREAM_TYPE_MPG  0
 #define CX18_ENC_STREAM_TYPE_TS   1
