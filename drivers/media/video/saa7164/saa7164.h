/*
 *  Driver for the NXP SAA7164 PCIe bridge
 *
 *  Copyright (c) 2010 Steven Toth <stoth@kernellabs.com>
 *
 *  This program is free software; you can redistribute it and/or modify
 *  it under the terms of the GNU General Public License as published by
 *  the Free Software Foundation; either version 2 of the License, or
 *  (at your option) any later version.
 *
 *  This program is distributed in the hope that it will be useful,
 *  but WITHOUT ANY WARRANTY; without even the implied warranty of
 *  MERCHANTABILITY or FITNESS FOR A PARTICULAR PURPOSE.  See the
 *
 *  GNU General Public License for more details.
 *
 *  You should have received a copy of the GNU General Public License
 *  along with this program; if not, write to the Free Software
 *  Foundation, Inc., 675 Mass Ave, Cambridge, MA 02139, USA.
 */

/*
	Driver architecture
	*******************

	saa7164_core.c/buffer.c/cards.c/i2c.c/dvb.c
		|	: Standard Linux driver framework for creating
		|	: exposing and managing interfaces to the rest
		|	: of the kernel or userland. Also uses _fw.c to load
		|	: firmware direct into the PCIe bus, bypassing layers.
		V
	saa7164_api..()	: Translate kernel specific functions/features
		|	: into command buffers.
		V
	saa7164_cmd..()	: Manages the flow of command packets on/off,
		|	: the bus. Deal with bus errors, timeouts etc.
		V
	saa7164_bus..() : Manage a read/write memory ring buffer in the
		|	: PCIe Address space.
		|
		|		saa7164_fw...()	: Load any frimware
		|			|	: direct into the device
		V			V
	<- ----------------- PCIe address space -------------------- ->
*/

#include <linux/pci.h>
#include <linux/i2c.h>
#include <linux/i2c-algo-bit.h>
#include <linux/kdev_t.h>
#include <linux/version.h>
#include <linux/mutex.h>
#include <linux/crc32.h>
#include <linux/kthread.h>
#include <linux/freezer.h>

#include <media/tuner.h>
#include <media/tveeprom.h>
#include <media/videobuf-dma-sg.h>
#include <media/videobuf-dvb.h>
<<<<<<< HEAD
#include <linux/smp_lock.h>
=======
>>>>>>> 3cbea436
#include <dvb_demux.h>
#include <dvb_frontend.h>
#include <dvb_net.h>
#include <dvbdev.h>
#include <dmxdev.h>
#include <media/v4l2-common.h>
#include <media/v4l2-ioctl.h>
#include <media/v4l2-chip-ident.h>

#include "saa7164-reg.h"
#include "saa7164-types.h"

#define SAA7164_MAXBOARDS 8

#define UNSET (-1U)
#define SAA7164_BOARD_NOAUTO			UNSET
#define SAA7164_BOARD_UNKNOWN			0
#define SAA7164_BOARD_UNKNOWN_REV2		1
#define SAA7164_BOARD_UNKNOWN_REV3		2
#define SAA7164_BOARD_HAUPPAUGE_HVR2250		3
#define SAA7164_BOARD_HAUPPAUGE_HVR2200		4
#define SAA7164_BOARD_HAUPPAUGE_HVR2200_2	5
#define SAA7164_BOARD_HAUPPAUGE_HVR2200_3	6
#define SAA7164_BOARD_HAUPPAUGE_HVR2250_2	7
#define SAA7164_BOARD_HAUPPAUGE_HVR2250_3	8

#define SAA7164_MAX_UNITS		8
#define SAA7164_TS_NUMBER_OF_LINES	312
#define SAA7164_PS_NUMBER_OF_LINES	256
#define SAA7164_PT_ENTRIES		16 /* (312 * 188) / 4096 */
#define SAA7164_MAX_ENCODER_BUFFERS	64 /* max 5secs of latency at 6Mbps */
#define SAA7164_MAX_VBI_BUFFERS		64

/* Port related defines */
#define SAA7164_PORT_TS1	(0)
#define SAA7164_PORT_TS2	(SAA7164_PORT_TS1 + 1)
#define SAA7164_PORT_ENC1	(SAA7164_PORT_TS2 + 1)
#define SAA7164_PORT_ENC2	(SAA7164_PORT_ENC1 + 1)
#define SAA7164_PORT_VBI1	(SAA7164_PORT_ENC2 + 1)
#define SAA7164_PORT_VBI2	(SAA7164_PORT_VBI1 + 1)
#define SAA7164_MAX_PORTS	(SAA7164_PORT_VBI2 + 1)

#define DBGLVL_FW    4
#define DBGLVL_DVB   8
#define DBGLVL_I2C  16
#define DBGLVL_API  32
#define DBGLVL_CMD  64
#define DBGLVL_BUS 128
#define DBGLVL_IRQ 256
#define DBGLVL_BUF 512
#define DBGLVL_ENC 1024
#define DBGLVL_VBI 2048
#define DBGLVL_THR 4096
#define DBGLVL_CPU 8192

<<<<<<< HEAD
#define SAA7164_NORMS (V4L2_STD_NTSC_M |  V4L2_STD_NTSC_M_JP |  V4L2_STD_NTSC_443)
=======
#define SAA7164_NORMS \
	(V4L2_STD_NTSC_M |  V4L2_STD_NTSC_M_JP |  V4L2_STD_NTSC_443)
>>>>>>> 3cbea436

enum port_t {
	SAA7164_MPEG_UNDEFINED = 0,
	SAA7164_MPEG_DVB,
	SAA7164_MPEG_ENCODER,
	SAA7164_MPEG_VBI,
};

enum saa7164_i2c_bus_nr {
	SAA7164_I2C_BUS_0 = 0,
	SAA7164_I2C_BUS_1,
	SAA7164_I2C_BUS_2,
};

enum saa7164_buffer_flags {
	SAA7164_BUFFER_UNDEFINED = 0,
	SAA7164_BUFFER_FREE,
	SAA7164_BUFFER_BUSY,
	SAA7164_BUFFER_FULL
};

enum saa7164_unit_type {
	SAA7164_UNIT_UNDEFINED = 0,
	SAA7164_UNIT_DIGITAL_DEMODULATOR,
	SAA7164_UNIT_ANALOG_DEMODULATOR,
	SAA7164_UNIT_TUNER,
	SAA7164_UNIT_EEPROM,
	SAA7164_UNIT_ZILOG_IRBLASTER,
	SAA7164_UNIT_ENCODER,
};

/* The PCIe bridge doesn't grant direct access to i2c.
 * Instead, you address i2c devices using a uniqely
 * allocated 'unitid' value via a messaging API. This
 * is a problem. The kernel and existing demod/tuner
 * drivers expect to talk 'i2c', so we have to maintain
 * a translation layer, and a series of functions to
 * convert i2c bus + device address into a unit id.
 */
struct saa7164_unit {
	enum saa7164_unit_type type;
	u8	id;
	char	*name;
	enum saa7164_i2c_bus_nr i2c_bus_nr;
	u8	i2c_bus_addr;
	u8	i2c_reg_len;
};

struct saa7164_board {
	char	*name;
	enum port_t porta, portb, portc,
		portd, porte, portf;
	enum {
		SAA7164_CHIP_UNDEFINED = 0,
		SAA7164_CHIP_REV2,
		SAA7164_CHIP_REV3,
	} chiprev;
	struct	saa7164_unit unit[SAA7164_MAX_UNITS];
};

struct saa7164_subid {
	u16     subvendor;
	u16     subdevice;
	u32     card;
};

struct saa7164_encoder_fh {
	struct saa7164_port *port;
<<<<<<< HEAD
//	u32 freq;
//	u32 tuner_type;
=======
>>>>>>> 3cbea436
	atomic_t v4l_reading;
};

struct saa7164_vbi_fh {
	struct saa7164_port *port;
<<<<<<< HEAD
//	u32 freq;
//	u32 tuner_type;
=======
>>>>>>> 3cbea436
	atomic_t v4l_reading;
};

struct saa7164_histogram_bucket {
	u32 val;
	u32 count;
	u64 update_time;
};

struct saa7164_histogram {
	char name[32];
	struct saa7164_histogram_bucket counter1[64];
};

struct saa7164_user_buffer {
	struct list_head list;

	/* Attributes */
	u8  *data;
	u32 pos;
	u32 actual_size;

	u32 crc;
};

struct saa7164_fw_status {

	/* RISC Core details */
	u32	status;
	u32	mode;
	u32	spec;
	u32	inst;
	u32	cpuload;
	u32	remainheap;

	/* Firmware version */
	u32	version;
	u32	major;
	u32	sub;
	u32	rel;
	u32	buildnr;
};

struct saa7164_dvb {
	struct mutex lock;
	struct dvb_adapter adapter;
	struct dvb_frontend *frontend;
	struct dvb_demux demux;
	struct dmxdev dmxdev;
	struct dmx_frontend fe_hw;
	struct dmx_frontend fe_mem;
	struct dvb_net net;
	int feeding;
};

struct saa7164_i2c {
	struct saa7164_dev		*dev;

	enum saa7164_i2c_bus_nr		nr;

	/* I2C I/O */
	struct i2c_adapter		i2c_adap;
	struct i2c_algo_bit_data	i2c_algo;
	struct i2c_client		i2c_client;
	u32				i2c_rc;
};

struct saa7164_ctrl {
	struct v4l2_queryctrl v;
};

struct saa7164_tvnorm {
	char		*name;
	v4l2_std_id	id;
<<<<<<< HEAD
//	u32		cxiformat;
//	u32		cxoformat;
=======
>>>>>>> 3cbea436
};

struct saa7164_encoder_params {
	struct saa7164_tvnorm encodernorm;
	u32 height;
	u32 width;
	u32 is_50hz;
	u32 bitrate; /* bps */
	u32 bitrate_peak; /* bps */
	u32 bitrate_mode;
	u32 stream_type; /* V4L2_MPEG_STREAM_TYPE_MPEG2_TS */

	u32 audio_sampling_freq;
	u32 ctl_mute;
	u32 ctl_aspect;
	u32 refdist;
	u32 gop_size;
};

struct saa7164_vbi_params {
	struct saa7164_tvnorm encodernorm;
	u32 height;
	u32 width;
	u32 is_50hz;
	u32 bitrate; /* bps */
	u32 bitrate_peak; /* bps */
	u32 bitrate_mode;
	u32 stream_type; /* V4L2_MPEG_STREAM_TYPE_MPEG2_TS */

	u32 audio_sampling_freq;
	u32 ctl_mute;
	u32 ctl_aspect;
	u32 refdist;
	u32 gop_size;
};

struct saa7164_port;

struct saa7164_buffer {
	struct list_head list;

	/* Note of which h/w buffer list index position we occupy */
	int idx;

	struct saa7164_port *port;

	/* Hardware Specific */
	/* PCI Memory allocations */
	enum saa7164_buffer_flags flags; /* Free, Busy, Full */

	/* A block of page align PCI memory */
	u32 pci_size;	/* PCI allocation size in bytes */
	u64 __iomem *cpu;	/* Virtual address */
	dma_addr_t dma;	/* Physical address */
	u32 crc;	/* Checksum for the entire buffer data */

	/* A page table that splits the block into a number of entries */
	u32 pt_size;		/* PCI allocation size in bytes */
	u64 __iomem *pt_cpu;		/* Virtual address */
	dma_addr_t pt_dma;	/* Physical address */

	/* Encoder fops */
	u32 pos;
	u32 actual_size;
};

struct saa7164_port {

	struct saa7164_dev *dev;
	enum port_t type;
	int nr;

	/* --- Generic port attributes --- */

	/* HW stream parameters */
	struct tmHWStreamParameters hw_streamingparams;

	/* DMA configuration values, is seeded during initialization */
	struct tmComResDMATermDescrHeader hwcfg;

	/* hardware specific registers */
	u32 bufcounter;
	u32 pitch;
	u32 bufsize;
	u32 bufoffset;
	u32 bufptr32l;
	u32 bufptr32h;
	u64 bufptr64;

	u32 numpte;	/* Number of entries in array, only valid in head */

	struct mutex dmaqueue_lock;
	struct saa7164_buffer dmaqueue;

	u64 last_irq_msecs, last_svc_msecs;
	u64 last_irq_msecs_diff, last_svc_msecs_diff;
	u32 last_svc_wp;
	u32 last_svc_rp;
	u64 last_irq_svc_msecs_diff;
	u64 last_read_msecs, last_read_msecs_diff;
	u64 last_poll_msecs, last_poll_msecs_diff;

	struct saa7164_histogram irq_interval;
	struct saa7164_histogram svc_interval;
	struct saa7164_histogram irq_svc_interval;
	struct saa7164_histogram read_interval;
	struct saa7164_histogram poll_interval;

	/* --- DVB Transport Specific --- */
	struct saa7164_dvb dvb;

	/* --- Encoder/V4L related attributes --- */
	/* Encoder */
	/* Defaults established in saa7164-encoder.c */
	struct saa7164_tvnorm encodernorm;
	u32 height;
	u32 width;
	u32 freq;
	u32 ts_packet_size;
	u32 ts_packet_count;
	u8 mux_input;
	u8 encoder_profile;
	u8 video_format;
	u8 audio_format;
	u8 video_resolution;
	u16 ctl_brightness;
	u16 ctl_contrast;
	u16 ctl_hue;
	u16 ctl_saturation;
	u16 ctl_sharpness;
	s8 ctl_volume;

	struct tmComResAFeatureDescrHeader audfeat;
	struct tmComResEncoderDescrHeader encunit;
	struct tmComResProcDescrHeader vidproc;
	struct tmComResExtDevDescrHeader ifunit;
	struct tmComResTunerDescrHeader tunerunit;

	struct work_struct workenc;

	/* V4L Encoder Video */
	struct saa7164_encoder_params encoder_params;
	struct video_device *v4l_device;
	atomic_t v4l_reader_count;

	struct saa7164_buffer list_buf_used;
	struct saa7164_buffer list_buf_free;
	wait_queue_head_t wait_read;

	/* V4L VBI */
	struct tmComResVBIFormatDescrHeader vbi_fmt_ntsc;
	struct saa7164_vbi_params vbi_params;

	/* Debug */
	u32 sync_errors;
	u32 v_cc_errors;
	u32 a_cc_errors;
	u8 last_v_cc;
	u8 last_a_cc;
	u32 done_first_interrupt;
};

struct saa7164_dev {
	struct list_head	devlist;
	atomic_t		refcount;

	/* pci stuff */
	struct pci_dev	*pci;
	unsigned char	pci_rev, pci_lat;
	int		pci_bus, pci_slot;
	u32		__iomem *lmmio;
	u8		__iomem *bmmio;
	u32		__iomem *lmmio2;
	u8		__iomem *bmmio2;
	int		pci_irqmask;

	/* board details */
	int	nr;
	int	hwrevision;
	u32	board;
	char	name[16];

	/* firmware status */
	struct saa7164_fw_status	fw_status;
	u32				firmwareloaded;

	struct tmComResHWDescr		hwdesc;
	struct tmComResInterfaceDescr	intfdesc;
	struct tmComResBusDescr		busdesc;

	struct tmComResBusInfo		bus;

	/* Interrupt status and ack registers */
	u32 int_status;
	u32 int_ack;

	struct cmd			cmds[SAA_CMD_MAX_MSG_UNITS];
	struct mutex			lock;

	/* I2c related */
	struct saa7164_i2c i2c_bus[3];

	/* Transport related */
	struct saa7164_port ports[SAA7164_MAX_PORTS];

	/* Deferred command/api interrupts handling */
	struct work_struct workcmd;

	/* A kernel thread to monitor the firmware log, used
	 * only in debug mode.
	 */
	struct task_struct *kthread;

};

extern struct list_head saa7164_devlist;
extern unsigned int waitsecs;
extern unsigned int encoder_buffers;
extern unsigned int vbi_buffers;

/* ----------------------------------------------------------- */
/* saa7164-core.c                                              */
void saa7164_dumpregs(struct saa7164_dev *dev, u32 addr);
void saa7164_dumphex16(struct saa7164_dev *dev, u8 *buf, int len);
void saa7164_getfirmwarestatus(struct saa7164_dev *dev);
u32 saa7164_getcurrentfirmwareversion(struct saa7164_dev *dev);
void saa7164_histogram_update(struct saa7164_histogram *hg, u32 val);

/* ----------------------------------------------------------- */
/* saa7164-fw.c                                                */
int saa7164_downloadfirmware(struct saa7164_dev *dev);

/* ----------------------------------------------------------- */
/* saa7164-i2c.c                                               */
extern int saa7164_i2c_register(struct saa7164_i2c *bus);
extern int saa7164_i2c_unregister(struct saa7164_i2c *bus);
extern void saa7164_call_i2c_clients(struct saa7164_i2c *bus,
	unsigned int cmd, void *arg);

/* ----------------------------------------------------------- */
/* saa7164-bus.c                                               */
int saa7164_bus_setup(struct saa7164_dev *dev);
void saa7164_bus_dump(struct saa7164_dev *dev);
<<<<<<< HEAD
int saa7164_bus_set(struct saa7164_dev *dev, struct tmComResInfo* msg, void *buf);
=======
int saa7164_bus_set(struct saa7164_dev *dev, struct tmComResInfo* msg,
	void *buf);
>>>>>>> 3cbea436
int saa7164_bus_get(struct saa7164_dev *dev, struct tmComResInfo* msg,
	void *buf, int peekonly);

/* ----------------------------------------------------------- */
/* saa7164-cmd.c                                               */
int saa7164_cmd_send(struct saa7164_dev *dev,
	u8 id, enum tmComResCmd command, u16 controlselector,
	u16 size, void *buf);
void saa7164_cmd_signal(struct saa7164_dev *dev, u8 seqno);
int saa7164_irq_dequeue(struct saa7164_dev *dev);

/* ----------------------------------------------------------- */
/* saa7164-api.c                                               */
int saa7164_api_get_fw_version(struct saa7164_dev *dev, u32 *version);
int saa7164_api_enum_subdevs(struct saa7164_dev *dev);
int saa7164_api_i2c_read(struct saa7164_i2c *bus, u8 addr, u32 reglen, u8 *reg,
	u32 datalen, u8 *data);
int saa7164_api_i2c_write(struct saa7164_i2c *bus, u8 addr,
	u32 datalen, u8 *data);
int saa7164_api_dif_write(struct saa7164_i2c *bus, u8 addr,
	u32 datalen, u8 *data);
int saa7164_api_read_eeprom(struct saa7164_dev *dev, u8 *buf, int buflen);
int saa7164_api_set_gpiobit(struct saa7164_dev *dev, u8 unitid, u8 pin);
int saa7164_api_clear_gpiobit(struct saa7164_dev *dev, u8 unitid, u8 pin);
int saa7164_api_transition_port(struct saa7164_port *port, u8 mode);
int saa7164_api_initialize_dif(struct saa7164_port *port);
int saa7164_api_configure_dif(struct saa7164_port *port, u32 std);
int saa7164_api_set_encoder(struct saa7164_port *port);
int saa7164_api_get_encoder(struct saa7164_port *port);
int saa7164_api_set_aspect_ratio(struct saa7164_port *port);
int saa7164_api_set_usercontrol(struct saa7164_port *port, u8 ctl);
int saa7164_api_get_usercontrol(struct saa7164_port *port, u8 ctl);
int saa7164_api_set_videomux(struct saa7164_port *port);
int saa7164_api_audio_mute(struct saa7164_port *port, int mute);
int saa7164_api_set_audio_volume(struct saa7164_port *port, s8 level);
int saa7164_api_set_audio_std(struct saa7164_port *port);
int saa7164_api_set_audio_detection(struct saa7164_port *port, int autodetect);
int saa7164_api_get_videomux(struct saa7164_port *port);
int saa7164_api_set_vbi_format(struct saa7164_port *port);
int saa7164_api_set_debug(struct saa7164_dev *dev, u8 level);
int saa7164_api_collect_debug(struct saa7164_dev *dev);
<<<<<<< HEAD
int saa7164_api_get_load_info(struct saa7164_dev *dev, struct tmFwInfoStruct *i);
=======
int saa7164_api_get_load_info(struct saa7164_dev *dev,
	struct tmFwInfoStruct *i);
>>>>>>> 3cbea436

/* ----------------------------------------------------------- */
/* saa7164-cards.c                                             */
extern struct saa7164_board saa7164_boards[];
extern const unsigned int saa7164_bcount;

extern struct saa7164_subid saa7164_subids[];
extern const unsigned int saa7164_idcount;

extern void saa7164_card_list(struct saa7164_dev *dev);
extern void saa7164_gpio_setup(struct saa7164_dev *dev);
extern void saa7164_card_setup(struct saa7164_dev *dev);

extern int saa7164_i2caddr_to_reglen(struct saa7164_i2c *bus, int addr);
extern int saa7164_i2caddr_to_unitid(struct saa7164_i2c *bus, int addr);
extern char *saa7164_unitid_name(struct saa7164_dev *dev, u8 unitid);

/* ----------------------------------------------------------- */
/* saa7164-dvb.c                                               */
extern int saa7164_dvb_register(struct saa7164_port *port);
extern int saa7164_dvb_unregister(struct saa7164_port *port);

/* ----------------------------------------------------------- */
/* saa7164-buffer.c                                            */
extern struct saa7164_buffer *saa7164_buffer_alloc(
	struct saa7164_port *port, u32 len);
extern int saa7164_buffer_dealloc(struct saa7164_buffer *buf);
extern void saa7164_buffer_display(struct saa7164_buffer *buf);
extern int saa7164_buffer_activate(struct saa7164_buffer *buf, int i);
extern int saa7164_buffer_cfg_port(struct saa7164_port *port);
extern struct saa7164_user_buffer *saa7164_buffer_alloc_user(
	struct saa7164_dev *dev, u32 len);
extern void saa7164_buffer_dealloc_user(struct saa7164_user_buffer *buf);
extern int saa7164_buffer_zero_offsets(struct saa7164_port *port, int i);

/* ----------------------------------------------------------- */
/* saa7164-encoder.c                                            */
int saa7164_encoder_register(struct saa7164_port *port);
void saa7164_encoder_unregister(struct saa7164_port *port);

/* ----------------------------------------------------------- */
/* saa7164-vbi.c                                            */
int saa7164_vbi_register(struct saa7164_port *port);
void saa7164_vbi_unregister(struct saa7164_port *port);

/* ----------------------------------------------------------- */

extern unsigned int crc_checking;

extern unsigned int saa_debug;
#define dprintk(level, fmt, arg...)\
	do { if (saa_debug & level)\
		printk(KERN_DEBUG "%s: " fmt, dev->name, ## arg);\
	} while (0)

#define log_warn(fmt, arg...)\
	do { \
		printk(KERN_WARNING "%s: " fmt, dev->name, ## arg);\
	} while (0)

#define log_err(fmt, arg...)\
	do { \
		printk(KERN_ERROR "%s: " fmt, dev->name, ## arg);\
	} while (0)

#define saa7164_readl(reg) readl(dev->lmmio + ((reg) >> 2))
#define saa7164_writel(reg, value) writel((value), dev->lmmio + ((reg) >> 2))

#define saa7164_readb(reg)             readl(dev->bmmio + (reg))
#define saa7164_writeb(reg, value)     writel((value), dev->bmmio + (reg))
<|MERGE_RESOLUTION|>--- conflicted
+++ resolved
@@ -58,10 +58,6 @@
 #include <media/tveeprom.h>
 #include <media/videobuf-dma-sg.h>
 #include <media/videobuf-dvb.h>
-<<<<<<< HEAD
-#include <linux/smp_lock.h>
-=======
->>>>>>> 3cbea436
 #include <dvb_demux.h>
 #include <dvb_frontend.h>
 #include <dvb_net.h>
@@ -117,12 +113,8 @@
 #define DBGLVL_THR 4096
 #define DBGLVL_CPU 8192
 
-<<<<<<< HEAD
-#define SAA7164_NORMS (V4L2_STD_NTSC_M |  V4L2_STD_NTSC_M_JP |  V4L2_STD_NTSC_443)
-=======
 #define SAA7164_NORMS \
 	(V4L2_STD_NTSC_M |  V4L2_STD_NTSC_M_JP |  V4L2_STD_NTSC_443)
->>>>>>> 3cbea436
 
 enum port_t {
 	SAA7164_MPEG_UNDEFINED = 0,
@@ -191,21 +183,11 @@
 
 struct saa7164_encoder_fh {
 	struct saa7164_port *port;
-<<<<<<< HEAD
-//	u32 freq;
-//	u32 tuner_type;
-=======
->>>>>>> 3cbea436
 	atomic_t v4l_reading;
 };
 
 struct saa7164_vbi_fh {
 	struct saa7164_port *port;
-<<<<<<< HEAD
-//	u32 freq;
-//	u32 tuner_type;
-=======
->>>>>>> 3cbea436
 	atomic_t v4l_reading;
 };
 
@@ -280,11 +262,6 @@
 struct saa7164_tvnorm {
 	char		*name;
 	v4l2_std_id	id;
-<<<<<<< HEAD
-//	u32		cxiformat;
-//	u32		cxoformat;
-=======
->>>>>>> 3cbea436
 };
 
 struct saa7164_encoder_params {
@@ -528,12 +505,8 @@
 /* saa7164-bus.c                                               */
 int saa7164_bus_setup(struct saa7164_dev *dev);
 void saa7164_bus_dump(struct saa7164_dev *dev);
-<<<<<<< HEAD
-int saa7164_bus_set(struct saa7164_dev *dev, struct tmComResInfo* msg, void *buf);
-=======
 int saa7164_bus_set(struct saa7164_dev *dev, struct tmComResInfo* msg,
 	void *buf);
->>>>>>> 3cbea436
 int saa7164_bus_get(struct saa7164_dev *dev, struct tmComResInfo* msg,
 	void *buf, int peekonly);
 
@@ -575,12 +548,8 @@
 int saa7164_api_set_vbi_format(struct saa7164_port *port);
 int saa7164_api_set_debug(struct saa7164_dev *dev, u8 level);
 int saa7164_api_collect_debug(struct saa7164_dev *dev);
-<<<<<<< HEAD
-int saa7164_api_get_load_info(struct saa7164_dev *dev, struct tmFwInfoStruct *i);
-=======
 int saa7164_api_get_load_info(struct saa7164_dev *dev,
 	struct tmFwInfoStruct *i);
->>>>>>> 3cbea436
 
 /* ----------------------------------------------------------- */
 /* saa7164-cards.c                                             */
