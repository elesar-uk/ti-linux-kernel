/*
    V4L2 device support.

    Copyright (C) 2008  Hans Verkuil <hverkuil@xs4all.nl>

    This program is free software; you can redistribute it and/or modify
    it under the terms of the GNU General Public License as published by
    the Free Software Foundation; either version 2 of the License, or
    (at your option) any later version.

    This program is distributed in the hope that it will be useful,
    but WITHOUT ANY WARRANTY; without even the implied warranty of
    MERCHANTABILITY or FITNESS FOR A PARTICULAR PURPOSE.  See the
    GNU General Public License for more details.

    You should have received a copy of the GNU General Public License
    along with this program; if not, write to the Free Software
    Foundation, Inc., 59 Temple Place, Suite 330, Boston, MA  02111-1307  USA
 */

#include <linux/types.h>
#include <linux/ioctl.h>
#include <linux/i2c.h>
#if defined(CONFIG_SPI)
#include <linux/spi/spi.h>
#endif
#include <linux/videodev2.h>
#include <media/v4l2-device.h>
#include <media/v4l2-ctrls.h>

int v4l2_device_register(struct device *dev, struct v4l2_device *v4l2_dev)
{
	if (v4l2_dev == NULL)
		return -EINVAL;

	INIT_LIST_HEAD(&v4l2_dev->subdevs);
	spin_lock_init(&v4l2_dev->lock);
	mutex_init(&v4l2_dev->ioctl_lock);
<<<<<<< HEAD
=======
	v4l2_prio_init(&v4l2_dev->prio);
	kref_init(&v4l2_dev->ref);
>>>>>>> 105e53f8
	v4l2_dev->dev = dev;
	if (dev == NULL) {
		/* If dev == NULL, then name must be filled in by the caller */
		WARN_ON(!v4l2_dev->name[0]);
		return 0;
	}

	/* Set name to driver name + device name if it is empty. */
	if (!v4l2_dev->name[0])
		snprintf(v4l2_dev->name, sizeof(v4l2_dev->name), "%s %s",
			dev->driver->name, dev_name(dev));
	if (!dev_get_drvdata(dev))
		dev_set_drvdata(dev, v4l2_dev);
	return 0;
}
EXPORT_SYMBOL_GPL(v4l2_device_register);

static void v4l2_device_release(struct kref *ref)
{
	struct v4l2_device *v4l2_dev =
		container_of(ref, struct v4l2_device, ref);

	if (v4l2_dev->release)
		v4l2_dev->release(v4l2_dev);
}

int v4l2_device_put(struct v4l2_device *v4l2_dev)
{
	return kref_put(&v4l2_dev->ref, v4l2_device_release);
}
EXPORT_SYMBOL_GPL(v4l2_device_put);

int v4l2_device_set_name(struct v4l2_device *v4l2_dev, const char *basename,
						atomic_t *instance)
{
	int num = atomic_inc_return(instance) - 1;
	int len = strlen(basename);

	if (basename[len - 1] >= '0' && basename[len - 1] <= '9')
		snprintf(v4l2_dev->name, sizeof(v4l2_dev->name),
				"%s-%d", basename, num);
	else
		snprintf(v4l2_dev->name, sizeof(v4l2_dev->name),
				"%s%d", basename, num);
	return num;
}
EXPORT_SYMBOL_GPL(v4l2_device_set_name);

void v4l2_device_disconnect(struct v4l2_device *v4l2_dev)
{
	if (v4l2_dev->dev == NULL)
		return;

	if (dev_get_drvdata(v4l2_dev->dev) == v4l2_dev)
		dev_set_drvdata(v4l2_dev->dev, NULL);
	v4l2_dev->dev = NULL;
}
EXPORT_SYMBOL_GPL(v4l2_device_disconnect);

void v4l2_device_unregister(struct v4l2_device *v4l2_dev)
{
	struct v4l2_subdev *sd, *next;

	if (v4l2_dev == NULL)
		return;
	v4l2_device_disconnect(v4l2_dev);

	/* Unregister subdevs */
	list_for_each_entry_safe(sd, next, &v4l2_dev->subdevs, list) {
		v4l2_device_unregister_subdev(sd);
#if defined(CONFIG_I2C) || (defined(CONFIG_I2C_MODULE) && defined(MODULE))
		if (sd->flags & V4L2_SUBDEV_FL_IS_I2C) {
			struct i2c_client *client = v4l2_get_subdevdata(sd);

			/* We need to unregister the i2c client explicitly.
			   We cannot rely on i2c_del_adapter to always
			   unregister clients for us, since if the i2c bus
			   is a platform bus, then it is never deleted. */
			if (client)
				i2c_unregister_device(client);
			continue;
		}
#endif
#if defined(CONFIG_SPI)
		if (sd->flags & V4L2_SUBDEV_FL_IS_SPI) {
			struct spi_device *spi = v4l2_get_subdevdata(sd);

			if (spi)
				spi_unregister_device(spi);
			continue;
		}
#endif
	}
}
EXPORT_SYMBOL_GPL(v4l2_device_unregister);

int v4l2_device_register_subdev(struct v4l2_device *v4l2_dev,
				struct v4l2_subdev *sd)
{
#if defined(CONFIG_MEDIA_CONTROLLER)
	struct media_entity *entity = &sd->entity;
#endif
	int err;

	/* Check for valid input */
	if (v4l2_dev == NULL || sd == NULL || !sd->name[0])
		return -EINVAL;

	/* Warn if we apparently re-register a subdev */
	WARN_ON(sd->v4l2_dev != NULL);

	if (!try_module_get(sd->owner))
		return -ENODEV;

	sd->v4l2_dev = v4l2_dev;
	if (sd->internal_ops && sd->internal_ops->registered) {
		err = sd->internal_ops->registered(sd);
		if (err)
			return err;
	}

	/* This just returns 0 if either of the two args is NULL */
	err = v4l2_ctrl_add_handler(v4l2_dev->ctrl_handler, sd->ctrl_handler);
	if (err) {
		if (sd->internal_ops && sd->internal_ops->unregistered)
			sd->internal_ops->unregistered(sd);
		return err;
	}

#if defined(CONFIG_MEDIA_CONTROLLER)
	/* Register the entity. */
	if (v4l2_dev->mdev) {
		err = media_device_register_entity(v4l2_dev->mdev, entity);
		if (err < 0) {
			if (sd->internal_ops && sd->internal_ops->unregistered)
				sd->internal_ops->unregistered(sd);
			module_put(sd->owner);
			return err;
		}
	}
#endif

	spin_lock(&v4l2_dev->lock);
	list_add_tail(&sd->list, &v4l2_dev->subdevs);
	spin_unlock(&v4l2_dev->lock);

	return 0;
}
EXPORT_SYMBOL_GPL(v4l2_device_register_subdev);

int v4l2_device_register_subdev_nodes(struct v4l2_device *v4l2_dev)
{
	struct video_device *vdev;
	struct v4l2_subdev *sd;
	int err;

	/* Register a device node for every subdev marked with the
	 * V4L2_SUBDEV_FL_HAS_DEVNODE flag.
	 */
	list_for_each_entry(sd, &v4l2_dev->subdevs, list) {
		if (!(sd->flags & V4L2_SUBDEV_FL_HAS_DEVNODE))
			continue;

		vdev = &sd->devnode;
		strlcpy(vdev->name, sd->name, sizeof(vdev->name));
		vdev->v4l2_dev = v4l2_dev;
		vdev->fops = &v4l2_subdev_fops;
		vdev->release = video_device_release_empty;
		err = __video_register_device(vdev, VFL_TYPE_SUBDEV, -1, 1,
					      sd->owner);
		if (err < 0)
			return err;
#if defined(CONFIG_MEDIA_CONTROLLER)
		sd->entity.v4l.major = VIDEO_MAJOR;
		sd->entity.v4l.minor = vdev->minor;
#endif
	}
	return 0;
}
EXPORT_SYMBOL_GPL(v4l2_device_register_subdev_nodes);

void v4l2_device_unregister_subdev(struct v4l2_subdev *sd)
{
	struct v4l2_device *v4l2_dev;

	/* return if it isn't registered */
	if (sd == NULL || sd->v4l2_dev == NULL)
		return;

	v4l2_dev = sd->v4l2_dev;

	spin_lock(&v4l2_dev->lock);
	list_del(&sd->list);
	spin_unlock(&v4l2_dev->lock);

	if (sd->internal_ops && sd->internal_ops->unregistered)
		sd->internal_ops->unregistered(sd);
	sd->v4l2_dev = NULL;

#if defined(CONFIG_MEDIA_CONTROLLER)
	if (v4l2_dev->mdev)
		media_device_unregister_entity(&sd->entity);
#endif
	video_unregister_device(&sd->devnode);
	module_put(sd->owner);
}
EXPORT_SYMBOL_GPL(v4l2_device_unregister_subdev);<|MERGE_RESOLUTION|>--- conflicted
+++ resolved
@@ -36,11 +36,8 @@
 	INIT_LIST_HEAD(&v4l2_dev->subdevs);
 	spin_lock_init(&v4l2_dev->lock);
 	mutex_init(&v4l2_dev->ioctl_lock);
-<<<<<<< HEAD
-=======
 	v4l2_prio_init(&v4l2_dev->prio);
 	kref_init(&v4l2_dev->ref);
->>>>>>> 105e53f8
 	v4l2_dev->dev = dev;
 	if (dev == NULL) {
 		/* If dev == NULL, then name must be filled in by the caller */
