/*
 *
 * Device driver for GPIO attached remote control interfaces
 * on Conexant 2388x based TV/DVB cards.
 *
 * Copyright (c) 2003 Pavel Machek
 * Copyright (c) 2004 Gerd Knorr
 * Copyright (c) 2004, 2005 Chris Pascoe
 *
 * This program is free software; you can redistribute it and/or modify
 * it under the terms of the GNU General Public License as published by
 * the Free Software Foundation; either version 2 of the License, or
 * (at your option) any later version.
 *
 * This program is distributed in the hope that it will be useful,
 * but WITHOUT ANY WARRANTY; without even the implied warranty of
 * MERCHANTABILITY or FITNESS FOR A PARTICULAR PURPOSE.  See the
 * GNU General Public License for more details.
 *
 * You should have received a copy of the GNU General Public License
 * along with this program; if not, write to the Free Software
 * Foundation, Inc., 59 Temple Place, Suite 330, Boston, MA 02111-1307 USA
 */

#include <linux/init.h>
#include <linux/hrtimer.h>
#include <linux/pci.h>
#include <linux/slab.h>
#include <linux/module.h>

#include "cx88.h"
#include <media/rc-core.h>

#define MODULE_NAME "cx88xx"

/* ---------------------------------------------------------------------- */

struct cx88_IR {
	struct cx88_core *core;
	struct rc_dev *dev;

	int users;

	char name[32];
	char phys[32];

	/* sample from gpio pin 16 */
	u32 sampling;

	/* poll external decoder */
	int polling;
	struct hrtimer timer;
	u32 gpio_addr;
	u32 last_gpio;
	u32 mask_keycode;
	u32 mask_keydown;
	u32 mask_keyup;
};

static unsigned ir_samplerate = 4;
module_param(ir_samplerate, uint, 0444);
MODULE_PARM_DESC(ir_samplerate, "IR samplerate in kHz, 1 - 20, default 4");

static int ir_debug;
module_param(ir_debug, int, 0644);	/* debug level [IR] */
MODULE_PARM_DESC(ir_debug, "enable debug messages [IR]");

#define ir_dprintk(fmt, arg...)	if (ir_debug) \
	printk(KERN_DEBUG "%s IR: " fmt , ir->core->name , ##arg)

#define dprintk(fmt, arg...)	if (ir_debug) \
	printk(KERN_DEBUG "cx88 IR: " fmt , ##arg)

/* ---------------------------------------------------------------------- */

static void cx88_ir_handle_key(struct cx88_IR *ir)
{
	struct cx88_core *core = ir->core;
	u32 gpio, data, auxgpio;

	/* read gpio value */
	gpio = cx_read(ir->gpio_addr);
	switch (core->boardnr) {
	case CX88_BOARD_NPGTECH_REALTV_TOP10FM:
		/* This board apparently uses a combination of 2 GPIO
		   to represent the keys. Additionally, the second GPIO
		   can be used for parity.

		   Example:

		   for key "5"
			gpio = 0x758, auxgpio = 0xe5 or 0xf5
		   for key "Power"
			gpio = 0x758, auxgpio = 0xed or 0xfd
		 */

		auxgpio = cx_read(MO_GP1_IO);
		/* Take out the parity part */
		gpio=(gpio & 0x7fd) + (auxgpio & 0xef);
		break;
	case CX88_BOARD_WINFAST_DTV1000:
	case CX88_BOARD_WINFAST_DTV1800H:
	case CX88_BOARD_WINFAST_TV2000_XP_GLOBAL:
		gpio = (gpio & 0x6ff) | ((cx_read(MO_GP1_IO) << 8) & 0x900);
		auxgpio = gpio;
		break;
	default:
		auxgpio = gpio;
	}
	if (ir->polling) {
		if (ir->last_gpio == auxgpio)
			return;
		ir->last_gpio = auxgpio;
	}

	/* extract data */
	data = ir_extract_bits(gpio, ir->mask_keycode);
	ir_dprintk("irq gpio=0x%x code=%d | %s%s%s\n",
		   gpio, data,
		   ir->polling ? "poll" : "irq",
		   (gpio & ir->mask_keydown) ? " down" : "",
		   (gpio & ir->mask_keyup) ? " up" : "");

	if (ir->core->boardnr == CX88_BOARD_NORWOOD_MICRO) {
		u32 gpio_key = cx_read(MO_GP0_IO);

		data = (data << 4) | ((gpio_key & 0xf0) >> 4);

		rc_keydown(ir->dev, data, 0);

	} else if (ir->mask_keydown) {
		/* bit set on keydown */
		if (gpio & ir->mask_keydown)
			rc_keydown_notimeout(ir->dev, data, 0);
		else
			rc_keyup(ir->dev);

	} else if (ir->mask_keyup) {
		/* bit cleared on keydown */
		if (0 == (gpio & ir->mask_keyup))
			rc_keydown_notimeout(ir->dev, data, 0);
		else
			rc_keyup(ir->dev);

	} else {
		/* can't distinguish keydown/up :-/ */
		rc_keydown_notimeout(ir->dev, data, 0);
		rc_keyup(ir->dev);
	}
}

static enum hrtimer_restart cx88_ir_work(struct hrtimer *timer)
{
	unsigned long missed;
	struct cx88_IR *ir = container_of(timer, struct cx88_IR, timer);

	cx88_ir_handle_key(ir);
	missed = hrtimer_forward_now(&ir->timer,
				     ktime_set(0, ir->polling * 1000000));
	if (missed > 1)
		ir_dprintk("Missed ticks %ld\n", missed - 1);

	return HRTIMER_RESTART;
}

static int __cx88_ir_start(void *priv)
{
	struct cx88_core *core = priv;
	struct cx88_IR *ir;

	if (!core || !core->ir)
		return -EINVAL;

	ir = core->ir;

	if (ir->polling) {
		hrtimer_init(&ir->timer, CLOCK_MONOTONIC, HRTIMER_MODE_REL);
		ir->timer.function = cx88_ir_work;
		hrtimer_start(&ir->timer,
			      ktime_set(0, ir->polling * 1000000),
			      HRTIMER_MODE_REL);
	}
	if (ir->sampling) {
		core->pci_irqmask |= PCI_INT_IR_SMPINT;
		cx_write(MO_DDS_IO, 0x33F286 * ir_samplerate); /* samplerate */
		cx_write(MO_DDSCFG_IO, 0x5); /* enable */
	}
	return 0;
}

static void __cx88_ir_stop(void *priv)
{
	struct cx88_core *core = priv;
	struct cx88_IR *ir;

	if (!core || !core->ir)
		return;

	ir = core->ir;
	if (ir->sampling) {
		cx_write(MO_DDSCFG_IO, 0x0);
		core->pci_irqmask &= ~PCI_INT_IR_SMPINT;
	}

	if (ir->polling)
		hrtimer_cancel(&ir->timer);
}

int cx88_ir_start(struct cx88_core *core)
{
	if (core->ir->users)
		return __cx88_ir_start(core);

	return 0;
}

void cx88_ir_stop(struct cx88_core *core)
{
	if (core->ir->users)
		__cx88_ir_stop(core);
}

static int cx88_ir_open(struct rc_dev *rc)
{
	struct cx88_core *core = rc->priv;

	core->ir->users++;
	return __cx88_ir_start(core);
}

static void cx88_ir_close(struct rc_dev *rc)
{
	struct cx88_core *core = rc->priv;

	core->ir->users--;
	if (!core->ir->users)
		__cx88_ir_stop(core);
}

/* ---------------------------------------------------------------------- */

int cx88_ir_init(struct cx88_core *core, struct pci_dev *pci)
{
	struct cx88_IR *ir;
	struct rc_dev *dev;
	char *ir_codes = NULL;
	u64 rc_type = RC_TYPE_OTHER;
	int err = -ENOMEM;
	u32 hardware_mask = 0;	/* For devices with a hardware mask, when
				 * used with a full-code IR table
				 */

	ir = kzalloc(sizeof(*ir), GFP_KERNEL);
	dev = rc_allocate_device();
	if (!ir || !dev)
		goto err_out_free;

	ir->dev = dev;

	/* detect & configure */
	switch (core->boardnr) {
	case CX88_BOARD_DNTV_LIVE_DVB_T:
	case CX88_BOARD_KWORLD_DVB_T:
	case CX88_BOARD_KWORLD_DVB_T_CX22702:
		ir_codes = RC_MAP_DNTV_LIVE_DVB_T;
		ir->gpio_addr = MO_GP1_IO;
		ir->mask_keycode = 0x1f;
		ir->mask_keyup = 0x60;
		ir->polling = 50; /* ms */
		break;
	case CX88_BOARD_TERRATEC_CINERGY_1400_DVB_T1:
		ir_codes = RC_MAP_CINERGY_1400;
		ir->sampling = 0xeb04; /* address */
		break;
	case CX88_BOARD_HAUPPAUGE:
	case CX88_BOARD_HAUPPAUGE_DVB_T1:
	case CX88_BOARD_HAUPPAUGE_NOVASE2_S1:
	case CX88_BOARD_HAUPPAUGE_NOVASPLUS_S1:
	case CX88_BOARD_HAUPPAUGE_HVR1100:
	case CX88_BOARD_HAUPPAUGE_HVR3000:
	case CX88_BOARD_HAUPPAUGE_HVR4000:
	case CX88_BOARD_HAUPPAUGE_HVR4000LITE:
	case CX88_BOARD_PCHDTV_HD3000:
	case CX88_BOARD_PCHDTV_HD5500:
	case CX88_BOARD_HAUPPAUGE_IRONLY:
<<<<<<< HEAD
		ir_codes = RC_MAP_HAUPPAUGE_NEW;
=======
		ir_codes = RC_MAP_HAUPPAUGE;
>>>>>>> 105e53f8
		ir->sampling = 1;
		break;
	case CX88_BOARD_WINFAST_DTV2000H:
	case CX88_BOARD_WINFAST_DTV2000H_J:
	case CX88_BOARD_WINFAST_DTV1800H:
		ir_codes = RC_MAP_WINFAST;
		ir->gpio_addr = MO_GP0_IO;
		ir->mask_keycode = 0x8f8;
		ir->mask_keyup = 0x100;
		ir->polling = 50; /* ms */
		break;
	case CX88_BOARD_WINFAST2000XP_EXPERT:
	case CX88_BOARD_WINFAST_DTV1000:
	case CX88_BOARD_WINFAST_TV2000_XP_GLOBAL:
		ir_codes = RC_MAP_WINFAST;
		ir->gpio_addr = MO_GP0_IO;
		ir->mask_keycode = 0x8f8;
		ir->mask_keyup = 0x100;
		ir->polling = 1; /* ms */
		break;
	case CX88_BOARD_IODATA_GVBCTV7E:
		ir_codes = RC_MAP_IODATA_BCTV7E;
		ir->gpio_addr = MO_GP0_IO;
		ir->mask_keycode = 0xfd;
		ir->mask_keydown = 0x02;
		ir->polling = 5; /* ms */
		break;
	case CX88_BOARD_PROLINK_PLAYTVPVR:
	case CX88_BOARD_PIXELVIEW_PLAYTV_ULTRA_PRO:
		/*
		 * It seems that this hardware is paired with NEC extended
		 * address 0x866b. So, unfortunately, its usage with other
		 * IR's with different address won't work. Still, there are
		 * other IR's from the same manufacturer that works, like the
		 * 002-T mini RC, provided with newer PV hardware
		 */
		ir_codes = RC_MAP_PIXELVIEW_MK12;
		ir->gpio_addr = MO_GP1_IO;
		ir->mask_keyup = 0x80;
		ir->polling = 10; /* ms */
		hardware_mask = 0x3f;	/* Hardware returns only 6 bits from command part */
		break;
	case CX88_BOARD_PROLINK_PV_8000GT:
	case CX88_BOARD_PROLINK_PV_GLOBAL_XTREME:
		ir_codes = RC_MAP_PIXELVIEW_NEW;
		ir->gpio_addr = MO_GP1_IO;
		ir->mask_keycode = 0x3f;
		ir->mask_keyup = 0x80;
		ir->polling = 1; /* ms */
		break;
	case CX88_BOARD_KWORLD_LTV883:
		ir_codes = RC_MAP_PIXELVIEW;
		ir->gpio_addr = MO_GP1_IO;
		ir->mask_keycode = 0x1f;
		ir->mask_keyup = 0x60;
		ir->polling = 1; /* ms */
		break;
	case CX88_BOARD_ADSTECH_DVB_T_PCI:
		ir_codes = RC_MAP_ADSTECH_DVB_T_PCI;
		ir->gpio_addr = MO_GP1_IO;
		ir->mask_keycode = 0xbf;
		ir->mask_keyup = 0x40;
		ir->polling = 50; /* ms */
		break;
	case CX88_BOARD_MSI_TVANYWHERE_MASTER:
		ir_codes = RC_MAP_MSI_TVANYWHERE;
		ir->gpio_addr = MO_GP1_IO;
		ir->mask_keycode = 0x1f;
		ir->mask_keyup = 0x40;
		ir->polling = 1; /* ms */
		break;
	case CX88_BOARD_AVERTV_303:
	case CX88_BOARD_AVERTV_STUDIO_303:
		ir_codes         = RC_MAP_AVERTV_303;
		ir->gpio_addr    = MO_GP2_IO;
		ir->mask_keycode = 0xfb;
		ir->mask_keydown = 0x02;
		ir->polling      = 50; /* ms */
		break;
	case CX88_BOARD_OMICOM_SS4_PCI:
	case CX88_BOARD_SATTRADE_ST4200:
	case CX88_BOARD_TBS_8920:
	case CX88_BOARD_TBS_8910:
	case CX88_BOARD_PROF_7300:
	case CX88_BOARD_PROF_7301:
	case CX88_BOARD_PROF_6200:
		ir_codes = RC_MAP_TBS_NEC;
		ir->sampling = 0xff00; /* address */
		break;
	case CX88_BOARD_TEVII_S464:
	case CX88_BOARD_TEVII_S460:
	case CX88_BOARD_TEVII_S420:
		ir_codes = RC_MAP_TEVII_NEC;
		ir->sampling = 0xff00; /* address */
		break;
	case CX88_BOARD_DNTV_LIVE_DVB_T_PRO:
		ir_codes         = RC_MAP_DNTV_LIVE_DVBT_PRO;
		ir->sampling     = 0xff00; /* address */
		break;
	case CX88_BOARD_NORWOOD_MICRO:
		ir_codes         = RC_MAP_NORWOOD;
		ir->gpio_addr    = MO_GP1_IO;
		ir->mask_keycode = 0x0e;
		ir->mask_keyup   = 0x80;
		ir->polling      = 50; /* ms */
		break;
	case CX88_BOARD_NPGTECH_REALTV_TOP10FM:
		ir_codes         = RC_MAP_NPGTECH;
		ir->gpio_addr    = MO_GP0_IO;
		ir->mask_keycode = 0xfa;
		ir->polling      = 50; /* ms */
		break;
	case CX88_BOARD_PINNACLE_PCTV_HD_800i:
		ir_codes         = RC_MAP_PINNACLE_PCTV_HD;
		ir->sampling     = 1;
		break;
	case CX88_BOARD_POWERCOLOR_REAL_ANGEL:
		ir_codes         = RC_MAP_POWERCOLOR_REAL_ANGEL;
		ir->gpio_addr    = MO_GP2_IO;
		ir->mask_keycode = 0x7e;
		ir->polling      = 100; /* ms */
		break;
	case CX88_BOARD_TWINHAN_VP1027_DVBS:
		ir_codes         = RC_MAP_TWINHAN_VP1027_DVBS;
		rc_type          = RC_TYPE_NEC;
		ir->sampling     = 0xff00; /* address */
		break;
	}

	if (!ir_codes) {
		err = -ENODEV;
		goto err_out_free;
	}

	/*
	 * The usage of mask_keycode were very convenient, due to several
	 * reasons. Among others, the scancode tables were using the scancode
	 * as the index elements. So, the less bits it was used, the smaller
	 * the table were stored. After the input changes, the better is to use
	 * the full scancodes, since it allows replacing the IR remote by
	 * another one. Unfortunately, there are still some hardware, like
	 * Pixelview Ultra Pro, where only part of the scancode is sent via
	 * GPIO. So, there's no way to get the full scancode. Due to that,
	 * hardware_mask were introduced here: it represents those hardware
	 * that has such limits.
	 */
	if (hardware_mask && !ir->mask_keycode)
		ir->mask_keycode = hardware_mask;

	/* init input device */
	snprintf(ir->name, sizeof(ir->name), "cx88 IR (%s)", core->board.name);
	snprintf(ir->phys, sizeof(ir->phys), "pci-%s/ir0", pci_name(pci));

	dev->input_name = ir->name;
	dev->input_phys = ir->phys;
	dev->input_id.bustype = BUS_PCI;
	dev->input_id.version = 1;
	if (pci->subsystem_vendor) {
		dev->input_id.vendor = pci->subsystem_vendor;
		dev->input_id.product = pci->subsystem_device;
	} else {
		dev->input_id.vendor = pci->vendor;
		dev->input_id.product = pci->device;
	}
	dev->dev.parent = &pci->dev;
	dev->map_name = ir_codes;
	dev->driver_name = MODULE_NAME;
	dev->priv = core;
	dev->open = cx88_ir_open;
	dev->close = cx88_ir_close;
	dev->scanmask = hardware_mask;

	if (ir->sampling) {
		dev->driver_type = RC_DRIVER_IR_RAW;
		dev->timeout = 10 * 1000 * 1000; /* 10 ms */
	} else {
		dev->driver_type = RC_DRIVER_SCANCODE;
		dev->allowed_protos = rc_type;
	}

	ir->core = core;
	core->ir = ir;

	/* all done */
	err = rc_register_device(dev);
	if (err)
		goto err_out_free;

	return 0;

err_out_free:
	rc_free_device(dev);
	core->ir = NULL;
	kfree(ir);
	return err;
}

int cx88_ir_fini(struct cx88_core *core)
{
	struct cx88_IR *ir = core->ir;

	/* skip detach on non attached boards */
	if (NULL == ir)
		return 0;

	cx88_ir_stop(core);
	rc_unregister_device(ir->dev);
	kfree(ir);

	/* done */
	core->ir = NULL;
	return 0;
}

/* ---------------------------------------------------------------------- */

void cx88_ir_irq(struct cx88_core *core)
{
	struct cx88_IR *ir = core->ir;
	u32 samples;
	unsigned todo, bits;
	struct ir_raw_event ev;

	if (!ir || !ir->sampling)
		return;

	/*
	 * Samples are stored in a 32 bit register, oldest sample in
	 * the msb. A set bit represents space and an unset bit
	 * represents a pulse.
	 */
	samples = cx_read(MO_SAMPLE_IO);

	if (samples == 0xff && ir->dev->idle)
		return;

	init_ir_raw_event(&ev);
	for (todo = 32; todo > 0; todo -= bits) {
		ev.pulse = samples & 0x80000000 ? false : true;
		bits = min(todo, 32U - fls(ev.pulse ? samples : ~samples));
		ev.duration = (bits * NSEC_PER_SEC) / (1000 * ir_samplerate);
		ir_raw_event_store_with_filter(ir->dev, &ev);
		samples <<= bits;
	}
	ir_raw_event_handle(ir->dev);
}

static int get_key_pvr2000(struct IR_i2c *ir, u32 *ir_key, u32 *ir_raw)
{
	int flags, code;

	/* poll IR chip */
	flags = i2c_smbus_read_byte_data(ir->c, 0x10);
	if (flags < 0) {
		dprintk("read error\n");
		return 0;
	}
	/* key pressed ? */
	if (0 == (flags & 0x80))
		return 0;

	/* read actual key code */
	code = i2c_smbus_read_byte_data(ir->c, 0x00);
	if (code < 0) {
		dprintk("read error\n");
		return 0;
	}

	dprintk("IR Key/Flags: (0x%02x/0x%02x)\n",
		   code & 0xff, flags & 0xff);

	*ir_key = code & 0xff;
	*ir_raw = code;
	return 1;
}

void cx88_i2c_init_ir(struct cx88_core *core)
{
	struct i2c_board_info info;
	const unsigned short default_addr_list[] = {
		0x18, 0x6b, 0x71,
		I2C_CLIENT_END
	};
	const unsigned short pvr2000_addr_list[] = {
		0x18, 0x1a,
		I2C_CLIENT_END
	};
	const unsigned short *addr_list = default_addr_list;
	const unsigned short *addrp;
	/* Instantiate the IR receiver device, if present */
	if (0 != core->i2c_rc)
		return;

	memset(&info, 0, sizeof(struct i2c_board_info));
	strlcpy(info.type, "ir_video", I2C_NAME_SIZE);

	switch (core->boardnr) {
	case CX88_BOARD_LEADTEK_PVR2000:
		addr_list = pvr2000_addr_list;
		core->init_data.name = "cx88 Leadtek PVR 2000 remote";
		core->init_data.type = RC_TYPE_UNKNOWN;
		core->init_data.get_key = get_key_pvr2000;
		core->init_data.ir_codes = RC_MAP_EMPTY;
		break;
	}

	/*
	 * We can't call i2c_new_probed_device() because it uses
	 * quick writes for probing and at least some RC receiver
	 * devices only reply to reads.
	 * Also, Hauppauge XVR needs to be specified, as address 0x71
	 * conflicts with another remote type used with saa7134
	 */
	for (addrp = addr_list; *addrp != I2C_CLIENT_END; addrp++) {
		info.platform_data = NULL;
		memset(&core->init_data, 0, sizeof(core->init_data));

		if (*addrp == 0x71) {
			/* Hauppauge XVR */
			core->init_data.name = "cx88 Hauppauge XVR remote";
<<<<<<< HEAD
			core->init_data.ir_codes = RC_MAP_HAUPPAUGE_NEW;
=======
			core->init_data.ir_codes = RC_MAP_HAUPPAUGE;
>>>>>>> 105e53f8
			core->init_data.type = RC_TYPE_RC5;
			core->init_data.internal_get_key_func = IR_KBD_GET_KEY_HAUP_XVR;

			info.platform_data = &core->init_data;
		}
		if (i2c_smbus_xfer(&core->i2c_adap, *addrp, 0,
					I2C_SMBUS_READ, 0,
					I2C_SMBUS_QUICK, NULL) >= 0) {
			info.addr = *addrp;
			i2c_new_device(&core->i2c_adap, &info);
			break;
		}
	}
}

/* ---------------------------------------------------------------------- */

MODULE_AUTHOR("Gerd Knorr, Pavel Machek, Chris Pascoe");
MODULE_DESCRIPTION("input driver for cx88 GPIO-based IR remote controls");
MODULE_LICENSE("GPL");<|MERGE_RESOLUTION|>--- conflicted
+++ resolved
@@ -283,11 +283,7 @@
 	case CX88_BOARD_PCHDTV_HD3000:
 	case CX88_BOARD_PCHDTV_HD5500:
 	case CX88_BOARD_HAUPPAUGE_IRONLY:
-<<<<<<< HEAD
-		ir_codes = RC_MAP_HAUPPAUGE_NEW;
-=======
 		ir_codes = RC_MAP_HAUPPAUGE;
->>>>>>> 105e53f8
 		ir->sampling = 1;
 		break;
 	case CX88_BOARD_WINFAST_DTV2000H:
@@ -608,11 +604,7 @@
 		if (*addrp == 0x71) {
 			/* Hauppauge XVR */
 			core->init_data.name = "cx88 Hauppauge XVR remote";
-<<<<<<< HEAD
-			core->init_data.ir_codes = RC_MAP_HAUPPAUGE_NEW;
-=======
 			core->init_data.ir_codes = RC_MAP_HAUPPAUGE;
->>>>>>> 105e53f8
 			core->init_data.type = RC_TYPE_RC5;
 			core->init_data.internal_get_key_func = IR_KBD_GET_KEY_HAUP_XVR;
 
