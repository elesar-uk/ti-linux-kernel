--- conflicted
+++ resolved
@@ -1457,15 +1457,10 @@
 
 	/* It isn't an AC97 control. Sends it to the v4l2 dev interface */
 	if (rc == 1) {
-<<<<<<< HEAD
-		rc = v4l2_device_call_until_err(&dev->v4l2_dev, 0, core, s_ctrl, ctrl);
-
-=======
 		rc = check_subdev_ctrl(dev, ctrl->id);
 		if (!rc)
 			v4l2_device_call_all(&dev->v4l2_dev, 0,
 					     core, s_ctrl, ctrl);
->>>>>>> 105e53f8
 		/*
 		 * In the case of non-AC97 volume controls, we still need
 		 * to do some setups at em28xx, in order to mute/unmute
