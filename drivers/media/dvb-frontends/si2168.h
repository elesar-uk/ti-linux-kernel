--- conflicted
+++ resolved
@@ -37,13 +37,10 @@
 
 	/* TS mode */
 	u8 ts_mode;
-<<<<<<< HEAD
-=======
 
 	/* TS clock inverted */
 	bool ts_clock_inv;
 
->>>>>>> e529fea9
 };
 
 #define SI2168_TS_PARALLEL	0x06
