/*
 * Silicon Labs Si2168 DVB-T/T2/C demodulator driver
 *
 * Copyright (C) 2014 Antti Palosaari <crope@iki.fi>
 *
 *    This program is free software; you can redistribute it and/or modify
 *    it under the terms of the GNU General Public License as published by
 *    the Free Software Foundation; either version 2 of the License, or
 *    (at your option) any later version.
 *
 *    This program is distributed in the hope that it will be useful,
 *    but WITHOUT ANY WARRANTY; without even the implied warranty of
 *    MERCHANTABILITY or FITNESS FOR A PARTICULAR PURPOSE.  See the
 *    GNU General Public License for more details.
 */

#ifndef SI2168_PRIV_H
#define SI2168_PRIV_H

#include "si2168.h"
#include "dvb_frontend.h"
#include <linux/firmware.h>
#include <linux/i2c-mux.h>

#define SI2168_A20_FIRMWARE "dvb-demod-si2168-a20-01.fw"
#define SI2168_A30_FIRMWARE "dvb-demod-si2168-a30-01.fw"
#define SI2168_B40_FIRMWARE "dvb-demod-si2168-b40-01.fw"
#define SI2168_B40_FIRMWARE_FALLBACK "dvb-demod-si2168-02.fw"

/* state struct */
struct si2168 {
	struct i2c_client *client;
	struct i2c_adapter *adapter;
	struct mutex i2c_mutex;
	struct dvb_frontend fe;
	fe_delivery_system_t delivery_system;
	fe_status_t fe_status;
	bool active;
	bool fw_loaded;
	u8 ts_mode;
<<<<<<< HEAD
=======
	bool ts_clock_inv;
>>>>>>> e529fea9
};

/* firmare command struct */
#define SI2168_ARGLEN      30
struct si2168_cmd {
	u8 args[SI2168_ARGLEN];
	unsigned wlen;
	unsigned rlen;
};

#endif<|MERGE_RESOLUTION|>--- conflicted
+++ resolved
@@ -38,10 +38,7 @@
 	bool active;
 	bool fw_loaded;
 	u8 ts_mode;
-<<<<<<< HEAD
-=======
 	bool ts_clock_inv;
->>>>>>> e529fea9
 };
 
 /* firmare command struct */
