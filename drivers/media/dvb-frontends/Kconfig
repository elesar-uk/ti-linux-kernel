--- conflicted
+++ resolved
@@ -240,11 +240,7 @@
 
 config DVB_TS2020
 	tristate "Montage Tehnology TS2020 based tuners"
-<<<<<<< HEAD
-	depends on DVB_CORE
-=======
-	depends on DVB_CORE && I2C
->>>>>>> 9fe8ecca
+	depends on DVB_CORE && I2C
 	select REGMAP_I2C
 	default m if !MEDIA_SUBDRV_AUTOSELECT
 	help
