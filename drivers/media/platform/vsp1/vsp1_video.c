--- conflicted
+++ resolved
@@ -374,67 +374,6 @@
 	mutex_unlock(&pipe->lock);
 }
 
-<<<<<<< HEAD
-static void vsp1_pipeline_run(struct vsp1_pipeline *pipe)
-{
-	struct vsp1_device *vsp1 = pipe->output->entity.vsp1;
-
-	vsp1_write(vsp1, VI6_CMD(pipe->output->entity.index), VI6_CMD_STRCMD);
-	pipe->state = VSP1_PIPELINE_RUNNING;
-	pipe->buffers_ready = 0;
-}
-
-static bool vsp1_pipeline_stopped(struct vsp1_pipeline *pipe)
-{
-	unsigned long flags;
-	bool stopped;
-
-	spin_lock_irqsave(&pipe->irqlock, flags);
-	stopped = pipe->state == VSP1_PIPELINE_STOPPED;
-	spin_unlock_irqrestore(&pipe->irqlock, flags);
-
-	return stopped;
-}
-
-static int vsp1_pipeline_stop(struct vsp1_pipeline *pipe)
-{
-	struct vsp1_entity *entity;
-	unsigned long flags;
-	int ret;
-
-	spin_lock_irqsave(&pipe->irqlock, flags);
-	if (pipe->state == VSP1_PIPELINE_RUNNING)
-		pipe->state = VSP1_PIPELINE_STOPPING;
-	spin_unlock_irqrestore(&pipe->irqlock, flags);
-
-	ret = wait_event_timeout(pipe->wq, vsp1_pipeline_stopped(pipe),
-				 msecs_to_jiffies(500));
-	ret = ret == 0 ? -ETIMEDOUT : 0;
-
-	list_for_each_entry(entity, &pipe->entities, list_pipe) {
-		if (entity->route && entity->route->reg)
-			vsp1_write(entity->vsp1, entity->route->reg,
-				   VI6_DPR_NODE_UNUSED);
-
-		v4l2_subdev_call(&entity->subdev, video, s_stream, 0);
-	}
-
-	return ret;
-}
-
-static bool vsp1_pipeline_ready(struct vsp1_pipeline *pipe)
-{
-	unsigned int mask;
-
-	mask = ((1 << pipe->num_inputs) - 1) << 1;
-	if (!pipe->lif)
-		mask |= 1 << 0;
-
-	return pipe->buffers_ready == mask;
-}
-
-=======
->>>>>>> 6f40fed1
 /*
  * vsp1_video_complete_buffer - Complete the current buffer
  * @video: the video node
