/*
 * drivers/media/i2c/smiapp/smiapp-core.c
 *
 * Generic driver for SMIA/SMIA++ compliant camera modules
 *
 * Copyright (C) 2010--2012 Nokia Corporation
 * Contact: Sakari Ailus <sakari.ailus@iki.fi>
 *
 * Based on smiapp driver by Vimarsh Zutshi
 * Based on jt8ev1.c by Vimarsh Zutshi
 * Based on smia-sensor.c by Tuukka Toivonen <tuukkat76@gmail.com>
 *
 * This program is free software; you can redistribute it and/or
 * modify it under the terms of the GNU General Public License
 * version 2 as published by the Free Software Foundation.
 *
 * This program is distributed in the hope that it will be useful, but
 * WITHOUT ANY WARRANTY; without even the implied warranty of
 * MERCHANTABILITY or FITNESS FOR A PARTICULAR PURPOSE.  See the GNU
 * General Public License for more details.
 *
 * You should have received a copy of the GNU General Public License
 * along with this program; if not, write to the Free Software
 * Foundation, Inc., 51 Franklin St, Fifth Floor, Boston, MA
 * 02110-1301 USA
 *
 */

#include <linux/clk.h>
#include <linux/delay.h>
#include <linux/device.h>
#include <linux/gpio.h>
#include <linux/module.h>
#include <linux/regulator/consumer.h>
#include <linux/slab.h>
#include <linux/smiapp.h>
#include <linux/v4l2-mediabus.h>
#include <media/v4l2-device.h>

#include "smiapp.h"

#define SMIAPP_ALIGN_DIM(dim, flags)	\
	((flags) & V4L2_SEL_FLAG_GE	\
	 ? ALIGN((dim), 2)		\
	 : (dim) & ~1)

/*
 * smiapp_module_idents - supported camera modules
 */
static const struct smiapp_module_ident smiapp_module_idents[] = {
	SMIAPP_IDENT_L(0x01, 0x022b, -1, "vs6555"),
	SMIAPP_IDENT_L(0x01, 0x022e, -1, "vw6558"),
	SMIAPP_IDENT_L(0x07, 0x7698, -1, "ovm7698"),
	SMIAPP_IDENT_L(0x0b, 0x4242, -1, "smiapp-003"),
	SMIAPP_IDENT_L(0x0c, 0x208a, -1, "tcm8330md"),
	SMIAPP_IDENT_LQ(0x0c, 0x2134, -1, "tcm8500md", &smiapp_tcm8500md_quirk),
	SMIAPP_IDENT_L(0x0c, 0x213e, -1, "et8en2"),
	SMIAPP_IDENT_L(0x0c, 0x2184, -1, "tcm8580md"),
	SMIAPP_IDENT_LQ(0x0c, 0x560f, -1, "jt8ew9", &smiapp_jt8ew9_quirk),
	SMIAPP_IDENT_LQ(0x10, 0x4141, -1, "jt8ev1", &smiapp_jt8ev1_quirk),
	SMIAPP_IDENT_LQ(0x10, 0x4241, -1, "imx125es", &smiapp_imx125es_quirk),
};

/*
 *
 * Dynamic Capability Identification
 *
 */

static int smiapp_read_frame_fmt(struct smiapp_sensor *sensor)
{
	struct i2c_client *client = v4l2_get_subdevdata(&sensor->src->sd);
	u32 fmt_model_type, fmt_model_subtype, ncol_desc, nrow_desc;
	unsigned int i;
	int rval;
	int line_count = 0;
	int embedded_start = -1, embedded_end = -1;
	int image_start = 0;

	rval = smiapp_read(sensor, SMIAPP_REG_U8_FRAME_FORMAT_MODEL_TYPE,
			   &fmt_model_type);
	if (rval)
		return rval;

	rval = smiapp_read(sensor, SMIAPP_REG_U8_FRAME_FORMAT_MODEL_SUBTYPE,
			   &fmt_model_subtype);
	if (rval)
		return rval;

	ncol_desc = (fmt_model_subtype
		     & SMIAPP_FRAME_FORMAT_MODEL_SUBTYPE_NCOLS_MASK)
		>> SMIAPP_FRAME_FORMAT_MODEL_SUBTYPE_NCOLS_SHIFT;
	nrow_desc = fmt_model_subtype
		& SMIAPP_FRAME_FORMAT_MODEL_SUBTYPE_NROWS_MASK;

	dev_dbg(&client->dev, "format_model_type %s\n",
		fmt_model_type == SMIAPP_FRAME_FORMAT_MODEL_TYPE_2BYTE
		? "2 byte" :
		fmt_model_type == SMIAPP_FRAME_FORMAT_MODEL_TYPE_4BYTE
		? "4 byte" : "is simply bad");

	for (i = 0; i < ncol_desc + nrow_desc; i++) {
		u32 desc;
		u32 pixelcode;
		u32 pixels;
		char *which;
		char *what;

		if (fmt_model_type == SMIAPP_FRAME_FORMAT_MODEL_TYPE_2BYTE) {
			rval = smiapp_read(
				sensor,
				SMIAPP_REG_U16_FRAME_FORMAT_DESCRIPTOR_2(i),
				&desc);
			if (rval)
				return rval;

			pixelcode =
				(desc
				 & SMIAPP_FRAME_FORMAT_DESC_2_PIXELCODE_MASK)
				>> SMIAPP_FRAME_FORMAT_DESC_2_PIXELCODE_SHIFT;
			pixels = desc & SMIAPP_FRAME_FORMAT_DESC_2_PIXELS_MASK;
		} else if (fmt_model_type
			   == SMIAPP_FRAME_FORMAT_MODEL_TYPE_4BYTE) {
			rval = smiapp_read(
				sensor,
				SMIAPP_REG_U32_FRAME_FORMAT_DESCRIPTOR_4(i),
				&desc);
			if (rval)
				return rval;

			pixelcode =
				(desc
				 & SMIAPP_FRAME_FORMAT_DESC_4_PIXELCODE_MASK)
				>> SMIAPP_FRAME_FORMAT_DESC_4_PIXELCODE_SHIFT;
			pixels = desc & SMIAPP_FRAME_FORMAT_DESC_4_PIXELS_MASK;
		} else {
			dev_dbg(&client->dev,
				"invalid frame format model type %d\n",
				fmt_model_type);
			return -EINVAL;
		}

		if (i < ncol_desc)
			which = "columns";
		else
			which = "rows";

		switch (pixelcode) {
		case SMIAPP_FRAME_FORMAT_DESC_PIXELCODE_EMBEDDED:
			what = "embedded";
			break;
		case SMIAPP_FRAME_FORMAT_DESC_PIXELCODE_DUMMY:
			what = "dummy";
			break;
		case SMIAPP_FRAME_FORMAT_DESC_PIXELCODE_BLACK:
			what = "black";
			break;
		case SMIAPP_FRAME_FORMAT_DESC_PIXELCODE_DARK:
			what = "dark";
			break;
		case SMIAPP_FRAME_FORMAT_DESC_PIXELCODE_VISIBLE:
			what = "visible";
			break;
		default:
			what = "invalid";
			dev_dbg(&client->dev, "pixelcode %d\n", pixelcode);
			break;
		}

		dev_dbg(&client->dev, "%s pixels: %d %s\n",
			what, pixels, which);

		if (i < ncol_desc)
			continue;

		/* Handle row descriptors */
		if (pixelcode
		    == SMIAPP_FRAME_FORMAT_DESC_PIXELCODE_EMBEDDED) {
			embedded_start = line_count;
		} else {
			if (pixelcode == SMIAPP_FRAME_FORMAT_DESC_PIXELCODE_VISIBLE
			    || pixels >= sensor->limits[SMIAPP_LIMIT_MIN_FRAME_LENGTH_LINES] / 2)
				image_start = line_count;
			if (embedded_start != -1 && embedded_end == -1)
				embedded_end = line_count;
		}
		line_count += pixels;
	}

	if (embedded_start == -1 || embedded_end == -1) {
		embedded_start = 0;
		embedded_end = 0;
	}

	dev_dbg(&client->dev, "embedded data from lines %d to %d\n",
		embedded_start, embedded_end);
	dev_dbg(&client->dev, "image data starts at line %d\n", image_start);

	return 0;
}

static int smiapp_pll_configure(struct smiapp_sensor *sensor)
{
	struct smiapp_pll *pll = &sensor->pll;
	int rval;

	rval = smiapp_write(
		sensor, SMIAPP_REG_U16_VT_PIX_CLK_DIV, pll->vt.pix_clk_div);
	if (rval < 0)
		return rval;

	rval = smiapp_write(
		sensor, SMIAPP_REG_U16_VT_SYS_CLK_DIV, pll->vt.sys_clk_div);
	if (rval < 0)
		return rval;

	rval = smiapp_write(
		sensor, SMIAPP_REG_U16_PRE_PLL_CLK_DIV, pll->pre_pll_clk_div);
	if (rval < 0)
		return rval;

	rval = smiapp_write(
		sensor, SMIAPP_REG_U16_PLL_MULTIPLIER, pll->pll_multiplier);
	if (rval < 0)
		return rval;

	/* Lane op clock ratio does not apply here. */
	rval = smiapp_write(
		sensor, SMIAPP_REG_U32_REQUESTED_LINK_BIT_RATE_MBPS,
		DIV_ROUND_UP(pll->op.sys_clk_freq_hz, 1000000 / 256 / 256));
	if (rval < 0 || sensor->minfo.smiapp_profile == SMIAPP_PROFILE_0)
		return rval;

	rval = smiapp_write(
		sensor, SMIAPP_REG_U16_OP_PIX_CLK_DIV, pll->op.pix_clk_div);
	if (rval < 0)
		return rval;

	return smiapp_write(
		sensor, SMIAPP_REG_U16_OP_SYS_CLK_DIV, pll->op.sys_clk_div);
}

static int smiapp_pll_try(struct smiapp_sensor *sensor,
			  struct smiapp_pll *pll)
{
	struct i2c_client *client = v4l2_get_subdevdata(&sensor->src->sd);
	struct smiapp_pll_limits lim = {
		.min_pre_pll_clk_div = sensor->limits[SMIAPP_LIMIT_MIN_PRE_PLL_CLK_DIV],
		.max_pre_pll_clk_div = sensor->limits[SMIAPP_LIMIT_MAX_PRE_PLL_CLK_DIV],
		.min_pll_ip_freq_hz = sensor->limits[SMIAPP_LIMIT_MIN_PLL_IP_FREQ_HZ],
		.max_pll_ip_freq_hz = sensor->limits[SMIAPP_LIMIT_MAX_PLL_IP_FREQ_HZ],
		.min_pll_multiplier = sensor->limits[SMIAPP_LIMIT_MIN_PLL_MULTIPLIER],
		.max_pll_multiplier = sensor->limits[SMIAPP_LIMIT_MAX_PLL_MULTIPLIER],
		.min_pll_op_freq_hz = sensor->limits[SMIAPP_LIMIT_MIN_PLL_OP_FREQ_HZ],
		.max_pll_op_freq_hz = sensor->limits[SMIAPP_LIMIT_MAX_PLL_OP_FREQ_HZ],

		.op.min_sys_clk_div = sensor->limits[SMIAPP_LIMIT_MIN_OP_SYS_CLK_DIV],
		.op.max_sys_clk_div = sensor->limits[SMIAPP_LIMIT_MAX_OP_SYS_CLK_DIV],
		.op.min_pix_clk_div = sensor->limits[SMIAPP_LIMIT_MIN_OP_PIX_CLK_DIV],
		.op.max_pix_clk_div = sensor->limits[SMIAPP_LIMIT_MAX_OP_PIX_CLK_DIV],
		.op.min_sys_clk_freq_hz = sensor->limits[SMIAPP_LIMIT_MIN_OP_SYS_CLK_FREQ_HZ],
		.op.max_sys_clk_freq_hz = sensor->limits[SMIAPP_LIMIT_MAX_OP_SYS_CLK_FREQ_HZ],
		.op.min_pix_clk_freq_hz = sensor->limits[SMIAPP_LIMIT_MIN_OP_PIX_CLK_FREQ_HZ],
		.op.max_pix_clk_freq_hz = sensor->limits[SMIAPP_LIMIT_MAX_OP_PIX_CLK_FREQ_HZ],

		.vt.min_sys_clk_div = sensor->limits[SMIAPP_LIMIT_MIN_VT_SYS_CLK_DIV],
		.vt.max_sys_clk_div = sensor->limits[SMIAPP_LIMIT_MAX_VT_SYS_CLK_DIV],
		.vt.min_pix_clk_div = sensor->limits[SMIAPP_LIMIT_MIN_VT_PIX_CLK_DIV],
		.vt.max_pix_clk_div = sensor->limits[SMIAPP_LIMIT_MAX_VT_PIX_CLK_DIV],
		.vt.min_sys_clk_freq_hz = sensor->limits[SMIAPP_LIMIT_MIN_VT_SYS_CLK_FREQ_HZ],
		.vt.max_sys_clk_freq_hz = sensor->limits[SMIAPP_LIMIT_MAX_VT_SYS_CLK_FREQ_HZ],
		.vt.min_pix_clk_freq_hz = sensor->limits[SMIAPP_LIMIT_MIN_VT_PIX_CLK_FREQ_HZ],
		.vt.max_pix_clk_freq_hz = sensor->limits[SMIAPP_LIMIT_MAX_VT_PIX_CLK_FREQ_HZ],

		.min_line_length_pck_bin = sensor->limits[SMIAPP_LIMIT_MIN_LINE_LENGTH_PCK_BIN],
		.min_line_length_pck = sensor->limits[SMIAPP_LIMIT_MIN_LINE_LENGTH_PCK],
	};

	return smiapp_pll_calculate(&client->dev, &lim, pll);
}

static int smiapp_pll_update(struct smiapp_sensor *sensor)
{
	struct smiapp_pll *pll = &sensor->pll;
	int rval;

	pll->binning_horizontal = sensor->binning_horizontal;
	pll->binning_vertical = sensor->binning_vertical;
	pll->link_freq =
		sensor->link_freq->qmenu_int[sensor->link_freq->val];
	pll->scale_m = sensor->scale_m;
	pll->bits_per_pixel = sensor->csi_format->compressed;

	rval = smiapp_pll_try(sensor, pll);
	if (rval < 0)
		return rval;

	__v4l2_ctrl_s_ctrl_int64(sensor->pixel_rate_parray,
<<<<<<< HEAD
				 pll->vt_pix_clk_freq_hz);
=======
				 pll->pixel_rate_pixel_array);
>>>>>>> e529fea9
	__v4l2_ctrl_s_ctrl_int64(sensor->pixel_rate_csi, pll->pixel_rate_csi);

	return 0;
}


/*
 *
 * V4L2 Controls handling
 *
 */

static void __smiapp_update_exposure_limits(struct smiapp_sensor *sensor)
{
	struct v4l2_ctrl *ctrl = sensor->exposure;
	int max;

	max = sensor->pixel_array->crop[SMIAPP_PA_PAD_SRC].height
		+ sensor->vblank->val
		- sensor->limits[SMIAPP_LIMIT_COARSE_INTEGRATION_TIME_MAX_MARGIN];

	__v4l2_ctrl_modify_range(ctrl, ctrl->minimum, max, ctrl->step, max);
}

/*
 * Order matters.
 *
 * 1. Bits-per-pixel, descending.
 * 2. Bits-per-pixel compressed, descending.
 * 3. Pixel order, same as in pixel_order_str. Formats for all four pixel
 *    orders must be defined.
 */
static const struct smiapp_csi_data_format smiapp_csi_data_formats[] = {
	{ MEDIA_BUS_FMT_SGRBG12_1X12, 12, 12, SMIAPP_PIXEL_ORDER_GRBG, },
	{ MEDIA_BUS_FMT_SRGGB12_1X12, 12, 12, SMIAPP_PIXEL_ORDER_RGGB, },
	{ MEDIA_BUS_FMT_SBGGR12_1X12, 12, 12, SMIAPP_PIXEL_ORDER_BGGR, },
	{ MEDIA_BUS_FMT_SGBRG12_1X12, 12, 12, SMIAPP_PIXEL_ORDER_GBRG, },
	{ MEDIA_BUS_FMT_SGRBG10_1X10, 10, 10, SMIAPP_PIXEL_ORDER_GRBG, },
	{ MEDIA_BUS_FMT_SRGGB10_1X10, 10, 10, SMIAPP_PIXEL_ORDER_RGGB, },
	{ MEDIA_BUS_FMT_SBGGR10_1X10, 10, 10, SMIAPP_PIXEL_ORDER_BGGR, },
	{ MEDIA_BUS_FMT_SGBRG10_1X10, 10, 10, SMIAPP_PIXEL_ORDER_GBRG, },
	{ MEDIA_BUS_FMT_SGRBG10_DPCM8_1X8, 10, 8, SMIAPP_PIXEL_ORDER_GRBG, },
	{ MEDIA_BUS_FMT_SRGGB10_DPCM8_1X8, 10, 8, SMIAPP_PIXEL_ORDER_RGGB, },
	{ MEDIA_BUS_FMT_SBGGR10_DPCM8_1X8, 10, 8, SMIAPP_PIXEL_ORDER_BGGR, },
	{ MEDIA_BUS_FMT_SGBRG10_DPCM8_1X8, 10, 8, SMIAPP_PIXEL_ORDER_GBRG, },
	{ MEDIA_BUS_FMT_SGRBG8_1X8, 8, 8, SMIAPP_PIXEL_ORDER_GRBG, },
	{ MEDIA_BUS_FMT_SRGGB8_1X8, 8, 8, SMIAPP_PIXEL_ORDER_RGGB, },
	{ MEDIA_BUS_FMT_SBGGR8_1X8, 8, 8, SMIAPP_PIXEL_ORDER_BGGR, },
	{ MEDIA_BUS_FMT_SGBRG8_1X8, 8, 8, SMIAPP_PIXEL_ORDER_GBRG, },
};

const char *pixel_order_str[] = { "GRBG", "RGGB", "BGGR", "GBRG" };

#define to_csi_format_idx(fmt) (((unsigned long)(fmt)			\
				 - (unsigned long)smiapp_csi_data_formats) \
				/ sizeof(*smiapp_csi_data_formats))

static u32 smiapp_pixel_order(struct smiapp_sensor *sensor)
{
	struct i2c_client *client = v4l2_get_subdevdata(&sensor->src->sd);
	int flip = 0;

	if (sensor->hflip) {
		if (sensor->hflip->val)
			flip |= SMIAPP_IMAGE_ORIENTATION_HFLIP;

		if (sensor->vflip->val)
			flip |= SMIAPP_IMAGE_ORIENTATION_VFLIP;
	}

	flip ^= sensor->hvflip_inv_mask;

	dev_dbg(&client->dev, "flip %d\n", flip);
	return sensor->default_pixel_order ^ flip;
}

static void smiapp_update_mbus_formats(struct smiapp_sensor *sensor)
{
	struct i2c_client *client = v4l2_get_subdevdata(&sensor->src->sd);
	unsigned int csi_format_idx =
		to_csi_format_idx(sensor->csi_format) & ~3;
	unsigned int internal_csi_format_idx =
		to_csi_format_idx(sensor->internal_csi_format) & ~3;
	unsigned int pixel_order = smiapp_pixel_order(sensor);

	sensor->mbus_frame_fmts =
		sensor->default_mbus_frame_fmts << pixel_order;
	sensor->csi_format =
		&smiapp_csi_data_formats[csi_format_idx + pixel_order];
	sensor->internal_csi_format =
		&smiapp_csi_data_formats[internal_csi_format_idx
					 + pixel_order];

	BUG_ON(max(internal_csi_format_idx, csi_format_idx) + pixel_order
	       >= ARRAY_SIZE(smiapp_csi_data_formats));

	dev_dbg(&client->dev, "new pixel order %s\n",
		pixel_order_str[pixel_order]);
}

static const char * const smiapp_test_patterns[] = {
	"Disabled",
	"Solid Colour",
	"Eight Vertical Colour Bars",
	"Colour Bars With Fade to Grey",
	"Pseudorandom Sequence (PN9)",
};

static int smiapp_set_ctrl(struct v4l2_ctrl *ctrl)
{
	struct smiapp_sensor *sensor =
		container_of(ctrl->handler, struct smiapp_subdev, ctrl_handler)
			->sensor;
	u32 orient = 0;
	int exposure;
	int rval;

	switch (ctrl->id) {
	case V4L2_CID_ANALOGUE_GAIN:
		return smiapp_write(
			sensor,
			SMIAPP_REG_U16_ANALOGUE_GAIN_CODE_GLOBAL, ctrl->val);

	case V4L2_CID_EXPOSURE:
		return smiapp_write(
			sensor,
			SMIAPP_REG_U16_COARSE_INTEGRATION_TIME, ctrl->val);

	case V4L2_CID_HFLIP:
	case V4L2_CID_VFLIP:
		if (sensor->streaming)
			return -EBUSY;

		if (sensor->hflip->val)
			orient |= SMIAPP_IMAGE_ORIENTATION_HFLIP;

		if (sensor->vflip->val)
			orient |= SMIAPP_IMAGE_ORIENTATION_VFLIP;

		orient ^= sensor->hvflip_inv_mask;
		rval = smiapp_write(sensor,
				    SMIAPP_REG_U8_IMAGE_ORIENTATION,
				    orient);
		if (rval < 0)
			return rval;

		smiapp_update_mbus_formats(sensor);

		return 0;

	case V4L2_CID_VBLANK:
		exposure = sensor->exposure->val;

		__smiapp_update_exposure_limits(sensor);

		if (exposure > sensor->exposure->maximum) {
			sensor->exposure->val =
				sensor->exposure->maximum;
			rval = smiapp_set_ctrl(
				sensor->exposure);
			if (rval < 0)
				return rval;
		}

		return smiapp_write(
			sensor, SMIAPP_REG_U16_FRAME_LENGTH_LINES,
			sensor->pixel_array->crop[SMIAPP_PA_PAD_SRC].height
			+ ctrl->val);

	case V4L2_CID_HBLANK:
		return smiapp_write(
			sensor, SMIAPP_REG_U16_LINE_LENGTH_PCK,
			sensor->pixel_array->crop[SMIAPP_PA_PAD_SRC].width
			+ ctrl->val);

	case V4L2_CID_LINK_FREQ:
		if (sensor->streaming)
			return -EBUSY;

		return smiapp_pll_update(sensor);

	case V4L2_CID_TEST_PATTERN: {
		unsigned int i;

		for (i = 0; i < ARRAY_SIZE(sensor->test_data); i++)
			v4l2_ctrl_activate(
				sensor->test_data[i],
				ctrl->val ==
				V4L2_SMIAPP_TEST_PATTERN_MODE_SOLID_COLOUR);

		return smiapp_write(
			sensor, SMIAPP_REG_U16_TEST_PATTERN_MODE, ctrl->val);
	}

	case V4L2_CID_TEST_PATTERN_RED:
		return smiapp_write(
			sensor, SMIAPP_REG_U16_TEST_DATA_RED, ctrl->val);

	case V4L2_CID_TEST_PATTERN_GREENR:
		return smiapp_write(
			sensor, SMIAPP_REG_U16_TEST_DATA_GREENR, ctrl->val);

	case V4L2_CID_TEST_PATTERN_BLUE:
		return smiapp_write(
			sensor, SMIAPP_REG_U16_TEST_DATA_BLUE, ctrl->val);

	case V4L2_CID_TEST_PATTERN_GREENB:
		return smiapp_write(
			sensor, SMIAPP_REG_U16_TEST_DATA_GREENB, ctrl->val);

	case V4L2_CID_PIXEL_RATE:
		/* For v4l2_ctrl_s_ctrl_int64() used internally. */
		return 0;

	default:
		return -EINVAL;
	}
}

static const struct v4l2_ctrl_ops smiapp_ctrl_ops = {
	.s_ctrl = smiapp_set_ctrl,
};

static int smiapp_init_controls(struct smiapp_sensor *sensor)
{
	struct i2c_client *client = v4l2_get_subdevdata(&sensor->src->sd);
<<<<<<< HEAD
=======
	unsigned long *valid_link_freqs = &sensor->valid_link_freqs[
		sensor->csi_format->compressed - SMIAPP_COMPRESSED_BASE];
>>>>>>> e529fea9
	unsigned int max, i;
	int rval;

	rval = v4l2_ctrl_handler_init(&sensor->pixel_array->ctrl_handler, 12);
	if (rval)
		return rval;
	sensor->pixel_array->ctrl_handler.lock = &sensor->mutex;

	sensor->analog_gain = v4l2_ctrl_new_std(
		&sensor->pixel_array->ctrl_handler, &smiapp_ctrl_ops,
		V4L2_CID_ANALOGUE_GAIN,
		sensor->limits[SMIAPP_LIMIT_ANALOGUE_GAIN_CODE_MIN],
		sensor->limits[SMIAPP_LIMIT_ANALOGUE_GAIN_CODE_MAX],
		max(sensor->limits[SMIAPP_LIMIT_ANALOGUE_GAIN_CODE_STEP], 1U),
		sensor->limits[SMIAPP_LIMIT_ANALOGUE_GAIN_CODE_MIN]);

	/* Exposure limits will be updated soon, use just something here. */
	sensor->exposure = v4l2_ctrl_new_std(
		&sensor->pixel_array->ctrl_handler, &smiapp_ctrl_ops,
		V4L2_CID_EXPOSURE, 0, 0, 1, 0);

	sensor->hflip = v4l2_ctrl_new_std(
		&sensor->pixel_array->ctrl_handler, &smiapp_ctrl_ops,
		V4L2_CID_HFLIP, 0, 1, 1, 0);
	sensor->vflip = v4l2_ctrl_new_std(
		&sensor->pixel_array->ctrl_handler, &smiapp_ctrl_ops,
		V4L2_CID_VFLIP, 0, 1, 1, 0);

	sensor->vblank = v4l2_ctrl_new_std(
		&sensor->pixel_array->ctrl_handler, &smiapp_ctrl_ops,
		V4L2_CID_VBLANK, 0, 1, 1, 0);

	if (sensor->vblank)
		sensor->vblank->flags |= V4L2_CTRL_FLAG_UPDATE;

	sensor->hblank = v4l2_ctrl_new_std(
		&sensor->pixel_array->ctrl_handler, &smiapp_ctrl_ops,
		V4L2_CID_HBLANK, 0, 1, 1, 0);

	if (sensor->hblank)
		sensor->hblank->flags |= V4L2_CTRL_FLAG_UPDATE;

	sensor->pixel_rate_parray = v4l2_ctrl_new_std(
		&sensor->pixel_array->ctrl_handler, &smiapp_ctrl_ops,
		V4L2_CID_PIXEL_RATE, 1, INT_MAX, 1, 1);

	v4l2_ctrl_new_std_menu_items(&sensor->pixel_array->ctrl_handler,
				     &smiapp_ctrl_ops, V4L2_CID_TEST_PATTERN,
				     ARRAY_SIZE(smiapp_test_patterns) - 1,
				     0, 0, smiapp_test_patterns);

	for (i = 0; i < ARRAY_SIZE(sensor->test_data); i++) {
		int max_value = (1 << sensor->csi_format->width) - 1;
		sensor->test_data[i] =
			v4l2_ctrl_new_std(
				&sensor->pixel_array->ctrl_handler,
				&smiapp_ctrl_ops, V4L2_CID_TEST_PATTERN_RED + i,
				0, max_value, 1, max_value);
	}

	if (sensor->pixel_array->ctrl_handler.error) {
		dev_err(&client->dev,
			"pixel array controls initialization failed (%d)\n",
			sensor->pixel_array->ctrl_handler.error);
		rval = sensor->pixel_array->ctrl_handler.error;
		goto error;
	}

	sensor->pixel_array->sd.ctrl_handler =
		&sensor->pixel_array->ctrl_handler;

	v4l2_ctrl_cluster(2, &sensor->hflip);

	rval = v4l2_ctrl_handler_init(&sensor->src->ctrl_handler, 0);
	if (rval)
		goto error;
	sensor->src->ctrl_handler.lock = &sensor->mutex;

	for (max = 0; sensor->platform_data->op_sys_clock[max + 1]; max++);

	sensor->link_freq = v4l2_ctrl_new_int_menu(
		&sensor->src->ctrl_handler, &smiapp_ctrl_ops,
		V4L2_CID_LINK_FREQ, __fls(*valid_link_freqs),
		__ffs(*valid_link_freqs), sensor->platform_data->op_sys_clock);

	sensor->pixel_rate_csi = v4l2_ctrl_new_std(
		&sensor->src->ctrl_handler, &smiapp_ctrl_ops,
		V4L2_CID_PIXEL_RATE, 1, INT_MAX, 1, 1);

	if (sensor->src->ctrl_handler.error) {
		dev_err(&client->dev,
			"src controls initialization failed (%d)\n",
			sensor->src->ctrl_handler.error);
		rval = sensor->src->ctrl_handler.error;
		goto error;
	}

	sensor->src->sd.ctrl_handler =
		&sensor->src->ctrl_handler;

	return 0;

error:
	v4l2_ctrl_handler_free(&sensor->pixel_array->ctrl_handler);
	v4l2_ctrl_handler_free(&sensor->src->ctrl_handler);

	return rval;
}

static void smiapp_free_controls(struct smiapp_sensor *sensor)
{
	unsigned int i;

	for (i = 0; i < sensor->ssds_used; i++)
		v4l2_ctrl_handler_free(&sensor->ssds[i].ctrl_handler);
}

static int smiapp_get_limits(struct smiapp_sensor *sensor, int const *limit,
			     unsigned int n)
{
	struct i2c_client *client = v4l2_get_subdevdata(&sensor->src->sd);
	unsigned int i;
	u32 val;
	int rval;

	for (i = 0; i < n; i++) {
		rval = smiapp_read(
			sensor, smiapp_reg_limits[limit[i]].addr, &val);
		if (rval)
			return rval;
		sensor->limits[limit[i]] = val;
		dev_dbg(&client->dev, "0x%8.8x \"%s\" = %u, 0x%x\n",
			smiapp_reg_limits[limit[i]].addr,
			smiapp_reg_limits[limit[i]].what, val, val);
	}

	return 0;
}

static int smiapp_get_all_limits(struct smiapp_sensor *sensor)
{
	unsigned int i;
	int rval;

	for (i = 0; i < SMIAPP_LIMIT_LAST; i++) {
		rval = smiapp_get_limits(sensor, &i, 1);
		if (rval < 0)
			return rval;
	}

	if (sensor->limits[SMIAPP_LIMIT_SCALER_N_MIN] == 0)
		smiapp_replace_limit(sensor, SMIAPP_LIMIT_SCALER_N_MIN, 16);

	return 0;
}

static int smiapp_get_limits_binning(struct smiapp_sensor *sensor)
{
	struct i2c_client *client = v4l2_get_subdevdata(&sensor->src->sd);
	static u32 const limits[] = {
		SMIAPP_LIMIT_MIN_FRAME_LENGTH_LINES_BIN,
		SMIAPP_LIMIT_MAX_FRAME_LENGTH_LINES_BIN,
		SMIAPP_LIMIT_MIN_LINE_LENGTH_PCK_BIN,
		SMIAPP_LIMIT_MAX_LINE_LENGTH_PCK_BIN,
		SMIAPP_LIMIT_MIN_LINE_BLANKING_PCK_BIN,
		SMIAPP_LIMIT_FINE_INTEGRATION_TIME_MIN_BIN,
		SMIAPP_LIMIT_FINE_INTEGRATION_TIME_MAX_MARGIN_BIN,
	};
	static u32 const limits_replace[] = {
		SMIAPP_LIMIT_MIN_FRAME_LENGTH_LINES,
		SMIAPP_LIMIT_MAX_FRAME_LENGTH_LINES,
		SMIAPP_LIMIT_MIN_LINE_LENGTH_PCK,
		SMIAPP_LIMIT_MAX_LINE_LENGTH_PCK,
		SMIAPP_LIMIT_MIN_LINE_BLANKING_PCK,
		SMIAPP_LIMIT_FINE_INTEGRATION_TIME_MIN,
		SMIAPP_LIMIT_FINE_INTEGRATION_TIME_MAX_MARGIN,
	};
	unsigned int i;
	int rval;

	if (sensor->limits[SMIAPP_LIMIT_BINNING_CAPABILITY] ==
	    SMIAPP_BINNING_CAPABILITY_NO) {
		for (i = 0; i < ARRAY_SIZE(limits); i++)
			sensor->limits[limits[i]] =
				sensor->limits[limits_replace[i]];

		return 0;
	}

	rval = smiapp_get_limits(sensor, limits, ARRAY_SIZE(limits));
	if (rval < 0)
		return rval;

	/*
	 * Sanity check whether the binning limits are valid. If not,
	 * use the non-binning ones.
	 */
	if (sensor->limits[SMIAPP_LIMIT_MIN_FRAME_LENGTH_LINES_BIN]
	    && sensor->limits[SMIAPP_LIMIT_MIN_LINE_LENGTH_PCK_BIN]
	    && sensor->limits[SMIAPP_LIMIT_MIN_LINE_BLANKING_PCK_BIN])
		return 0;

	for (i = 0; i < ARRAY_SIZE(limits); i++) {
		dev_dbg(&client->dev,
			"replace limit 0x%8.8x \"%s\" = %d, 0x%x\n",
			smiapp_reg_limits[limits[i]].addr,
			smiapp_reg_limits[limits[i]].what,
			sensor->limits[limits_replace[i]],
			sensor->limits[limits_replace[i]]);
		sensor->limits[limits[i]] =
			sensor->limits[limits_replace[i]];
	}

	return 0;
}

static int smiapp_get_mbus_formats(struct smiapp_sensor *sensor)
{
	struct i2c_client *client = v4l2_get_subdevdata(&sensor->src->sd);
	struct smiapp_pll *pll = &sensor->pll;
	unsigned int type, n;
	unsigned int i, pixel_order;
	int rval;

	rval = smiapp_read(
		sensor, SMIAPP_REG_U8_DATA_FORMAT_MODEL_TYPE, &type);
	if (rval)
		return rval;

	dev_dbg(&client->dev, "data_format_model_type %d\n", type);

	rval = smiapp_read(sensor, SMIAPP_REG_U8_PIXEL_ORDER,
			   &pixel_order);
	if (rval)
		return rval;

	if (pixel_order >= ARRAY_SIZE(pixel_order_str)) {
		dev_dbg(&client->dev, "bad pixel order %d\n", pixel_order);
		return -EINVAL;
	}

	dev_dbg(&client->dev, "pixel order %d (%s)\n", pixel_order,
		pixel_order_str[pixel_order]);

	switch (type) {
	case SMIAPP_DATA_FORMAT_MODEL_TYPE_NORMAL:
		n = SMIAPP_DATA_FORMAT_MODEL_TYPE_NORMAL_N;
		break;
	case SMIAPP_DATA_FORMAT_MODEL_TYPE_EXTENDED:
		n = SMIAPP_DATA_FORMAT_MODEL_TYPE_EXTENDED_N;
		break;
	default:
		return -EINVAL;
	}

	sensor->default_pixel_order = pixel_order;
	sensor->mbus_frame_fmts = 0;

	for (i = 0; i < n; i++) {
		unsigned int fmt, j;

		rval = smiapp_read(
			sensor,
			SMIAPP_REG_U16_DATA_FORMAT_DESCRIPTOR(i), &fmt);
		if (rval)
			return rval;

		dev_dbg(&client->dev, "%u: bpp %u, compressed %u\n",
			i, fmt >> 8, (u8)fmt);

		for (j = 0; j < ARRAY_SIZE(smiapp_csi_data_formats); j++) {
			const struct smiapp_csi_data_format *f =
				&smiapp_csi_data_formats[j];

			if (f->pixel_order != SMIAPP_PIXEL_ORDER_GRBG)
				continue;

			if (f->width != fmt >> 8 || f->compressed != (u8)fmt)
				continue;

			dev_dbg(&client->dev, "jolly good! %d\n", j);

			sensor->default_mbus_frame_fmts |= 1 << j;
		}
	}

	/* Figure out which BPP values can be used with which formats. */
	pll->binning_horizontal = 1;
	pll->binning_vertical = 1;
	pll->scale_m = sensor->scale_m;

	for (i = 0; i < ARRAY_SIZE(smiapp_csi_data_formats); i++) {
		const struct smiapp_csi_data_format *f =
			&smiapp_csi_data_formats[i];
		unsigned long *valid_link_freqs =
			&sensor->valid_link_freqs[
				f->compressed - SMIAPP_COMPRESSED_BASE];
		unsigned int j;

		BUG_ON(f->compressed < SMIAPP_COMPRESSED_BASE);
		BUG_ON(f->compressed > SMIAPP_COMPRESSED_MAX);

		if (!(sensor->default_mbus_frame_fmts & 1 << i))
			continue;

		pll->bits_per_pixel = f->compressed;

		for (j = 0; sensor->platform_data->op_sys_clock[j]; j++) {
			pll->link_freq = sensor->platform_data->op_sys_clock[j];

			rval = smiapp_pll_try(sensor, pll);
			dev_dbg(&client->dev, "link freq %u Hz, bpp %u %s\n",
				pll->link_freq, pll->bits_per_pixel,
				rval ? "not ok" : "ok");
			if (rval)
				continue;

			set_bit(j, valid_link_freqs);
		}

		if (!*valid_link_freqs) {
			dev_info(&client->dev,
				 "no valid link frequencies for %u bpp\n",
				 f->compressed);
			sensor->default_mbus_frame_fmts &= ~BIT(i);
			continue;
		}

		if (!sensor->csi_format
		    || f->width > sensor->csi_format->width
		    || (f->width == sensor->csi_format->width
			&& f->compressed > sensor->csi_format->compressed)) {
			sensor->csi_format = f;
			sensor->internal_csi_format = f;
		}
	}

	if (!sensor->csi_format) {
		dev_err(&client->dev, "no supported mbus code found\n");
		return -EINVAL;
	}

	smiapp_update_mbus_formats(sensor);

	return 0;
}

static void smiapp_update_blanking(struct smiapp_sensor *sensor)
{
	struct v4l2_ctrl *vblank = sensor->vblank;
	struct v4l2_ctrl *hblank = sensor->hblank;
	int min, max;

	min = max_t(int,
		    sensor->limits[SMIAPP_LIMIT_MIN_FRAME_BLANKING_LINES],
		    sensor->limits[SMIAPP_LIMIT_MIN_FRAME_LENGTH_LINES_BIN] -
		    sensor->pixel_array->crop[SMIAPP_PA_PAD_SRC].height);
	max = sensor->limits[SMIAPP_LIMIT_MAX_FRAME_LENGTH_LINES_BIN] -
		sensor->pixel_array->crop[SMIAPP_PA_PAD_SRC].height;

	__v4l2_ctrl_modify_range(vblank, min, max, vblank->step, min);

	min = max_t(int,
		    sensor->limits[SMIAPP_LIMIT_MIN_LINE_LENGTH_PCK_BIN] -
		    sensor->pixel_array->crop[SMIAPP_PA_PAD_SRC].width,
		    sensor->limits[SMIAPP_LIMIT_MIN_LINE_BLANKING_PCK_BIN]);
	max = sensor->limits[SMIAPP_LIMIT_MAX_LINE_LENGTH_PCK_BIN] -
		sensor->pixel_array->crop[SMIAPP_PA_PAD_SRC].width;

	__v4l2_ctrl_modify_range(hblank, min, max, hblank->step, min);

	__smiapp_update_exposure_limits(sensor);
}

static int smiapp_update_mode(struct smiapp_sensor *sensor)
{
	struct i2c_client *client = v4l2_get_subdevdata(&sensor->src->sd);
	unsigned int binning_mode;
	int rval;

	dev_dbg(&client->dev, "frame size: %dx%d\n",
		sensor->src->crop[SMIAPP_PAD_SRC].width,
		sensor->src->crop[SMIAPP_PAD_SRC].height);
	dev_dbg(&client->dev, "csi format width: %d\n",
		sensor->csi_format->width);

	/* Binning has to be set up here; it affects limits */
	if (sensor->binning_horizontal == 1 &&
	    sensor->binning_vertical == 1) {
		binning_mode = 0;
	} else {
		u8 binning_type =
			(sensor->binning_horizontal << 4)
			| sensor->binning_vertical;

		rval = smiapp_write(
			sensor, SMIAPP_REG_U8_BINNING_TYPE, binning_type);
		if (rval < 0)
			return rval;

		binning_mode = 1;
	}
	rval = smiapp_write(sensor, SMIAPP_REG_U8_BINNING_MODE, binning_mode);
	if (rval < 0)
		return rval;

	/* Get updated limits due to binning */
	rval = smiapp_get_limits_binning(sensor);
	if (rval < 0)
		return rval;

	rval = smiapp_pll_update(sensor);
	if (rval < 0)
		return rval;

	/* Output from pixel array, including blanking */
	smiapp_update_blanking(sensor);

	dev_dbg(&client->dev, "vblank\t\t%d\n", sensor->vblank->val);
	dev_dbg(&client->dev, "hblank\t\t%d\n", sensor->hblank->val);

	dev_dbg(&client->dev, "real timeperframe\t100/%d\n",
		sensor->pll.pixel_rate_pixel_array /
		((sensor->pixel_array->crop[SMIAPP_PA_PAD_SRC].width
		  + sensor->hblank->val) *
		 (sensor->pixel_array->crop[SMIAPP_PA_PAD_SRC].height
		  + sensor->vblank->val) / 100));

	return 0;
}

/*
 *
 * SMIA++ NVM handling
 *
 */
static int smiapp_read_nvm(struct smiapp_sensor *sensor,
			   unsigned char *nvm)
{
	u32 i, s, p, np, v;
	int rval = 0, rval2;

	np = sensor->nvm_size / SMIAPP_NVM_PAGE_SIZE;
	for (p = 0; p < np; p++) {
		rval = smiapp_write(
			sensor,
			SMIAPP_REG_U8_DATA_TRANSFER_IF_1_PAGE_SELECT, p);
		if (rval)
			goto out;

		rval = smiapp_write(sensor,
				    SMIAPP_REG_U8_DATA_TRANSFER_IF_1_CTRL,
				    SMIAPP_DATA_TRANSFER_IF_1_CTRL_EN |
				    SMIAPP_DATA_TRANSFER_IF_1_CTRL_RD_EN);
		if (rval)
			goto out;

		for (i = 0; i < 1000; i++) {
			rval = smiapp_read(
				sensor,
				SMIAPP_REG_U8_DATA_TRANSFER_IF_1_STATUS, &s);

			if (rval)
				goto out;

			if (s & SMIAPP_DATA_TRANSFER_IF_1_STATUS_RD_READY)
				break;

			if (--i == 0) {
				rval = -ETIMEDOUT;
				goto out;
			}

		}

		for (i = 0; i < SMIAPP_NVM_PAGE_SIZE; i++) {
			rval = smiapp_read(
				sensor,
				SMIAPP_REG_U8_DATA_TRANSFER_IF_1_DATA_0 + i,
				&v);
			if (rval)
				goto out;

			*nvm++ = v;
		}
	}

out:
	rval2 = smiapp_write(sensor, SMIAPP_REG_U8_DATA_TRANSFER_IF_1_CTRL, 0);
	if (rval < 0)
		return rval;
	else
		return rval2;
}

/*
 *
 * SMIA++ CCI address control
 *
 */
static int smiapp_change_cci_addr(struct smiapp_sensor *sensor)
{
	struct i2c_client *client = v4l2_get_subdevdata(&sensor->src->sd);
	int rval;
	u32 val;

	client->addr = sensor->platform_data->i2c_addr_dfl;

	rval = smiapp_write(sensor,
			    SMIAPP_REG_U8_CCI_ADDRESS_CONTROL,
			    sensor->platform_data->i2c_addr_alt << 1);
	if (rval)
		return rval;

	client->addr = sensor->platform_data->i2c_addr_alt;

	/* verify addr change went ok */
	rval = smiapp_read(sensor, SMIAPP_REG_U8_CCI_ADDRESS_CONTROL, &val);
	if (rval)
		return rval;

	if (val != sensor->platform_data->i2c_addr_alt << 1)
		return -ENODEV;

	return 0;
}

/*
 *
 * SMIA++ Mode Control
 *
 */
static int smiapp_setup_flash_strobe(struct smiapp_sensor *sensor)
{
	struct smiapp_flash_strobe_parms *strobe_setup;
	unsigned int ext_freq = sensor->platform_data->ext_clk;
	u32 tmp;
	u32 strobe_adjustment;
	u32 strobe_width_high_rs;
	int rval;

	strobe_setup = sensor->platform_data->strobe_setup;

	/*
	 * How to calculate registers related to strobe length. Please
	 * do not change, or if you do at least know what you're
	 * doing. :-)
	 *
	 * Sakari Ailus <sakari.ailus@iki.fi> 2010-10-25
	 *
	 * flash_strobe_length [us] / 10^6 = (tFlash_strobe_width_ctrl
	 *	/ EXTCLK freq [Hz]) * flash_strobe_adjustment
	 *
	 * tFlash_strobe_width_ctrl E N, [1 - 0xffff]
	 * flash_strobe_adjustment E N, [1 - 0xff]
	 *
	 * The formula above is written as below to keep it on one
	 * line:
	 *
	 * l / 10^6 = w / e * a
	 *
	 * Let's mark w * a by x:
	 *
	 * x = w * a
	 *
	 * Thus, we get:
	 *
	 * x = l * e / 10^6
	 *
	 * The strobe width must be at least as long as requested,
	 * thus rounding upwards is needed.
	 *
	 * x = (l * e + 10^6 - 1) / 10^6
	 * -----------------------------
	 *
	 * Maximum possible accuracy is wanted at all times. Thus keep
	 * a as small as possible.
	 *
	 * Calculate a, assuming maximum w, with rounding upwards:
	 *
	 * a = (x + (2^16 - 1) - 1) / (2^16 - 1)
	 * -------------------------------------
	 *
	 * Thus, we also get w, with that a, with rounding upwards:
	 *
	 * w = (x + a - 1) / a
	 * -------------------
	 *
	 * To get limits:
	 *
	 * x E [1, (2^16 - 1) * (2^8 - 1)]
	 *
	 * Substituting maximum x to the original formula (with rounding),
	 * the maximum l is thus
	 *
	 * (2^16 - 1) * (2^8 - 1) * 10^6 = l * e + 10^6 - 1
	 *
	 * l = (10^6 * (2^16 - 1) * (2^8 - 1) - 10^6 + 1) / e
	 * --------------------------------------------------
	 *
	 * flash_strobe_length must be clamped between 1 and
	 * (10^6 * (2^16 - 1) * (2^8 - 1) - 10^6 + 1) / EXTCLK freq.
	 *
	 * Then,
	 *
	 * flash_strobe_adjustment = ((flash_strobe_length *
	 *	EXTCLK freq + 10^6 - 1) / 10^6 + (2^16 - 1) - 1) / (2^16 - 1)
	 *
	 * tFlash_strobe_width_ctrl = ((flash_strobe_length *
	 *	EXTCLK freq + 10^6 - 1) / 10^6 +
	 *	flash_strobe_adjustment - 1) / flash_strobe_adjustment
	 */
	tmp = div_u64(1000000ULL * ((1 << 16) - 1) * ((1 << 8) - 1) -
		      1000000 + 1, ext_freq);
	strobe_setup->strobe_width_high_us =
		clamp_t(u32, strobe_setup->strobe_width_high_us, 1, tmp);

	tmp = div_u64(((u64)strobe_setup->strobe_width_high_us * (u64)ext_freq +
			1000000 - 1), 1000000ULL);
	strobe_adjustment = (tmp + (1 << 16) - 1 - 1) / ((1 << 16) - 1);
	strobe_width_high_rs = (tmp + strobe_adjustment - 1) /
				strobe_adjustment;

	rval = smiapp_write(sensor, SMIAPP_REG_U8_FLASH_MODE_RS,
			    strobe_setup->mode);
	if (rval < 0)
		goto out;

	rval = smiapp_write(sensor, SMIAPP_REG_U8_FLASH_STROBE_ADJUSTMENT,
			    strobe_adjustment);
	if (rval < 0)
		goto out;

	rval = smiapp_write(
		sensor, SMIAPP_REG_U16_TFLASH_STROBE_WIDTH_HIGH_RS_CTRL,
		strobe_width_high_rs);
	if (rval < 0)
		goto out;

	rval = smiapp_write(sensor, SMIAPP_REG_U16_TFLASH_STROBE_DELAY_RS_CTRL,
			    strobe_setup->strobe_delay);
	if (rval < 0)
		goto out;

	rval = smiapp_write(sensor, SMIAPP_REG_U16_FLASH_STROBE_START_POINT,
			    strobe_setup->stobe_start_point);
	if (rval < 0)
		goto out;

	rval = smiapp_write(sensor, SMIAPP_REG_U8_FLASH_TRIGGER_RS,
			    strobe_setup->trigger);

out:
	sensor->platform_data->strobe_setup->trigger = 0;

	return rval;
}

/* -----------------------------------------------------------------------------
 * Power management
 */

static int smiapp_power_on(struct smiapp_sensor *sensor)
{
	struct i2c_client *client = v4l2_get_subdevdata(&sensor->src->sd);
	unsigned int sleep;
	int rval;

	rval = regulator_enable(sensor->vana);
	if (rval) {
		dev_err(&client->dev, "failed to enable vana regulator\n");
		return rval;
	}
	usleep_range(1000, 1000);

	if (sensor->platform_data->set_xclk)
		rval = sensor->platform_data->set_xclk(
			&sensor->src->sd, sensor->platform_data->ext_clk);
	else
		rval = clk_prepare_enable(sensor->ext_clk);
	if (rval < 0) {
		dev_dbg(&client->dev, "failed to enable xclk\n");
		goto out_xclk_fail;
	}
	usleep_range(1000, 1000);

	if (gpio_is_valid(sensor->platform_data->xshutdown))
		gpio_set_value(sensor->platform_data->xshutdown, 1);

	sleep = SMIAPP_RESET_DELAY(sensor->platform_data->ext_clk);
	usleep_range(sleep, sleep);

	/*
	 * Failures to respond to the address change command have been noticed.
	 * Those failures seem to be caused by the sensor requiring a longer
	 * boot time than advertised. An additional 10ms delay seems to work
	 * around the issue, but the SMIA++ I2C write retry hack makes the delay
	 * unnecessary. The failures need to be investigated to find a proper
	 * fix, and a delay will likely need to be added here if the I2C write
	 * retry hack is reverted before the root cause of the boot time issue
	 * is found.
	 */

	if (sensor->platform_data->i2c_addr_alt) {
		rval = smiapp_change_cci_addr(sensor);
		if (rval) {
			dev_err(&client->dev, "cci address change error\n");
			goto out_cci_addr_fail;
		}
	}

	rval = smiapp_write(sensor, SMIAPP_REG_U8_SOFTWARE_RESET,
			    SMIAPP_SOFTWARE_RESET);
	if (rval < 0) {
		dev_err(&client->dev, "software reset failed\n");
		goto out_cci_addr_fail;
	}

	if (sensor->platform_data->i2c_addr_alt) {
		rval = smiapp_change_cci_addr(sensor);
		if (rval) {
			dev_err(&client->dev, "cci address change error\n");
			goto out_cci_addr_fail;
		}
	}

	rval = smiapp_write(sensor, SMIAPP_REG_U16_COMPRESSION_MODE,
			    SMIAPP_COMPRESSION_MODE_SIMPLE_PREDICTOR);
	if (rval) {
		dev_err(&client->dev, "compression mode set failed\n");
		goto out_cci_addr_fail;
	}

	rval = smiapp_write(
		sensor, SMIAPP_REG_U16_EXTCLK_FREQUENCY_MHZ,
		sensor->platform_data->ext_clk / (1000000 / (1 << 8)));
	if (rval) {
		dev_err(&client->dev, "extclk frequency set failed\n");
		goto out_cci_addr_fail;
	}

	rval = smiapp_write(sensor, SMIAPP_REG_U8_CSI_LANE_MODE,
			    sensor->platform_data->lanes - 1);
	if (rval) {
		dev_err(&client->dev, "csi lane mode set failed\n");
		goto out_cci_addr_fail;
	}

	rval = smiapp_write(sensor, SMIAPP_REG_U8_FAST_STANDBY_CTRL,
			    SMIAPP_FAST_STANDBY_CTRL_IMMEDIATE);
	if (rval) {
		dev_err(&client->dev, "fast standby set failed\n");
		goto out_cci_addr_fail;
	}

	rval = smiapp_write(sensor, SMIAPP_REG_U8_CSI_SIGNALLING_MODE,
			    sensor->platform_data->csi_signalling_mode);
	if (rval) {
		dev_err(&client->dev, "csi signalling mode set failed\n");
		goto out_cci_addr_fail;
	}

	/* DPHY control done by sensor based on requested link rate */
	rval = smiapp_write(sensor, SMIAPP_REG_U8_DPHY_CTRL,
			    SMIAPP_DPHY_CTRL_UI);
	if (rval < 0)
		return rval;

	rval = smiapp_call_quirk(sensor, post_poweron);
	if (rval) {
		dev_err(&client->dev, "post_poweron quirks failed\n");
		goto out_cci_addr_fail;
	}

	/* Are we still initialising...? If yes, return here. */
	if (!sensor->pixel_array)
		return 0;

	rval = v4l2_ctrl_handler_setup(
		&sensor->pixel_array->ctrl_handler);
	if (rval)
		goto out_cci_addr_fail;

	rval = v4l2_ctrl_handler_setup(&sensor->src->ctrl_handler);
	if (rval)
		goto out_cci_addr_fail;

	mutex_lock(&sensor->mutex);
	rval = smiapp_update_mode(sensor);
	mutex_unlock(&sensor->mutex);
	if (rval < 0)
		goto out_cci_addr_fail;

	return 0;

out_cci_addr_fail:
	if (gpio_is_valid(sensor->platform_data->xshutdown))
		gpio_set_value(sensor->platform_data->xshutdown, 0);
	if (sensor->platform_data->set_xclk)
		sensor->platform_data->set_xclk(&sensor->src->sd, 0);
	else
		clk_disable_unprepare(sensor->ext_clk);

out_xclk_fail:
	regulator_disable(sensor->vana);
	return rval;
}

static void smiapp_power_off(struct smiapp_sensor *sensor)
{
	/*
	 * Currently power/clock to lens are enable/disabled separately
	 * but they are essentially the same signals. So if the sensor is
	 * powered off while the lens is powered on the sensor does not
	 * really see a power off and next time the cci address change
	 * will fail. So do a soft reset explicitly here.
	 */
	if (sensor->platform_data->i2c_addr_alt)
		smiapp_write(sensor,
			     SMIAPP_REG_U8_SOFTWARE_RESET,
			     SMIAPP_SOFTWARE_RESET);

	if (gpio_is_valid(sensor->platform_data->xshutdown))
		gpio_set_value(sensor->platform_data->xshutdown, 0);
	if (sensor->platform_data->set_xclk)
		sensor->platform_data->set_xclk(&sensor->src->sd, 0);
	else
		clk_disable_unprepare(sensor->ext_clk);
	usleep_range(5000, 5000);
	regulator_disable(sensor->vana);
	sensor->streaming = false;
}

static int smiapp_set_power(struct v4l2_subdev *subdev, int on)
{
	struct smiapp_sensor *sensor = to_smiapp_sensor(subdev);
	int ret = 0;

	mutex_lock(&sensor->power_mutex);

	if (on && !sensor->power_count) {
		/* Power on and perform initialisation. */
		ret = smiapp_power_on(sensor);
		if (ret < 0)
			goto out;
	} else if (!on && sensor->power_count == 1) {
		smiapp_power_off(sensor);
	}

	/* Update the power count. */
	sensor->power_count += on ? 1 : -1;
	WARN_ON(sensor->power_count < 0);

out:
	mutex_unlock(&sensor->power_mutex);
	return ret;
}

/* -----------------------------------------------------------------------------
 * Video stream management
 */

static int smiapp_start_streaming(struct smiapp_sensor *sensor)
{
	struct i2c_client *client = v4l2_get_subdevdata(&sensor->src->sd);
	int rval;

	mutex_lock(&sensor->mutex);

	rval = smiapp_write(sensor, SMIAPP_REG_U16_CSI_DATA_FORMAT,
			    (sensor->csi_format->width << 8) |
			    sensor->csi_format->compressed);
	if (rval)
		goto out;

	rval = smiapp_pll_configure(sensor);
	if (rval)
		goto out;

	/* Analog crop start coordinates */
	rval = smiapp_write(sensor, SMIAPP_REG_U16_X_ADDR_START,
			    sensor->pixel_array->crop[SMIAPP_PA_PAD_SRC].left);
	if (rval < 0)
		goto out;

	rval = smiapp_write(sensor, SMIAPP_REG_U16_Y_ADDR_START,
			    sensor->pixel_array->crop[SMIAPP_PA_PAD_SRC].top);
	if (rval < 0)
		goto out;

	/* Analog crop end coordinates */
	rval = smiapp_write(
		sensor, SMIAPP_REG_U16_X_ADDR_END,
		sensor->pixel_array->crop[SMIAPP_PA_PAD_SRC].left
		+ sensor->pixel_array->crop[SMIAPP_PA_PAD_SRC].width - 1);
	if (rval < 0)
		goto out;

	rval = smiapp_write(
		sensor, SMIAPP_REG_U16_Y_ADDR_END,
		sensor->pixel_array->crop[SMIAPP_PA_PAD_SRC].top
		+ sensor->pixel_array->crop[SMIAPP_PA_PAD_SRC].height - 1);
	if (rval < 0)
		goto out;

	/*
	 * Output from pixel array, including blanking, is set using
	 * controls below. No need to set here.
	 */

	/* Digital crop */
	if (sensor->limits[SMIAPP_LIMIT_DIGITAL_CROP_CAPABILITY]
	    == SMIAPP_DIGITAL_CROP_CAPABILITY_INPUT_CROP) {
		rval = smiapp_write(
			sensor, SMIAPP_REG_U16_DIGITAL_CROP_X_OFFSET,
			sensor->scaler->crop[SMIAPP_PAD_SINK].left);
		if (rval < 0)
			goto out;

		rval = smiapp_write(
			sensor, SMIAPP_REG_U16_DIGITAL_CROP_Y_OFFSET,
			sensor->scaler->crop[SMIAPP_PAD_SINK].top);
		if (rval < 0)
			goto out;

		rval = smiapp_write(
			sensor, SMIAPP_REG_U16_DIGITAL_CROP_IMAGE_WIDTH,
			sensor->scaler->crop[SMIAPP_PAD_SINK].width);
		if (rval < 0)
			goto out;

		rval = smiapp_write(
			sensor, SMIAPP_REG_U16_DIGITAL_CROP_IMAGE_HEIGHT,
			sensor->scaler->crop[SMIAPP_PAD_SINK].height);
		if (rval < 0)
			goto out;
	}

	/* Scaling */
	if (sensor->limits[SMIAPP_LIMIT_SCALING_CAPABILITY]
	    != SMIAPP_SCALING_CAPABILITY_NONE) {
		rval = smiapp_write(sensor, SMIAPP_REG_U16_SCALING_MODE,
				    sensor->scaling_mode);
		if (rval < 0)
			goto out;

		rval = smiapp_write(sensor, SMIAPP_REG_U16_SCALE_M,
				    sensor->scale_m);
		if (rval < 0)
			goto out;
	}

	/* Output size from sensor */
	rval = smiapp_write(sensor, SMIAPP_REG_U16_X_OUTPUT_SIZE,
			    sensor->src->crop[SMIAPP_PAD_SRC].width);
	if (rval < 0)
		goto out;
	rval = smiapp_write(sensor, SMIAPP_REG_U16_Y_OUTPUT_SIZE,
			    sensor->src->crop[SMIAPP_PAD_SRC].height);
	if (rval < 0)
		goto out;

	if ((sensor->flash_capability &
	     (SMIAPP_FLASH_MODE_CAPABILITY_SINGLE_STROBE |
	      SMIAPP_FLASH_MODE_CAPABILITY_MULTIPLE_STROBE)) &&
	    sensor->platform_data->strobe_setup != NULL &&
	    sensor->platform_data->strobe_setup->trigger != 0) {
		rval = smiapp_setup_flash_strobe(sensor);
		if (rval)
			goto out;
	}

	rval = smiapp_call_quirk(sensor, pre_streamon);
	if (rval) {
		dev_err(&client->dev, "pre_streamon quirks failed\n");
		goto out;
	}

	rval = smiapp_write(sensor, SMIAPP_REG_U8_MODE_SELECT,
			    SMIAPP_MODE_SELECT_STREAMING);

out:
	mutex_unlock(&sensor->mutex);

	return rval;
}

static int smiapp_stop_streaming(struct smiapp_sensor *sensor)
{
	struct i2c_client *client = v4l2_get_subdevdata(&sensor->src->sd);
	int rval;

	mutex_lock(&sensor->mutex);
	rval = smiapp_write(sensor, SMIAPP_REG_U8_MODE_SELECT,
			    SMIAPP_MODE_SELECT_SOFTWARE_STANDBY);
	if (rval)
		goto out;

	rval = smiapp_call_quirk(sensor, post_streamoff);
	if (rval)
		dev_err(&client->dev, "post_streamoff quirks failed\n");

out:
	mutex_unlock(&sensor->mutex);
	return rval;
}

/* -----------------------------------------------------------------------------
 * V4L2 subdev video operations
 */

static int smiapp_set_stream(struct v4l2_subdev *subdev, int enable)
{
	struct smiapp_sensor *sensor = to_smiapp_sensor(subdev);
	int rval;

	if (sensor->streaming == enable)
		return 0;

	if (enable) {
		sensor->streaming = true;
		rval = smiapp_start_streaming(sensor);
		if (rval < 0)
			sensor->streaming = false;
	} else {
		rval = smiapp_stop_streaming(sensor);
		sensor->streaming = false;
	}

	return rval;
}

static int smiapp_enum_mbus_code(struct v4l2_subdev *subdev,
				 struct v4l2_subdev_fh *fh,
				 struct v4l2_subdev_mbus_code_enum *code)
{
	struct i2c_client *client = v4l2_get_subdevdata(subdev);
	struct smiapp_sensor *sensor = to_smiapp_sensor(subdev);
	unsigned int i;
	int idx = -1;
	int rval = -EINVAL;

	mutex_lock(&sensor->mutex);

	dev_err(&client->dev, "subdev %s, pad %d, index %d\n",
		subdev->name, code->pad, code->index);

	if (subdev != &sensor->src->sd || code->pad != SMIAPP_PAD_SRC) {
		if (code->index)
			goto out;

		code->code = sensor->internal_csi_format->code;
		rval = 0;
		goto out;
	}

	for (i = 0; i < ARRAY_SIZE(smiapp_csi_data_formats); i++) {
		if (sensor->mbus_frame_fmts & (1 << i))
			idx++;

		if (idx == code->index) {
			code->code = smiapp_csi_data_formats[i].code;
			dev_err(&client->dev, "found index %d, i %d, code %x\n",
				code->index, i, code->code);
			rval = 0;
			break;
		}
	}

out:
	mutex_unlock(&sensor->mutex);

	return rval;
}

static u32 __smiapp_get_mbus_code(struct v4l2_subdev *subdev,
				  unsigned int pad)
{
	struct smiapp_sensor *sensor = to_smiapp_sensor(subdev);

	if (subdev == &sensor->src->sd && pad == SMIAPP_PAD_SRC)
		return sensor->csi_format->code;
	else
		return sensor->internal_csi_format->code;
}

static int __smiapp_get_format(struct v4l2_subdev *subdev,
			       struct v4l2_subdev_fh *fh,
			       struct v4l2_subdev_format *fmt)
{
	struct smiapp_subdev *ssd = to_smiapp_subdev(subdev);

	if (fmt->which == V4L2_SUBDEV_FORMAT_TRY) {
		fmt->format = *v4l2_subdev_get_try_format(fh, fmt->pad);
	} else {
		struct v4l2_rect *r;

		if (fmt->pad == ssd->source_pad)
			r = &ssd->crop[ssd->source_pad];
		else
			r = &ssd->sink_fmt;

		fmt->format.code = __smiapp_get_mbus_code(subdev, fmt->pad);
		fmt->format.width = r->width;
		fmt->format.height = r->height;
		fmt->format.field = V4L2_FIELD_NONE;
	}

	return 0;
}

static int smiapp_get_format(struct v4l2_subdev *subdev,
			     struct v4l2_subdev_fh *fh,
			     struct v4l2_subdev_format *fmt)
{
	struct smiapp_sensor *sensor = to_smiapp_sensor(subdev);
	int rval;

	mutex_lock(&sensor->mutex);
	rval = __smiapp_get_format(subdev, fh, fmt);
	mutex_unlock(&sensor->mutex);

	return rval;
}

static void smiapp_get_crop_compose(struct v4l2_subdev *subdev,
				    struct v4l2_subdev_fh *fh,
				    struct v4l2_rect **crops,
				    struct v4l2_rect **comps, int which)
{
	struct smiapp_subdev *ssd = to_smiapp_subdev(subdev);
	unsigned int i;

	if (which == V4L2_SUBDEV_FORMAT_ACTIVE) {
		if (crops)
			for (i = 0; i < subdev->entity.num_pads; i++)
				crops[i] = &ssd->crop[i];
		if (comps)
			*comps = &ssd->compose;
	} else {
		if (crops) {
			for (i = 0; i < subdev->entity.num_pads; i++) {
				crops[i] = v4l2_subdev_get_try_crop(fh, i);
				BUG_ON(!crops[i]);
			}
		}
		if (comps) {
			*comps = v4l2_subdev_get_try_compose(fh,
							     SMIAPP_PAD_SINK);
			BUG_ON(!*comps);
		}
	}
}

/* Changes require propagation only on sink pad. */
static void smiapp_propagate(struct v4l2_subdev *subdev,
			     struct v4l2_subdev_fh *fh, int which,
			     int target)
{
	struct smiapp_sensor *sensor = to_smiapp_sensor(subdev);
	struct smiapp_subdev *ssd = to_smiapp_subdev(subdev);
	struct v4l2_rect *comp, *crops[SMIAPP_PADS];

	smiapp_get_crop_compose(subdev, fh, crops, &comp, which);

	switch (target) {
	case V4L2_SEL_TGT_CROP:
		comp->width = crops[SMIAPP_PAD_SINK]->width;
		comp->height = crops[SMIAPP_PAD_SINK]->height;
		if (which == V4L2_SUBDEV_FORMAT_ACTIVE) {
			if (ssd == sensor->scaler) {
				sensor->scale_m =
					sensor->limits[
						SMIAPP_LIMIT_SCALER_N_MIN];
				sensor->scaling_mode =
					SMIAPP_SCALING_MODE_NONE;
			} else if (ssd == sensor->binner) {
				sensor->binning_horizontal = 1;
				sensor->binning_vertical = 1;
			}
		}
		/* Fall through */
	case V4L2_SEL_TGT_COMPOSE:
		*crops[SMIAPP_PAD_SRC] = *comp;
		break;
	default:
		BUG();
	}
}

static const struct smiapp_csi_data_format
*smiapp_validate_csi_data_format(struct smiapp_sensor *sensor, u32 code)
{
	const struct smiapp_csi_data_format *csi_format = sensor->csi_format;
	unsigned int i;

	for (i = 0; i < ARRAY_SIZE(smiapp_csi_data_formats); i++) {
		if (sensor->mbus_frame_fmts & (1 << i)
		    && smiapp_csi_data_formats[i].code == code)
			return &smiapp_csi_data_formats[i];
	}

	return csi_format;
}

static int smiapp_set_format_source(struct v4l2_subdev *subdev,
				    struct v4l2_subdev_fh *fh,
				    struct v4l2_subdev_format *fmt)
{
	struct smiapp_sensor *sensor = to_smiapp_sensor(subdev);
	const struct smiapp_csi_data_format *csi_format,
		*old_csi_format = sensor->csi_format;
	unsigned long *valid_link_freqs;
	u32 code = fmt->format.code;
	unsigned int i;
	int rval;

	rval = __smiapp_get_format(subdev, fh, fmt);
	if (rval)
		return rval;

	/*
	 * Media bus code is changeable on src subdev's source pad. On
	 * other source pads we just get format here.
	 */
	if (subdev != &sensor->src->sd)
		return 0;

	csi_format = smiapp_validate_csi_data_format(sensor, code);

	fmt->format.code = csi_format->code;

	if (fmt->which != V4L2_SUBDEV_FORMAT_ACTIVE)
		return 0;

	sensor->csi_format = csi_format;

	if (csi_format->width != old_csi_format->width)
		for (i = 0; i < ARRAY_SIZE(sensor->test_data); i++)
			__v4l2_ctrl_modify_range(
				sensor->test_data[i], 0,
				(1 << csi_format->width) - 1, 1, 0);

	if (csi_format->compressed == old_csi_format->compressed)
		return 0;

	valid_link_freqs = 
		&sensor->valid_link_freqs[sensor->csi_format->compressed
					  - SMIAPP_COMPRESSED_BASE];

	__v4l2_ctrl_modify_range(
		sensor->link_freq, 0,
		__fls(*valid_link_freqs), ~*valid_link_freqs,
		__ffs(*valid_link_freqs));

	return smiapp_pll_update(sensor);
}

static int smiapp_set_format(struct v4l2_subdev *subdev,
			     struct v4l2_subdev_fh *fh,
			     struct v4l2_subdev_format *fmt)
{
	struct smiapp_sensor *sensor = to_smiapp_sensor(subdev);
	struct smiapp_subdev *ssd = to_smiapp_subdev(subdev);
	struct v4l2_rect *crops[SMIAPP_PADS];

	mutex_lock(&sensor->mutex);

	if (fmt->pad == ssd->source_pad) {
<<<<<<< HEAD
		u32 code = fmt->format.code;
		int rval = __smiapp_get_format(subdev, fh, fmt);
		bool range_changed = false;
		unsigned int i;

		if (!rval && subdev == &sensor->src->sd) {
			const struct smiapp_csi_data_format *csi_format =
				smiapp_validate_csi_data_format(sensor, code);

			if (fmt->which == V4L2_SUBDEV_FORMAT_ACTIVE) {
				if (csi_format->width !=
				    sensor->csi_format->width)
					range_changed = true;

				sensor->csi_format = csi_format;
			}

			fmt->format.code = csi_format->code;
		}

		mutex_unlock(&sensor->mutex);
		if (rval || !range_changed)
			return rval;

		for (i = 0; i < ARRAY_SIZE(sensor->test_data); i++)
			v4l2_ctrl_modify_range(
				sensor->test_data[i],
				0, (1 << sensor->csi_format->width) - 1, 1, 0);

		return 0;
=======
		int rval;

		rval = smiapp_set_format_source(subdev, fh, fmt);

		mutex_unlock(&sensor->mutex);

		return rval;
>>>>>>> e529fea9
	}

	/* Sink pad. Width and height are changeable here. */
	fmt->format.code = __smiapp_get_mbus_code(subdev, fmt->pad);
	fmt->format.width &= ~1;
	fmt->format.height &= ~1;
	fmt->format.field = V4L2_FIELD_NONE;

	fmt->format.width =
		clamp(fmt->format.width,
		      sensor->limits[SMIAPP_LIMIT_MIN_X_OUTPUT_SIZE],
		      sensor->limits[SMIAPP_LIMIT_MAX_X_OUTPUT_SIZE]);
	fmt->format.height =
		clamp(fmt->format.height,
		      sensor->limits[SMIAPP_LIMIT_MIN_Y_OUTPUT_SIZE],
		      sensor->limits[SMIAPP_LIMIT_MAX_Y_OUTPUT_SIZE]);

	smiapp_get_crop_compose(subdev, fh, crops, NULL, fmt->which);

	crops[ssd->sink_pad]->left = 0;
	crops[ssd->sink_pad]->top = 0;
	crops[ssd->sink_pad]->width = fmt->format.width;
	crops[ssd->sink_pad]->height = fmt->format.height;
	if (fmt->which == V4L2_SUBDEV_FORMAT_ACTIVE)
		ssd->sink_fmt = *crops[ssd->sink_pad];
	smiapp_propagate(subdev, fh, fmt->which,
			 V4L2_SEL_TGT_CROP);

	mutex_unlock(&sensor->mutex);

	return 0;
}

/*
 * Calculate goodness of scaled image size compared to expected image
 * size and flags provided.
 */
#define SCALING_GOODNESS		100000
#define SCALING_GOODNESS_EXTREME	100000000
static int scaling_goodness(struct v4l2_subdev *subdev, int w, int ask_w,
			    int h, int ask_h, u32 flags)
{
	struct smiapp_sensor *sensor = to_smiapp_sensor(subdev);
	struct i2c_client *client = v4l2_get_subdevdata(subdev);
	int val = 0;

	w &= ~1;
	ask_w &= ~1;
	h &= ~1;
	ask_h &= ~1;

	if (flags & V4L2_SEL_FLAG_GE) {
		if (w < ask_w)
			val -= SCALING_GOODNESS;
		if (h < ask_h)
			val -= SCALING_GOODNESS;
	}

	if (flags & V4L2_SEL_FLAG_LE) {
		if (w > ask_w)
			val -= SCALING_GOODNESS;
		if (h > ask_h)
			val -= SCALING_GOODNESS;
	}

	val -= abs(w - ask_w);
	val -= abs(h - ask_h);

	if (w < sensor->limits[SMIAPP_LIMIT_MIN_X_OUTPUT_SIZE])
		val -= SCALING_GOODNESS_EXTREME;

	dev_dbg(&client->dev, "w %d ask_w %d h %d ask_h %d goodness %d\n",
		w, ask_h, h, ask_h, val);

	return val;
}

static void smiapp_set_compose_binner(struct v4l2_subdev *subdev,
				      struct v4l2_subdev_fh *fh,
				      struct v4l2_subdev_selection *sel,
				      struct v4l2_rect **crops,
				      struct v4l2_rect *comp)
{
	struct smiapp_sensor *sensor = to_smiapp_sensor(subdev);
	unsigned int i;
	unsigned int binh = 1, binv = 1;
	int best = scaling_goodness(
		subdev,
		crops[SMIAPP_PAD_SINK]->width, sel->r.width,
		crops[SMIAPP_PAD_SINK]->height, sel->r.height, sel->flags);

	for (i = 0; i < sensor->nbinning_subtypes; i++) {
		int this = scaling_goodness(
			subdev,
			crops[SMIAPP_PAD_SINK]->width
			/ sensor->binning_subtypes[i].horizontal,
			sel->r.width,
			crops[SMIAPP_PAD_SINK]->height
			/ sensor->binning_subtypes[i].vertical,
			sel->r.height, sel->flags);

		if (this > best) {
			binh = sensor->binning_subtypes[i].horizontal;
			binv = sensor->binning_subtypes[i].vertical;
			best = this;
		}
	}
	if (sel->which == V4L2_SUBDEV_FORMAT_ACTIVE) {
		sensor->binning_vertical = binv;
		sensor->binning_horizontal = binh;
	}

	sel->r.width = (crops[SMIAPP_PAD_SINK]->width / binh) & ~1;
	sel->r.height = (crops[SMIAPP_PAD_SINK]->height / binv) & ~1;
}

/*
 * Calculate best scaling ratio and mode for given output resolution.
 *
 * Try all of these: horizontal ratio, vertical ratio and smallest
 * size possible (horizontally).
 *
 * Also try whether horizontal scaler or full scaler gives a better
 * result.
 */
static void smiapp_set_compose_scaler(struct v4l2_subdev *subdev,
				      struct v4l2_subdev_fh *fh,
				      struct v4l2_subdev_selection *sel,
				      struct v4l2_rect **crops,
				      struct v4l2_rect *comp)
{
	struct i2c_client *client = v4l2_get_subdevdata(subdev);
	struct smiapp_sensor *sensor = to_smiapp_sensor(subdev);
	u32 min, max, a, b, max_m;
	u32 scale_m = sensor->limits[SMIAPP_LIMIT_SCALER_N_MIN];
	int mode = SMIAPP_SCALING_MODE_HORIZONTAL;
	u32 try[4];
	u32 ntry = 0;
	unsigned int i;
	int best = INT_MIN;

	sel->r.width = min_t(unsigned int, sel->r.width,
			     crops[SMIAPP_PAD_SINK]->width);
	sel->r.height = min_t(unsigned int, sel->r.height,
			      crops[SMIAPP_PAD_SINK]->height);

	a = crops[SMIAPP_PAD_SINK]->width
		* sensor->limits[SMIAPP_LIMIT_SCALER_N_MIN] / sel->r.width;
	b = crops[SMIAPP_PAD_SINK]->height
		* sensor->limits[SMIAPP_LIMIT_SCALER_N_MIN] / sel->r.height;
	max_m = crops[SMIAPP_PAD_SINK]->width
		* sensor->limits[SMIAPP_LIMIT_SCALER_N_MIN]
		/ sensor->limits[SMIAPP_LIMIT_MIN_X_OUTPUT_SIZE];

	a = clamp(a, sensor->limits[SMIAPP_LIMIT_SCALER_M_MIN],
		  sensor->limits[SMIAPP_LIMIT_SCALER_M_MAX]);
	b = clamp(b, sensor->limits[SMIAPP_LIMIT_SCALER_M_MIN],
		  sensor->limits[SMIAPP_LIMIT_SCALER_M_MAX]);
	max_m = clamp(max_m, sensor->limits[SMIAPP_LIMIT_SCALER_M_MIN],
		      sensor->limits[SMIAPP_LIMIT_SCALER_M_MAX]);

	dev_dbg(&client->dev, "scaling: a %d b %d max_m %d\n", a, b, max_m);

	min = min(max_m, min(a, b));
	max = min(max_m, max(a, b));

	try[ntry] = min;
	ntry++;
	if (min != max) {
		try[ntry] = max;
		ntry++;
	}
	if (max != max_m) {
		try[ntry] = min + 1;
		ntry++;
		if (min != max) {
			try[ntry] = max + 1;
			ntry++;
		}
	}

	for (i = 0; i < ntry; i++) {
		int this = scaling_goodness(
			subdev,
			crops[SMIAPP_PAD_SINK]->width
			/ try[i]
			* sensor->limits[SMIAPP_LIMIT_SCALER_N_MIN],
			sel->r.width,
			crops[SMIAPP_PAD_SINK]->height,
			sel->r.height,
			sel->flags);

		dev_dbg(&client->dev, "trying factor %d (%d)\n", try[i], i);

		if (this > best) {
			scale_m = try[i];
			mode = SMIAPP_SCALING_MODE_HORIZONTAL;
			best = this;
		}

		if (sensor->limits[SMIAPP_LIMIT_SCALING_CAPABILITY]
		    == SMIAPP_SCALING_CAPABILITY_HORIZONTAL)
			continue;

		this = scaling_goodness(
			subdev, crops[SMIAPP_PAD_SINK]->width
			/ try[i]
			* sensor->limits[SMIAPP_LIMIT_SCALER_N_MIN],
			sel->r.width,
			crops[SMIAPP_PAD_SINK]->height
			/ try[i]
			* sensor->limits[SMIAPP_LIMIT_SCALER_N_MIN],
			sel->r.height,
			sel->flags);

		if (this > best) {
			scale_m = try[i];
			mode = SMIAPP_SCALING_MODE_BOTH;
			best = this;
		}
	}

	sel->r.width =
		(crops[SMIAPP_PAD_SINK]->width
		 / scale_m
		 * sensor->limits[SMIAPP_LIMIT_SCALER_N_MIN]) & ~1;
	if (mode == SMIAPP_SCALING_MODE_BOTH)
		sel->r.height =
			(crops[SMIAPP_PAD_SINK]->height
			 / scale_m
			 * sensor->limits[SMIAPP_LIMIT_SCALER_N_MIN])
			& ~1;
	else
		sel->r.height = crops[SMIAPP_PAD_SINK]->height;

	if (sel->which == V4L2_SUBDEV_FORMAT_ACTIVE) {
		sensor->scale_m = scale_m;
		sensor->scaling_mode = mode;
	}
}
/* We're only called on source pads. This function sets scaling. */
static int smiapp_set_compose(struct v4l2_subdev *subdev,
			      struct v4l2_subdev_fh *fh,
			      struct v4l2_subdev_selection *sel)
{
	struct smiapp_sensor *sensor = to_smiapp_sensor(subdev);
	struct smiapp_subdev *ssd = to_smiapp_subdev(subdev);
	struct v4l2_rect *comp, *crops[SMIAPP_PADS];

	smiapp_get_crop_compose(subdev, fh, crops, &comp, sel->which);

	sel->r.top = 0;
	sel->r.left = 0;

	if (ssd == sensor->binner)
		smiapp_set_compose_binner(subdev, fh, sel, crops, comp);
	else
		smiapp_set_compose_scaler(subdev, fh, sel, crops, comp);

	*comp = sel->r;
	smiapp_propagate(subdev, fh, sel->which,
			 V4L2_SEL_TGT_COMPOSE);

	if (sel->which == V4L2_SUBDEV_FORMAT_ACTIVE)
		return smiapp_update_mode(sensor);

	return 0;
}

static int __smiapp_sel_supported(struct v4l2_subdev *subdev,
				  struct v4l2_subdev_selection *sel)
{
	struct smiapp_sensor *sensor = to_smiapp_sensor(subdev);
	struct smiapp_subdev *ssd = to_smiapp_subdev(subdev);

	/* We only implement crop in three places. */
	switch (sel->target) {
	case V4L2_SEL_TGT_CROP:
	case V4L2_SEL_TGT_CROP_BOUNDS:
		if (ssd == sensor->pixel_array
		    && sel->pad == SMIAPP_PA_PAD_SRC)
			return 0;
		if (ssd == sensor->src
		    && sel->pad == SMIAPP_PAD_SRC)
			return 0;
		if (ssd == sensor->scaler
		    && sel->pad == SMIAPP_PAD_SINK
		    && sensor->limits[SMIAPP_LIMIT_DIGITAL_CROP_CAPABILITY]
		    == SMIAPP_DIGITAL_CROP_CAPABILITY_INPUT_CROP)
			return 0;
		return -EINVAL;
	case V4L2_SEL_TGT_NATIVE_SIZE:
		if (ssd == sensor->pixel_array
		    && sel->pad == SMIAPP_PA_PAD_SRC)
			return 0;
		return -EINVAL;
	case V4L2_SEL_TGT_COMPOSE:
	case V4L2_SEL_TGT_COMPOSE_BOUNDS:
		if (sel->pad == ssd->source_pad)
			return -EINVAL;
		if (ssd == sensor->binner)
			return 0;
		if (ssd == sensor->scaler
		    && sensor->limits[SMIAPP_LIMIT_SCALING_CAPABILITY]
		    != SMIAPP_SCALING_CAPABILITY_NONE)
			return 0;
		/* Fall through */
	default:
		return -EINVAL;
	}
}

static int smiapp_set_crop(struct v4l2_subdev *subdev,
			   struct v4l2_subdev_fh *fh,
			   struct v4l2_subdev_selection *sel)
{
	struct smiapp_sensor *sensor = to_smiapp_sensor(subdev);
	struct smiapp_subdev *ssd = to_smiapp_subdev(subdev);
	struct v4l2_rect *src_size, *crops[SMIAPP_PADS];
	struct v4l2_rect _r;

	smiapp_get_crop_compose(subdev, fh, crops, NULL, sel->which);

	if (sel->which == V4L2_SUBDEV_FORMAT_ACTIVE) {
		if (sel->pad == ssd->sink_pad)
			src_size = &ssd->sink_fmt;
		else
			src_size = &ssd->compose;
	} else {
		if (sel->pad == ssd->sink_pad) {
			_r.left = 0;
			_r.top = 0;
			_r.width = v4l2_subdev_get_try_format(fh, sel->pad)
				->width;
			_r.height = v4l2_subdev_get_try_format(fh, sel->pad)
				->height;
			src_size = &_r;
		} else {
			src_size =
				v4l2_subdev_get_try_compose(
					fh, ssd->sink_pad);
		}
	}

	if (ssd == sensor->src && sel->pad == SMIAPP_PAD_SRC) {
		sel->r.left = 0;
		sel->r.top = 0;
	}

	sel->r.width = min(sel->r.width, src_size->width);
	sel->r.height = min(sel->r.height, src_size->height);

	sel->r.left = min_t(int, sel->r.left, src_size->width - sel->r.width);
	sel->r.top = min_t(int, sel->r.top, src_size->height - sel->r.height);

	*crops[sel->pad] = sel->r;

	if (ssd != sensor->pixel_array && sel->pad == SMIAPP_PAD_SINK)
		smiapp_propagate(subdev, fh, sel->which,
				 V4L2_SEL_TGT_CROP);

	return 0;
}

static int __smiapp_get_selection(struct v4l2_subdev *subdev,
				  struct v4l2_subdev_fh *fh,
				  struct v4l2_subdev_selection *sel)
{
	struct smiapp_sensor *sensor = to_smiapp_sensor(subdev);
	struct smiapp_subdev *ssd = to_smiapp_subdev(subdev);
	struct v4l2_rect *comp, *crops[SMIAPP_PADS];
	struct v4l2_rect sink_fmt;
	int ret;

	ret = __smiapp_sel_supported(subdev, sel);
	if (ret)
		return ret;

	smiapp_get_crop_compose(subdev, fh, crops, &comp, sel->which);

	if (sel->which == V4L2_SUBDEV_FORMAT_ACTIVE) {
		sink_fmt = ssd->sink_fmt;
	} else {
		struct v4l2_mbus_framefmt *fmt =
			v4l2_subdev_get_try_format(fh, ssd->sink_pad);

		sink_fmt.left = 0;
		sink_fmt.top = 0;
		sink_fmt.width = fmt->width;
		sink_fmt.height = fmt->height;
	}

	switch (sel->target) {
	case V4L2_SEL_TGT_CROP_BOUNDS:
	case V4L2_SEL_TGT_NATIVE_SIZE:
		if (ssd == sensor->pixel_array) {
			sel->r.left = sel->r.top = 0;
			sel->r.width =
				sensor->limits[SMIAPP_LIMIT_X_ADDR_MAX] + 1;
			sel->r.height =
				sensor->limits[SMIAPP_LIMIT_Y_ADDR_MAX] + 1;
		} else if (sel->pad == ssd->sink_pad) {
			sel->r = sink_fmt;
		} else {
			sel->r = *comp;
		}
		break;
	case V4L2_SEL_TGT_CROP:
	case V4L2_SEL_TGT_COMPOSE_BOUNDS:
		sel->r = *crops[sel->pad];
		break;
	case V4L2_SEL_TGT_COMPOSE:
		sel->r = *comp;
		break;
	}

	return 0;
}

static int smiapp_get_selection(struct v4l2_subdev *subdev,
				struct v4l2_subdev_fh *fh,
				struct v4l2_subdev_selection *sel)
{
	struct smiapp_sensor *sensor = to_smiapp_sensor(subdev);
	int rval;

	mutex_lock(&sensor->mutex);
	rval = __smiapp_get_selection(subdev, fh, sel);
	mutex_unlock(&sensor->mutex);

	return rval;
}
static int smiapp_set_selection(struct v4l2_subdev *subdev,
				struct v4l2_subdev_fh *fh,
				struct v4l2_subdev_selection *sel)
{
	struct smiapp_sensor *sensor = to_smiapp_sensor(subdev);
	int ret;

	ret = __smiapp_sel_supported(subdev, sel);
	if (ret)
		return ret;

	mutex_lock(&sensor->mutex);

	sel->r.left = max(0, sel->r.left & ~1);
	sel->r.top = max(0, sel->r.top & ~1);
	sel->r.width = SMIAPP_ALIGN_DIM(sel->r.width, sel->flags);
	sel->r.height =	SMIAPP_ALIGN_DIM(sel->r.height, sel->flags);

	sel->r.width = max_t(unsigned int,
			     sensor->limits[SMIAPP_LIMIT_MIN_X_OUTPUT_SIZE],
			     sel->r.width);
	sel->r.height = max_t(unsigned int,
			      sensor->limits[SMIAPP_LIMIT_MIN_Y_OUTPUT_SIZE],
			      sel->r.height);

	switch (sel->target) {
	case V4L2_SEL_TGT_CROP:
		ret = smiapp_set_crop(subdev, fh, sel);
		break;
	case V4L2_SEL_TGT_COMPOSE:
		ret = smiapp_set_compose(subdev, fh, sel);
		break;
	default:
		ret = -EINVAL;
	}

	mutex_unlock(&sensor->mutex);
	return ret;
}

static int smiapp_get_skip_frames(struct v4l2_subdev *subdev, u32 *frames)
{
	struct smiapp_sensor *sensor = to_smiapp_sensor(subdev);

	*frames = sensor->frame_skip;
	return 0;
}

/* -----------------------------------------------------------------------------
 * sysfs attributes
 */

static ssize_t
smiapp_sysfs_nvm_read(struct device *dev, struct device_attribute *attr,
		      char *buf)
{
	struct v4l2_subdev *subdev = i2c_get_clientdata(to_i2c_client(dev));
	struct i2c_client *client = v4l2_get_subdevdata(subdev);
	struct smiapp_sensor *sensor = to_smiapp_sensor(subdev);
	unsigned int nbytes;

	if (!sensor->dev_init_done)
		return -EBUSY;

	if (!sensor->nvm_size) {
		/* NVM not read yet - read it now */
		sensor->nvm_size = sensor->platform_data->nvm_size;
		if (smiapp_set_power(subdev, 1) < 0)
			return -ENODEV;
		if (smiapp_read_nvm(sensor, sensor->nvm)) {
			dev_err(&client->dev, "nvm read failed\n");
			return -ENODEV;
		}
		smiapp_set_power(subdev, 0);
	}
	/*
	 * NVM is still way below a PAGE_SIZE, so we can safely
	 * assume this for now.
	 */
	nbytes = min_t(unsigned int, sensor->nvm_size, PAGE_SIZE);
	memcpy(buf, sensor->nvm, nbytes);

	return nbytes;
}
static DEVICE_ATTR(nvm, S_IRUGO, smiapp_sysfs_nvm_read, NULL);

static ssize_t
smiapp_sysfs_ident_read(struct device *dev, struct device_attribute *attr,
			char *buf)
{
	struct v4l2_subdev *subdev = i2c_get_clientdata(to_i2c_client(dev));
	struct smiapp_sensor *sensor = to_smiapp_sensor(subdev);
	struct smiapp_module_info *minfo = &sensor->minfo;

	return snprintf(buf, PAGE_SIZE, "%2.2x%4.4x%2.2x\n",
			minfo->manufacturer_id, minfo->model_id,
			minfo->revision_number_major) + 1;
}

static DEVICE_ATTR(ident, S_IRUGO, smiapp_sysfs_ident_read, NULL);

/* -----------------------------------------------------------------------------
 * V4L2 subdev core operations
 */

static int smiapp_identify_module(struct v4l2_subdev *subdev)
{
	struct smiapp_sensor *sensor = to_smiapp_sensor(subdev);
	struct i2c_client *client = v4l2_get_subdevdata(subdev);
	struct smiapp_module_info *minfo = &sensor->minfo;
	unsigned int i;
	int rval = 0;

	minfo->name = SMIAPP_NAME;

	/* Module info */
	rval = smiapp_read_8only(sensor, SMIAPP_REG_U8_MANUFACTURER_ID,
				 &minfo->manufacturer_id);
	if (!rval)
		rval = smiapp_read_8only(sensor, SMIAPP_REG_U16_MODEL_ID,
					 &minfo->model_id);
	if (!rval)
		rval = smiapp_read_8only(sensor,
					 SMIAPP_REG_U8_REVISION_NUMBER_MAJOR,
					 &minfo->revision_number_major);
	if (!rval)
		rval = smiapp_read_8only(sensor,
					 SMIAPP_REG_U8_REVISION_NUMBER_MINOR,
					 &minfo->revision_number_minor);
	if (!rval)
		rval = smiapp_read_8only(sensor,
					 SMIAPP_REG_U8_MODULE_DATE_YEAR,
					 &minfo->module_year);
	if (!rval)
		rval = smiapp_read_8only(sensor,
					 SMIAPP_REG_U8_MODULE_DATE_MONTH,
					 &minfo->module_month);
	if (!rval)
		rval = smiapp_read_8only(sensor, SMIAPP_REG_U8_MODULE_DATE_DAY,
					 &minfo->module_day);

	/* Sensor info */
	if (!rval)
		rval = smiapp_read_8only(sensor,
					 SMIAPP_REG_U8_SENSOR_MANUFACTURER_ID,
					 &minfo->sensor_manufacturer_id);
	if (!rval)
		rval = smiapp_read_8only(sensor,
					 SMIAPP_REG_U16_SENSOR_MODEL_ID,
					 &minfo->sensor_model_id);
	if (!rval)
		rval = smiapp_read_8only(sensor,
					 SMIAPP_REG_U8_SENSOR_REVISION_NUMBER,
					 &minfo->sensor_revision_number);
	if (!rval)
		rval = smiapp_read_8only(sensor,
					 SMIAPP_REG_U8_SENSOR_FIRMWARE_VERSION,
					 &minfo->sensor_firmware_version);

	/* SMIA */
	if (!rval)
		rval = smiapp_read_8only(sensor, SMIAPP_REG_U8_SMIA_VERSION,
					 &minfo->smia_version);
	if (!rval)
		rval = smiapp_read_8only(sensor, SMIAPP_REG_U8_SMIAPP_VERSION,
					 &minfo->smiapp_version);

	if (rval) {
		dev_err(&client->dev, "sensor detection failed\n");
		return -ENODEV;
	}

	dev_dbg(&client->dev, "module 0x%2.2x-0x%4.4x\n",
		minfo->manufacturer_id, minfo->model_id);

	dev_dbg(&client->dev,
		"module revision 0x%2.2x-0x%2.2x date %2.2d-%2.2d-%2.2d\n",
		minfo->revision_number_major, minfo->revision_number_minor,
		minfo->module_year, minfo->module_month, minfo->module_day);

	dev_dbg(&client->dev, "sensor 0x%2.2x-0x%4.4x\n",
		minfo->sensor_manufacturer_id, minfo->sensor_model_id);

	dev_dbg(&client->dev,
		"sensor revision 0x%2.2x firmware version 0x%2.2x\n",
		minfo->sensor_revision_number, minfo->sensor_firmware_version);

	dev_dbg(&client->dev, "smia version %2.2d smiapp version %2.2d\n",
		minfo->smia_version, minfo->smiapp_version);

	/*
	 * Some modules have bad data in the lvalues below. Hope the
	 * rvalues have better stuff. The lvalues are module
	 * parameters whereas the rvalues are sensor parameters.
	 */
	if (!minfo->manufacturer_id && !minfo->model_id) {
		minfo->manufacturer_id = minfo->sensor_manufacturer_id;
		minfo->model_id = minfo->sensor_model_id;
		minfo->revision_number_major = minfo->sensor_revision_number;
	}

	for (i = 0; i < ARRAY_SIZE(smiapp_module_idents); i++) {
		if (smiapp_module_idents[i].manufacturer_id
		    != minfo->manufacturer_id)
			continue;
		if (smiapp_module_idents[i].model_id != minfo->model_id)
			continue;
		if (smiapp_module_idents[i].flags
		    & SMIAPP_MODULE_IDENT_FLAG_REV_LE) {
			if (smiapp_module_idents[i].revision_number_major
			    < minfo->revision_number_major)
				continue;
		} else {
			if (smiapp_module_idents[i].revision_number_major
			    != minfo->revision_number_major)
				continue;
		}

		minfo->name = smiapp_module_idents[i].name;
		minfo->quirk = smiapp_module_idents[i].quirk;
		break;
	}

	if (i >= ARRAY_SIZE(smiapp_module_idents))
		dev_warn(&client->dev,
			 "no quirks for this module; let's hope it's fully compliant\n");

	dev_dbg(&client->dev, "the sensor is called %s, ident %2.2x%4.4x%2.2x\n",
		minfo->name, minfo->manufacturer_id, minfo->model_id,
		minfo->revision_number_major);

	strlcpy(subdev->name, sensor->minfo.name, sizeof(subdev->name));

	return 0;
}

static const struct v4l2_subdev_ops smiapp_ops;
static const struct v4l2_subdev_internal_ops smiapp_internal_ops;
static const struct media_entity_operations smiapp_entity_ops;

static int smiapp_registered(struct v4l2_subdev *subdev)
{
	struct smiapp_sensor *sensor = to_smiapp_sensor(subdev);
	struct i2c_client *client = v4l2_get_subdevdata(subdev);
	struct smiapp_pll *pll = &sensor->pll;
	struct smiapp_subdev *last = NULL;
	u32 tmp;
	unsigned int i;
	int rval;

	sensor->vana = devm_regulator_get(&client->dev, "vana");
	if (IS_ERR(sensor->vana)) {
		dev_err(&client->dev, "could not get regulator for vana\n");
		return PTR_ERR(sensor->vana);
	}

	if (!sensor->platform_data->set_xclk) {
		sensor->ext_clk = devm_clk_get(&client->dev, "ext_clk");
		if (IS_ERR(sensor->ext_clk)) {
			dev_err(&client->dev, "could not get clock\n");
			return PTR_ERR(sensor->ext_clk);
		}

		rval = clk_set_rate(sensor->ext_clk,
				    sensor->platform_data->ext_clk);
		if (rval < 0) {
			dev_err(&client->dev,
				"unable to set clock freq to %u\n",
				sensor->platform_data->ext_clk);
			return rval;
		}
	}

	if (gpio_is_valid(sensor->platform_data->xshutdown)) {
		rval = devm_gpio_request_one(
			&client->dev, sensor->platform_data->xshutdown, 0,
			"SMIA++ xshutdown");
		if (rval < 0) {
			dev_err(&client->dev,
				"unable to acquire reset gpio %d\n",
				sensor->platform_data->xshutdown);
			return rval;
		}
	}

	rval = smiapp_power_on(sensor);
	if (rval)
		return -ENODEV;

	rval = smiapp_identify_module(subdev);
	if (rval) {
		rval = -ENODEV;
		goto out_power_off;
	}

	rval = smiapp_get_all_limits(sensor);
	if (rval) {
		rval = -ENODEV;
		goto out_power_off;
	}

	/*
	 * Handle Sensor Module orientation on the board.
	 *
	 * The application of H-FLIP and V-FLIP on the sensor is modified by
	 * the sensor orientation on the board.
	 *
	 * For SMIAPP_BOARD_SENSOR_ORIENT_180 the default behaviour is to set
	 * both H-FLIP and V-FLIP for normal operation which also implies
	 * that a set/unset operation for user space HFLIP and VFLIP v4l2
	 * controls will need to be internally inverted.
	 *
	 * Rotation also changes the bayer pattern.
	 */
	if (sensor->platform_data->module_board_orient ==
	    SMIAPP_MODULE_BOARD_ORIENT_180)
		sensor->hvflip_inv_mask = SMIAPP_IMAGE_ORIENTATION_HFLIP |
					  SMIAPP_IMAGE_ORIENTATION_VFLIP;

	rval = smiapp_call_quirk(sensor, limits);
	if (rval) {
		dev_err(&client->dev, "limits quirks failed\n");
		goto out_power_off;
	}

	if (sensor->limits[SMIAPP_LIMIT_BINNING_CAPABILITY]) {
		u32 val;

		rval = smiapp_read(sensor,
				   SMIAPP_REG_U8_BINNING_SUBTYPES, &val);
		if (rval < 0) {
			rval = -ENODEV;
			goto out_power_off;
		}
		sensor->nbinning_subtypes = min_t(u8, val,
						  SMIAPP_BINNING_SUBTYPES);

		for (i = 0; i < sensor->nbinning_subtypes; i++) {
			rval = smiapp_read(
				sensor, SMIAPP_REG_U8_BINNING_TYPE_n(i), &val);
			if (rval < 0) {
				rval = -ENODEV;
				goto out_power_off;
			}
			sensor->binning_subtypes[i] =
				*(struct smiapp_binning_subtype *)&val;

			dev_dbg(&client->dev, "binning %xx%x\n",
				sensor->binning_subtypes[i].horizontal,
				sensor->binning_subtypes[i].vertical);
		}
	}
	sensor->binning_horizontal = 1;
	sensor->binning_vertical = 1;

	if (device_create_file(&client->dev, &dev_attr_ident) != 0) {
		dev_err(&client->dev, "sysfs ident entry creation failed\n");
		rval = -ENOENT;
		goto out_power_off;
	}
	/* SMIA++ NVM initialization - it will be read from the sensor
	 * when it is first requested by userspace.
	 */
	if (sensor->minfo.smiapp_version && sensor->platform_data->nvm_size) {
		sensor->nvm = devm_kzalloc(&client->dev,
				sensor->platform_data->nvm_size, GFP_KERNEL);
		if (sensor->nvm == NULL) {
			dev_err(&client->dev, "nvm buf allocation failed\n");
			rval = -ENOMEM;
			goto out_ident_release;
		}

		if (device_create_file(&client->dev, &dev_attr_nvm) != 0) {
			dev_err(&client->dev, "sysfs nvm entry failed\n");
			rval = -EBUSY;
			goto out_ident_release;
		}
	}

	/* We consider this as profile 0 sensor if any of these are zero. */
	if (!sensor->limits[SMIAPP_LIMIT_MIN_OP_SYS_CLK_DIV] ||
	    !sensor->limits[SMIAPP_LIMIT_MAX_OP_SYS_CLK_DIV] ||
	    !sensor->limits[SMIAPP_LIMIT_MIN_OP_PIX_CLK_DIV] ||
	    !sensor->limits[SMIAPP_LIMIT_MAX_OP_PIX_CLK_DIV]) {
		sensor->minfo.smiapp_profile = SMIAPP_PROFILE_0;
	} else if (sensor->limits[SMIAPP_LIMIT_SCALING_CAPABILITY]
		   != SMIAPP_SCALING_CAPABILITY_NONE) {
		if (sensor->limits[SMIAPP_LIMIT_SCALING_CAPABILITY]
		    == SMIAPP_SCALING_CAPABILITY_HORIZONTAL)
			sensor->minfo.smiapp_profile = SMIAPP_PROFILE_1;
		else
			sensor->minfo.smiapp_profile = SMIAPP_PROFILE_2;
		sensor->scaler = &sensor->ssds[sensor->ssds_used];
		sensor->ssds_used++;
	} else if (sensor->limits[SMIAPP_LIMIT_DIGITAL_CROP_CAPABILITY]
		   == SMIAPP_DIGITAL_CROP_CAPABILITY_INPUT_CROP) {
		sensor->scaler = &sensor->ssds[sensor->ssds_used];
		sensor->ssds_used++;
	}
	sensor->binner = &sensor->ssds[sensor->ssds_used];
	sensor->ssds_used++;
	sensor->pixel_array = &sensor->ssds[sensor->ssds_used];
	sensor->ssds_used++;

	sensor->scale_m = sensor->limits[SMIAPP_LIMIT_SCALER_N_MIN];

	/* prepare PLL configuration input values */
	pll->bus_type = SMIAPP_PLL_BUS_TYPE_CSI2;
	pll->csi2.lanes = sensor->platform_data->lanes;
	pll->ext_clk_freq_hz = sensor->platform_data->ext_clk;
	pll->flags = smiapp_call_quirk(sensor, pll_flags);
	pll->scale_n = sensor->limits[SMIAPP_LIMIT_SCALER_N_MIN];
	/* Profile 0 sensors have no separate OP clock branch. */
	if (sensor->minfo.smiapp_profile == SMIAPP_PROFILE_0)
		pll->flags |= SMIAPP_PLL_FLAG_NO_OP_CLOCKS;

	rval = smiapp_get_mbus_formats(sensor);
	if (rval) {
		rval = -ENODEV;
		goto out_nvm_release;
	}

	for (i = 0; i < SMIAPP_SUBDEVS; i++) {
		struct {
			struct smiapp_subdev *ssd;
			char *name;
		} const __this[] = {
			{ sensor->scaler, "scaler", },
			{ sensor->binner, "binner", },
			{ sensor->pixel_array, "pixel array", },
		}, *_this = &__this[i];
		struct smiapp_subdev *this = _this->ssd;

		if (!this)
			continue;

		if (this != sensor->src)
			v4l2_subdev_init(&this->sd, &smiapp_ops);

		this->sensor = sensor;

		if (this == sensor->pixel_array) {
			this->npads = 1;
		} else {
			this->npads = 2;
			this->source_pad = 1;
		}

		snprintf(this->sd.name,
			 sizeof(this->sd.name), "%s %s %d-%4.4x",
			 sensor->minfo.name, _this->name,
			 i2c_adapter_id(client->adapter), client->addr);

		this->sink_fmt.width =
			sensor->limits[SMIAPP_LIMIT_X_ADDR_MAX] + 1;
		this->sink_fmt.height =
			sensor->limits[SMIAPP_LIMIT_Y_ADDR_MAX] + 1;
		this->compose.width = this->sink_fmt.width;
		this->compose.height = this->sink_fmt.height;
		this->crop[this->source_pad] = this->compose;
		this->pads[this->source_pad].flags = MEDIA_PAD_FL_SOURCE;
		if (this != sensor->pixel_array) {
			this->crop[this->sink_pad] = this->compose;
			this->pads[this->sink_pad].flags = MEDIA_PAD_FL_SINK;
		}

		this->sd.entity.ops = &smiapp_entity_ops;

		if (last == NULL) {
			last = this;
			continue;
		}

		this->sd.flags |= V4L2_SUBDEV_FL_HAS_DEVNODE;
		this->sd.internal_ops = &smiapp_internal_ops;
		this->sd.owner = THIS_MODULE;
		v4l2_set_subdevdata(&this->sd, client);

		rval = media_entity_init(&this->sd.entity,
					 this->npads, this->pads, 0);
		if (rval) {
			dev_err(&client->dev,
				"media_entity_init failed\n");
			goto out_nvm_release;
		}

		rval = media_entity_create_link(&this->sd.entity,
						this->source_pad,
						&last->sd.entity,
						last->sink_pad,
						MEDIA_LNK_FL_ENABLED |
						MEDIA_LNK_FL_IMMUTABLE);
		if (rval) {
			dev_err(&client->dev,
				"media_entity_create_link failed\n");
			goto out_nvm_release;
		}

		rval = v4l2_device_register_subdev(sensor->src->sd.v4l2_dev,
						   &this->sd);
		if (rval) {
			dev_err(&client->dev,
				"v4l2_device_register_subdev failed\n");
			goto out_nvm_release;
		}

		last = this;
	}

	dev_dbg(&client->dev, "profile %d\n", sensor->minfo.smiapp_profile);

	sensor->pixel_array->sd.entity.type = MEDIA_ENT_T_V4L2_SUBDEV_SENSOR;

	/* final steps */
	smiapp_read_frame_fmt(sensor);
	rval = smiapp_init_controls(sensor);
	if (rval < 0)
		goto out_nvm_release;

	mutex_lock(&sensor->mutex);
	rval = smiapp_update_mode(sensor);
	mutex_unlock(&sensor->mutex);
	if (rval) {
		dev_err(&client->dev, "update mode failed\n");
		goto out_nvm_release;
	}

	sensor->streaming = false;
	sensor->dev_init_done = true;

	/* check flash capability */
	rval = smiapp_read(sensor, SMIAPP_REG_U8_FLASH_MODE_CAPABILITY, &tmp);
	sensor->flash_capability = tmp;
	if (rval)
		goto out_nvm_release;

	smiapp_power_off(sensor);

	return 0;

out_nvm_release:
	device_remove_file(&client->dev, &dev_attr_nvm);

out_ident_release:
	device_remove_file(&client->dev, &dev_attr_ident);

out_power_off:
	smiapp_power_off(sensor);
	return rval;
}

static int smiapp_open(struct v4l2_subdev *sd, struct v4l2_subdev_fh *fh)
{
	struct smiapp_subdev *ssd = to_smiapp_subdev(sd);
	struct smiapp_sensor *sensor = ssd->sensor;
	u32 mbus_code =
		smiapp_csi_data_formats[smiapp_pixel_order(sensor)].code;
	unsigned int i;

	mutex_lock(&sensor->mutex);

	for (i = 0; i < ssd->npads; i++) {
		struct v4l2_mbus_framefmt *try_fmt =
			v4l2_subdev_get_try_format(fh, i);
		struct v4l2_rect *try_crop = v4l2_subdev_get_try_crop(fh, i);
		struct v4l2_rect *try_comp;

		try_fmt->width = sensor->limits[SMIAPP_LIMIT_X_ADDR_MAX] + 1;
		try_fmt->height = sensor->limits[SMIAPP_LIMIT_Y_ADDR_MAX] + 1;
		try_fmt->code = mbus_code;
		try_fmt->field = V4L2_FIELD_NONE;

		try_crop->top = 0;
		try_crop->left = 0;
		try_crop->width = try_fmt->width;
		try_crop->height = try_fmt->height;

		if (ssd != sensor->pixel_array)
			continue;

		try_comp = v4l2_subdev_get_try_compose(fh, i);
		*try_comp = *try_crop;
	}

	mutex_unlock(&sensor->mutex);

	return smiapp_set_power(sd, 1);
}

static int smiapp_close(struct v4l2_subdev *sd, struct v4l2_subdev_fh *fh)
{
	return smiapp_set_power(sd, 0);
}

static const struct v4l2_subdev_video_ops smiapp_video_ops = {
	.s_stream = smiapp_set_stream,
};

static const struct v4l2_subdev_core_ops smiapp_core_ops = {
	.s_power = smiapp_set_power,
};

static const struct v4l2_subdev_pad_ops smiapp_pad_ops = {
	.enum_mbus_code = smiapp_enum_mbus_code,
	.get_fmt = smiapp_get_format,
	.set_fmt = smiapp_set_format,
	.get_selection = smiapp_get_selection,
	.set_selection = smiapp_set_selection,
};

static const struct v4l2_subdev_sensor_ops smiapp_sensor_ops = {
	.g_skip_frames = smiapp_get_skip_frames,
};

static const struct v4l2_subdev_ops smiapp_ops = {
	.core = &smiapp_core_ops,
	.video = &smiapp_video_ops,
	.pad = &smiapp_pad_ops,
	.sensor = &smiapp_sensor_ops,
};

static const struct media_entity_operations smiapp_entity_ops = {
	.link_validate = v4l2_subdev_link_validate,
};

static const struct v4l2_subdev_internal_ops smiapp_internal_src_ops = {
	.registered = smiapp_registered,
	.open = smiapp_open,
	.close = smiapp_close,
};

static const struct v4l2_subdev_internal_ops smiapp_internal_ops = {
	.open = smiapp_open,
	.close = smiapp_close,
};

/* -----------------------------------------------------------------------------
 * I2C Driver
 */

#ifdef CONFIG_PM

static int smiapp_suspend(struct device *dev)
{
	struct i2c_client *client = to_i2c_client(dev);
	struct v4l2_subdev *subdev = i2c_get_clientdata(client);
	struct smiapp_sensor *sensor = to_smiapp_sensor(subdev);
	bool streaming;

	BUG_ON(mutex_is_locked(&sensor->mutex));

	if (sensor->power_count == 0)
		return 0;

	if (sensor->streaming)
		smiapp_stop_streaming(sensor);

	streaming = sensor->streaming;

	smiapp_power_off(sensor);

	/* save state for resume */
	sensor->streaming = streaming;

	return 0;
}

static int smiapp_resume(struct device *dev)
{
	struct i2c_client *client = to_i2c_client(dev);
	struct v4l2_subdev *subdev = i2c_get_clientdata(client);
	struct smiapp_sensor *sensor = to_smiapp_sensor(subdev);
	int rval;

	if (sensor->power_count == 0)
		return 0;

	rval = smiapp_power_on(sensor);
	if (rval)
		return rval;

	if (sensor->streaming)
		rval = smiapp_start_streaming(sensor);

	return rval;
}

#else

#define smiapp_suspend	NULL
#define smiapp_resume	NULL

#endif /* CONFIG_PM */

static int smiapp_probe(struct i2c_client *client,
			const struct i2c_device_id *devid)
{
	struct smiapp_sensor *sensor;

	if (client->dev.platform_data == NULL)
		return -ENODEV;

	sensor = devm_kzalloc(&client->dev, sizeof(*sensor), GFP_KERNEL);
	if (sensor == NULL)
		return -ENOMEM;

	sensor->platform_data = client->dev.platform_data;
	mutex_init(&sensor->mutex);
	mutex_init(&sensor->power_mutex);
	sensor->src = &sensor->ssds[sensor->ssds_used];

	v4l2_i2c_subdev_init(&sensor->src->sd, client, &smiapp_ops);
	sensor->src->sd.internal_ops = &smiapp_internal_src_ops;
	sensor->src->sd.flags |= V4L2_SUBDEV_FL_HAS_DEVNODE;
	sensor->src->sensor = sensor;

	sensor->src->pads[0].flags = MEDIA_PAD_FL_SOURCE;
	return media_entity_init(&sensor->src->sd.entity, 2,
				 sensor->src->pads, 0);
}

static int smiapp_remove(struct i2c_client *client)
{
	struct v4l2_subdev *subdev = i2c_get_clientdata(client);
	struct smiapp_sensor *sensor = to_smiapp_sensor(subdev);
	unsigned int i;

	if (sensor->power_count) {
		if (gpio_is_valid(sensor->platform_data->xshutdown))
			gpio_set_value(sensor->platform_data->xshutdown, 0);
		if (sensor->platform_data->set_xclk)
			sensor->platform_data->set_xclk(&sensor->src->sd, 0);
		else
			clk_disable_unprepare(sensor->ext_clk);
		sensor->power_count = 0;
	}

	device_remove_file(&client->dev, &dev_attr_ident);
	if (sensor->nvm)
		device_remove_file(&client->dev, &dev_attr_nvm);

	for (i = 0; i < sensor->ssds_used; i++) {
		v4l2_device_unregister_subdev(&sensor->ssds[i].sd);
		media_entity_cleanup(&sensor->ssds[i].sd.entity);
	}
	smiapp_free_controls(sensor);

	return 0;
}

static const struct i2c_device_id smiapp_id_table[] = {
	{ SMIAPP_NAME, 0 },
	{ },
};
MODULE_DEVICE_TABLE(i2c, smiapp_id_table);

static const struct dev_pm_ops smiapp_pm_ops = {
	.suspend	= smiapp_suspend,
	.resume		= smiapp_resume,
};

static struct i2c_driver smiapp_i2c_driver = {
	.driver	= {
		.name = SMIAPP_NAME,
		.pm = &smiapp_pm_ops,
	},
	.probe	= smiapp_probe,
	.remove	= smiapp_remove,
	.id_table = smiapp_id_table,
};

module_i2c_driver(smiapp_i2c_driver);

MODULE_AUTHOR("Sakari Ailus <sakari.ailus@iki.fi>");
MODULE_DESCRIPTION("Generic SMIA/SMIA++ camera module driver");
MODULE_LICENSE("GPL");<|MERGE_RESOLUTION|>--- conflicted
+++ resolved
@@ -296,11 +296,7 @@
 		return rval;
 
 	__v4l2_ctrl_s_ctrl_int64(sensor->pixel_rate_parray,
-<<<<<<< HEAD
-				 pll->vt_pix_clk_freq_hz);
-=======
 				 pll->pixel_rate_pixel_array);
->>>>>>> e529fea9
 	__v4l2_ctrl_s_ctrl_int64(sensor->pixel_rate_csi, pll->pixel_rate_csi);
 
 	return 0;
@@ -527,11 +523,8 @@
 static int smiapp_init_controls(struct smiapp_sensor *sensor)
 {
 	struct i2c_client *client = v4l2_get_subdevdata(&sensor->src->sd);
-<<<<<<< HEAD
-=======
 	unsigned long *valid_link_freqs = &sensor->valid_link_freqs[
 		sensor->csi_format->compressed - SMIAPP_COMPRESSED_BASE];
->>>>>>> e529fea9
 	unsigned int max, i;
 	int rval;
 
@@ -1801,46 +1794,13 @@
 	mutex_lock(&sensor->mutex);
 
 	if (fmt->pad == ssd->source_pad) {
-<<<<<<< HEAD
-		u32 code = fmt->format.code;
-		int rval = __smiapp_get_format(subdev, fh, fmt);
-		bool range_changed = false;
-		unsigned int i;
-
-		if (!rval && subdev == &sensor->src->sd) {
-			const struct smiapp_csi_data_format *csi_format =
-				smiapp_validate_csi_data_format(sensor, code);
-
-			if (fmt->which == V4L2_SUBDEV_FORMAT_ACTIVE) {
-				if (csi_format->width !=
-				    sensor->csi_format->width)
-					range_changed = true;
-
-				sensor->csi_format = csi_format;
-			}
-
-			fmt->format.code = csi_format->code;
-		}
+		int rval;
+
+		rval = smiapp_set_format_source(subdev, fh, fmt);
 
 		mutex_unlock(&sensor->mutex);
-		if (rval || !range_changed)
-			return rval;
-
-		for (i = 0; i < ARRAY_SIZE(sensor->test_data); i++)
-			v4l2_ctrl_modify_range(
-				sensor->test_data[i],
-				0, (1 << sensor->csi_format->width) - 1, 1, 0);
-
-		return 0;
-=======
-		int rval;
-
-		rval = smiapp_set_format_source(subdev, fh, fmt);
-
-		mutex_unlock(&sensor->mutex);
 
 		return rval;
->>>>>>> e529fea9
 	}
 
 	/* Sink pad. Width and height are changeable here. */
