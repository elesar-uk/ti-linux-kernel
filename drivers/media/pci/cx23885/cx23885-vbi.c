--- conflicted
+++ resolved
@@ -132,10 +132,7 @@
 		lines = VBI_NTSC_LINE_COUNT;
 	*num_planes = 1;
 	sizes[0] = lines * VBI_LINE_LENGTH * 2;
-<<<<<<< HEAD
-=======
 	alloc_ctxs[0] = dev->alloc_ctx;
->>>>>>> e529fea9
 	return 0;
 }
 
@@ -146,8 +143,6 @@
 		struct cx23885_buffer, vb);
 	struct sg_table *sgt = vb2_dma_sg_plane_desc(vb, 0);
 	unsigned lines = VBI_PAL_LINE_COUNT;
-<<<<<<< HEAD
-	int ret;
 
 	if (dev->tvnorm & V4L2_STD_525_60)
 		lines = VBI_NTSC_LINE_COUNT;
@@ -155,19 +150,6 @@
 	if (vb2_plane_size(vb, 0) < lines * VBI_LINE_LENGTH * 2)
 		return -EINVAL;
 	vb2_set_plane_payload(vb, 0, lines * VBI_LINE_LENGTH * 2);
-
-	ret = dma_map_sg(&dev->pci->dev, sgt->sgl, sgt->nents, DMA_FROM_DEVICE);
-	if (!ret)
-		return -EIO;
-=======
-
-	if (dev->tvnorm & V4L2_STD_525_60)
-		lines = VBI_NTSC_LINE_COUNT;
-
-	if (vb2_plane_size(vb, 0) < lines * VBI_LINE_LENGTH * 2)
-		return -EINVAL;
-	vb2_set_plane_payload(vb, 0, lines * VBI_LINE_LENGTH * 2);
->>>>>>> e529fea9
 
 	cx23885_risc_vbibuffer(dev->pci, &buf->risc,
 			 sgt->sgl,
@@ -179,21 +161,10 @@
 
 static void buffer_finish(struct vb2_buffer *vb)
 {
-<<<<<<< HEAD
-	struct cx23885_dev *dev = vb->vb2_queue->drv_priv;
 	struct cx23885_buffer *buf = container_of(vb,
 		struct cx23885_buffer, vb);
-	struct sg_table *sgt = vb2_dma_sg_plane_desc(vb, 0);
 
 	cx23885_free_buffer(vb->vb2_queue->drv_priv, buf);
-
-	dma_unmap_sg(&dev->pci->dev, sgt->sgl, sgt->nents, DMA_FROM_DEVICE);
-=======
-	struct cx23885_buffer *buf = container_of(vb,
-		struct cx23885_buffer, vb);
-
-	cx23885_free_buffer(vb->vb2_queue->drv_priv, buf);
->>>>>>> e529fea9
 }
 
 /*
