--- conflicted
+++ resolved
@@ -254,11 +254,7 @@
 
 		tmp_parent_rate = rate * usb->divisors[i];
 		tmp_parent_rate = __clk_round_rate(parent, tmp_parent_rate);
-<<<<<<< HEAD
-		tmprate = tmp_parent_rate / usb->divisors[i];
-=======
 		tmprate = DIV_ROUND_CLOSEST(tmp_parent_rate, usb->divisors[i]);
->>>>>>> e529fea9
 		if (tmprate < rate)
 			tmpdiff = rate - tmprate;
 		else
@@ -286,17 +282,10 @@
 	struct at91_pmc *pmc = usb->pmc;
 	unsigned long div;
 
-<<<<<<< HEAD
-	if (!rate || parent_rate % rate)
-		return -EINVAL;
-
-	div = parent_rate / rate;
-=======
 	if (!rate)
 		return -EINVAL;
 
 	div = DIV_ROUND_CLOSEST(parent_rate, rate);
->>>>>>> e529fea9
 
 	for (i = 0; i < RM9200_USB_DIV_TAB_SIZE; i++) {
 		if (usb->divisors[i] == div) {
