--- conflicted
+++ resolved
@@ -1447,11 +1447,7 @@
  *
  * Assert the reset line of the DFLL's DVCO.  No return value.
  */
-<<<<<<< HEAD
-void tegra124_clock_assert_dfll_dvco_reset(void)
-=======
 static void tegra124_clock_assert_dfll_dvco_reset(void)
->>>>>>> ba300115
 {
 	u32 v;
 
@@ -1467,11 +1463,7 @@
  * Deassert the reset line of the DFLL's DVCO, allowing the DVCO to
  * operate.  No return value.
  */
-<<<<<<< HEAD
-void tegra124_clock_deassert_dfll_dvco_reset(void)
-=======
 static void tegra124_clock_deassert_dfll_dvco_reset(void)
->>>>>>> ba300115
 {
 	u32 v;
 
@@ -1481,11 +1473,7 @@
 	tegra124_car_barrier();
 }
 
-<<<<<<< HEAD
-int tegra124_reset_assert(unsigned long id)
-=======
 static int tegra124_reset_assert(unsigned long id)
->>>>>>> ba300115
 {
 	if (id == TEGRA124_RST_DFLL_DVCO)
 		tegra124_clock_assert_dfll_dvco_reset();
@@ -1495,11 +1483,7 @@
 	return 0;
 }
 
-<<<<<<< HEAD
-int tegra124_reset_deassert(unsigned long id)
-=======
 static int tegra124_reset_deassert(unsigned long id)
->>>>>>> ba300115
 {
 	if (id == TEGRA124_RST_DFLL_DVCO)
 		tegra124_clock_deassert_dfll_dvco_reset();
