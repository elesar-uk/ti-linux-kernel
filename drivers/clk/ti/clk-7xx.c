/*
 * DRA7 Clock init
 *
 * Copyright (C) 2013 Texas Instruments, Inc.
 *
 * Tero Kristo (t-kristo@ti.com)
 *
 * This program is free software; you can redistribute it and/or modify
 * it under the terms of the GNU General Public License version 2 as
 * published by the Free Software Foundation.
 */

#include <linux/kernel.h>
#include <linux/list.h>
#include <linux/clk-private.h>
#include <linux/clkdev.h>
#include <linux/clk/ti.h>

#define DRA7_DPLL_ABE_DEFFREQ				361267200
#define DRA7_DPLL_GMAC_DEFFREQ				1000000000
#define DRA7_DPLL_USB_DEFFREQ				960000000


static struct omap_dt_clk dra7xx_clks[] = {
	DT_CLK(NULL, "atl_clkin0_ck", "atl_clkin0_ck"),
	DT_CLK(NULL, "atl_clkin1_ck", "atl_clkin1_ck"),
	DT_CLK(NULL, "atl_clkin2_ck", "atl_clkin2_ck"),
	DT_CLK(NULL, "atlclkin3_ck", "atlclkin3_ck"),
	DT_CLK(NULL, "hdmi_clkin_ck", "hdmi_clkin_ck"),
	DT_CLK(NULL, "mlb_clkin_ck", "mlb_clkin_ck"),
	DT_CLK(NULL, "mlbp_clkin_ck", "mlbp_clkin_ck"),
	DT_CLK(NULL, "pciesref_acs_clk_ck", "pciesref_acs_clk_ck"),
	DT_CLK(NULL, "ref_clkin0_ck", "ref_clkin0_ck"),
	DT_CLK(NULL, "ref_clkin1_ck", "ref_clkin1_ck"),
	DT_CLK(NULL, "ref_clkin2_ck", "ref_clkin2_ck"),
	DT_CLK(NULL, "ref_clkin3_ck", "ref_clkin3_ck"),
	DT_CLK(NULL, "rmii_clk_ck", "rmii_clk_ck"),
	DT_CLK(NULL, "sdvenc_clkin_ck", "sdvenc_clkin_ck"),
	DT_CLK(NULL, "secure_32k_clk_src_ck", "secure_32k_clk_src_ck"),
	DT_CLK(NULL, "sys_32k_ck", "sys_32k_ck"),
	DT_CLK(NULL, "virt_12000000_ck", "virt_12000000_ck"),
	DT_CLK(NULL, "virt_13000000_ck", "virt_13000000_ck"),
	DT_CLK(NULL, "virt_16800000_ck", "virt_16800000_ck"),
	DT_CLK(NULL, "virt_19200000_ck", "virt_19200000_ck"),
	DT_CLK(NULL, "virt_20000000_ck", "virt_20000000_ck"),
	DT_CLK(NULL, "virt_26000000_ck", "virt_26000000_ck"),
	DT_CLK(NULL, "virt_27000000_ck", "virt_27000000_ck"),
	DT_CLK(NULL, "virt_38400000_ck", "virt_38400000_ck"),
	DT_CLK(NULL, "sys_clkin1", "sys_clkin1"),
	DT_CLK(NULL, "sys_clkin2", "sys_clkin2"),
	DT_CLK(NULL, "usb_otg_clkin_ck", "usb_otg_clkin_ck"),
	DT_CLK(NULL, "video1_clkin_ck", "video1_clkin_ck"),
	DT_CLK(NULL, "video1_m2_clkin_ck", "video1_m2_clkin_ck"),
	DT_CLK(NULL, "video2_clkin_ck", "video2_clkin_ck"),
	DT_CLK(NULL, "video2_m2_clkin_ck", "video2_m2_clkin_ck"),
	DT_CLK(NULL, "abe_dpll_sys_clk_mux", "abe_dpll_sys_clk_mux"),
	DT_CLK(NULL, "abe_dpll_bypass_clk_mux", "abe_dpll_bypass_clk_mux"),
	DT_CLK(NULL, "abe_dpll_clk_mux", "abe_dpll_clk_mux"),
	DT_CLK(NULL, "dpll_abe_ck", "dpll_abe_ck"),
	DT_CLK(NULL, "dpll_abe_x2_ck", "dpll_abe_x2_ck"),
	DT_CLK(NULL, "dpll_abe_m2x2_ck", "dpll_abe_m2x2_ck"),
	DT_CLK(NULL, "abe_24m_fclk", "abe_24m_fclk"),
	DT_CLK(NULL, "abe_clk", "abe_clk"),
	DT_CLK(NULL, "aess_fclk", "aess_fclk"),
	DT_CLK(NULL, "abe_giclk_div", "abe_giclk_div"),
	DT_CLK(NULL, "abe_lp_clk_div", "abe_lp_clk_div"),
	DT_CLK(NULL, "abe_sys_clk_div", "abe_sys_clk_div"),
	DT_CLK(NULL, "adc_gfclk_mux", "adc_gfclk_mux"),
	DT_CLK(NULL, "dpll_pcie_ref_ck", "dpll_pcie_ref_ck"),
	DT_CLK(NULL, "dpll_pcie_ref_m2ldo_ck", "dpll_pcie_ref_m2ldo_ck"),
	DT_CLK(NULL, "apll_pcie_ck", "apll_pcie_ck"),
	DT_CLK(NULL, "apll_pcie_clkvcoldo", "apll_pcie_clkvcoldo"),
	DT_CLK(NULL, "apll_pcie_clkvcoldo_div", "apll_pcie_clkvcoldo_div"),
	DT_CLK(NULL, "apll_pcie_m2_ck", "apll_pcie_m2_ck"),
	DT_CLK(NULL, "sys_clk1_dclk_div", "sys_clk1_dclk_div"),
	DT_CLK(NULL, "sys_clk2_dclk_div", "sys_clk2_dclk_div"),
	DT_CLK(NULL, "dpll_abe_m2_ck", "dpll_abe_m2_ck"),
	DT_CLK(NULL, "per_abe_x1_dclk_div", "per_abe_x1_dclk_div"),
	DT_CLK(NULL, "dpll_abe_m3x2_ck", "dpll_abe_m3x2_ck"),
	DT_CLK(NULL, "dpll_core_ck", "dpll_core_ck"),
	DT_CLK(NULL, "dpll_core_x2_ck", "dpll_core_x2_ck"),
	DT_CLK(NULL, "dpll_core_h12x2_ck", "dpll_core_h12x2_ck"),
	DT_CLK(NULL, "mpu_dpll_hs_clk_div", "mpu_dpll_hs_clk_div"),
	DT_CLK(NULL, "dpll_mpu_ck", "dpll_mpu_ck"),
	DT_CLK(NULL, "dpll_mpu_m2_ck", "dpll_mpu_m2_ck"),
	DT_CLK(NULL, "mpu_dclk_div", "mpu_dclk_div"),
	DT_CLK(NULL, "dsp_dpll_hs_clk_div", "dsp_dpll_hs_clk_div"),
	DT_CLK(NULL, "dpll_dsp_ck", "dpll_dsp_ck"),
	DT_CLK(NULL, "dpll_dsp_m2_ck", "dpll_dsp_m2_ck"),
	DT_CLK(NULL, "dsp_gclk_div", "dsp_gclk_div"),
	DT_CLK(NULL, "iva_dpll_hs_clk_div", "iva_dpll_hs_clk_div"),
	DT_CLK(NULL, "dpll_iva_ck", "dpll_iva_ck"),
	DT_CLK(NULL, "dpll_iva_m2_ck", "dpll_iva_m2_ck"),
	DT_CLK(NULL, "iva_dclk", "iva_dclk"),
	DT_CLK(NULL, "dpll_gpu_ck", "dpll_gpu_ck"),
	DT_CLK(NULL, "dpll_gpu_m2_ck", "dpll_gpu_m2_ck"),
	DT_CLK(NULL, "gpu_dclk", "gpu_dclk"),
	DT_CLK(NULL, "dpll_core_m2_ck", "dpll_core_m2_ck"),
	DT_CLK(NULL, "core_dpll_out_dclk_div", "core_dpll_out_dclk_div"),
	DT_CLK(NULL, "dpll_ddr_ck", "dpll_ddr_ck"),
	DT_CLK(NULL, "dpll_ddr_m2_ck", "dpll_ddr_m2_ck"),
	DT_CLK(NULL, "emif_phy_dclk_div", "emif_phy_dclk_div"),
	DT_CLK(NULL, "dpll_gmac_ck", "dpll_gmac_ck"),
	DT_CLK(NULL, "dpll_gmac_m2_ck", "dpll_gmac_m2_ck"),
	DT_CLK(NULL, "gmac_250m_dclk_div", "gmac_250m_dclk_div"),
	DT_CLK(NULL, "video2_dclk_div", "video2_dclk_div"),
	DT_CLK(NULL, "video1_dclk_div", "video1_dclk_div"),
	DT_CLK(NULL, "hdmi_dclk_div", "hdmi_dclk_div"),
	DT_CLK(NULL, "per_dpll_hs_clk_div", "per_dpll_hs_clk_div"),
	DT_CLK(NULL, "dpll_per_ck", "dpll_per_ck"),
	DT_CLK(NULL, "dpll_per_m2_ck", "dpll_per_m2_ck"),
	DT_CLK(NULL, "func_96m_aon_dclk_div", "func_96m_aon_dclk_div"),
	DT_CLK(NULL, "usb_dpll_hs_clk_div", "usb_dpll_hs_clk_div"),
	DT_CLK(NULL, "dpll_usb_ck", "dpll_usb_ck"),
	DT_CLK(NULL, "dpll_usb_m2_ck", "dpll_usb_m2_ck"),
	DT_CLK(NULL, "l3init_480m_dclk_div", "l3init_480m_dclk_div"),
	DT_CLK(NULL, "usb_otg_dclk_div", "usb_otg_dclk_div"),
	DT_CLK(NULL, "sata_dclk_div", "sata_dclk_div"),
	DT_CLK(NULL, "dpll_pcie_ref_m2_ck", "dpll_pcie_ref_m2_ck"),
	DT_CLK(NULL, "pcie2_dclk_div", "pcie2_dclk_div"),
	DT_CLK(NULL, "pcie_dclk_div", "pcie_dclk_div"),
	DT_CLK(NULL, "emu_dclk_div", "emu_dclk_div"),
	DT_CLK(NULL, "secure_32k_dclk_div", "secure_32k_dclk_div"),
	DT_CLK(NULL, "eve_dpll_hs_clk_div", "eve_dpll_hs_clk_div"),
	DT_CLK(NULL, "dpll_eve_ck", "dpll_eve_ck"),
	DT_CLK(NULL, "dpll_eve_m2_ck", "dpll_eve_m2_ck"),
	DT_CLK(NULL, "eve_dclk_div", "eve_dclk_div"),
	DT_CLK(NULL, "clkoutmux0_clk_mux", "clkoutmux0_clk_mux"),
	DT_CLK(NULL, "clkoutmux1_clk_mux", "clkoutmux1_clk_mux"),
	DT_CLK(NULL, "clkoutmux2_clk_mux", "clkoutmux2_clk_mux"),
	DT_CLK(NULL, "custefuse_sys_gfclk_div", "custefuse_sys_gfclk_div"),
	DT_CLK(NULL, "dpll_core_h13x2_ck", "dpll_core_h13x2_ck"),
	DT_CLK(NULL, "dpll_core_h14x2_ck", "dpll_core_h14x2_ck"),
	DT_CLK(NULL, "dpll_core_h22x2_ck", "dpll_core_h22x2_ck"),
	DT_CLK(NULL, "dpll_core_h23x2_ck", "dpll_core_h23x2_ck"),
	DT_CLK(NULL, "dpll_core_h24x2_ck", "dpll_core_h24x2_ck"),
	DT_CLK(NULL, "dpll_ddr_x2_ck", "dpll_ddr_x2_ck"),
	DT_CLK(NULL, "dpll_ddr_h11x2_ck", "dpll_ddr_h11x2_ck"),
	DT_CLK(NULL, "dpll_dsp_x2_ck", "dpll_dsp_x2_ck"),
	DT_CLK(NULL, "dpll_dsp_m3x2_ck", "dpll_dsp_m3x2_ck"),
	DT_CLK(NULL, "dpll_gmac_x2_ck", "dpll_gmac_x2_ck"),
	DT_CLK(NULL, "dpll_gmac_h11x2_ck", "dpll_gmac_h11x2_ck"),
	DT_CLK(NULL, "dpll_gmac_h12x2_ck", "dpll_gmac_h12x2_ck"),
	DT_CLK(NULL, "dpll_gmac_h13x2_ck", "dpll_gmac_h13x2_ck"),
	DT_CLK(NULL, "dpll_gmac_m3x2_ck", "dpll_gmac_m3x2_ck"),
	DT_CLK(NULL, "dpll_per_x2_ck", "dpll_per_x2_ck"),
	DT_CLK(NULL, "dpll_per_h11x2_ck", "dpll_per_h11x2_ck"),
	DT_CLK(NULL, "dpll_per_h12x2_ck", "dpll_per_h12x2_ck"),
	DT_CLK(NULL, "dpll_per_h13x2_ck", "dpll_per_h13x2_ck"),
	DT_CLK(NULL, "dpll_per_h14x2_ck", "dpll_per_h14x2_ck"),
	DT_CLK(NULL, "dpll_per_m2x2_ck", "dpll_per_m2x2_ck"),
	DT_CLK(NULL, "dpll_usb_clkdcoldo", "dpll_usb_clkdcoldo"),
	DT_CLK(NULL, "eve_clk", "eve_clk"),
	DT_CLK(NULL, "func_128m_clk", "func_128m_clk"),
	DT_CLK(NULL, "func_12m_fclk", "func_12m_fclk"),
	DT_CLK(NULL, "func_24m_clk", "func_24m_clk"),
	DT_CLK(NULL, "func_48m_fclk", "func_48m_fclk"),
	DT_CLK(NULL, "func_96m_fclk", "func_96m_fclk"),
	DT_CLK(NULL, "gmii_m_clk_div", "gmii_m_clk_div"),
	DT_CLK(NULL, "hdmi_clk2_div", "hdmi_clk2_div"),
	DT_CLK(NULL, "hdmi_div_clk", "hdmi_div_clk"),
	DT_CLK(NULL, "hdmi_dpll_clk_mux", "hdmi_dpll_clk_mux"),
	DT_CLK(NULL, "l3_iclk_div", "l3_iclk_div"),
	DT_CLK(NULL, "l3init_60m_fclk", "l3init_60m_fclk"),
	DT_CLK(NULL, "l4_root_clk_div", "l4_root_clk_div"),
	DT_CLK(NULL, "mlb_clk", "mlb_clk"),
	DT_CLK(NULL, "mlbp_clk", "mlbp_clk"),
	DT_CLK(NULL, "per_abe_x1_gfclk2_div", "per_abe_x1_gfclk2_div"),
	DT_CLK(NULL, "timer_sys_clk_div", "timer_sys_clk_div"),
	DT_CLK(NULL, "video1_clk2_div", "video1_clk2_div"),
	DT_CLK(NULL, "video1_div_clk", "video1_div_clk"),
	DT_CLK(NULL, "video1_dpll_clk_mux", "video1_dpll_clk_mux"),
	DT_CLK(NULL, "video2_clk2_div", "video2_clk2_div"),
	DT_CLK(NULL, "video2_div_clk", "video2_div_clk"),
	DT_CLK(NULL, "video2_dpll_clk_mux", "video2_dpll_clk_mux"),
	DT_CLK(NULL, "wkupaon_iclk_mux", "wkupaon_iclk_mux"),
	DT_CLK(NULL, "dss_32khz_clk", "dss_32khz_clk"),
	DT_CLK(NULL, "dss_48mhz_clk", "dss_48mhz_clk"),
	DT_CLK(NULL, "dss_dss_clk", "dss_dss_clk"),
	DT_CLK(NULL, "dss_hdmi_clk", "dss_hdmi_clk"),
	DT_CLK(NULL, "dss_video1_clk", "dss_video1_clk"),
	DT_CLK(NULL, "dss_video2_clk", "dss_video2_clk"),
	DT_CLK(NULL, "dss_deshdcp_clk", "dss_deshdcp_clk"),
	DT_CLK(NULL, "gpio1_dbclk", "gpio1_dbclk"),
	DT_CLK(NULL, "gpio2_dbclk", "gpio2_dbclk"),
	DT_CLK(NULL, "gpio3_dbclk", "gpio3_dbclk"),
	DT_CLK(NULL, "gpio4_dbclk", "gpio4_dbclk"),
	DT_CLK(NULL, "gpio5_dbclk", "gpio5_dbclk"),
	DT_CLK(NULL, "gpio6_dbclk", "gpio6_dbclk"),
	DT_CLK(NULL, "gpio7_dbclk", "gpio7_dbclk"),
	DT_CLK(NULL, "gpio8_dbclk", "gpio8_dbclk"),
	DT_CLK(NULL, "mmc1_clk32k", "mmc1_clk32k"),
	DT_CLK(NULL, "mmc2_clk32k", "mmc2_clk32k"),
	DT_CLK(NULL, "mmc3_clk32k", "mmc3_clk32k"),
	DT_CLK(NULL, "mmc4_clk32k", "mmc4_clk32k"),
	DT_CLK(NULL, "sata_ref_clk", "sata_ref_clk"),
	DT_CLK(NULL, "usb_otg_ss1_refclk960m", "usb_otg_ss1_refclk960m"),
	DT_CLK(NULL, "usb_otg_ss2_refclk960m", "usb_otg_ss2_refclk960m"),
	DT_CLK(NULL, "usb_phy1_always_on_clk32k", "usb_phy1_always_on_clk32k"),
	DT_CLK(NULL, "usb_phy2_always_on_clk32k", "usb_phy2_always_on_clk32k"),
	DT_CLK(NULL, "usb_phy3_always_on_clk32k", "usb_phy3_always_on_clk32k"),
	DT_CLK(NULL, "atl_dpll_clk_mux", "atl_dpll_clk_mux"),
	DT_CLK(NULL, "atl_gfclk_mux", "atl_gfclk_mux"),
	DT_CLK(NULL, "dcan1_sys_clk_mux", "dcan1_sys_clk_mux"),
	DT_CLK(NULL, "gmac_gmii_ref_clk_div", "gmac_gmii_ref_clk_div"),
	DT_CLK(NULL, "gmac_rft_clk_mux", "gmac_rft_clk_mux"),
	DT_CLK(NULL, "gpu_core_gclk_mux", "gpu_core_gclk_mux"),
	DT_CLK(NULL, "gpu_hyd_gclk_mux", "gpu_hyd_gclk_mux"),
	DT_CLK(NULL, "ipu1_gfclk_mux", "ipu1_gfclk_mux"),
	DT_CLK(NULL, "l3instr_ts_gclk_div", "l3instr_ts_gclk_div"),
	DT_CLK(NULL, "mcasp1_ahclkr_mux", "mcasp1_ahclkr_mux"),
	DT_CLK(NULL, "mcasp1_ahclkx_mux", "mcasp1_ahclkx_mux"),
	DT_CLK(NULL, "mcasp1_aux_gfclk_mux", "mcasp1_aux_gfclk_mux"),
	DT_CLK(NULL, "mcasp2_ahclkr_mux", "mcasp2_ahclkr_mux"),
	DT_CLK(NULL, "mcasp2_ahclkx_mux", "mcasp2_ahclkx_mux"),
	DT_CLK(NULL, "mcasp2_aux_gfclk_mux", "mcasp2_aux_gfclk_mux"),
	DT_CLK(NULL, "mcasp3_ahclkx_mux", "mcasp3_ahclkx_mux"),
	DT_CLK(NULL, "mcasp3_aux_gfclk_mux", "mcasp3_aux_gfclk_mux"),
	DT_CLK(NULL, "mcasp4_ahclkx_mux", "mcasp4_ahclkx_mux"),
	DT_CLK(NULL, "mcasp4_aux_gfclk_mux", "mcasp4_aux_gfclk_mux"),
	DT_CLK(NULL, "mcasp5_ahclkx_mux", "mcasp5_ahclkx_mux"),
	DT_CLK(NULL, "mcasp5_aux_gfclk_mux", "mcasp5_aux_gfclk_mux"),
	DT_CLK(NULL, "mcasp6_ahclkx_mux", "mcasp6_ahclkx_mux"),
	DT_CLK(NULL, "mcasp6_aux_gfclk_mux", "mcasp6_aux_gfclk_mux"),
	DT_CLK(NULL, "mcasp7_ahclkx_mux", "mcasp7_ahclkx_mux"),
	DT_CLK(NULL, "mcasp7_aux_gfclk_mux", "mcasp7_aux_gfclk_mux"),
	DT_CLK(NULL, "mcasp8_ahclk_mux", "mcasp8_ahclk_mux"),
	DT_CLK(NULL, "mcasp8_aux_gfclk_mux", "mcasp8_aux_gfclk_mux"),
	DT_CLK(NULL, "mmc1_fclk_mux", "mmc1_fclk_mux"),
	DT_CLK(NULL, "mmc1_fclk_div", "mmc1_fclk_div"),
	DT_CLK(NULL, "mmc2_fclk_mux", "mmc2_fclk_mux"),
	DT_CLK(NULL, "mmc2_fclk_div", "mmc2_fclk_div"),
	DT_CLK(NULL, "mmc3_gfclk_mux", "mmc3_gfclk_mux"),
	DT_CLK(NULL, "mmc3_gfclk_div", "mmc3_gfclk_div"),
	DT_CLK(NULL, "mmc4_gfclk_mux", "mmc4_gfclk_mux"),
	DT_CLK(NULL, "mmc4_gfclk_div", "mmc4_gfclk_div"),
	DT_CLK(NULL, "qspi_gfclk_mux", "qspi_gfclk_mux"),
	DT_CLK(NULL, "qspi_gfclk_div", "qspi_gfclk_div"),
	DT_CLK(NULL, "timer10_gfclk_mux", "timer10_gfclk_mux"),
	DT_CLK(NULL, "timer11_gfclk_mux", "timer11_gfclk_mux"),
	DT_CLK(NULL, "timer13_gfclk_mux", "timer13_gfclk_mux"),
	DT_CLK(NULL, "timer14_gfclk_mux", "timer14_gfclk_mux"),
	DT_CLK(NULL, "timer15_gfclk_mux", "timer15_gfclk_mux"),
	DT_CLK(NULL, "timer16_gfclk_mux", "timer16_gfclk_mux"),
	DT_CLK(NULL, "timer1_gfclk_mux", "timer1_gfclk_mux"),
	DT_CLK(NULL, "timer2_gfclk_mux", "timer2_gfclk_mux"),
	DT_CLK(NULL, "timer3_gfclk_mux", "timer3_gfclk_mux"),
	DT_CLK(NULL, "timer4_gfclk_mux", "timer4_gfclk_mux"),
	DT_CLK(NULL, "timer5_gfclk_mux", "timer5_gfclk_mux"),
	DT_CLK(NULL, "timer6_gfclk_mux", "timer6_gfclk_mux"),
	DT_CLK(NULL, "timer7_gfclk_mux", "timer7_gfclk_mux"),
	DT_CLK(NULL, "timer8_gfclk_mux", "timer8_gfclk_mux"),
	DT_CLK(NULL, "timer9_gfclk_mux", "timer9_gfclk_mux"),
	DT_CLK(NULL, "uart10_gfclk_mux", "uart10_gfclk_mux"),
	DT_CLK(NULL, "uart1_gfclk_mux", "uart1_gfclk_mux"),
	DT_CLK(NULL, "uart2_gfclk_mux", "uart2_gfclk_mux"),
	DT_CLK(NULL, "uart3_gfclk_mux", "uart3_gfclk_mux"),
	DT_CLK(NULL, "uart4_gfclk_mux", "uart4_gfclk_mux"),
	DT_CLK(NULL, "uart5_gfclk_mux", "uart5_gfclk_mux"),
	DT_CLK(NULL, "uart6_gfclk_mux", "uart6_gfclk_mux"),
	DT_CLK(NULL, "uart7_gfclk_mux", "uart7_gfclk_mux"),
	DT_CLK(NULL, "uart8_gfclk_mux", "uart8_gfclk_mux"),
	DT_CLK(NULL, "uart9_gfclk_mux", "uart9_gfclk_mux"),
	DT_CLK(NULL, "vip1_gclk_mux", "vip1_gclk_mux"),
	DT_CLK(NULL, "vip2_gclk_mux", "vip2_gclk_mux"),
	DT_CLK(NULL, "vip3_gclk_mux", "vip3_gclk_mux"),
	DT_CLK(NULL, "timer_32k_ck", "sys_32k_ck"),
	DT_CLK("4ae18000.timer", "timer_sys_ck", "sys_clkin2"),
	DT_CLK("48032000.timer", "timer_sys_ck", "sys_clkin2"),
	DT_CLK("48034000.timer", "timer_sys_ck", "sys_clkin2"),
	DT_CLK("48036000.timer", "timer_sys_ck", "sys_clkin2"),
	DT_CLK("4803e000.timer", "timer_sys_ck", "sys_clkin2"),
	DT_CLK("48086000.timer", "timer_sys_ck", "sys_clkin2"),
	DT_CLK("48088000.timer", "timer_sys_ck", "sys_clkin2"),
	DT_CLK("48820000.timer", "timer_sys_ck", "timer_sys_clk_div"),
	DT_CLK("48822000.timer", "timer_sys_ck", "timer_sys_clk_div"),
	DT_CLK("48824000.timer", "timer_sys_ck", "timer_sys_clk_div"),
	DT_CLK("48826000.timer", "timer_sys_ck", "timer_sys_clk_div"),
	DT_CLK(NULL, "sys_clkin", "sys_clkin1"),
	{ .node_name = NULL },
};

int __init dra7xx_clk_init(void)
{
	int rc;
	struct clk *abe_dpll_mux, *sys_clkin2, *dpll_ck, *deshdcp_clk;

	of_clk_init(NULL);

	omap_dt_clocks_register(dra7xx_clks);

	omap2_clk_disable_autoidle_all();

	abe_dpll_mux = clk_get_sys(NULL, "abe_dpll_sys_clk_mux");
	sys_clkin2 = clk_get_sys(NULL, "sys_clkin2");
	dpll_ck = clk_get_sys(NULL, "dpll_abe_ck");

	rc = clk_set_parent(abe_dpll_mux, sys_clkin2);
	if (!rc)
		rc = clk_set_rate(dpll_ck, DRA7_DPLL_ABE_DEFFREQ);
	if (rc)
		pr_err("%s: failed to configure ABE DPLL!\n", __func__);

	dpll_ck = clk_get_sys(NULL, "dpll_gmac_ck");
	rc = clk_set_rate(dpll_ck, DRA7_DPLL_GMAC_DEFFREQ);
	if (rc)
		pr_err("%s: failed to configure GMAC DPLL!\n", __func__);

<<<<<<< HEAD
	dpll_ck = clk_get_sys(NULL, "dpll_usb_ck");
	rc = clk_set_rate(dpll_ck, DRA7_DPLL_USB_DEFFREQ);
	if (rc)
		pr_err("%s: failed to configure USB DPLL!\n", __func__);

	dpll_ck = clk_get_sys(NULL, "dpll_usb_m2_ck");
	rc = clk_set_rate(dpll_ck, DRA7_DPLL_USB_DEFFREQ/2);
	if (rc)
		pr_err("%s: failed to set USB_DPLL M2 OUT\n", __func__);
=======
	deshdcp_clk = clk_get_sys(NULL, "dss_deshdcp_clk");
	rc = clk_prepare_enable(deshdcp_clk);
	if (rc)
		pr_err("%s: failed to enable DESHDCP clock\n", __func__);
>>>>>>> e9307b92

	return rc;
}<|MERGE_RESOLUTION|>--- conflicted
+++ resolved
@@ -306,7 +306,6 @@
 	if (rc)
 		pr_err("%s: failed to configure GMAC DPLL!\n", __func__);
 
-<<<<<<< HEAD
 	dpll_ck = clk_get_sys(NULL, "dpll_usb_ck");
 	rc = clk_set_rate(dpll_ck, DRA7_DPLL_USB_DEFFREQ);
 	if (rc)
@@ -316,12 +315,11 @@
 	rc = clk_set_rate(dpll_ck, DRA7_DPLL_USB_DEFFREQ/2);
 	if (rc)
 		pr_err("%s: failed to set USB_DPLL M2 OUT\n", __func__);
-=======
+
 	deshdcp_clk = clk_get_sys(NULL, "dss_deshdcp_clk");
 	rc = clk_prepare_enable(deshdcp_clk);
 	if (rc)
 		pr_err("%s: failed to enable DESHDCP clock\n", __func__);
->>>>>>> e9307b92
 
 	return rc;
 }