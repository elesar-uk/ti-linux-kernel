/*
 *  linux/lib/string.c
 *
 *  Copyright (C) 1991, 1992  Linus Torvalds
 */

/*
 * stupid library routines.. The optimized versions should generally be found
 * as inline code in <asm-xx/string.h>
 *
 * These are buggy as well..
 *
 * * Fri Jun 25 1999, Ingo Oeser <ioe@informatik.tu-chemnitz.de>
 * -  Added strsep() which will replace strtok() soon (because strsep() is
 *    reentrant and should be faster). Use only strsep() in new code, please.
 *
 * * Sat Feb 09 2002, Jason Thomas <jason@topic.com.au>,
 *                    Matthew Hawkins <matt@mh.dropbear.id.au>
 * -  Kissed strtok() goodbye
 */

#include <linux/types.h>
#include <linux/string.h>
#include <linux/ctype.h>
#include <linux/kernel.h>
#include <linux/export.h>
#include <linux/bug.h>
#include <linux/errno.h>

#include <asm/byteorder.h>
#include <asm/word-at-a-time.h>
#include <asm/page.h>

#ifndef __HAVE_ARCH_STRNCASECMP
/**
 * strncasecmp - Case insensitive, length-limited string comparison
 * @s1: One string
 * @s2: The other string
 * @len: the maximum number of characters to compare
 */
int strncasecmp(const char *s1, const char *s2, size_t len)
{
	/* Yes, Virginia, it had better be unsigned */
	unsigned char c1, c2;

	if (!len)
		return 0;

	do {
		c1 = *s1++;
		c2 = *s2++;
		if (!c1 || !c2)
			break;
		if (c1 == c2)
			continue;
		c1 = tolower(c1);
		c2 = tolower(c2);
		if (c1 != c2)
			break;
	} while (--len);
	return (int)c1 - (int)c2;
}
EXPORT_SYMBOL(strncasecmp);
#endif

#ifndef __HAVE_ARCH_STRCASECMP
int strcasecmp(const char *s1, const char *s2)
{
	int c1, c2;

	do {
		c1 = tolower(*s1++);
		c2 = tolower(*s2++);
	} while (c1 == c2 && c1 != 0);
	return c1 - c2;
}
EXPORT_SYMBOL(strcasecmp);
#endif

#ifndef __HAVE_ARCH_STRCPY
/**
 * strcpy - Copy a %NUL terminated string
 * @dest: Where to copy the string to
 * @src: Where to copy the string from
 */
#undef strcpy
char *strcpy(char *dest, const char *src)
{
	char *tmp = dest;

	while ((*dest++ = *src++) != '\0')
		/* nothing */;
	return tmp;
}
EXPORT_SYMBOL(strcpy);
#endif

#ifndef __HAVE_ARCH_STRNCPY
/**
 * strncpy - Copy a length-limited, C-string
 * @dest: Where to copy the string to
 * @src: Where to copy the string from
 * @count: The maximum number of bytes to copy
 *
 * The result is not %NUL-terminated if the source exceeds
 * @count bytes.
 *
 * In the case where the length of @src is less than  that  of
 * count, the remainder of @dest will be padded with %NUL.
 *
 */
char *strncpy(char *dest, const char *src, size_t count)
{
	char *tmp = dest;

	while (count) {
		if ((*tmp = *src) != 0)
			src++;
		tmp++;
		count--;
	}
	return dest;
}
EXPORT_SYMBOL(strncpy);
#endif

#ifndef __HAVE_ARCH_STRLCPY
/**
 * strlcpy - Copy a C-string into a sized buffer
 * @dest: Where to copy the string to
 * @src: Where to copy the string from
 * @size: size of destination buffer
 *
 * Compatible with *BSD: the result is always a valid
 * NUL-terminated string that fits in the buffer (unless,
 * of course, the buffer size is zero). It does not pad
 * out the result like strncpy() does.
 */
size_t strlcpy(char *dest, const char *src, size_t size)
{
	size_t ret = strlen(src);

	if (size) {
		size_t len = (ret >= size) ? size - 1 : ret;
		memcpy(dest, src, len);
		dest[len] = '\0';
	}
	return ret;
}
EXPORT_SYMBOL(strlcpy);
#endif

#ifndef __HAVE_ARCH_STRSCPY
/**
 * strscpy - Copy a C-string into a sized buffer
 * @dest: Where to copy the string to
 * @src: Where to copy the string from
 * @count: Size of destination buffer
 *
 * Copy the string, or as much of it as fits, into the dest buffer.
 * The routine returns the number of characters copied (not including
 * the trailing NUL) or -E2BIG if the destination buffer wasn't big enough.
 * The behavior is undefined if the string buffers overlap.
 * The destination buffer is always NUL terminated, unless it's zero-sized.
 *
 * Preferred to strlcpy() since the API doesn't require reading memory
 * from the src string beyond the specified "count" bytes, and since
 * the return value is easier to error-check than strlcpy()'s.
 * In addition, the implementation is robust to the string changing out
 * from underneath it, unlike the current strlcpy() implementation.
 *
 * Preferred to strncpy() since it always returns a valid string, and
 * doesn't unnecessarily force the tail of the destination buffer to be
 * zeroed.  If the zeroing is desired, it's likely cleaner to use strscpy()
 * with an overflow test, then just memset() the tail of the dest buffer.
 */
ssize_t strscpy(char *dest, const char *src, size_t count)
{
	const struct word_at_a_time constants = WORD_AT_A_TIME_CONSTANTS;
	size_t max = count;
	long res = 0;

	if (count == 0)
		return -E2BIG;

#ifdef CONFIG_HAVE_EFFICIENT_UNALIGNED_ACCESS
	/*
	 * If src is unaligned, don't cross a page boundary,
	 * since we don't know if the next page is mapped.
	 */
	if ((long)src & (sizeof(long) - 1)) {
		size_t limit = PAGE_SIZE - ((long)src & (PAGE_SIZE - 1));
		if (limit < max)
			max = limit;
	}
#else
	/* If src or dest is unaligned, don't do word-at-a-time. */
	if (((long) dest | (long) src) & (sizeof(long) - 1))
		max = 0;
#endif

	while (max >= sizeof(unsigned long)) {
		unsigned long c, data;

		c = *(unsigned long *)(src+res);
<<<<<<< HEAD
		*(unsigned long *)(dest+res) = c;
		if (has_zero(c, &data, &constants)) {
			data = prep_zero_mask(c, data, &constants);
			data = create_zero_mask(data);
			return res + find_zero(data);
		}
=======
		if (has_zero(c, &data, &constants)) {
			data = prep_zero_mask(c, data, &constants);
			data = create_zero_mask(data);
			*(unsigned long *)(dest+res) = c & zero_bytemask(data);
			return res + find_zero(data);
		}
		*(unsigned long *)(dest+res) = c;
>>>>>>> 25cb62b7
		res += sizeof(unsigned long);
		count -= sizeof(unsigned long);
		max -= sizeof(unsigned long);
	}

	while (count) {
		char c;

		c = src[res];
		dest[res] = c;
		if (!c)
			return res;
		res++;
		count--;
	}

	/* Hit buffer length without finding a NUL; force NUL-termination. */
	if (res)
		dest[res-1] = '\0';

	return -E2BIG;
}
EXPORT_SYMBOL(strscpy);
#endif

#ifndef __HAVE_ARCH_STRCAT
/**
 * strcat - Append one %NUL-terminated string to another
 * @dest: The string to be appended to
 * @src: The string to append to it
 */
#undef strcat
char *strcat(char *dest, const char *src)
{
	char *tmp = dest;

	while (*dest)
		dest++;
	while ((*dest++ = *src++) != '\0')
		;
	return tmp;
}
EXPORT_SYMBOL(strcat);
#endif

#ifndef __HAVE_ARCH_STRNCAT
/**
 * strncat - Append a length-limited, C-string to another
 * @dest: The string to be appended to
 * @src: The string to append to it
 * @count: The maximum numbers of bytes to copy
 *
 * Note that in contrast to strncpy(), strncat() ensures the result is
 * terminated.
 */
char *strncat(char *dest, const char *src, size_t count)
{
	char *tmp = dest;

	if (count) {
		while (*dest)
			dest++;
		while ((*dest++ = *src++) != 0) {
			if (--count == 0) {
				*dest = '\0';
				break;
			}
		}
	}
	return tmp;
}
EXPORT_SYMBOL(strncat);
#endif

#ifndef __HAVE_ARCH_STRLCAT
/**
 * strlcat - Append a length-limited, C-string to another
 * @dest: The string to be appended to
 * @src: The string to append to it
 * @count: The size of the destination buffer.
 */
size_t strlcat(char *dest, const char *src, size_t count)
{
	size_t dsize = strlen(dest);
	size_t len = strlen(src);
	size_t res = dsize + len;

	/* This would be a bug */
	BUG_ON(dsize >= count);

	dest += dsize;
	count -= dsize;
	if (len >= count)
		len = count-1;
	memcpy(dest, src, len);
	dest[len] = 0;
	return res;
}
EXPORT_SYMBOL(strlcat);
#endif

#ifndef __HAVE_ARCH_STRCMP
/**
 * strcmp - Compare two strings
 * @cs: One string
 * @ct: Another string
 */
#undef strcmp
int strcmp(const char *cs, const char *ct)
{
	unsigned char c1, c2;

	while (1) {
		c1 = *cs++;
		c2 = *ct++;
		if (c1 != c2)
			return c1 < c2 ? -1 : 1;
		if (!c1)
			break;
	}
	return 0;
}
EXPORT_SYMBOL(strcmp);
#endif

#ifndef __HAVE_ARCH_STRNCMP
/**
 * strncmp - Compare two length-limited strings
 * @cs: One string
 * @ct: Another string
 * @count: The maximum number of bytes to compare
 */
int strncmp(const char *cs, const char *ct, size_t count)
{
	unsigned char c1, c2;

	while (count) {
		c1 = *cs++;
		c2 = *ct++;
		if (c1 != c2)
			return c1 < c2 ? -1 : 1;
		if (!c1)
			break;
		count--;
	}
	return 0;
}
EXPORT_SYMBOL(strncmp);
#endif

#ifndef __HAVE_ARCH_STRCHR
/**
 * strchr - Find the first occurrence of a character in a string
 * @s: The string to be searched
 * @c: The character to search for
 */
char *strchr(const char *s, int c)
{
	for (; *s != (char)c; ++s)
		if (*s == '\0')
			return NULL;
	return (char *)s;
}
EXPORT_SYMBOL(strchr);
#endif

#ifndef __HAVE_ARCH_STRCHRNUL
/**
 * strchrnul - Find and return a character in a string, or end of string
 * @s: The string to be searched
 * @c: The character to search for
 *
 * Returns pointer to first occurrence of 'c' in s. If c is not found, then
 * return a pointer to the null byte at the end of s.
 */
char *strchrnul(const char *s, int c)
{
	while (*s && *s != (char)c)
		s++;
	return (char *)s;
}
EXPORT_SYMBOL(strchrnul);
#endif

#ifndef __HAVE_ARCH_STRRCHR
/**
 * strrchr - Find the last occurrence of a character in a string
 * @s: The string to be searched
 * @c: The character to search for
 */
char *strrchr(const char *s, int c)
{
	const char *last = NULL;
	do {
		if (*s == (char)c)
			last = s;
	} while (*s++);
	return (char *)last;
}
EXPORT_SYMBOL(strrchr);
#endif

#ifndef __HAVE_ARCH_STRNCHR
/**
 * strnchr - Find a character in a length limited string
 * @s: The string to be searched
 * @count: The number of characters to be searched
 * @c: The character to search for
 */
char *strnchr(const char *s, size_t count, int c)
{
	for (; count-- && *s != '\0'; ++s)
		if (*s == (char)c)
			return (char *)s;
	return NULL;
}
EXPORT_SYMBOL(strnchr);
#endif

/**
 * skip_spaces - Removes leading whitespace from @str.
 * @str: The string to be stripped.
 *
 * Returns a pointer to the first non-whitespace character in @str.
 */
char *skip_spaces(const char *str)
{
	while (isspace(*str))
		++str;
	return (char *)str;
}
EXPORT_SYMBOL(skip_spaces);

/**
 * strim - Removes leading and trailing whitespace from @s.
 * @s: The string to be stripped.
 *
 * Note that the first trailing whitespace is replaced with a %NUL-terminator
 * in the given string @s. Returns a pointer to the first non-whitespace
 * character in @s.
 */
char *strim(char *s)
{
	size_t size;
	char *end;

	size = strlen(s);
	if (!size)
		return s;

	end = s + size - 1;
	while (end >= s && isspace(*end))
		end--;
	*(end + 1) = '\0';

	return skip_spaces(s);
}
EXPORT_SYMBOL(strim);

#ifndef __HAVE_ARCH_STRLEN
/**
 * strlen - Find the length of a string
 * @s: The string to be sized
 */
size_t strlen(const char *s)
{
	const char *sc;

	for (sc = s; *sc != '\0'; ++sc)
		/* nothing */;
	return sc - s;
}
EXPORT_SYMBOL(strlen);
#endif

#ifndef __HAVE_ARCH_STRNLEN
/**
 * strnlen - Find the length of a length-limited string
 * @s: The string to be sized
 * @count: The maximum number of bytes to search
 */
size_t strnlen(const char *s, size_t count)
{
	const char *sc;

	for (sc = s; count-- && *sc != '\0'; ++sc)
		/* nothing */;
	return sc - s;
}
EXPORT_SYMBOL(strnlen);
#endif

#ifndef __HAVE_ARCH_STRSPN
/**
 * strspn - Calculate the length of the initial substring of @s which only contain letters in @accept
 * @s: The string to be searched
 * @accept: The string to search for
 */
size_t strspn(const char *s, const char *accept)
{
	const char *p;
	const char *a;
	size_t count = 0;

	for (p = s; *p != '\0'; ++p) {
		for (a = accept; *a != '\0'; ++a) {
			if (*p == *a)
				break;
		}
		if (*a == '\0')
			return count;
		++count;
	}
	return count;
}

EXPORT_SYMBOL(strspn);
#endif

#ifndef __HAVE_ARCH_STRCSPN
/**
 * strcspn - Calculate the length of the initial substring of @s which does not contain letters in @reject
 * @s: The string to be searched
 * @reject: The string to avoid
 */
size_t strcspn(const char *s, const char *reject)
{
	const char *p;
	const char *r;
	size_t count = 0;

	for (p = s; *p != '\0'; ++p) {
		for (r = reject; *r != '\0'; ++r) {
			if (*p == *r)
				return count;
		}
		++count;
	}
	return count;
}
EXPORT_SYMBOL(strcspn);
#endif

#ifndef __HAVE_ARCH_STRPBRK
/**
 * strpbrk - Find the first occurrence of a set of characters
 * @cs: The string to be searched
 * @ct: The characters to search for
 */
char *strpbrk(const char *cs, const char *ct)
{
	const char *sc1, *sc2;

	for (sc1 = cs; *sc1 != '\0'; ++sc1) {
		for (sc2 = ct; *sc2 != '\0'; ++sc2) {
			if (*sc1 == *sc2)
				return (char *)sc1;
		}
	}
	return NULL;
}
EXPORT_SYMBOL(strpbrk);
#endif

#ifndef __HAVE_ARCH_STRSEP
/**
 * strsep - Split a string into tokens
 * @s: The string to be searched
 * @ct: The characters to search for
 *
 * strsep() updates @s to point after the token, ready for the next call.
 *
 * It returns empty tokens, too, behaving exactly like the libc function
 * of that name. In fact, it was stolen from glibc2 and de-fancy-fied.
 * Same semantics, slimmer shape. ;)
 */
char *strsep(char **s, const char *ct)
{
	char *sbegin = *s;
	char *end;

	if (sbegin == NULL)
		return NULL;

	end = strpbrk(sbegin, ct);
	if (end)
		*end++ = '\0';
	*s = end;
	return sbegin;
}
EXPORT_SYMBOL(strsep);
#endif

/**
 * sysfs_streq - return true if strings are equal, modulo trailing newline
 * @s1: one string
 * @s2: another string
 *
 * This routine returns true iff two strings are equal, treating both
 * NUL and newline-then-NUL as equivalent string terminations.  It's
 * geared for use with sysfs input strings, which generally terminate
 * with newlines but are compared against values without newlines.
 */
bool sysfs_streq(const char *s1, const char *s2)
{
	while (*s1 && *s1 == *s2) {
		s1++;
		s2++;
	}

	if (*s1 == *s2)
		return true;
	if (!*s1 && *s2 == '\n' && !s2[1])
		return true;
	if (*s1 == '\n' && !s1[1] && !*s2)
		return true;
	return false;
}
EXPORT_SYMBOL(sysfs_streq);

/**
 * strtobool - convert common user inputs into boolean values
 * @s: input string
 * @res: result
 *
 * This routine returns 0 iff the first character is one of 'Yy1Nn0'.
 * Otherwise it will return -EINVAL.  Value pointed to by res is
 * updated upon finding a match.
 */
int strtobool(const char *s, bool *res)
{
	switch (s[0]) {
	case 'y':
	case 'Y':
	case '1':
		*res = true;
		break;
	case 'n':
	case 'N':
	case '0':
		*res = false;
		break;
	default:
		return -EINVAL;
	}
	return 0;
}
EXPORT_SYMBOL(strtobool);

#ifndef __HAVE_ARCH_MEMSET
/**
 * memset - Fill a region of memory with the given value
 * @s: Pointer to the start of the area.
 * @c: The byte to fill the area with
 * @count: The size of the area.
 *
 * Do not use memset() to access IO space, use memset_io() instead.
 */
void *memset(void *s, int c, size_t count)
{
	char *xs = s;

	while (count--)
		*xs++ = c;
	return s;
}
EXPORT_SYMBOL(memset);
#endif

/**
 * memzero_explicit - Fill a region of memory (e.g. sensitive
 *		      keying data) with 0s.
 * @s: Pointer to the start of the area.
 * @count: The size of the area.
 *
 * Note: usually using memset() is just fine (!), but in cases
 * where clearing out _local_ data at the end of a scope is
 * necessary, memzero_explicit() should be used instead in
 * order to prevent the compiler from optimising away zeroing.
 *
 * memzero_explicit() doesn't need an arch-specific version as
 * it just invokes the one of memset() implicitly.
 */
void memzero_explicit(void *s, size_t count)
{
	memset(s, 0, count);
	barrier_data(s);
}
EXPORT_SYMBOL(memzero_explicit);

#ifndef __HAVE_ARCH_MEMCPY
/**
 * memcpy - Copy one area of memory to another
 * @dest: Where to copy to
 * @src: Where to copy from
 * @count: The size of the area.
 *
 * You should not use this function to access IO space, use memcpy_toio()
 * or memcpy_fromio() instead.
 */
void *memcpy(void *dest, const void *src, size_t count)
{
	char *tmp = dest;
	const char *s = src;

	while (count--)
		*tmp++ = *s++;
	return dest;
}
EXPORT_SYMBOL(memcpy);
#endif

#ifndef __HAVE_ARCH_MEMMOVE
/**
 * memmove - Copy one area of memory to another
 * @dest: Where to copy to
 * @src: Where to copy from
 * @count: The size of the area.
 *
 * Unlike memcpy(), memmove() copes with overlapping areas.
 */
void *memmove(void *dest, const void *src, size_t count)
{
	char *tmp;
	const char *s;

	if (dest <= src) {
		tmp = dest;
		s = src;
		while (count--)
			*tmp++ = *s++;
	} else {
		tmp = dest;
		tmp += count;
		s = src;
		s += count;
		while (count--)
			*--tmp = *--s;
	}
	return dest;
}
EXPORT_SYMBOL(memmove);
#endif

#ifndef __HAVE_ARCH_MEMCMP
/**
 * memcmp - Compare two areas of memory
 * @cs: One area of memory
 * @ct: Another area of memory
 * @count: The size of the area.
 */
#undef memcmp
__visible int memcmp(const void *cs, const void *ct, size_t count)
{
	const unsigned char *su1, *su2;
	int res = 0;

	for (su1 = cs, su2 = ct; 0 < count; ++su1, ++su2, count--)
		if ((res = *su1 - *su2) != 0)
			break;
	return res;
}
EXPORT_SYMBOL(memcmp);
#endif

#ifndef __HAVE_ARCH_MEMSCAN
/**
 * memscan - Find a character in an area of memory.
 * @addr: The memory area
 * @c: The byte to search for
 * @size: The size of the area.
 *
 * returns the address of the first occurrence of @c, or 1 byte past
 * the area if @c is not found
 */
void *memscan(void *addr, int c, size_t size)
{
	unsigned char *p = addr;

	while (size) {
		if (*p == c)
			return (void *)p;
		p++;
		size--;
	}
  	return (void *)p;
}
EXPORT_SYMBOL(memscan);
#endif

#ifndef __HAVE_ARCH_STRSTR
/**
 * strstr - Find the first substring in a %NUL terminated string
 * @s1: The string to be searched
 * @s2: The string to search for
 */
char *strstr(const char *s1, const char *s2)
{
	size_t l1, l2;

	l2 = strlen(s2);
	if (!l2)
		return (char *)s1;
	l1 = strlen(s1);
	while (l1 >= l2) {
		l1--;
		if (!memcmp(s1, s2, l2))
			return (char *)s1;
		s1++;
	}
	return NULL;
}
EXPORT_SYMBOL(strstr);
#endif

#ifndef __HAVE_ARCH_STRNSTR
/**
 * strnstr - Find the first substring in a length-limited string
 * @s1: The string to be searched
 * @s2: The string to search for
 * @len: the maximum number of characters to search
 */
char *strnstr(const char *s1, const char *s2, size_t len)
{
	size_t l2;

	l2 = strlen(s2);
	if (!l2)
		return (char *)s1;
	while (len >= l2) {
		len--;
		if (!memcmp(s1, s2, l2))
			return (char *)s1;
		s1++;
	}
	return NULL;
}
EXPORT_SYMBOL(strnstr);
#endif

#ifndef __HAVE_ARCH_MEMCHR
/**
 * memchr - Find a character in an area of memory.
 * @s: The memory area
 * @c: The byte to search for
 * @n: The size of the area.
 *
 * returns the address of the first occurrence of @c, or %NULL
 * if @c is not found
 */
void *memchr(const void *s, int c, size_t n)
{
	const unsigned char *p = s;
	while (n-- != 0) {
        	if ((unsigned char)c == *p++) {
			return (void *)(p - 1);
		}
	}
	return NULL;
}
EXPORT_SYMBOL(memchr);
#endif

static void *check_bytes8(const u8 *start, u8 value, unsigned int bytes)
{
	while (bytes) {
		if (*start != value)
			return (void *)start;
		start++;
		bytes--;
	}
	return NULL;
}

/**
 * memchr_inv - Find an unmatching character in an area of memory.
 * @start: The memory area
 * @c: Find a character other than c
 * @bytes: The size of the area.
 *
 * returns the address of the first character other than @c, or %NULL
 * if the whole buffer contains just @c.
 */
void *memchr_inv(const void *start, int c, size_t bytes)
{
	u8 value = c;
	u64 value64;
	unsigned int words, prefix;

	if (bytes <= 16)
		return check_bytes8(start, value, bytes);

	value64 = value;
#if defined(CONFIG_ARCH_HAS_FAST_MULTIPLIER) && BITS_PER_LONG == 64
	value64 *= 0x0101010101010101;
#elif defined(CONFIG_ARCH_HAS_FAST_MULTIPLIER)
	value64 *= 0x01010101;
	value64 |= value64 << 32;
#else
	value64 |= value64 << 8;
	value64 |= value64 << 16;
	value64 |= value64 << 32;
#endif

	prefix = (unsigned long)start % 8;
	if (prefix) {
		u8 *r;

		prefix = 8 - prefix;
		r = check_bytes8(start, value, prefix);
		if (r)
			return r;
		start += prefix;
		bytes -= prefix;
	}

	words = bytes / 8;

	while (words) {
		if (*(u64 *)start != value64)
			return check_bytes8(start, value, 8);
		start += 8;
		words--;
	}

	return check_bytes8(start, value, bytes % 8);
}
EXPORT_SYMBOL(memchr_inv);

/**
 * strreplace - Replace all occurrences of character in string.
 * @s: The string to operate on.
 * @old: The character being replaced.
 * @new: The character @old is replaced with.
 *
 * Returns pointer to the nul byte at the end of @s.
 */
char *strreplace(char *s, char old, char new)
{
	for (; *s; ++s)
		if (*s == old)
			*s = new;
	return s;
}
EXPORT_SYMBOL(strreplace);<|MERGE_RESOLUTION|>--- conflicted
+++ resolved
@@ -203,14 +203,6 @@
 		unsigned long c, data;
 
 		c = *(unsigned long *)(src+res);
-<<<<<<< HEAD
-		*(unsigned long *)(dest+res) = c;
-		if (has_zero(c, &data, &constants)) {
-			data = prep_zero_mask(c, data, &constants);
-			data = create_zero_mask(data);
-			return res + find_zero(data);
-		}
-=======
 		if (has_zero(c, &data, &constants)) {
 			data = prep_zero_mask(c, data, &constants);
 			data = create_zero_mask(data);
@@ -218,7 +210,6 @@
 			return res + find_zero(data);
 		}
 		*(unsigned long *)(dest+res) = c;
->>>>>>> 25cb62b7
 		res += sizeof(unsigned long);
 		count -= sizeof(unsigned long);
 		max -= sizeof(unsigned long);
