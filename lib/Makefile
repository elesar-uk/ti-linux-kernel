#
# Makefile for some libs needed in the kernel.
#

ifdef CONFIG_FUNCTION_TRACER
ORIG_CFLAGS := $(KBUILD_CFLAGS)
KBUILD_CFLAGS = $(subst -pg,,$(ORIG_CFLAGS))
endif

lib-y := ctype.o string.o vsprintf.o cmdline.o \
	 rbtree.o radix-tree.o dump_stack.o timerqueue.o\
	 idr.o int_sqrt.o extable.o \
	 sha1.o md5.o irq_regs.o reciprocal_div.o argv_split.o \
	 proportions.o flex_proportions.o prio_heap.o ratelimit.o show_mem.o \
	 is_single_threaded.o plist.o decompress.o

lib-$(CONFIG_MMU) += ioremap.o
lib-$(CONFIG_SMP) += cpumask.o

lib-y	+= kobject.o klist.o

obj-y += bcd.o div64.o sort.o parser.o halfmd4.o debug_locks.o random32.o \
	 bust_spinlocks.o hexdump.o kasprintf.o bitmap.o scatterlist.o \
	 string_helpers.o gcd.o lcm.o list_sort.o uuid.o flex_array.o \
	 bsearch.o find_last_bit.o find_next_bit.o llist.o memweight.o
obj-y += kstrtox.o
obj-$(CONFIG_TEST_KSTRTOX) += test-kstrtox.o

ifeq ($(CONFIG_DEBUG_KOBJECT),y)
CFLAGS_kobject.o += -DDEBUG
CFLAGS_kobject_uevent.o += -DDEBUG
endif

lib-$(CONFIG_HOTPLUG) += kobject_uevent.o
obj-$(CONFIG_GENERIC_IOMAP) += iomap.o
obj-$(CONFIG_GENERIC_PCI_IOMAP) += pci_iomap.o
obj-$(CONFIG_HAS_IOMEM) += iomap_copy.o devres.o
obj-$(CONFIG_CHECK_SIGNATURE) += check_signature.o
obj-$(CONFIG_DEBUG_LOCKING_API_SELFTESTS) += locking-selftest.o
obj-$(CONFIG_DEBUG_SPINLOCK) += spinlock_debug.o
lib-$(CONFIG_RWSEM_GENERIC_SPINLOCK) += rwsem-spinlock.o
lib-$(CONFIG_RWSEM_XCHGADD_ALGORITHM) += rwsem.o

CFLAGS_hweight.o = $(subst $(quote),,$(CONFIG_ARCH_HWEIGHT_CFLAGS))
obj-$(CONFIG_GENERIC_HWEIGHT) += hweight.o

obj-$(CONFIG_BTREE) += btree.o
obj-$(CONFIG_DEBUG_PREEMPT) += smp_processor_id.o
obj-$(CONFIG_DEBUG_LIST) += list_debug.o
obj-$(CONFIG_DEBUG_OBJECTS) += debugobjects.o

ifneq ($(CONFIG_HAVE_DEC_LOCK),y)
  lib-y += dec_and_lock.o
endif

obj-$(CONFIG_BITREVERSE) += bitrev.o
obj-$(CONFIG_RATIONAL)	+= rational.o
obj-$(CONFIG_CRC_CCITT)	+= crc-ccitt.o
obj-$(CONFIG_CRC16)	+= crc16.o
obj-$(CONFIG_CRC_T10DIF)+= crc-t10dif.o
obj-$(CONFIG_CRC_ITU_T)	+= crc-itu-t.o
obj-$(CONFIG_CRC32)	+= crc32.o
obj-$(CONFIG_CRC7)	+= crc7.o
obj-$(CONFIG_LIBCRC32C)	+= libcrc32c.o
obj-$(CONFIG_CRC8)	+= crc8.o
obj-$(CONFIG_GENERIC_ALLOCATOR) += genalloc.o

obj-$(CONFIG_ZLIB_INFLATE) += zlib_inflate/
obj-$(CONFIG_ZLIB_DEFLATE) += zlib_deflate/
obj-$(CONFIG_REED_SOLOMON) += reed_solomon/
obj-$(CONFIG_BCH) += bch.o
obj-$(CONFIG_LZO_COMPRESS) += lzo/
obj-$(CONFIG_LZO_DECOMPRESS) += lzo/
obj-$(CONFIG_XZ_DEC) += xz/
obj-$(CONFIG_RAID6_PQ) += raid6/

lib-$(CONFIG_DECOMPRESS_GZIP) += decompress_inflate.o
lib-$(CONFIG_DECOMPRESS_BZIP2) += decompress_bunzip2.o
lib-$(CONFIG_DECOMPRESS_LZMA) += decompress_unlzma.o
lib-$(CONFIG_DECOMPRESS_XZ) += decompress_unxz.o
lib-$(CONFIG_DECOMPRESS_LZO) += decompress_unlzo.o

obj-$(CONFIG_TEXTSEARCH) += textsearch.o
obj-$(CONFIG_TEXTSEARCH_KMP) += ts_kmp.o
obj-$(CONFIG_TEXTSEARCH_BM) += ts_bm.o
obj-$(CONFIG_TEXTSEARCH_FSM) += ts_fsm.o
obj-$(CONFIG_SMP) += percpu_counter.o
obj-$(CONFIG_AUDIT_GENERIC) += audit.o

obj-$(CONFIG_SWIOTLB) += swiotlb.o
obj-$(CONFIG_IOMMU_HELPER) += iommu-helper.o
obj-$(CONFIG_FAULT_INJECTION) += fault-inject.o
obj-$(CONFIG_NOTIFIER_ERROR_INJECTION) += notifier-error-inject.o
obj-$(CONFIG_CPU_NOTIFIER_ERROR_INJECT) += cpu-notifier-error-inject.o
obj-$(CONFIG_PM_NOTIFIER_ERROR_INJECT) += pm-notifier-error-inject.o
obj-$(CONFIG_MEMORY_NOTIFIER_ERROR_INJECT) += memory-notifier-error-inject.o
obj-$(CONFIG_PSERIES_RECONFIG_NOTIFIER_ERROR_INJECT) += \
	pSeries-reconfig-notifier-error-inject.o

lib-$(CONFIG_GENERIC_BUG) += bug.o

obj-$(CONFIG_HAVE_ARCH_TRACEHOOK) += syscall.o

obj-$(CONFIG_DYNAMIC_DEBUG) += dynamic_debug.o

obj-$(CONFIG_NLATTR) += nlattr.o

obj-$(CONFIG_LRU_CACHE) += lru_cache.o

obj-$(CONFIG_DMA_API_DEBUG) += dma-debug.o

obj-$(CONFIG_GENERIC_CSUM) += checksum.o

obj-$(CONFIG_GENERIC_ATOMIC64) += atomic64.o

obj-$(CONFIG_ATOMIC64_SELFTEST) += atomic64_test.o

obj-$(CONFIG_AVERAGE) += average.o

obj-$(CONFIG_CPU_RMAP) += cpu_rmap.o

obj-$(CONFIG_CORDIC) += cordic.o

obj-$(CONFIG_DQL) += dynamic_queue_limits.o

obj-$(CONFIG_MPILIB) += mpi/
obj-$(CONFIG_SIGNATURE) += digsig.o

obj-$(CONFIG_CLZ_TAB) += clz_tab.o

obj-$(CONFIG_DDR) += jedec_ddr_data.o

obj-$(CONFIG_GENERIC_STRNCPY_FROM_USER) += strncpy_from_user.o
obj-$(CONFIG_GENERIC_STRNLEN_USER) += strnlen_user.o

obj-$(CONFIG_STMP_DEVICE) += stmp_device.o

libfdt_files = fdt.o fdt_ro.o fdt_wip.o fdt_rw.o fdt_sw.o fdt_strerror.o
$(foreach file, $(libfdt_files), \
	$(eval CFLAGS_$(file) = -I$(src)/../scripts/dtc/libfdt))
lib-$(CONFIG_LIBFDT) += $(libfdt_files)

obj-$(CONFIG_RBTREE_TEST) += rbtree_test.o
obj-$(CONFIG_INTERVAL_TREE_TEST) += interval_tree_test.o

interval_tree_test-objs := interval_tree_test_main.o interval_tree.o

<<<<<<< HEAD
=======
obj-$(CONFIG_ASN1) += asn1_decoder.o

>>>>>>> ddffeb8c
hostprogs-y	:= gen_crc32table
clean-files	:= crc32table.h

$(obj)/crc32.o: $(obj)/crc32table.h

quiet_cmd_crc32 = GEN     $@
      cmd_crc32 = $< > $@

$(obj)/crc32table.h: $(obj)/gen_crc32table
	$(call cmd,crc32)

#
# Build a fast OID lookip registry from include/linux/oid_registry.h
#
obj-$(CONFIG_OID_REGISTRY) += oid_registry.o

$(obj)/oid_registry.c: $(obj)/oid_registry_data.c

$(obj)/oid_registry_data.c: $(srctree)/include/linux/oid_registry.h \
			    $(src)/build_OID_registry
	$(call cmd,build_OID_registry)

quiet_cmd_build_OID_registry = GEN     $@
      cmd_build_OID_registry = perl $(srctree)/$(src)/build_OID_registry $< $@

clean-files	+= oid_registry_data.c<|MERGE_RESOLUTION|>--- conflicted
+++ resolved
@@ -145,11 +145,8 @@
 
 interval_tree_test-objs := interval_tree_test_main.o interval_tree.o
 
-<<<<<<< HEAD
-=======
 obj-$(CONFIG_ASN1) += asn1_decoder.o
 
->>>>>>> ddffeb8c
 hostprogs-y	:= gen_crc32table
 clean-files	:= crc32table.h
 
