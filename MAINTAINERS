

	List of maintainers and how to submit kernel changes

Please try to follow the guidelines below.  This will make things
easier on the maintainers.  Not all of these guidelines matter for every
trivial patch so apply some common sense.

1.	Always _test_ your changes, however small, on at least 4 or
	5 people, preferably many more.

2.	Try to release a few ALPHA test versions to the net. Announce
	them onto the kernel channel and await results. This is especially
	important for device drivers, because often that's the only way
	you will find things like the fact version 3 firmware needs
	a magic fix you didn't know about, or some clown changed the
	chips on a board and not its name.  (Don't laugh!  Look at the
	SMC etherpower for that.)

3.	Make sure your changes compile correctly in multiple
	configurations. In particular check that changes work both as a
	module and built into the kernel.

4.	When you are happy with a change make it generally available for
	testing and await feedback.

5.	Make a patch available to the relevant maintainer in the list. Use
	'diff -u' to make the patch easy to merge. Be prepared to get your
	changes sent back with seemingly silly requests about formatting
	and variable names.  These aren't as silly as they seem. One
	job the maintainers (and especially Linus) do is to keep things
	looking the same. Sometimes this means that the clever hack in
	your driver to get around a problem actually needs to become a
	generalized kernel feature ready for next time.

	PLEASE check your patch with the automated style checker
	(scripts/checkpatch.pl) to catch trivial style violations.
	See Documentation/CodingStyle for guidance here.

	PLEASE CC: the maintainers and mailing lists that are generated
	by scripts/get_maintainer.pl.  The results returned by the
	script will be best if you have git installed and are making
	your changes in a branch derived from Linus' latest git tree.
	See Documentation/SubmittingPatches for details.

	PLEASE try to include any credit lines you want added with the
	patch. It avoids people being missed off by mistake and makes
	it easier to know who wants adding and who doesn't.

	PLEASE document known bugs. If it doesn't work for everything
	or does something very odd once a month document it.

	PLEASE remember that submissions must be made under the terms
	of the OSDL certificate of contribution and should include a
	Signed-off-by: line.  The current version of this "Developer's
	Certificate of Origin" (DCO) is listed in the file
	Documentation/SubmittingPatches.

6.	Make sure you have the right to send any changes you make. If you
	do changes at work you may find your employer owns the patch
	not you.

7.	When sending security related changes or reports to a maintainer
	please Cc: security@kernel.org, especially if the maintainer
	does not respond.

8.	Happy hacking.

Descriptions of section entries:

	P: Person (obsolete)
	M: Mail patches to: FullName <address@domain>
	R: Designated reviewer: FullName <address@domain>
	   These reviewers should be CCed on patches.
	L: Mailing list that is relevant to this area
	W: Web-page with status/info
	Q: Patchwork web based patch tracking system site
	T: SCM tree type and location.
	   Type is one of: git, hg, quilt, stgit, topgit
	S: Status, one of the following:
	   Supported:	Someone is actually paid to look after this.
	   Maintained:	Someone actually looks after it.
	   Odd Fixes:	It has a maintainer but they don't have time to do
			much other than throw the odd patch in. See below..
	   Orphan:	No current maintainer [but maybe you could take the
			role as you write your new code].
	   Obsolete:	Old code. Something tagged obsolete generally means
			it has been replaced by a better system and you
			should be using that.
	F: Files and directories with wildcard patterns.
	   A trailing slash includes all files and subdirectory files.
	   F:	drivers/net/	all files in and below drivers/net
	   F:	drivers/net/*	all files in drivers/net, but not below
	   F:	*/net/*		all files in "any top level directory"/net
	   One pattern per line.  Multiple F: lines acceptable.
	N: Files and directories with regex patterns.
	   N:	[^a-z]tegra	all files whose path contains the word tegra
	   One pattern per line.  Multiple N: lines acceptable.
	   scripts/get_maintainer.pl has different behavior for files that
	   match F: pattern and matches of N: patterns.  By default,
	   get_maintainer will not look at git log history when an F: pattern
	   match occurs.  When an N: match occurs, git log history is used
	   to also notify the people that have git commit signatures.
	X: Files and directories that are NOT maintained, same rules as F:
	   Files exclusions are tested before file matches.
	   Can be useful for excluding a specific subdirectory, for instance:
	   F:	net/
	   X:	net/ipv6/
	   matches all files in and below net excluding net/ipv6/
	K: Keyword perl extended regex pattern to match content in a
	   patch or file.  For instance:
	   K: of_get_profile
	      matches patches or files that contain "of_get_profile"
	   K: \b(printk|pr_(info|err))\b
	      matches patches or files that contain one or more of the words
	      printk, pr_info or pr_err
	   One regex pattern per line.  Multiple K: lines acceptable.

Note: For the hard of thinking, this list is meant to remain in alphabetical
order. If you could add yourselves to it in alphabetical order that would be
so much easier [Ed]

Maintainers List (try to look for most precise areas first)

		-----------------------------------

3C59X NETWORK DRIVER
M:	Steffen Klassert <klassert@mathematik.tu-chemnitz.de>
L:	netdev@vger.kernel.org
S:	Maintained
F:	Documentation/networking/vortex.txt
F:	drivers/net/ethernet/3com/3c59x.c

3CR990 NETWORK DRIVER
M:	David Dillow <dave@thedillows.org>
L:	netdev@vger.kernel.org
S:	Maintained
F:	drivers/net/ethernet/3com/typhoon*

3WARE SAS/SATA-RAID SCSI DRIVERS (3W-XXXX, 3W-9XXX, 3W-SAS)
M:	Adam Radford <linuxraid@lsi.com>
L:	linux-scsi@vger.kernel.org
W:	http://www.lsi.com
S:	Supported
F:	drivers/scsi/3w-*

53C700 AND 53C700-66 SCSI DRIVER
M:	"James E.J. Bottomley" <James.Bottomley@HansenPartnership.com>
L:	linux-scsi@vger.kernel.org
S:	Maintained
F:	drivers/scsi/53c700*

6LOWPAN GENERIC (BTLE/IEEE 802.15.4)
M:	Alexander Aring <alex.aring@gmail.com>
M:	Jukka Rissanen <jukka.rissanen@linux.intel.com>
L:	linux-bluetooth@vger.kernel.org
L:	linux-wpan@vger.kernel.org
S:	Maintained
F:	net/6lowpan/
F:	include/net/6lowpan.h

6PACK NETWORK DRIVER FOR AX.25
M:	Andreas Koensgen <ajk@comnets.uni-bremen.de>
L:	linux-hams@vger.kernel.org
S:	Maintained
F:	drivers/net/hamradio/6pack.c

8169 10/100/1000 GIGABIT ETHERNET DRIVER
M:	Realtek linux nic maintainers <nic_swsd@realtek.com>
L:	netdev@vger.kernel.org
S:	Maintained
F:	drivers/net/ethernet/realtek/r8169.c

8250/16?50 (AND CLONE UARTS) SERIAL DRIVER
M:	Greg Kroah-Hartman <gregkh@linuxfoundation.org>
L:	linux-serial@vger.kernel.org
W:	http://serial.sourceforge.net
S:	Maintained
T:	git git://git.kernel.org/pub/scm/linux/kernel/git/gregkh/tty.git
F:	drivers/tty/serial/8250*
F:	include/linux/serial_8250.h

8390 NETWORK DRIVERS [WD80x3/SMC-ELITE, SMC-ULTRA, NE2000, 3C503, etc.]
L:	netdev@vger.kernel.org
S:	Orphan / Obsolete
F:	drivers/net/ethernet/8390/

9P FILE SYSTEM
M:	Eric Van Hensbergen <ericvh@gmail.com>
M:	Ron Minnich <rminnich@sandia.gov>
M:	Latchesar Ionkov <lucho@ionkov.net>
L:	v9fs-developer@lists.sourceforge.net
W:	http://swik.net/v9fs
Q:	http://patchwork.kernel.org/project/v9fs-devel/list/
T:	git git://git.kernel.org/pub/scm/linux/kernel/git/ericvh/v9fs.git
S:	Maintained
F:	Documentation/filesystems/9p.txt
F:	fs/9p/
F:	net/9p/
F:	include/net/9p/
F:	include/uapi/linux/virtio_9p.h
F:	include/trace/events/9p.h


A8293 MEDIA DRIVER
M:	Antti Palosaari <crope@iki.fi>
L:	linux-media@vger.kernel.org
W:	http://linuxtv.org/
W:	http://palosaari.fi/linux/
Q:	http://patchwork.linuxtv.org/project/linux-media/list/
T:	git git://linuxtv.org/anttip/media_tree.git
S:	Maintained
F:	drivers/media/dvb-frontends/a8293*

AACRAID SCSI RAID DRIVER
M:	Adaptec OEM Raid Solutions <aacraid@adaptec.com>
L:	linux-scsi@vger.kernel.org
W:	http://www.adaptec.com/
S:	Supported
F:	Documentation/scsi/aacraid.txt
F:	drivers/scsi/aacraid/

ABI/API
L:	linux-api@vger.kernel.org
F:	Documentation/ABI/
F:	include/linux/syscalls.h
F:	include/uapi/
F:	kernel/sys_ni.c

ABIT UGURU 1,2 HARDWARE MONITOR DRIVER
M:	Hans de Goede <hdegoede@redhat.com>
L:	lm-sensors@lm-sensors.org
S:	Maintained
F:	drivers/hwmon/abituguru.c

ABIT UGURU 3 HARDWARE MONITOR DRIVER
M:	Alistair John Strachan <alistair@devzero.co.uk>
L:	lm-sensors@lm-sensors.org
S:	Maintained
F:	drivers/hwmon/abituguru3.c

ACENIC DRIVER
M:	Jes Sorensen <jes@trained-monkey.org>
L:	linux-acenic@sunsite.dk
S:	Maintained
F:	drivers/net/ethernet/alteon/acenic*

ACER ASPIRE ONE TEMPERATURE AND FAN DRIVER
M:	Peter Feuerer <peter@piie.net>
L:	platform-driver-x86@vger.kernel.org
W:	http://piie.net/?section=acerhdf
S:	Maintained
F:	drivers/platform/x86/acerhdf.c

ACER WMI LAPTOP EXTRAS
M:	"Lee, Chun-Yi" <jlee@suse.com>
L:	platform-driver-x86@vger.kernel.org
S:	Maintained
F:	drivers/platform/x86/acer-wmi.c

ACPI
M:	Rafael J. Wysocki <rjw@rjwysocki.net>
M:	Len Brown <lenb@kernel.org>
L:	linux-acpi@vger.kernel.org
W:	https://01.org/linux-acpi
Q:	https://patchwork.kernel.org/project/linux-acpi/list/
T:	git git://git.kernel.org/pub/scm/linux/kernel/git/rafael/linux-pm
S:	Supported
F:	drivers/acpi/
F:	drivers/pnp/pnpacpi/
F:	include/linux/acpi.h
F:	include/acpi/
F:	Documentation/acpi/
F:	Documentation/ABI/testing/sysfs-bus-acpi
F:	drivers/pci/*acpi*
F:	drivers/pci/*/*acpi*
F:	drivers/pci/*/*/*acpi*
F:	tools/power/acpi/

ACPI COMPONENT ARCHITECTURE (ACPICA)
M:	Robert Moore <robert.moore@intel.com>
M:	Lv Zheng <lv.zheng@intel.com>
M:	Rafael J. Wysocki <rafael.j.wysocki@intel.com>
L:	linux-acpi@vger.kernel.org
L:	devel@acpica.org
W:	https://acpica.org/
W:	https://github.com/acpica/acpica/
Q:	https://patchwork.kernel.org/project/linux-acpi/list/
T:	git git://git.kernel.org/pub/scm/linux/kernel/git/rafael/linux-pm
S:	Supported
F:	drivers/acpi/acpica/
F:	include/acpi/
F:	tools/power/acpi/

ACPI FAN DRIVER
M:	Zhang Rui <rui.zhang@intel.com>
L:	linux-acpi@vger.kernel.org
W:	https://01.org/linux-acpi
S:	Supported
F:	drivers/acpi/fan.c

ACPI THERMAL DRIVER
M:	Zhang Rui <rui.zhang@intel.com>
L:	linux-acpi@vger.kernel.org
W:	https://01.org/linux-acpi
S:	Supported
F:	drivers/acpi/*thermal*

ACPI VIDEO DRIVER
M:	Zhang Rui <rui.zhang@intel.com>
L:	linux-acpi@vger.kernel.org
W:	https://01.org/linux-acpi
S:	Supported
F:	drivers/acpi/video.c

ACPI WMI DRIVER
L:	platform-driver-x86@vger.kernel.org
S:	Orphan
F:	drivers/platform/x86/wmi.c

AD1889 ALSA SOUND DRIVER
M:	Thibaut Varene <T-Bone@parisc-linux.org>
W:	http://wiki.parisc-linux.org/AD1889
L:	linux-parisc@vger.kernel.org
S:	Maintained
F:	sound/pci/ad1889.*

AD525X ANALOG DEVICES DIGITAL POTENTIOMETERS DRIVER
M:	Michael Hennerich <michael.hennerich@analog.com>
W:	http://wiki.analog.com/AD5254
W:	http://ez.analog.com/community/linux-device-drivers
S:	Supported
F:	drivers/misc/ad525x_dpot.c

AD5398 CURRENT REGULATOR DRIVER (AD5398/AD5821)
M:	Michael Hennerich <michael.hennerich@analog.com>
W:	http://wiki.analog.com/AD5398
W:	http://ez.analog.com/community/linux-device-drivers
S:	Supported
F:	drivers/regulator/ad5398.c

AD714X CAPACITANCE TOUCH SENSOR DRIVER (AD7142/3/7/8/7A)
M:	Michael Hennerich <michael.hennerich@analog.com>
W:	http://wiki.analog.com/AD7142
W:	http://ez.analog.com/community/linux-device-drivers
S:	Supported
F:	drivers/input/misc/ad714x.c

AD7877 TOUCHSCREEN DRIVER
M:	Michael Hennerich <michael.hennerich@analog.com>
W:	http://wiki.analog.com/AD7877
W:	http://ez.analog.com/community/linux-device-drivers
S:	Supported
F:	drivers/input/touchscreen/ad7877.c

AD7879 TOUCHSCREEN DRIVER (AD7879/AD7889)
M:	Michael Hennerich <michael.hennerich@analog.com>
W:	http://wiki.analog.com/AD7879
W:	http://ez.analog.com/community/linux-device-drivers
S:	Supported
F:	drivers/input/touchscreen/ad7879.c

ADDRESS SPACE LAYOUT RANDOMIZATION (ASLR)
M:	Jiri Kosina <jkosina@suse.cz>
S:	Maintained

ADM1025 HARDWARE MONITOR DRIVER
M:	Jean Delvare <jdelvare@suse.de>
L:	lm-sensors@lm-sensors.org
S:	Maintained
F:	Documentation/hwmon/adm1025
F:	drivers/hwmon/adm1025.c

ADM1029 HARDWARE MONITOR DRIVER
M:	Corentin Labbe <clabbe.montjoie@gmail.com>
L:	lm-sensors@lm-sensors.org
S:	Maintained
F:	drivers/hwmon/adm1029.c

ADM8211 WIRELESS DRIVER
L:	linux-wireless@vger.kernel.org
W:	http://wireless.kernel.org/
S:	Orphan
F:	drivers/net/wireless/adm8211.*

ADP1653 FLASH CONTROLLER DRIVER
M:	Sakari Ailus <sakari.ailus@iki.fi>
L:	linux-media@vger.kernel.org
S:	Maintained
F:	drivers/media/i2c/adp1653.c
F:	include/media/adp1653.h

ADP5520 BACKLIGHT DRIVER WITH IO EXPANDER (ADP5520/ADP5501)
M:	Michael Hennerich <michael.hennerich@analog.com>
W:	http://wiki.analog.com/ADP5520
W:	http://ez.analog.com/community/linux-device-drivers
S:	Supported
F:	drivers/mfd/adp5520.c
F:	drivers/video/backlight/adp5520_bl.c
F:	drivers/leds/leds-adp5520.c
F:	drivers/gpio/gpio-adp5520.c
F:	drivers/input/keyboard/adp5520-keys.c

ADP5588 QWERTY KEYPAD AND IO EXPANDER DRIVER (ADP5588/ADP5587)
M:	Michael Hennerich <michael.hennerich@analog.com>
W:	http://wiki.analog.com/ADP5588
W:	http://ez.analog.com/community/linux-device-drivers
S:	Supported
F:	drivers/input/keyboard/adp5588-keys.c
F:	drivers/gpio/gpio-adp5588.c

ADP8860 BACKLIGHT DRIVER (ADP8860/ADP8861/ADP8863)
M:	Michael Hennerich <michael.hennerich@analog.com>
W:	http://wiki.analog.com/ADP8860
W:	http://ez.analog.com/community/linux-device-drivers
S:	Supported
F:	drivers/video/backlight/adp8860_bl.c

ADS1015 HARDWARE MONITOR DRIVER
M:	Dirk Eibach <eibach@gdsys.de>
L:	lm-sensors@lm-sensors.org
S:	Maintained
F:	Documentation/hwmon/ads1015
F:	drivers/hwmon/ads1015.c
F:	include/linux/i2c/ads1015.h

ADT746X FAN DRIVER
M:	Colin Leroy <colin@colino.net>
S:	Maintained
F:	drivers/macintosh/therm_adt746x.c

ADT7475 HARDWARE MONITOR DRIVER
M:	Jean Delvare <jdelvare@suse.de>
L:	lm-sensors@lm-sensors.org
S:	Maintained
F:	Documentation/hwmon/adt7475
F:	drivers/hwmon/adt7475.c

ADXL34X THREE-AXIS DIGITAL ACCELEROMETER DRIVER (ADXL345/ADXL346)
M:	Michael Hennerich <michael.hennerich@analog.com>
W:	http://wiki.analog.com/ADXL345
W:	http://ez.analog.com/community/linux-device-drivers
S:	Supported
F:	drivers/input/misc/adxl34x.c

ADVANSYS SCSI DRIVER
M:	Matthew Wilcox <matthew@wil.cx>
L:	linux-scsi@vger.kernel.org
S:	Maintained
F:	Documentation/scsi/advansys.txt
F:	drivers/scsi/advansys.c

AEDSP16 DRIVER
M:	Riccardo Facchetti <fizban@tin.it>
S:	Maintained
F:	sound/oss/aedsp16.c

AF9013 MEDIA DRIVER
M:	Antti Palosaari <crope@iki.fi>
L:	linux-media@vger.kernel.org
W:	http://linuxtv.org/
W:	http://palosaari.fi/linux/
Q:	http://patchwork.linuxtv.org/project/linux-media/list/
T:	git git://linuxtv.org/anttip/media_tree.git
S:	Maintained
F:	drivers/media/dvb-frontends/af9013*

AF9033 MEDIA DRIVER
M:	Antti Palosaari <crope@iki.fi>
L:	linux-media@vger.kernel.org
W:	http://linuxtv.org/
W:	http://palosaari.fi/linux/
Q:	http://patchwork.linuxtv.org/project/linux-media/list/
T:	git git://linuxtv.org/anttip/media_tree.git
S:	Maintained
F:	drivers/media/dvb-frontends/af9033*

AFFS FILE SYSTEM
L:	linux-fsdevel@vger.kernel.org
S:	Orphan
F:	Documentation/filesystems/affs.txt
F:	fs/affs/

AFS FILESYSTEM & AF_RXRPC SOCKET DOMAIN
M:	David Howells <dhowells@redhat.com>
L:	linux-afs@lists.infradead.org
S:	Supported
F:	fs/afs/
F:	include/net/af_rxrpc.h
F:	net/rxrpc/af_rxrpc.c

AGPGART DRIVER
M:	David Airlie <airlied@linux.ie>
T:	git git://people.freedesktop.org/~airlied/linux (part of drm maint)
S:	Maintained
F:	drivers/char/agp/
F:	include/linux/agp*
F:	include/uapi/linux/agp*

AHA152X SCSI DRIVER
M:	"Juergen E. Fischer" <fischer@norbit.de>
L:	linux-scsi@vger.kernel.org
S:	Maintained
F:	drivers/scsi/aha152x*
F:	drivers/scsi/pcmcia/aha152x*

AIC7XXX / AIC79XX SCSI DRIVER
M:	Hannes Reinecke <hare@suse.de>
L:	linux-scsi@vger.kernel.org
S:	Maintained
F:	drivers/scsi/aic7xxx/

AIMSLAB FM RADIO RECEIVER DRIVER
M:	Hans Verkuil <hverkuil@xs4all.nl>
L:	linux-media@vger.kernel.org
T:	git git://linuxtv.org/media_tree.git
W:	http://linuxtv.org
S:	Maintained
F:	drivers/media/radio/radio-aimslab*

AIO
M:	Benjamin LaHaise <bcrl@kvack.org>
L:	linux-aio@kvack.org
S:	Supported
F:	fs/aio.c
F:	include/linux/*aio*.h

AIRSPY MEDIA DRIVER
M:	Antti Palosaari <crope@iki.fi>
L:	linux-media@vger.kernel.org
W:	http://linuxtv.org/
W:	http://palosaari.fi/linux/
Q:	http://patchwork.linuxtv.org/project/linux-media/list/
T:	git git://linuxtv.org/anttip/media_tree.git
S:	Maintained
F:	drivers/media/usb/airspy/

ALCATEL SPEEDTOUCH USB DRIVER
M:	Duncan Sands <duncan.sands@free.fr>
L:	linux-usb@vger.kernel.org
W:	http://www.linux-usb.org/SpeedTouch/
S:	Maintained
F:	drivers/usb/atm/speedtch.c
F:	drivers/usb/atm/usbatm.c

ALCHEMY AU1XX0 MMC DRIVER
M:	Manuel Lauss <manuel.lauss@gmail.com>
S:	Maintained
F:	drivers/mmc/host/au1xmmc.c

ALI1563 I2C DRIVER
M:	Rudolf Marek <r.marek@assembler.cz>
L:	linux-i2c@vger.kernel.org
S:	Maintained
F:	Documentation/i2c/busses/i2c-ali1563
F:	drivers/i2c/busses/i2c-ali1563.c

ALPHA PORT
M:	Richard Henderson <rth@twiddle.net>
M:	Ivan Kokshaysky <ink@jurassic.park.msu.ru>
M:	Matt Turner <mattst88@gmail.com>
S:	Odd Fixes
L:	linux-alpha@vger.kernel.org
F:	arch/alpha/

ALTERA MAILBOX DRIVER
M:	Ley Foon Tan <lftan@altera.com>
L:	nios2-dev@lists.rocketboards.org (moderated for non-subscribers)
S:	Maintained
F:	drivers/mailbox/mailbox-altera.c

ALTERA PIO DRIVER
M:	Tien Hock Loh <thloh@altera.com>
L:	linux-gpio@vger.kernel.org
S:	Maintained
F:	drivers/gpio/gpio-altera.c

ALTERA TRIPLE SPEED ETHERNET DRIVER
M:	Vince Bridgers <vbridger@opensource.altera.com>
L:	netdev@vger.kernel.org
L:	nios2-dev@lists.rocketboards.org (moderated for non-subscribers)
S:	Maintained
F:	drivers/net/ethernet/altera/

ALTERA UART/JTAG UART SERIAL DRIVERS
M:	Tobias Klauser <tklauser@distanz.ch>
L:	linux-serial@vger.kernel.org
L:	nios2-dev@lists.rocketboards.org (moderated for non-subscribers)
S:	Maintained
F:	drivers/tty/serial/altera_uart.c
F:	drivers/tty/serial/altera_jtaguart.c
F:	include/linux/altera_uart.h
F:	include/linux/altera_jtaguart.h

AMD CRYPTOGRAPHIC COPROCESSOR (CCP) DRIVER
M:	Tom Lendacky <thomas.lendacky@amd.com>
L:	linux-crypto@vger.kernel.org
S:	Supported
F:	drivers/crypto/ccp/
F:	include/linux/ccp.h

AMD FAM15H PROCESSOR POWER MONITORING DRIVER
M:	Andreas Herrmann <herrmann.der.user@googlemail.com>
L:	lm-sensors@lm-sensors.org
S:	Maintained
F:	Documentation/hwmon/fam15h_power
F:	drivers/hwmon/fam15h_power.c

AMD GEODE CS5536 USB DEVICE CONTROLLER DRIVER
M:	Thomas Dahlmann <dahlmann.thomas@arcor.de>
L:	linux-geode@lists.infradead.org (moderated for non-subscribers)
S:	Supported
F:	drivers/usb/gadget/udc/amd5536udc.*

AMD GEODE PROCESSOR/CHIPSET SUPPORT
P:	Andres Salomon <dilinger@queued.net>
L:	linux-geode@lists.infradead.org (moderated for non-subscribers)
W:	http://www.amd.com/us-en/ConnectivitySolutions/TechnicalResources/0,,50_2334_2452_11363,00.html
S:	Supported
F:	drivers/char/hw_random/geode-rng.c
F:	drivers/crypto/geode*
F:	drivers/video/fbdev/geode/
F:	arch/x86/include/asm/geode.h

AMD IOMMU (AMD-VI)
M:	Joerg Roedel <joro@8bytes.org>
L:	iommu@lists.linux-foundation.org
T:	git git://git.kernel.org/pub/scm/linux/kernel/git/joro/iommu.git
S:	Maintained
F:	drivers/iommu/amd_iommu*.[ch]
F:	include/linux/amd-iommu.h

AMD KFD
M:	Oded Gabbay <oded.gabbay@amd.com>
L:	dri-devel@lists.freedesktop.org
T:	git git://people.freedesktop.org/~gabbayo/linux.git
S:	Supported
F:	drivers/gpu/drm/amd/amdkfd/
F:	drivers/gpu/drm/amd/include/cik_structs.h
F:	drivers/gpu/drm/amd/include/kgd_kfd_interface.h
F:	drivers/gpu/drm/radeon/radeon_kfd.c
F:	drivers/gpu/drm/radeon/radeon_kfd.h
F:	include/uapi/linux/kfd_ioctl.h

AMD MICROCODE UPDATE SUPPORT
M:	Borislav Petkov <bp@alien8.de>
S:	Maintained
F:	arch/x86/kernel/cpu/microcode/amd*

AMD XGBE DRIVER
M:	Tom Lendacky <thomas.lendacky@amd.com>
L:	netdev@vger.kernel.org
S:	Supported
F:	drivers/net/ethernet/amd/xgbe/
F:	drivers/net/phy/amd-xgbe-phy.c

AMS (Apple Motion Sensor) DRIVER
M:	Michael Hanselmann <linux-kernel@hansmi.ch>
S:	Supported
F:	drivers/macintosh/ams/

AMSO1100 RNIC DRIVER
M:	Tom Tucker <tom@opengridcomputing.com>
M:	Steve Wise <swise@opengridcomputing.com>
L:	linux-rdma@vger.kernel.org
S:	Maintained
F:	drivers/infiniband/hw/amso1100/

ANALOG DEVICES INC AD9389B DRIVER
M:	Hans Verkuil <hans.verkuil@cisco.com>
L:	linux-media@vger.kernel.org
S:	Maintained
F:	drivers/media/i2c/ad9389b*

ANALOG DEVICES INC ADV7180 DRIVER
M:	Lars-Peter Clausen <lars@metafoo.de>
L:	linux-media@vger.kernel.org
W:	http://ez.analog.com/community/linux-device-drivers
S:	Supported
F:	drivers/media/i2c/adv7180.c

ANALOG DEVICES INC ADV7511 DRIVER
M:	Hans Verkuil <hans.verkuil@cisco.com>
L:	linux-media@vger.kernel.org
S:	Maintained
F:	drivers/media/i2c/adv7511*

ANALOG DEVICES INC ADV7604 DRIVER
M:	Hans Verkuil <hans.verkuil@cisco.com>
L:	linux-media@vger.kernel.org
S:	Maintained
F:	drivers/media/i2c/adv7604*

ANALOG DEVICES INC ADV7842 DRIVER
M:	Hans Verkuil <hans.verkuil@cisco.com>
L:	linux-media@vger.kernel.org
S:	Maintained
F:	drivers/media/i2c/adv7842*

ANALOG DEVICES INC ASOC CODEC DRIVERS
M:	Lars-Peter Clausen <lars@metafoo.de>
L:	alsa-devel@alsa-project.org (moderated for non-subscribers)
W:	http://wiki.analog.com/
W:	http://ez.analog.com/community/linux-device-drivers
S:	Supported
F:	sound/soc/codecs/adau*
F:	sound/soc/codecs/adav*
F:	sound/soc/codecs/ad1*
F:	sound/soc/codecs/ad7*
F:	sound/soc/codecs/ssm*
F:	sound/soc/codecs/sigmadsp.*

ANALOG DEVICES INC ASOC DRIVERS
L:	adi-buildroot-devel@lists.sourceforge.net (moderated for non-subscribers)
L:	alsa-devel@alsa-project.org (moderated for non-subscribers)
W:	http://blackfin.uclinux.org/
S:	Supported
F:	sound/soc/blackfin/*

ANALOG DEVICES INC IIO DRIVERS
M:	Lars-Peter Clausen <lars@metafoo.de>
M:	Michael Hennerich <Michael.Hennerich@analog.com>
W:	http://wiki.analog.com/
W:	http://ez.analog.com/community/linux-device-drivers
S:	Supported
F:	drivers/iio/*/ad*
X:	drivers/iio/*/adjd*
F:	drivers/staging/iio/*/ad*
F:	staging/iio/trigger/iio-trig-bfin-timer.c

ANDROID DRIVERS
M:	Greg Kroah-Hartman <gregkh@linuxfoundation.org>
M:	Arve Hjønnevåg <arve@android.com>
M:	Riley Andrews <riandrews@android.com>
T:	git git://git.kernel.org/pub/scm/linux/kernel/gregkh/staging.git
L:	devel@driverdev.osuosl.org
S:	Supported
F:	drivers/android/
F:	drivers/staging/android/

AOA (Apple Onboard Audio) ALSA DRIVER
M:	Johannes Berg <johannes@sipsolutions.net>
L:	linuxppc-dev@lists.ozlabs.org
L:	alsa-devel@alsa-project.org (moderated for non-subscribers)
S:	Maintained
F:	sound/aoa/

APM DRIVER
M:	Jiri Kosina <jkosina@suse.cz>
S:	Odd fixes
F:	arch/x86/kernel/apm_32.c
F:	include/linux/apm_bios.h
F:	include/uapi/linux/apm_bios.h
F:	drivers/char/apm-emulation.c

APPLE BCM5974 MULTITOUCH DRIVER
M:	Henrik Rydberg <rydberg@bitmath.org>
L:	linux-input@vger.kernel.org
S:	Odd fixes
F:	drivers/input/mouse/bcm5974.c

APPLE SMC DRIVER
M:	Henrik Rydberg <rydberg@bitmath.org>
L:	lm-sensors@lm-sensors.org
S:	Odd fixes
F:	drivers/hwmon/applesmc.c

APPLETALK NETWORK LAYER
M:	Arnaldo Carvalho de Melo <acme@ghostprotocols.net>
S:	Maintained
F:	drivers/net/appletalk/
F:	net/appletalk/

APPLIED MICRO (APM) X-GENE SOC ETHERNET DRIVER
M:	Iyappan Subramanian <isubramanian@apm.com>
M:	Keyur Chudgar <kchudgar@apm.com>
S:	Supported
F:	drivers/net/ethernet/apm/xgene/
F:	Documentation/devicetree/bindings/net/apm-xgene-enet.txt

APTINA CAMERA SENSOR PLL
M:	Laurent Pinchart <Laurent.pinchart@ideasonboard.com>
L:	linux-media@vger.kernel.org
S:	Maintained
F:	drivers/media/i2c/aptina-pll.*

ARC FRAMEBUFFER DRIVER
M:	Jaya Kumar <jayalk@intworks.biz>
S:	Maintained
F:	drivers/video/fbdev/arcfb.c
F:	drivers/video/fbdev/core/fb_defio.c

ARM MFM AND FLOPPY DRIVERS
M:	Ian Molton <spyro@f2s.com>
S:	Maintained
F:	arch/arm/lib/floppydma.S
F:	arch/arm/include/asm/floppy.h

ARM PMU PROFILING AND DEBUGGING
M:	Will Deacon <will.deacon@arm.com>
S:	Maintained
F:	arch/arm/kernel/perf_event*
F:	arch/arm/oprofile/common.c
F:	arch/arm/include/asm/pmu.h
F:	arch/arm/kernel/hw_breakpoint.c
F:	arch/arm/include/asm/hw_breakpoint.h

ARM PORT
M:	Russell King <linux@arm.linux.org.uk>
L:	linux-arm-kernel@lists.infradead.org (moderated for non-subscribers)
W:	http://www.arm.linux.org.uk/
S:	Maintained
F:	arch/arm/

ARM SUB-ARCHITECTURES
L:	linux-arm-kernel@lists.infradead.org (moderated for non-subscribers)
S:	Maintained
F:	arch/arm/mach-*/
F:	arch/arm/plat-*/
T:	git git://git.kernel.org/pub/scm/linux/kernel/git/arm/arm-soc.git

ARM PRIMECELL AACI PL041 DRIVER
M:	Russell King <linux@arm.linux.org.uk>
S:	Maintained
F:	sound/arm/aaci.*

ARM PRIMECELL CLCD PL110 DRIVER
M:	Russell King <linux@arm.linux.org.uk>
S:	Maintained
F:	drivers/video/fbdev/amba-clcd.*

ARM PRIMECELL KMI PL050 DRIVER
M:	Russell King <linux@arm.linux.org.uk>
S:	Maintained
F:	drivers/input/serio/ambakmi.*
F:	include/linux/amba/kmi.h

ARM PRIMECELL MMCI PL180/1 DRIVER
M:	Russell King <linux@arm.linux.org.uk>
S:	Maintained
F:	drivers/mmc/host/mmci.*
F:	include/linux/amba/mmci.h

ARM PRIMECELL UART PL010 AND PL011 DRIVERS
M:	Russell King <linux@arm.linux.org.uk>
S:	Maintained
F:	drivers/tty/serial/amba-pl01*.c
F:	include/linux/amba/serial.h

ARM PRIMECELL BUS SUPPORT
M:	Russell King <linux@arm.linux.org.uk>
S:	Maintained
F:	drivers/amba/
F:	include/linux/amba/bus.h

ARM/ADS SPHERE MACHINE SUPPORT
M:	Lennert Buytenhek <kernel@wantstofly.org>
L:	linux-arm-kernel@lists.infradead.org (moderated for non-subscribers)
S:	Maintained

ARM/AFEB9260 MACHINE SUPPORT
M:	Sergey Lapin <slapin@ossfans.org>
L:	linux-arm-kernel@lists.infradead.org (moderated for non-subscribers)
S:	Maintained

ARM/AJECO 1ARM MACHINE SUPPORT
M:	Lennert Buytenhek <kernel@wantstofly.org>
L:	linux-arm-kernel@lists.infradead.org (moderated for non-subscribers)
S:	Maintained

ARM/Allwinner A1X SoC support
M:	Maxime Ripard <maxime.ripard@free-electrons.com>
L:	linux-arm-kernel@lists.infradead.org (moderated for non-subscribers)
S:	Maintained
N:	sun[x4567]i

ARM/Allwinner SoC Clock Support
M:	Emilio López <emilio@elopez.com.ar>
S:	Maintained
F:	drivers/clk/sunxi/

ARM/Amlogic MesonX SoC support
M:	Carlo Caione <carlo@caione.org>
L:	linux-arm-kernel@lists.infradead.org (moderated for non-subscribers)
S:	Maintained
F:	drivers/media/rc/meson-ir.c
N:	meson[x68]

ARM/Annapurna Labs ALPINE ARCHITECTURE
M:	Tsahee Zidenberg <tsahee@annapurnalabs.com>
S:	Maintained
F:	arch/arm/mach-alpine/

ARM/ATMEL AT91RM9200 AND AT91SAM ARM ARCHITECTURES
M:	Nicolas Ferre <nicolas.ferre@atmel.com>
M:	Alexandre Belloni <alexandre.belloni@free-electrons.com>
M:	Jean-Christophe Plagniol-Villard <plagnioj@jcrosoft.com>
L:	linux-arm-kernel@lists.infradead.org (moderated for non-subscribers)
W:	http://www.linux4sam.org
S:	Supported
F:	arch/arm/mach-at91/
F:	include/soc/at91/
F:	arch/arm/boot/dts/at91*.dts
F:	arch/arm/boot/dts/at91*.dtsi
F:	arch/arm/boot/dts/sama*.dts
F:	arch/arm/boot/dts/sama*.dtsi
F:	arch/arm/include/debug/at91.S

ARM/ATMEL AT91 Clock Support
M:	Boris Brezillon <boris.brezillon@free-electrons.com>
S:	Maintained
F:	drivers/clk/at91

ARM/CALXEDA HIGHBANK ARCHITECTURE
M:	Rob Herring <robh@kernel.org>
L:	linux-arm-kernel@lists.infradead.org (moderated for non-subscribers)
S:	Maintained
F:	arch/arm/mach-highbank/

ARM/CAVIUM NETWORKS CNS3XXX MACHINE SUPPORT
M:	Krzysztof Halasa <khalasa@piap.pl>
S:	Maintained
F:	arch/arm/mach-cns3xxx/

ARM/CIRRUS LOGIC CLPS711X ARM ARCHITECTURE
M:	Alexander Shiyan <shc_work@mail.ru>
L:	linux-arm-kernel@lists.infradead.org (moderated for non-subscribers)
S:	Odd Fixes
N:	clps711x

ARM/CIRRUS LOGIC EP93XX ARM ARCHITECTURE
M:	Hartley Sweeten <hsweeten@visionengravers.com>
M:	Ryan Mallon <rmallon@gmail.com>
L:	linux-arm-kernel@lists.infradead.org (moderated for non-subscribers)
S:	Maintained
F:	arch/arm/mach-ep93xx/
F:	arch/arm/mach-ep93xx/include/mach/

ARM/CIRRUS LOGIC EDB9315A MACHINE SUPPORT
M:	Lennert Buytenhek <kernel@wantstofly.org>
L:	linux-arm-kernel@lists.infradead.org (moderated for non-subscribers)
S:	Maintained

ARM/CLKDEV SUPPORT
M:	Russell King <linux@arm.linux.org.uk>
L:	linux-arm-kernel@lists.infradead.org (moderated for non-subscribers)
S:	Maintained
F:	arch/arm/include/asm/clkdev.h
F:	drivers/clk/clkdev.c

ARM/COMPULAB CM-X270/EM-X270 and CM-X300 MACHINE SUPPORT
M:	Mike Rapoport <mike@compulab.co.il>
L:	linux-arm-kernel@lists.infradead.org (moderated for non-subscribers)
S:	Maintained

ARM/CONTEC MICRO9 MACHINE SUPPORT
M:	Hubert Feurstein <hubert.feurstein@contec.at>
S:	Maintained
F:	arch/arm/mach-ep93xx/micro9.c

ARM/CORESIGHT FRAMEWORK AND DRIVERS
M:	Mathieu Poirier <mathieu.poirier@linaro.org>
L:	linux-arm-kernel@lists.infradead.org (moderated for non-subscribers)
S:	Maintained
F:	drivers/hwtracing/coresight/*
F:	Documentation/trace/coresight.txt
F:	Documentation/devicetree/bindings/arm/coresight.txt
F:	Documentation/ABI/testing/sysfs-bus-coresight-devices-*

ARM/CORGI MACHINE SUPPORT
M:	Richard Purdie <rpurdie@rpsys.net>
S:	Maintained

ARM/CORTINA SYSTEMS GEMINI ARM ARCHITECTURE
M:	Hans Ulli Kroll <ulli.kroll@googlemail.com>
L:	linux-arm-kernel@lists.infradead.org (moderated for non-subscribers)
T:	git git://github.com/ulli-kroll/linux.git
S:	Maintained
F:	arch/arm/mach-gemini/

ARM/CSR SIRFPRIMA2 MACHINE SUPPORT
M:	Barry Song <baohua@kernel.org>
L:	linux-arm-kernel@lists.infradead.org (moderated for non-subscribers)
T:	git git://git.kernel.org/pub/scm/linux/kernel/git/baohua/linux.git
S:	Maintained
F:	arch/arm/mach-prima2/
F:	drivers/clk/sirf/
F:	drivers/clocksource/timer-prima2.c
F:	drivers/clocksource/timer-atlas7.c
N:	[^a-z]sirf

ARM/CONEXANT DIGICOLOR MACHINE SUPPORT
M:	Baruch Siach <baruch@tkos.co.il>
L:	linux-arm-kernel@lists.infradead.org (moderated for non-subscribers)
S:	Maintained
N:	digicolor

ARM/EBSA110 MACHINE SUPPORT
M:	Russell King <linux@arm.linux.org.uk>
L:	linux-arm-kernel@lists.infradead.org (moderated for non-subscribers)
W:	http://www.arm.linux.org.uk/
S:	Maintained
F:	arch/arm/mach-ebsa110/
F:	drivers/net/ethernet/amd/am79c961a.*

ARM/ENERGY MICRO (SILICON LABS) EFM32 SUPPORT
M:	Uwe Kleine-König <kernel@pengutronix.de>
L:	linux-arm-kernel@lists.infradead.org (moderated for non-subscribers)
S:	Maintained
N:	efm32

ARM/EZX SMARTPHONES (A780, A910, A1200, E680, ROKR E2 and ROKR E6)
M:	Daniel Ribeiro <drwyrm@gmail.com>
M:	Stefan Schmidt <stefan@openezx.org>
M:	Harald Welte <laforge@openezx.org>
L:	openezx-devel@lists.openezx.org (moderated for non-subscribers)
W:	http://www.openezx.org/
S:	Maintained
T:	topgit git://git.openezx.org/openezx.git
F:	arch/arm/mach-pxa/ezx.c

ARM/FARADAY FA526 PORT
M:	Hans Ulli Kroll <ulli.kroll@googlemail.com>
L:	linux-arm-kernel@lists.infradead.org (moderated for non-subscribers)
S:	Maintained
T:	git git://git.berlios.de/gemini-board
F:	arch/arm/mm/*-fa*

ARM/FOOTBRIDGE ARCHITECTURE
M:	Russell King <linux@arm.linux.org.uk>
L:	linux-arm-kernel@lists.infradead.org (moderated for non-subscribers)
W:	http://www.arm.linux.org.uk/
S:	Maintained
F:	arch/arm/include/asm/hardware/dec21285.h
F:	arch/arm/mach-footbridge/

ARM/FREESCALE IMX / MXC ARM ARCHITECTURE
M:	Shawn Guo <shawn.guo@linaro.org>
M:	Sascha Hauer <kernel@pengutronix.de>
L:	linux-arm-kernel@lists.infradead.org (moderated for non-subscribers)
S:	Maintained
T:	git git://git.kernel.org/pub/scm/linux/kernel/git/shawnguo/linux.git
F:	arch/arm/mach-imx/
F:	arch/arm/mach-mxs/
F:	arch/arm/boot/dts/imx*
F:	arch/arm/configs/imx*_defconfig
F:	drivers/clk/imx/
F:	include/soc/imx/

ARM/FREESCALE VYBRID ARM ARCHITECTURE
M:	Shawn Guo <shawn.guo@linaro.org>
M:	Sascha Hauer <kernel@pengutronix.de>
R:	Stefan Agner <stefan@agner.ch>
L:	linux-arm-kernel@lists.infradead.org (moderated for non-subscribers)
S:	Maintained
T:	git git://git.kernel.org/pub/scm/linux/kernel/git/shawnguo/linux.git
F:	arch/arm/mach-imx/*vf610*
F:	arch/arm/boot/dts/vf*

ARM/GLOMATION GESBC9312SX MACHINE SUPPORT
M:	Lennert Buytenhek <kernel@wantstofly.org>
L:	linux-arm-kernel@lists.infradead.org (moderated for non-subscribers)
S:	Maintained

ARM/GUMSTIX MACHINE SUPPORT
M:	Steve Sakoman <sakoman@gmail.com>
L:	linux-arm-kernel@lists.infradead.org (moderated for non-subscribers)
S:	Maintained

ARM/H4700 (HP IPAQ HX4700) MACHINE SUPPORT
M:	Philipp Zabel <philipp.zabel@gmail.com>
M:	Paul Parsons <lost.distance@yahoo.com>
L:	linux-arm-kernel@lists.infradead.org (moderated for non-subscribers)
S:	Maintained
F:	arch/arm/mach-pxa/hx4700.c
F:	arch/arm/mach-pxa/include/mach/hx4700.h
F:	sound/soc/pxa/hx4700.c

ARM/HISILICON SOC SUPPORT
M:	Wei Xu <xuwei5@hisilicon.com>
L:	linux-arm-kernel@lists.infradead.org (moderated for non-subscribers)
W:	http://www.hisilicon.com
S:	Supported
T:	git git://github.com/hisilicon/linux-hisi.git
F:	arch/arm/mach-hisi/

ARM/HP JORNADA 7XX MACHINE SUPPORT
M:	Kristoffer Ericson <kristoffer.ericson@gmail.com>
W:	www.jlime.com
S:	Maintained
T:	git git://git.kernel.org/pub/scm/linux/kernel/git/kristoffer/linux-hpc.git
F:	arch/arm/mach-sa1100/jornada720.c
F:	arch/arm/mach-sa1100/include/mach/jornada720.h

ARM/IGEP MACHINE SUPPORT
M:	Enric Balletbo i Serra <eballetbo@gmail.com>
M:	Javier Martinez Canillas <javier@dowhile0.org>
L:	linux-omap@vger.kernel.org
L:	linux-arm-kernel@lists.infradead.org (moderated for non-subscribers)
S:	Maintained
F:	arch/arm/boot/dts/omap3-igep*

ARM/INCOME PXA270 SUPPORT
M:	Marek Vasut <marek.vasut@gmail.com>
L:	linux-arm-kernel@lists.infradead.org (moderated for non-subscribers)
S:	Maintained
F:	arch/arm/mach-pxa/colibri-pxa270-income.c

ARM/INTEL IOP32X ARM ARCHITECTURE
M:	Lennert Buytenhek <kernel@wantstofly.org>
L:	linux-arm-kernel@lists.infradead.org (moderated for non-subscribers)
S:	Maintained

ARM/INTEL IOP33X ARM ARCHITECTURE
L:	linux-arm-kernel@lists.infradead.org (moderated for non-subscribers)
S:	Orphan

ARM/INTEL IOP13XX ARM ARCHITECTURE
M:	Lennert Buytenhek <kernel@wantstofly.org>
L:	linux-arm-kernel@lists.infradead.org (moderated for non-subscribers)
S:	Maintained

ARM/INTEL IQ81342EX MACHINE SUPPORT
M:	Lennert Buytenhek <kernel@wantstofly.org>
L:	linux-arm-kernel@lists.infradead.org (moderated for non-subscribers)
S:	Maintained

ARM/INTEL IXDP2850 MACHINE SUPPORT
M:	Lennert Buytenhek <kernel@wantstofly.org>
L:	linux-arm-kernel@lists.infradead.org (moderated for non-subscribers)
S:	Maintained

ARM/INTEL IXP4XX ARM ARCHITECTURE
M:	Imre Kaloz <kaloz@openwrt.org>
M:	Krzysztof Halasa <khalasa@piap.pl>
L:	linux-arm-kernel@lists.infradead.org (moderated for non-subscribers)
S:	Maintained
F:	arch/arm/mach-ixp4xx/

ARM/INTEL RESEARCH IMOTE/STARGATE 2 MACHINE SUPPORT
M:	Jonathan Cameron <jic23@cam.ac.uk>
L:	linux-arm-kernel@lists.infradead.org (moderated for non-subscribers)
S:	Maintained
F:	arch/arm/mach-pxa/stargate2.c
F:	drivers/pcmcia/pxa2xx_stargate2.c

ARM/INTEL XSC3 (MANZANO) ARM CORE
M:	Lennert Buytenhek <kernel@wantstofly.org>
L:	linux-arm-kernel@lists.infradead.org (moderated for non-subscribers)
S:	Maintained

ARM/IP FABRICS DOUBLE ESPRESSO MACHINE SUPPORT
M:	Lennert Buytenhek <kernel@wantstofly.org>
L:	linux-arm-kernel@lists.infradead.org (moderated for non-subscribers)
S:	Maintained

ARM/TEXAS INSTRUMENT KEYSTONE ARCHITECTURE
M:	Santosh Shilimkar <ssantosh@kernel.org>
L:	linux-arm-kernel@lists.infradead.org (moderated for non-subscribers)
S:	Maintained
F:	arch/arm/mach-keystone/
T:	git git://git.kernel.org/pub/scm/linux/kernel/git/ssantosh/linux-keystone.git

ARM/TEXAS INSTRUMENT KEYSTONE CLOCK FRAMEWORK
M:	Santosh Shilimkar <ssantosh@kernel.org>
L:	linux-kernel@vger.kernel.org
S:	Maintained
F:	drivers/clk/keystone/

ARM/TEXAS INSTRUMENT KEYSTONE ClOCKSOURCE
M:	Santosh Shilimkar <ssantosh@kernel.org>
L:	linux-arm-kernel@lists.infradead.org (moderated for non-subscribers)
L:	linux-kernel@vger.kernel.org
S:	Maintained
F:	drivers/clocksource/timer-keystone.c

ARM/TEXAS INSTRUMENT KEYSTONE RESET DRIVER
M:	Santosh Shilimkar <ssantosh@kernel.org>
L:	linux-kernel@vger.kernel.org
S:	Maintained
F:	drivers/power/reset/keystone-reset.c

ARM/TEXAS INSTRUMENT AEMIF/EMIF DRIVERS
M:	Santosh Shilimkar <ssantosh@kernel.org>
L:	linux-kernel@vger.kernel.org
S:	Maintained
F:	drivers/memory/*emif*

ARM/LOGICPD PXA270 MACHINE SUPPORT
M:	Lennert Buytenhek <kernel@wantstofly.org>
L:	linux-arm-kernel@lists.infradead.org (moderated for non-subscribers)
S:	Maintained

ARM/MAGICIAN MACHINE SUPPORT
M:	Philipp Zabel <philipp.zabel@gmail.com>
S:	Maintained

ARM/Marvell Kirkwood and Armada 370, 375, 38x, XP SOC support
M:	Jason Cooper <jason@lakedaemon.net>
M:	Andrew Lunn <andrew@lunn.ch>
M:	Gregory Clement <gregory.clement@free-electrons.com>
M:	Sebastian Hesselbarth <sebastian.hesselbarth@gmail.com>
L:	linux-arm-kernel@lists.infradead.org (moderated for non-subscribers)
S:	Maintained
F:	arch/arm/mach-mvebu/
F:	drivers/rtc/rtc-armada38x.c
F:	arch/arm/boot/dts/armada*
F:	arch/arm/boot/dts/kirkwood*


ARM/Marvell Berlin SoC support
M:	Sebastian Hesselbarth <sebastian.hesselbarth@gmail.com>
L:	linux-arm-kernel@lists.infradead.org (moderated for non-subscribers)
S:	Maintained
F:	arch/arm/mach-berlin/
F:	arch/arm/boot/dts/berlin*


ARM/Marvell Dove/MV78xx0/Orion SOC support
M:	Jason Cooper <jason@lakedaemon.net>
M:	Andrew Lunn <andrew@lunn.ch>
M:	Sebastian Hesselbarth <sebastian.hesselbarth@gmail.com>
M:	Gregory Clement <gregory.clement@free-electrons.com>
L:	linux-arm-kernel@lists.infradead.org (moderated for non-subscribers)
S:	Maintained
F:	arch/arm/mach-dove/
F:	arch/arm/mach-mv78xx0/
F:	arch/arm/mach-orion5x/
F:	arch/arm/plat-orion/
F:	arch/arm/boot/dts/dove*
F:	arch/arm/boot/dts/orion5x*


ARM/Orion SoC/Technologic Systems TS-78xx platform support
M:	Alexander Clouter <alex@digriz.org.uk>
L:	linux-arm-kernel@lists.infradead.org (moderated for non-subscribers)
W:	http://www.digriz.org.uk/ts78xx/kernel
S:	Maintained
F:	arch/arm/mach-orion5x/ts78xx-*

ARM/Mediatek SoC support
M:	Matthias Brugger <matthias.bgg@gmail.com>
L:	linux-arm-kernel@lists.infradead.org (moderated for non-subscribers)
L:	linux-mediatek@lists.infradead.org (moderated for non-subscribers)
S:	Maintained
F:	arch/arm/boot/dts/mt6*
F:	arch/arm/boot/dts/mt8*
F:	arch/arm/mach-mediatek/
N:	mtk
K:	mediatek

ARM/MICREL KS8695 ARCHITECTURE
M:	Greg Ungerer <gerg@uclinux.org>
L:	linux-arm-kernel@lists.infradead.org (moderated for non-subscribers)
F:	arch/arm/mach-ks8695/
S:	Odd Fixes

ARM/MIOA701 MACHINE SUPPORT
M:	Robert Jarzmik <robert.jarzmik@free.fr>
L:	linux-arm-kernel@lists.infradead.org (moderated for non-subscribers)
F:	arch/arm/mach-pxa/mioa701.c
S:	Maintained

ARM/NEC MOBILEPRO 900/c MACHINE SUPPORT
M:	Michael Petchkovsky <mkpetch@internode.on.net>
S:	Maintained

ARM/NOMADIK ARCHITECTURE
M:	Alessandro Rubini <rubini@unipv.it>
M:	Linus Walleij <linus.walleij@linaro.org>
L:	linux-arm-kernel@lists.infradead.org (moderated for non-subscribers)
S:	Maintained
F:	arch/arm/mach-nomadik/
F:	drivers/pinctrl/nomadik/
F:	drivers/i2c/busses/i2c-nomadik.c
T:	git git://git.kernel.org/pub/scm/linux/kernel/git/linusw/linux-nomadik.git

ARM/OPENMOKO NEO FREERUNNER (GTA02) MACHINE SUPPORT
M:	Nelson Castillo <arhuaco@freaks-unidos.net>
L:	openmoko-kernel@lists.openmoko.org (subscribers-only)
W:	http://wiki.openmoko.org/wiki/Neo_FreeRunner
S:	Supported

ARM/TOSA MACHINE SUPPORT
M:	Dmitry Eremin-Solenikov <dbaryshkov@gmail.com>
M:	Dirk Opfer <dirk@opfer-online.de>
S:	Maintained

ARM/PALMTX,PALMT5,PALMLD,PALMTE2,PALMTC SUPPORT
M:	Marek Vasut <marek.vasut@gmail.com>
L:	linux-arm-kernel@lists.infradead.org
W:	http://hackndev.com
S:	Maintained
F:	arch/arm/mach-pxa/include/mach/palmtx.h
F:	arch/arm/mach-pxa/palmtx.c
F:	arch/arm/mach-pxa/include/mach/palmt5.h
F:	arch/arm/mach-pxa/palmt5.c
F:	arch/arm/mach-pxa/include/mach/palmld.h
F:	arch/arm/mach-pxa/palmld.c
F:	arch/arm/mach-pxa/include/mach/palmte2.h
F:	arch/arm/mach-pxa/palmte2.c
F:	arch/arm/mach-pxa/include/mach/palmtc.h
F:	arch/arm/mach-pxa/palmtc.c

ARM/PALM TREO SUPPORT
M:	Tomas Cech <sleep_walker@suse.cz>
L:	linux-arm-kernel@lists.infradead.org
W:	http://hackndev.com
S:	Maintained
F:	arch/arm/mach-pxa/include/mach/palmtreo.h
F:	arch/arm/mach-pxa/palmtreo.c

ARM/PALMZ72 SUPPORT
M:	Sergey Lapin <slapin@ossfans.org>
L:	linux-arm-kernel@lists.infradead.org
W:	http://hackndev.com
S:	Maintained
F:	arch/arm/mach-pxa/include/mach/palmz72.h
F:	arch/arm/mach-pxa/palmz72.c

ARM/PLEB SUPPORT
M:	Peter Chubb <pleb@gelato.unsw.edu.au>
W:	http://www.disy.cse.unsw.edu.au/Hardware/PLEB
S:	Maintained

ARM/PT DIGITAL BOARD PORT
M:	Stefan Eletzhofer <stefan.eletzhofer@eletztrick.de>
L:	linux-arm-kernel@lists.infradead.org (moderated for non-subscribers)
W:	http://www.arm.linux.org.uk/
S:	Maintained

ARM/QUALCOMM SUPPORT
M:	Kumar Gala <galak@codeaurora.org>
M:	Andy Gross <agross@codeaurora.org>
M:	David Brown <davidb@codeaurora.org>
L:	linux-arm-msm@vger.kernel.org
L:	linux-soc@vger.kernel.org
S:	Maintained
F:	arch/arm/mach-qcom/
F:	drivers/soc/qcom/
F:	drivers/tty/serial/msm_serial.h
F:	drivers/tty/serial/msm_serial.c
F:	drivers/*/pm8???-*
F:	drivers/mfd/ssbi.c
F:	drivers/firmware/qcom_scm.c
T:	git git://git.kernel.org/pub/scm/linux/kernel/git/galak/linux-qcom.git

ARM/RADISYS ENP2611 MACHINE SUPPORT
M:	Lennert Buytenhek <kernel@wantstofly.org>
L:	linux-arm-kernel@lists.infradead.org (moderated for non-subscribers)
S:	Maintained

ARM/RISCPC ARCHITECTURE
M:	Russell King <linux@arm.linux.org.uk>
L:	linux-arm-kernel@lists.infradead.org (moderated for non-subscribers)
W:	http://www.arm.linux.org.uk/
S:	Maintained
F:	arch/arm/include/asm/hardware/entry-macro-iomd.S
F:	arch/arm/include/asm/hardware/ioc.h
F:	arch/arm/include/asm/hardware/iomd.h
F:	arch/arm/include/asm/hardware/memc.h
F:	arch/arm/mach-rpc/
F:	drivers/net/ethernet/8390/etherh.c
F:	drivers/net/ethernet/i825xx/ether1*
F:	drivers/net/ethernet/seeq/ether3*
F:	drivers/scsi/arm/

ARM/Rockchip SoC support
M:	Heiko Stuebner <heiko@sntech.de>
L:	linux-arm-kernel@lists.infradead.org (moderated for non-subscribers)
L:	linux-rockchip@lists.infradead.org
S:	Maintained
F:	arch/arm/boot/dts/rk3*
F:	arch/arm/mach-rockchip/
F:	drivers/clk/rockchip/
F:	drivers/i2c/busses/i2c-rk3x.c
F:	drivers/*/*rockchip*
F:	drivers/*/*/*rockchip*
F:	sound/soc/rockchip/
N:	rockchip

ARM/SAMSUNG EXYNOS ARM ARCHITECTURES
M:	Kukjin Kim <kgene@kernel.org>
M:	Krzysztof Kozlowski <k.kozlowski@samsung.com>
L:	linux-arm-kernel@lists.infradead.org (moderated for non-subscribers)
L:	linux-samsung-soc@vger.kernel.org (moderated for non-subscribers)
S:	Maintained
F:	arch/arm/boot/dts/s3c*
F:	arch/arm/boot/dts/exynos*
F:	arch/arm/plat-samsung/
F:	arch/arm/mach-s3c24*/
F:	arch/arm/mach-s3c64xx/
F:	arch/arm/mach-s5p*/
F:	arch/arm/mach-exynos*/
F:	drivers/*/*s3c2410*
F:	drivers/*/*/*s3c2410*
F:	drivers/spi/spi-s3c*
F:	sound/soc/samsung/*
N:	exynos

ARM/SAMSUNG MOBILE MACHINE SUPPORT
M:	Kyungmin Park <kyungmin.park@samsung.com>
L:	linux-arm-kernel@lists.infradead.org (moderated for non-subscribers)
S:	Maintained
F:	arch/arm/mach-s5pv210/

ARM/SAMSUNG S5P SERIES 2D GRAPHICS ACCELERATION (G2D) SUPPORT
M:	Kyungmin Park <kyungmin.park@samsung.com>
M:	Kamil Debski <k.debski@samsung.com>
L:	linux-arm-kernel@lists.infradead.org
L:	linux-media@vger.kernel.org
S:	Maintained
F:	drivers/media/platform/s5p-g2d/

ARM/SAMSUNG S5P SERIES Multi Format Codec (MFC) SUPPORT
M:	Kyungmin Park <kyungmin.park@samsung.com>
M:	Kamil Debski <k.debski@samsung.com>
M:	Jeongtae Park <jtp.park@samsung.com>
L:	linux-arm-kernel@lists.infradead.org
L:	linux-media@vger.kernel.org
S:	Maintained
F:	arch/arm/plat-samsung/s5p-dev-mfc.c
F:	drivers/media/platform/s5p-mfc/

ARM/SAMSUNG S5P SERIES TV SUBSYSTEM SUPPORT
M:	Kyungmin Park <kyungmin.park@samsung.com>
M:	Tomasz Stanislawski <t.stanislaws@samsung.com>
L:	linux-arm-kernel@lists.infradead.org
L:	linux-media@vger.kernel.org
S:	Maintained
F:	drivers/media/platform/s5p-tv/

ARM/SHMOBILE ARM ARCHITECTURE
M:	Simon Horman <horms@verge.net.au>
M:	Magnus Damm <magnus.damm@gmail.com>
L:	linux-sh@vger.kernel.org
W:	http://oss.renesas.com
Q:	http://patchwork.kernel.org/project/linux-sh/list/
T:	git git://git.kernel.org/pub/scm/linux/kernel/git/horms/renesas.git next
S:	Supported
F:	arch/arm/boot/dts/emev2*
F:	arch/arm/boot/dts/r7s*
F:	arch/arm/boot/dts/r8a*
F:	arch/arm/boot/dts/sh*
F:	arch/arm/configs/armadillo800eva_defconfig
F:	arch/arm/configs/bockw_defconfig
F:	arch/arm/configs/kzm9g_defconfig
F:	arch/arm/configs/marzen_defconfig
F:	arch/arm/configs/shmobile_defconfig
F:	arch/arm/include/debug/renesas-scif.S
F:	arch/arm/mach-shmobile/
F:	drivers/sh/

ARM/SOCFPGA ARCHITECTURE
M:	Dinh Nguyen <dinguyen@opensource.altera.com>
S:	Maintained
F:	arch/arm/mach-socfpga/
F:	arch/arm/boot/dts/socfpga*
F:	arch/arm/configs/socfpga_defconfig
W:	http://www.rocketboards.org
T:	git git://git.kernel.org/pub/scm/linux/kernel/git/dinguyen/linux.git

ARM/SOCFPGA CLOCK FRAMEWORK SUPPORT
M:	Dinh Nguyen <dinguyen@opensource.altera.com>
S:	Maintained
F:	drivers/clk/socfpga/

ARM/SOCFPGA EDAC SUPPORT
M:	Thor Thayer <tthayer@opensource.altera.com>
S:	Maintained
F:	drivers/edac/altera_edac.

ARM/STI ARCHITECTURE
M:	Srinivas Kandagatla <srinivas.kandagatla@gmail.com>
M:	Maxime Coquelin <maxime.coquelin@st.com>
M:	Patrice Chotard <patrice.chotard@st.com>
L:	linux-arm-kernel@lists.infradead.org (moderated for non-subscribers)
L:	kernel@stlinux.com
W:	http://www.stlinux.com
S:	Maintained
F:	arch/arm/mach-sti/
F:	arch/arm/boot/dts/sti*
F:	drivers/clocksource/arm_global_timer.c
F:	drivers/i2c/busses/i2c-st.c
F:	drivers/media/rc/st_rc.c
F:	drivers/mmc/host/sdhci-st.c
F:	drivers/phy/phy-miphy28lp.c
F:	drivers/phy/phy-miphy365x.c
F:	drivers/phy/phy-stih407-usb.c
F:	drivers/phy/phy-stih41x-usb.c
F:	drivers/pinctrl/pinctrl-st.c
F:	drivers/reset/sti/
F:	drivers/tty/serial/st-asc.c
F:	drivers/usb/dwc3/dwc3-st.c
F:	drivers/usb/host/ehci-st.c
F:	drivers/usb/host/ohci-st.c
F:	drivers/ata/ahci_st.c

ARM/STM32 ARCHITECTURE
M:	Maxime Coquelin <mcoquelin.stm32@gmail.com>
L:	linux-arm-kernel@lists.infradead.org (moderated for non-subscribers)
S:	Maintained
T:	git git://git.kernel.org/pub/scm/linux/kernel/git/mcoquelin/stm32.git
N:	stm32
F:	drivers/clocksource/armv7m_systick.c

ARM/TECHNOLOGIC SYSTEMS TS7250 MACHINE SUPPORT
M:	Lennert Buytenhek <kernel@wantstofly.org>
L:	linux-arm-kernel@lists.infradead.org (moderated for non-subscribers)
S:	Maintained

ARM/TETON BGA MACHINE SUPPORT
M:	"Mark F. Brown" <mark.brown314@gmail.com>
L:	linux-arm-kernel@lists.infradead.org (moderated for non-subscribers)
S:	Maintained

ARM/THECUS N2100 MACHINE SUPPORT
M:	Lennert Buytenhek <kernel@wantstofly.org>
L:	linux-arm-kernel@lists.infradead.org (moderated for non-subscribers)
S:	Maintained

ARM/NUVOTON W90X900 ARM ARCHITECTURE
M:	Wan ZongShun <mcuos.com@gmail.com>
L:	linux-arm-kernel@lists.infradead.org (moderated for non-subscribers)
W:	http://www.mcuos.com
S:	Maintained
F:	arch/arm/mach-w90x900/
F:	drivers/input/keyboard/w90p910_keypad.c
F:	drivers/input/touchscreen/w90p910_ts.c
F:	drivers/watchdog/nuc900_wdt.c
F:	drivers/net/ethernet/nuvoton/w90p910_ether.c
F:	drivers/mtd/nand/nuc900_nand.c
F:	drivers/rtc/rtc-nuc900.c
F:	drivers/spi/spi-nuc900.c
F:	drivers/usb/host/ehci-w90x900.c
F:	drivers/video/fbdev/nuc900fb.c

ARM/U300 MACHINE SUPPORT
M:	Linus Walleij <linus.walleij@linaro.org>
L:	linux-arm-kernel@lists.infradead.org (moderated for non-subscribers)
S:	Supported
F:	arch/arm/mach-u300/
F:	drivers/clocksource/timer-u300.c
F:	drivers/i2c/busses/i2c-stu300.c
F:	drivers/rtc/rtc-coh901331.c
F:	drivers/watchdog/coh901327_wdt.c
F:	drivers/dma/coh901318*
F:	drivers/mfd/ab3100*
F:	drivers/rtc/rtc-ab3100.c
F:	drivers/rtc/rtc-coh901331.c
T:	git git://git.kernel.org/pub/scm/linux/kernel/git/linusw/linux-stericsson.git

ARM/UNIPHIER ARCHITECTURE
M:	Masahiro Yamada <yamada.masahiro@socionext.com>
L:	linux-arm-kernel@lists.infradead.org (moderated for non-subscribers)
S:	Maintained
F:	arch/arm/mach-uniphier/
N:	uniphier

ARM/Ux500 ARM ARCHITECTURE
M:	Linus Walleij <linus.walleij@linaro.org>
L:	linux-arm-kernel@lists.infradead.org (moderated for non-subscribers)
S:	Maintained
F:	arch/arm/mach-ux500/
F:	drivers/clocksource/clksrc-dbx500-prcmu.c
F:	drivers/dma/ste_dma40*
F:	drivers/hwspinlock/u8500_hsem.c
F:	drivers/mfd/abx500*
F:	drivers/mfd/ab8500*
F:	drivers/mfd/dbx500*
F:	drivers/mfd/db8500*
F:	drivers/pinctrl/nomadik/pinctrl-ab*
F:	drivers/pinctrl/nomadik/pinctrl-nomadik*
F:	drivers/rtc/rtc-ab8500.c
F:	drivers/rtc/rtc-pl031.c
T:	git git://git.kernel.org/pub/scm/linux/kernel/git/linusw/linux-stericsson.git

ARM/Ux500 CLOCK FRAMEWORK SUPPORT
M:	Ulf Hansson <ulf.hansson@linaro.org>
L:	linux-arm-kernel@lists.infradead.org (moderated for non-subscribers)
T:	git git://git.linaro.org/people/ulfh/clk.git
S:	Maintained
F:	drivers/clk/ux500/
F:	include/linux/platform_data/clk-ux500.h

ARM/VERSATILE EXPRESS PLATFORM
M:	Liviu Dudau <liviu.dudau@arm.com>
M:	Sudeep Holla <sudeep.holla@arm.com>
M:	Lorenzo Pieralisi <lorenzo.pieralisi@arm.com>
L:	linux-arm-kernel@lists.infradead.org (moderated for non-subscribers)
S:	Maintained
F:	arch/arm/boot/dts/vexpress*
F:	arch/arm/mach-vexpress/
F:	*/*/vexpress*
F:	*/*/*/vexpress*
F:	drivers/clk/versatile/clk-vexpress-osc.c
F:	drivers/clocksource/versatile.c

ARM/VFP SUPPORT
M:	Russell King <linux@arm.linux.org.uk>
L:	linux-arm-kernel@lists.infradead.org (moderated for non-subscribers)
W:	http://www.arm.linux.org.uk/
S:	Maintained
F:	arch/arm/vfp/

ARM/VOIPAC PXA270 SUPPORT
M:	Marek Vasut <marek.vasut@gmail.com>
L:	linux-arm-kernel@lists.infradead.org (moderated for non-subscribers)
S:	Maintained
F:	arch/arm/mach-pxa/vpac270.c
F:	arch/arm/mach-pxa/include/mach/vpac270.h

ARM/VT8500 ARM ARCHITECTURE
M:	Tony Prisk <linux@prisktech.co.nz>
L:	linux-arm-kernel@lists.infradead.org (moderated for non-subscribers)
S:	Maintained
F:	arch/arm/mach-vt8500/
F:	drivers/clocksource/vt8500_timer.c
F:	drivers/i2c/busses/i2c-wmt.c
F:	drivers/mmc/host/wmt-sdmmc.c
F:	drivers/pwm/pwm-vt8500.c
F:	drivers/rtc/rtc-vt8500.c
F:	drivers/tty/serial/vt8500_serial.c
F:	drivers/usb/host/ehci-platform.c
F:	drivers/usb/host/uhci-platform.c
F:	drivers/video/fbdev/vt8500lcdfb.*
F:	drivers/video/fbdev/wm8505fb*
F:	drivers/video/fbdev/wmt_ge_rops.*

ARM/ZIPIT Z2 SUPPORT
M:	Marek Vasut <marek.vasut@gmail.com>
L:	linux-arm-kernel@lists.infradead.org (moderated for non-subscribers)
S:	Maintained
F:	arch/arm/mach-pxa/z2.c
F:	arch/arm/mach-pxa/include/mach/z2.h

ARM/ZTE ARCHITECTURE
M:	Jun Nie <jun.nie@linaro.org>
L:	linux-arm-kernel@lists.infradead.org (moderated for non-subscribers)
S:	Maintained
F:	arch/arm/mach-zx/
F:	drivers/clk/zte/
F:	Documentation/devicetree/bindings/arm/zte.txt
F:	Documentation/devicetree/bindings/clock/zx296702-clk.txt

ARM/ZYNQ ARCHITECTURE
M:	Michal Simek <michal.simek@xilinx.com>
R:	Sören Brinkmann <soren.brinkmann@xilinx.com>
L:	linux-arm-kernel@lists.infradead.org (moderated for non-subscribers)
W:	http://wiki.xilinx.com
T:	git git://git.xilinx.com/linux-xlnx.git
S:	Supported
F:	arch/arm/mach-zynq/
F:	drivers/cpuidle/cpuidle-zynq.c
F:	drivers/block/xsysace.c
N:	zynq
N:	xilinx
F:	drivers/clocksource/cadence_ttc_timer.c
F:	drivers/i2c/busses/i2c-cadence.c
F:	drivers/mmc/host/sdhci-of-arasan.c
F:	drivers/edac/synopsys_edac.c

ARM SMMU DRIVER
M:	Will Deacon <will.deacon@arm.com>
L:	linux-arm-kernel@lists.infradead.org (moderated for non-subscribers)
S:	Maintained
F:	drivers/iommu/arm-smmu.c
F:	drivers/iommu/io-pgtable-arm.c

ARM64 PORT (AARCH64 ARCHITECTURE)
M:	Catalin Marinas <catalin.marinas@arm.com>
M:	Will Deacon <will.deacon@arm.com>
L:	linux-arm-kernel@lists.infradead.org (moderated for non-subscribers)
S:	Maintained
F:	arch/arm64/
F:	Documentation/arm64/

AS3645A LED FLASH CONTROLLER DRIVER
M:	Laurent Pinchart <laurent.pinchart@ideasonboard.com>
L:	linux-media@vger.kernel.org
T:	git git://linuxtv.org/media_tree.git
S:	Maintained
F:	drivers/media/i2c/as3645a.c
F:	include/media/as3645a.h

ASC7621 HARDWARE MONITOR DRIVER
M:	George Joseph <george.joseph@fairview5.com>
L:	lm-sensors@lm-sensors.org
S:	Maintained
F:	Documentation/hwmon/asc7621
F:	drivers/hwmon/asc7621.c

ASUS NOTEBOOKS AND EEEPC ACPI/WMI EXTRAS DRIVERS
M:	Corentin Chary <corentin.chary@gmail.com>
L:	acpi4asus-user@lists.sourceforge.net
L:	platform-driver-x86@vger.kernel.org
W:	http://acpi4asus.sf.net
S:	Maintained
F:	drivers/platform/x86/asus*.c
F:	drivers/platform/x86/eeepc*.c

ASYNCHRONOUS TRANSFERS/TRANSFORMS (IOAT) API
R:	Dan Williams <dan.j.williams@intel.com>
W:	http://sourceforge.net/projects/xscaleiop
S:	Odd fixes
F:	Documentation/crypto/async-tx-api.txt
F:	crypto/async_tx/
F:	drivers/dma/
F:	include/linux/dmaengine.h
F:	include/linux/async_tx.h

AT24 EEPROM DRIVER
M:	Wolfram Sang <wsa@the-dreams.de>
L:	linux-i2c@vger.kernel.org
S:	Maintained
F:	drivers/misc/eeprom/at24.c
F:	include/linux/platform_data/at24.h

ATA OVER ETHERNET (AOE) DRIVER
M:	"Ed L. Cashin" <ed.cashin@acm.org>
W:	http://www.openaoe.org/
S:	Supported
F:	Documentation/aoe/
F:	drivers/block/aoe/

ATHEROS ATH GENERIC UTILITIES
M:	"Luis R. Rodriguez" <mcgrof@do-not-panic.com>
L:	linux-wireless@vger.kernel.org
S:	Supported
F:	drivers/net/wireless/ath/*

ATHEROS ATH5K WIRELESS DRIVER
M:	Jiri Slaby <jirislaby@gmail.com>
M:	Nick Kossifidis <mickflemm@gmail.com>
M:	"Luis R. Rodriguez" <mcgrof@do-not-panic.com>
L:	linux-wireless@vger.kernel.org
W:	http://wireless.kernel.org/en/users/Drivers/ath5k
S:	Maintained
F:	drivers/net/wireless/ath/ath5k/

ATHEROS ATH6KL WIRELESS DRIVER
M:	Kalle Valo <kvalo@qca.qualcomm.com>
L:	linux-wireless@vger.kernel.org
W:	http://wireless.kernel.org/en/users/Drivers/ath6kl
T:	git git://github.com/kvalo/ath.git
S:	Supported
F:	drivers/net/wireless/ath/ath6kl/

WILOCITY WIL6210 WIRELESS DRIVER
M:	Vladimir Kondratiev <qca_vkondrat@qca.qualcomm.com>
L:	linux-wireless@vger.kernel.org
L:	wil6210@qca.qualcomm.com
S:	Supported
W:	http://wireless.kernel.org/en/users/Drivers/wil6210
F:	drivers/net/wireless/ath/wil6210/
F:	include/uapi/linux/wil6210_uapi.h

CARL9170 LINUX COMMUNITY WIRELESS DRIVER
M:	Christian Lamparter <chunkeey@googlemail.com>
L:	linux-wireless@vger.kernel.org
W:	http://wireless.kernel.org/en/users/Drivers/carl9170
S:	Maintained
F:	drivers/net/wireless/ath/carl9170/

ATK0110 HWMON DRIVER
M:	Luca Tettamanti <kronos.it@gmail.com>
L:	lm-sensors@lm-sensors.org
S:	Maintained
F:	drivers/hwmon/asus_atk0110.c

ATI_REMOTE2 DRIVER
M:	Ville Syrjala <syrjala@sci.fi>
S:	Maintained
F:	drivers/input/misc/ati_remote2.c

ATLX ETHERNET DRIVERS
M:	Jay Cliburn <jcliburn@gmail.com>
M:	Chris Snook <chris.snook@gmail.com>
L:	netdev@vger.kernel.org
W:	http://sourceforge.net/projects/atl1
W:	http://atl1.sourceforge.net
S:	Maintained
F:	drivers/net/ethernet/atheros/

ATM
M:	Chas Williams <3chas3@gmail.com>
L:	linux-atm-general@lists.sourceforge.net (moderated for non-subscribers)
L:	netdev@vger.kernel.org
W:	http://linux-atm.sourceforge.net
S:	Maintained
F:	drivers/atm/
F:	include/linux/atm*
F:	include/uapi/linux/atm*

ATMEL AT91 / AT32 MCI DRIVER
M:	Ludovic Desroches <ludovic.desroches@atmel.com>
S:	Maintained
F:	drivers/mmc/host/atmel-mci.c
F:	drivers/mmc/host/atmel-mci-regs.h

ATMEL AT91 / AT32 SERIAL DRIVER
M:	Nicolas Ferre <nicolas.ferre@atmel.com>
S:	Supported
F:	drivers/tty/serial/atmel_serial.c

ATMEL Audio ALSA driver
M:	Nicolas Ferre <nicolas.ferre@atmel.com>
L:	alsa-devel@alsa-project.org (moderated for non-subscribers)
S:	Supported
F:	sound/soc/atmel

ATMEL DMA DRIVER
M:	Nicolas Ferre <nicolas.ferre@atmel.com>
L:	linux-arm-kernel@lists.infradead.org (moderated for non-subscribers)
S:	Supported
F:	drivers/dma/at_hdmac.c
F:	drivers/dma/at_hdmac_regs.h
F:	include/linux/platform_data/dma-atmel.h

ATMEL XDMA DRIVER
M:	Ludovic Desroches <ludovic.desroches@atmel.com>
L:	linux-arm-kernel@lists.infradead.org
L:	dmaengine@vger.kernel.org
S:	Supported
F:	drivers/dma/at_xdmac.c

ATMEL I2C DRIVER
M:	Ludovic Desroches <ludovic.desroches@atmel.com>
L:	linux-i2c@vger.kernel.org
S:	Supported
F:	drivers/i2c/busses/i2c-at91.c

ATMEL ISI DRIVER
M:	Josh Wu <josh.wu@atmel.com>
L:	linux-media@vger.kernel.org
S:	Supported
F:	drivers/media/platform/soc_camera/atmel-isi.c
F:	include/media/atmel-isi.h

ATMEL LCDFB DRIVER
M:	Nicolas Ferre <nicolas.ferre@atmel.com>
L:	linux-fbdev@vger.kernel.org
S:	Maintained
F:	drivers/video/fbdev/atmel_lcdfb.c
F:	include/video/atmel_lcdc.h

ATMEL MACB ETHERNET DRIVER
M:	Nicolas Ferre <nicolas.ferre@atmel.com>
S:	Supported
F:	drivers/net/ethernet/cadence/

ATMEL NAND DRIVER
M:	Josh Wu <josh.wu@atmel.com>
L:	linux-mtd@lists.infradead.org
S:	Supported
F:	drivers/mtd/nand/atmel_nand*

ATMEL SPI DRIVER
M:	Nicolas Ferre <nicolas.ferre@atmel.com>
S:	Supported
F:	drivers/spi/spi-atmel.*

ATMEL SSC DRIVER
M:	Nicolas Ferre <nicolas.ferre@atmel.com>
L:	linux-arm-kernel@lists.infradead.org (moderated for non-subscribers)
S:	Supported
F:	drivers/misc/atmel-ssc.c
F:	include/linux/atmel-ssc.h

ATMEL Timer Counter (TC) AND CLOCKSOURCE DRIVERS
M:	Nicolas Ferre <nicolas.ferre@atmel.com>
L:	linux-arm-kernel@lists.infradead.org (moderated for non-subscribers)
S:	Supported
F:	drivers/misc/atmel_tclib.c
F:	drivers/clocksource/tcb_clksrc.c

ATMEL USBA UDC DRIVER
M:	Nicolas Ferre <nicolas.ferre@atmel.com>
L:	linux-arm-kernel@lists.infradead.org (moderated for non-subscribers)
S:	Supported
F:	drivers/usb/gadget/udc/atmel_usba_udc.*

ATMEL WIRELESS DRIVER
M:	Simon Kelley <simon@thekelleys.org.uk>
L:	linux-wireless@vger.kernel.org
W:	http://www.thekelleys.org.uk/atmel
W:	http://atmelwlandriver.sourceforge.net/
S:	Maintained
F:	drivers/net/wireless/atmel*

ATTO EXPRESSSAS SAS/SATA RAID SCSI DRIVER
M:	Bradley Grove <linuxdrivers@attotech.com>
L:	linux-scsi@vger.kernel.org
W:	http://www.attotech.com
S:	Supported
F:	drivers/scsi/esas2r

AUDIT SUBSYSTEM
M:	Paul Moore <paul@paul-moore.com>
M:	Eric Paris <eparis@redhat.com>
L:	linux-audit@redhat.com (moderated for non-subscribers)
W:	http://people.redhat.com/sgrubb/audit/
T:	git git://git.infradead.org/users/pcmoore/audit
S:	Maintained
F:	include/linux/audit.h
F:	include/uapi/linux/audit.h
F:	kernel/audit*

AUXILIARY DISPLAY DRIVERS
M:	Miguel Ojeda Sandonis <miguel.ojeda.sandonis@gmail.com>
W:	http://miguelojeda.es/auxdisplay.htm
W:	http://jair.lab.fi.uva.es/~migojed/auxdisplay.htm
S:	Maintained
F:	drivers/auxdisplay/
F:	include/linux/cfag12864b.h

AVR32 ARCHITECTURE
M:	Haavard Skinnemoen <hskinnemoen@gmail.com>
M:	Hans-Christian Egtvedt <egtvedt@samfundet.no>
W:	http://www.atmel.com/products/AVR32/
W:	http://mirror.egtvedt.no/avr32linux.org/
W:	http://avrfreaks.net/
S:	Maintained
F:	arch/avr32/

AVR32/AT32AP MACHINE SUPPORT
M:	Haavard Skinnemoen <hskinnemoen@gmail.com>
M:	Hans-Christian Egtvedt <egtvedt@samfundet.no>
S:	Maintained
F:	arch/avr32/mach-at32ap/

AX.25 NETWORK LAYER
M:	Ralf Baechle <ralf@linux-mips.org>
L:	linux-hams@vger.kernel.org
W:	http://www.linux-ax25.org/
S:	Maintained
F:	include/uapi/linux/ax25.h
F:	include/net/ax25.h
F:	net/ax25/

AZ6007 DVB DRIVER
M:	Mauro Carvalho Chehab <mchehab@osg.samsung.com>
L:	linux-media@vger.kernel.org
W:	http://linuxtv.org
T:	git git://linuxtv.org/media_tree.git
S:	Maintained
F:	drivers/media/usb/dvb-usb-v2/az6007.c

AZTECH FM RADIO RECEIVER DRIVER
M:	Hans Verkuil <hverkuil@xs4all.nl>
L:	linux-media@vger.kernel.org
T:	git git://linuxtv.org/media_tree.git
W:	http://linuxtv.org
S:	Maintained
F:	drivers/media/radio/radio-aztech*

B43 WIRELESS DRIVER
L:	linux-wireless@vger.kernel.org
L:	b43-dev@lists.infradead.org
W:	http://wireless.kernel.org/en/users/Drivers/b43
S:	Odd Fixes
F:	drivers/net/wireless/b43/

B43LEGACY WIRELESS DRIVER
M:	Larry Finger <Larry.Finger@lwfinger.net>
L:	linux-wireless@vger.kernel.org
L:	b43-dev@lists.infradead.org
W:	http://wireless.kernel.org/en/users/Drivers/b43
S:	Maintained
F:	drivers/net/wireless/b43legacy/

BACKLIGHT CLASS/SUBSYSTEM
M:	Jingoo Han <jingoohan1@gmail.com>
M:	Lee Jones <lee.jones@linaro.org>
S:	Maintained
F:	drivers/video/backlight/
F:	include/linux/backlight.h

BATMAN ADVANCED
M:	Marek Lindner <mareklindner@neomailbox.ch>
M:	Simon Wunderlich <sw@simonwunderlich.de>
M:	Antonio Quartulli <antonio@meshcoding.com>
L:	b.a.t.m.a.n@lists.open-mesh.org
W:	http://www.open-mesh.org/
S:	Maintained
F:	net/batman-adv/

BAYCOM/HDLCDRV DRIVERS FOR AX.25
M:	Thomas Sailer <t.sailer@alumni.ethz.ch>
L:	linux-hams@vger.kernel.org
W:	http://www.baycom.org/~tom/ham/ham.html
S:	Maintained
F:	drivers/net/hamradio/baycom*

BCACHE (BLOCK LAYER CACHE)
M:	Kent Overstreet <kmo@daterainc.com>
L:	linux-bcache@vger.kernel.org
W:	http://bcache.evilpiepirate.org
S:	Maintained:
F:	drivers/md/bcache/

BEFS FILE SYSTEM
S:	Orphan
F:	Documentation/filesystems/befs.txt
F:	fs/befs/

BECKHOFF CX5020 ETHERCAT MASTER DRIVER
M:	Dariusz Marcinkiewicz <reksio@newterm.pl>
L:	netdev@vger.kernel.org
S:	Maintained
F:	drivers/net/ethernet/ec_bhf.c

BFS FILE SYSTEM
M:	"Tigran A. Aivazian" <tigran@aivazian.fsnet.co.uk>
S:	Maintained
F:	Documentation/filesystems/bfs.txt
F:	fs/bfs/
F:	include/uapi/linux/bfs_fs.h

BLACKFIN ARCHITECTURE
M:	Steven Miao <realmz6@gmail.com>
L:	adi-buildroot-devel@lists.sourceforge.net (moderated for non-subscribers)
T:	git git://git.code.sf.net/p/adi-linux/code
W:	http://blackfin.uclinux.org
S:	Supported
F:	arch/blackfin/

BLACKFIN EMAC DRIVER
L:	adi-buildroot-devel@lists.sourceforge.net (moderated for non-subscribers)
W:	http://blackfin.uclinux.org
S:	Supported
F:	drivers/net/ethernet/adi/

BLACKFIN RTC DRIVER
L:	adi-buildroot-devel@lists.sourceforge.net (moderated for non-subscribers)
W:	http://blackfin.uclinux.org
S:	Supported
F:	drivers/rtc/rtc-bfin.c

BLACKFIN SDH DRIVER
M:	Sonic Zhang <sonic.zhang@analog.com>
L:	adi-buildroot-devel@lists.sourceforge.net (moderated for non-subscribers)
W:	http://blackfin.uclinux.org
S:	Supported
F:	drivers/mmc/host/bfin_sdh.c

BLACKFIN SERIAL DRIVER
M:	Sonic Zhang <sonic.zhang@analog.com>
L:	adi-buildroot-devel@lists.sourceforge.net (moderated for non-subscribers)
W:	http://blackfin.uclinux.org
S:	Supported
F:	drivers/tty/serial/bfin_uart.c

BLACKFIN WATCHDOG DRIVER
L:	adi-buildroot-devel@lists.sourceforge.net (moderated for non-subscribers)
W:	http://blackfin.uclinux.org
S:	Supported
F:	drivers/watchdog/bfin_wdt.c

BLACKFIN I2C TWI DRIVER
M:	Sonic Zhang <sonic.zhang@analog.com>
L:	adi-buildroot-devel@lists.sourceforge.net (moderated for non-subscribers)
W:	http://blackfin.uclinux.org/
S:	Supported
F:	drivers/i2c/busses/i2c-bfin-twi.c

BLACKFIN MEDIA DRIVER
M:	Scott Jiang <scott.jiang.linux@gmail.com>
L:	adi-buildroot-devel@lists.sourceforge.net (moderated for non-subscribers)
W:	http://blackfin.uclinux.org/
S:	Supported
F:	drivers/media/platform/blackfin/
F:	drivers/media/i2c/adv7183*
F:	drivers/media/i2c/vs6624*

BLINKM RGB LED DRIVER
M:	Jan-Simon Moeller <jansimon.moeller@gmx.de>
S:	Maintained
F:	drivers/leds/leds-blinkm.c

BLOCK LAYER
M:	Jens Axboe <axboe@kernel.dk>
T:	git git://git.kernel.org/pub/scm/linux/kernel/git/axboe/linux-block.git
S:	Maintained
F:	block/

BLOCK2MTD DRIVER
M:	Joern Engel <joern@lazybastard.org>
L:	linux-mtd@lists.infradead.org
S:	Maintained
F:	drivers/mtd/devices/block2mtd.c

BLUETOOTH DRIVERS
M:	Marcel Holtmann <marcel@holtmann.org>
M:	Gustavo Padovan <gustavo@padovan.org>
M:	Johan Hedberg <johan.hedberg@gmail.com>
L:	linux-bluetooth@vger.kernel.org
W:	http://www.bluez.org/
T:	git git://git.kernel.org/pub/scm/linux/kernel/git/bluetooth/bluetooth.git
T:	git git://git.kernel.org/pub/scm/linux/kernel/git/bluetooth/bluetooth-next.git
S:	Maintained
F:	drivers/bluetooth/

BLUETOOTH SUBSYSTEM
M:	Marcel Holtmann <marcel@holtmann.org>
M:	Gustavo Padovan <gustavo@padovan.org>
M:	Johan Hedberg <johan.hedberg@gmail.com>
L:	linux-bluetooth@vger.kernel.org
W:	http://www.bluez.org/
T:	git git://git.kernel.org/pub/scm/linux/kernel/git/bluetooth/bluetooth.git
T:	git git://git.kernel.org/pub/scm/linux/kernel/git/bluetooth/bluetooth-next.git
S:	Maintained
F:	net/bluetooth/
F:	include/net/bluetooth/

BONDING DRIVER
M:	Jay Vosburgh <j.vosburgh@gmail.com>
M:	Veaceslav Falico <vfalico@gmail.com>
M:	Andy Gospodarek <gospo@cumulusnetworks.com>
L:	netdev@vger.kernel.org
W:	http://sourceforge.net/projects/bonding/
S:	Supported
F:	drivers/net/bonding/
F:	include/uapi/linux/if_bonding.h

BPF (Safe dynamic programs and tools)
M:	Alexei Starovoitov <ast@kernel.org>
L:	netdev@vger.kernel.org
L:	linux-kernel@vger.kernel.org
S:	Supported
F:	kernel/bpf/

BROADCOM B44 10/100 ETHERNET DRIVER
M:	Gary Zambrano <zambrano@broadcom.com>
L:	netdev@vger.kernel.org
S:	Supported
F:	drivers/net/ethernet/broadcom/b44.*

BROADCOM GENET ETHERNET DRIVER
M:	Florian Fainelli <f.fainelli@gmail.com>
L:	netdev@vger.kernel.org
S:	Supported
F:	drivers/net/ethernet/broadcom/genet/

BROADCOM BNX2 GIGABIT ETHERNET DRIVER
M:	Sony Chacko <sony.chacko@qlogic.com>
M:	Dept-HSGLinuxNICDev@qlogic.com
L:	netdev@vger.kernel.org
S:	Supported
F:	drivers/net/ethernet/broadcom/bnx2.*
F:	drivers/net/ethernet/broadcom/bnx2_*

BROADCOM BNX2X 10 GIGABIT ETHERNET DRIVER
M:	Ariel Elior <ariel.elior@qlogic.com>
L:	netdev@vger.kernel.org
S:	Supported
F:	drivers/net/ethernet/broadcom/bnx2x/

BROADCOM BCM281XX/BCM11XXX/BCM216XX ARM ARCHITECTURE
M:	Florian Fainelli <f.fainelli@gmail.com>
M:	Ray Jui <rjui@broadcom.com>
M:	Scott Branden <sbranden@broadcom.com>
L:	bcm-kernel-feedback-list@broadcom.com
T:	git git://github.com/broadcom/mach-bcm
S:	Maintained
F:	arch/arm/mach-bcm/
F:	arch/arm/boot/dts/bcm113*
F:	arch/arm/boot/dts/bcm216*
F:	arch/arm/boot/dts/bcm281*
F:	arch/arm/configs/bcm_defconfig
F:	drivers/mmc/host/sdhci-bcm-kona.c
F:	drivers/clocksource/bcm_kona_timer.c

BROADCOM BCM2835 ARM ARCHITECTURE
M:	Stephen Warren <swarren@wwwdotorg.org>
M:	Lee Jones <lee@kernel.org>
L:	linux-rpi-kernel@lists.infradead.org (moderated for non-subscribers)
T:	git git://git.kernel.org/pub/scm/linux/kernel/git/rpi/linux-rpi.git
S:	Maintained
N:	bcm2835

BROADCOM BCM33XX MIPS ARCHITECTURE
M:	Kevin Cernekee <cernekee@gmail.com>
L:	linux-mips@linux-mips.org
S:	Maintained
F:	arch/mips/bcm3384/*
F:	arch/mips/include/asm/mach-bcm3384/*
F:	arch/mips/kernel/*bmips*

BROADCOM BCM5301X ARM ARCHITECTURE
M:	Hauke Mehrtens <hauke@hauke-m.de>
L:	linux-arm-kernel@lists.infradead.org
S:	Maintained
F:	arch/arm/mach-bcm/bcm_5301x.c
F:	arch/arm/boot/dts/bcm5301x.dtsi
F:	arch/arm/boot/dts/bcm470*

BROADCOM BCM63XX ARM ARCHITECTURE
M:	Florian Fainelli <f.fainelli@gmail.com>
L:	linux-arm-kernel@lists.infradead.org
T:	git git://github.com/broadcom/arm-bcm63xx.git
S:	Maintained
F:	arch/arm/mach-bcm/bcm63xx.c
F:	arch/arm/include/debug/bcm63xx.S

BROADCOM BCM63XX/BCM33XX UDC DRIVER
M:	Kevin Cernekee <cernekee@gmail.com>
L:	linux-usb@vger.kernel.org
S:	Maintained
F:	drivers/usb/gadget/udc/bcm63xx_udc.*

BROADCOM BCM7XXX ARM ARCHITECTURE
M:	Brian Norris <computersforpeace@gmail.com>
M:	Gregory Fong <gregory.0xf0@gmail.com>
M:	Florian Fainelli <f.fainelli@gmail.com>
L:	linux-arm-kernel@lists.infradead.org (moderated for non-subscribers)
T:	git git://github.com/broadcom/stblinux.git
S:	Maintained
F:	arch/arm/mach-bcm/*brcmstb*
F:	arch/arm/boot/dts/bcm7*.dts*
F:	drivers/bus/brcmstb_gisb.c

BROADCOM BMIPS MIPS ARCHITECTURE
M:	Kevin Cernekee <cernekee@gmail.com>
M:	Florian Fainelli <f.fainelli@gmail.com>
L:	linux-mips@linux-mips.org
T:	git git://github.com/broadcom/stblinux.git
S:	Maintained
F:	arch/mips/bmips/*
F:	arch/mips/include/asm/mach-bmips/*
F:	arch/mips/kernel/*bmips*
F:	arch/mips/boot/dts/bcm*.dts*
F:	drivers/irqchip/irq-bcm7*
F:	drivers/irqchip/irq-brcmstb*

BROADCOM TG3 GIGABIT ETHERNET DRIVER
M:	Prashant Sreedharan <prashant@broadcom.com>
M:	Michael Chan <mchan@broadcom.com>
L:	netdev@vger.kernel.org
S:	Supported
F:	drivers/net/ethernet/broadcom/tg3.*

BROADCOM BRCM80211 IEEE802.11n WIRELESS DRIVER
M:	Brett Rudley <brudley@broadcom.com>
M:	Arend van Spriel <arend@broadcom.com>
M:	Franky (Zhenhui) Lin <frankyl@broadcom.com>
M:	Hante Meuleman <meuleman@broadcom.com>
L:	linux-wireless@vger.kernel.org
L:	brcm80211-dev-list@broadcom.com
S:	Supported
F:	drivers/net/wireless/brcm80211/

BROADCOM BNX2FC 10 GIGABIT FCOE DRIVER
M:	QLogic-Storage-Upstream@qlogic.com
L:	linux-scsi@vger.kernel.org
S:	Supported
F:	drivers/scsi/bnx2fc/

BROADCOM BNX2I 1/10 GIGABIT iSCSI DRIVER
M:	QLogic-Storage-Upstream@qlogic.com
L:	linux-scsi@vger.kernel.org
S:	Supported
F:	drivers/scsi/bnx2i/

BROADCOM CYGNUS/IPROC ARM ARCHITECTURE
M:	Ray Jui <rjui@broadcom.com>
M:	Scott Branden <sbranden@broadcom.com>
L:	linux-arm-kernel@lists.infradead.org (moderated for non-subscribers)
L:	bcm-kernel-feedback-list@broadcom.com
T:	git git://github.com/broadcom/cygnus-linux.git
S:	Maintained
N:	iproc
N:	cygnus
N:	bcm9113*
N:	bcm9583*
N:	bcm583*
N:	bcm113*

BROADCOM KONA GPIO DRIVER
M:	Ray Jui <rjui@broadcom.com>
L:	bcm-kernel-feedback-list@broadcom.com
S:	Supported
F:	drivers/gpio/gpio-bcm-kona.c
F:	Documentation/devicetree/bindings/gpio/gpio-bcm-kona.txt

BROADCOM SPECIFIC AMBA DRIVER (BCMA)
M:	Rafał Miłecki <zajec5@gmail.com>
L:	linux-wireless@vger.kernel.org
S:	Maintained
F:	drivers/bcma/
F:	include/linux/bcma/

BROADCOM SYSTEMPORT ETHERNET DRIVER
M:	Florian Fainelli <f.fainelli@gmail.com>
L:	netdev@vger.kernel.org
S:	Supported
F:	drivers/net/ethernet/broadcom/bcmsysport.*

BROCADE BFA FC SCSI DRIVER
M:	Anil Gurumurthy <anil.gurumurthy@qlogic.com>
M:	Sudarsana Kalluru <sudarsana.kalluru@qlogic.com>
L:	linux-scsi@vger.kernel.org
S:	Supported
F:	drivers/scsi/bfa/

BROCADE BNA 10 GIGABIT ETHERNET DRIVER
M:	Rasesh Mody <rasesh.mody@qlogic.com>
L:	netdev@vger.kernel.org
S:	Supported
F:	drivers/net/ethernet/brocade/bna/

BSG (block layer generic sg v4 driver)
M:	FUJITA Tomonori <fujita.tomonori@lab.ntt.co.jp>
L:	linux-scsi@vger.kernel.org
S:	Supported
F:	block/bsg.c
F:	include/linux/bsg.h
F:	include/uapi/linux/bsg.h

BT87X AUDIO DRIVER
M:	Clemens Ladisch <clemens@ladisch.de>
L:	alsa-devel@alsa-project.org (moderated for non-subscribers)
T:	git git://git.alsa-project.org/alsa-kernel.git
S:	Maintained
F:	Documentation/sound/alsa/Bt87x.txt
F:	sound/pci/bt87x.c

BT8XXGPIO DRIVER
M:	Michael Buesch <m@bues.ch>
W:	http://bu3sch.de/btgpio.php
S:	Maintained
F:	drivers/gpio/gpio-bt8xx.c

BTRFS FILE SYSTEM
M:	Chris Mason <clm@fb.com>
M:	Josef Bacik <jbacik@fb.com>
M:	David Sterba <dsterba@suse.cz>
L:	linux-btrfs@vger.kernel.org
W:	http://btrfs.wiki.kernel.org/
Q:	http://patchwork.kernel.org/project/linux-btrfs/list/
T:	git git://git.kernel.org/pub/scm/linux/kernel/git/mason/linux-btrfs.git
S:	Maintained
F:	Documentation/filesystems/btrfs.txt
F:	fs/btrfs/

BTTV VIDEO4LINUX DRIVER
M:	Mauro Carvalho Chehab <mchehab@osg.samsung.com>
L:	linux-media@vger.kernel.org
W:	http://linuxtv.org
T:	git git://linuxtv.org/media_tree.git
S:	Odd fixes
F:	Documentation/video4linux/bttv/
F:	drivers/media/pci/bt8xx/bttv*

BUSLOGIC SCSI DRIVER
M:	Khalid Aziz <khalid@gonehiking.org>
L:	linux-scsi@vger.kernel.org
S:	Maintained
F:	drivers/scsi/BusLogic.*
F:	drivers/scsi/FlashPoint.*

C-MEDIA CMI8788 DRIVER
M:	Clemens Ladisch <clemens@ladisch.de>
L:	alsa-devel@alsa-project.org (moderated for non-subscribers)
T:	git git://git.alsa-project.org/alsa-kernel.git
S:	Maintained
F:	sound/pci/oxygen/

C6X ARCHITECTURE
M:	Mark Salter <msalter@redhat.com>
M:	Aurelien Jacquiot <a-jacquiot@ti.com>
L:	linux-c6x-dev@linux-c6x.org
W:	http://www.linux-c6x.org/wiki/index.php/Main_Page
S:	Maintained
F:	arch/c6x/

CACHEFILES: FS-CACHE BACKEND FOR CACHING ON MOUNTED FILESYSTEMS
M:	David Howells <dhowells@redhat.com>
L:	linux-cachefs@redhat.com
S:	Supported
F:	Documentation/filesystems/caching/cachefiles.txt
F:	fs/cachefiles/

CADET FM/AM RADIO RECEIVER DRIVER
M:	Hans Verkuil <hverkuil@xs4all.nl>
L:	linux-media@vger.kernel.org
T:	git git://linuxtv.org/media_tree.git
W:	http://linuxtv.org
S:	Maintained
F:	drivers/media/radio/radio-cadet*

CAFE CMOS INTEGRATED CAMERA CONTROLLER DRIVER
M:	Jonathan Corbet <corbet@lwn.net>
L:	linux-media@vger.kernel.org
T:	git git://linuxtv.org/media_tree.git
S:	Maintained
F:	Documentation/video4linux/cafe_ccic
F:	drivers/media/platform/marvell-ccic/

CAIF NETWORK LAYER
M:	Dmitry Tarnyagin <dmitry.tarnyagin@lockless.no>
L:	netdev@vger.kernel.org
S:	Supported
F:	Documentation/networking/caif/
F:	drivers/net/caif/
F:	include/uapi/linux/caif/
F:	include/net/caif/
F:	net/caif/

CALGARY x86-64 IOMMU
M:	Muli Ben-Yehuda <muli@il.ibm.com>
M:	"Jon D. Mason" <jdmason@kudzu.us>
L:	discuss@x86-64.org
S:	Maintained
F:	arch/x86/kernel/pci-calgary_64.c
F:	arch/x86/kernel/tce_64.c
F:	arch/x86/include/asm/calgary.h
F:	arch/x86/include/asm/tce.h

CAN NETWORK LAYER
M:	Oliver Hartkopp <socketcan@hartkopp.net>
M:	Marc Kleine-Budde <mkl@pengutronix.de>
L:	linux-can@vger.kernel.org
W:	https://github.com/linux-can
T:	git git://git.kernel.org/pub/scm/linux/kernel/git/mkl/linux-can.git
T:	git git://git.kernel.org/pub/scm/linux/kernel/git/mkl/linux-can-next.git
S:	Maintained
F:	Documentation/networking/can.txt
F:	net/can/
F:	include/linux/can/core.h
F:	include/uapi/linux/can.h
F:	include/uapi/linux/can/bcm.h
F:	include/uapi/linux/can/raw.h
F:	include/uapi/linux/can/gw.h

CAN NETWORK DRIVERS
M:	Wolfgang Grandegger <wg@grandegger.com>
M:	Marc Kleine-Budde <mkl@pengutronix.de>
L:	linux-can@vger.kernel.org
W:	https://github.com/linux-can
T:	git git://git.kernel.org/pub/scm/linux/kernel/git/mkl/linux-can.git
T:	git git://git.kernel.org/pub/scm/linux/kernel/git/mkl/linux-can-next.git
S:	Maintained
F:	drivers/net/can/
F:	include/linux/can/dev.h
F:	include/linux/can/platform/
F:	include/uapi/linux/can/error.h
F:	include/uapi/linux/can/netlink.h

CAPABILITIES
M:	Serge Hallyn <serge.hallyn@canonical.com>
L:	linux-security-module@vger.kernel.org
S:	Supported
F:	include/linux/capability.h
F:	include/uapi/linux/capability.h
F:	security/capability.c
F:	security/commoncap.c
F:	kernel/capability.c

CAPELLA MICROSYSTEMS LIGHT SENSOR DRIVER
M:	Kevin Tsai <ktsai@capellamicro.com>
S:	Maintained
F:	drivers/iio/light/cm*
F:	Documentation/devicetree/bindings/i2c/trivial-devices.txt

CC2520 IEEE-802.15.4 RADIO DRIVER
M:	Varka Bhadram <varkabhadram@gmail.com>
L:	linux-wpan@vger.kernel.org
S:	Maintained
F:	drivers/net/ieee802154/cc2520.c
F:	include/linux/spi/cc2520.h
F:	Documentation/devicetree/bindings/net/ieee802154/cc2520.txt

CELL BROADBAND ENGINE ARCHITECTURE
M:	Arnd Bergmann <arnd@arndb.de>
L:	linuxppc-dev@lists.ozlabs.org
W:	http://www.ibm.com/developerworks/power/cell/
S:	Supported
F:	arch/powerpc/include/asm/cell*.h
F:	arch/powerpc/include/asm/spu*.h
F:	arch/powerpc/include/uapi/asm/spu*.h
F:	arch/powerpc/oprofile/*cell*
F:	arch/powerpc/platforms/cell/

CEPH DISTRIBUTED FILE SYSTEM CLIENT
M:	Yan, Zheng <zyan@redhat.com>
M:	Sage Weil <sage@redhat.com>
L:	ceph-devel@vger.kernel.org
W:	http://ceph.com/
T:	git git://git.kernel.org/pub/scm/linux/kernel/git/sage/ceph-client.git
S:	Supported
F:	Documentation/filesystems/ceph.txt
F:	fs/ceph/
F:	net/ceph/
F:	include/linux/ceph/
F:	include/linux/crush/

CERTIFIED WIRELESS USB (WUSB) SUBSYSTEM:
L:	linux-usb@vger.kernel.org
S:	Orphan
F:	Documentation/usb/WUSB-Design-overview.txt
F:	Documentation/usb/wusb-cbaf
F:	drivers/usb/host/hwa-hc.c
F:	drivers/usb/host/whci/
F:	drivers/usb/wusbcore/
F:	include/linux/usb/wusb*

CFAG12864B LCD DRIVER
M:	Miguel Ojeda Sandonis <miguel.ojeda.sandonis@gmail.com>
W:	http://miguelojeda.es/auxdisplay.htm
W:	http://jair.lab.fi.uva.es/~migojed/auxdisplay.htm
S:	Maintained
F:	drivers/auxdisplay/cfag12864b.c
F:	include/linux/cfag12864b.h

CFAG12864BFB LCD FRAMEBUFFER DRIVER
M:	Miguel Ojeda Sandonis <miguel.ojeda.sandonis@gmail.com>
W:	http://miguelojeda.es/auxdisplay.htm
W:	http://jair.lab.fi.uva.es/~migojed/auxdisplay.htm
S:	Maintained
F:	drivers/auxdisplay/cfag12864bfb.c
F:	include/linux/cfag12864b.h

CFG80211 and NL80211
M:	Johannes Berg <johannes@sipsolutions.net>
L:	linux-wireless@vger.kernel.org
W:	http://wireless.kernel.org/
T:	git git://git.kernel.org/pub/scm/linux/kernel/git/jberg/mac80211.git
T:	git git://git.kernel.org/pub/scm/linux/kernel/git/jberg/mac80211-next.git
S:	Maintained
F:	include/uapi/linux/nl80211.h
F:	include/net/cfg80211.h
F:	net/wireless/*
X:	net/wireless/wext*

CHAR and MISC DRIVERS
M:	Arnd Bergmann <arnd@arndb.de>
M:	Greg Kroah-Hartman <gregkh@linuxfoundation.org>
T:	git git://git.kernel.org/pub/scm/linux/kernel/git/gregkh/char-misc.git
S:	Supported
F:	drivers/char/*
F:	drivers/misc/*
F:	include/linux/miscdevice.h

CHECKPATCH
M:	Andy Whitcroft <apw@canonical.com>
M:	Joe Perches <joe@perches.com>
S:	Maintained
F:	scripts/checkpatch.pl

CHINESE DOCUMENTATION
M:	Harry Wei <harryxiyou@gmail.com>
L:	xiyoulinuxkernelgroup@googlegroups.com (subscribers-only)
L:	linux-kernel@zh-kernel.org (moderated for non-subscribers)
S:	Maintained
F:	Documentation/zh_CN/

CHIPIDEA USB HIGH SPEED DUAL ROLE CONTROLLER
M:	Peter Chen <Peter.Chen@freescale.com>
T:	git git://git.kernel.org/pub/scm/linux/kernel/git/peter.chen/usb.git
L:	linux-usb@vger.kernel.org
S:	Maintained
F:	drivers/usb/chipidea/

CHIPONE ICN8318 I2C TOUCHSCREEN DRIVER
M:	Hans de Goede <hdegoede@redhat.com>
L:	linux-input@vger.kernel.org
S:	Maintained
F:	Documentation/devicetree/bindings/input/touchscreen/chipone_icn8318.txt
F:	drivers/input/touchscreen/chipone_icn8318.c

CHROME HARDWARE PLATFORM SUPPORT
M:	Olof Johansson <olof@lixom.net>
S:	Maintained
F:	drivers/platform/chrome/

CISCO VIC ETHERNET NIC DRIVER
M:	Christian Benvenuti <benve@cisco.com>
M:	Sujith Sankar <ssujith@cisco.com>
M:	Govindarajulu Varadarajan <_govind@gmx.com>
M:	Neel Patel <neepatel@cisco.com>
S:	Supported
F:	drivers/net/ethernet/cisco/enic/

CISCO VIC LOW LATENCY NIC DRIVER
M:	Upinder Malhi <umalhi@cisco.com>
S:	Supported
F:	drivers/infiniband/hw/usnic

CIRRUS LOGIC EP93XX ETHERNET DRIVER
M:	Hartley Sweeten <hsweeten@visionengravers.com>
L:	netdev@vger.kernel.org
S:	Maintained
F:	drivers/net/ethernet/cirrus/ep93xx_eth.c

CIRRUS LOGIC AUDIO CODEC DRIVERS
M:	Brian Austin <brian.austin@cirrus.com>
M:	Paul Handrigan <Paul.Handrigan@cirrus.com>
L:	alsa-devel@alsa-project.org (moderated for non-subscribers)
S:	Maintained
F:	sound/soc/codecs/cs*

CLEANCACHE API
M:	Konrad Rzeszutek Wilk <konrad.wilk@oracle.com>
L:	linux-kernel@vger.kernel.org
S:	Maintained
F:	mm/cleancache.c
F:	include/linux/cleancache.h

CLK API
M:	Russell King <linux@arm.linux.org.uk>
L:	linux-clk@vger.kernel.org
S:	Maintained
F:	include/linux/clk.h

CLOCKSOURCE, CLOCKEVENT DRIVERS
M:	Daniel Lezcano <daniel.lezcano@linaro.org>
M:	Thomas Gleixner <tglx@linutronix.de>
L:	linux-kernel@vger.kernel.org
T:	git git://git.kernel.org/pub/scm/linux/kernel/git/tip/tip.git timers/core
S:	Supported
F:	drivers/clocksource

CISCO FCOE HBA DRIVER
M:	Hiral Patel <hiralpat@cisco.com>
M:	Suma Ramars <sramars@cisco.com>
M:	Brian Uchino <buchino@cisco.com>
L:	linux-scsi@vger.kernel.org
S:	Supported
F:	drivers/scsi/fnic/

CMPC ACPI DRIVER
M:	Thadeu Lima de Souza Cascardo <cascardo@holoscopio.com>
M:	Daniel Oliveira Nascimento <don@syst.com.br>
L:	platform-driver-x86@vger.kernel.org
S:	Supported
F:	drivers/platform/x86/classmate-laptop.c

COCCINELLE/Semantic Patches (SmPL)
M:	Julia Lawall <Julia.Lawall@lip6.fr>
M:	Gilles Muller <Gilles.Muller@lip6.fr>
M:	Nicolas Palix <nicolas.palix@imag.fr>
M:	Michal Marek <mmarek@suse.cz>
L:	cocci@systeme.lip6.fr (moderated for non-subscribers)
T:	git git://git.kernel.org/pub/scm/linux/kernel/git/mmarek/kbuild.git misc
W:	http://coccinelle.lip6.fr/
S:	Supported
F:	Documentation/coccinelle.txt
F:	scripts/coccinelle/
F:	scripts/coccicheck

CODA FILE SYSTEM
M:	Jan Harkes <jaharkes@cs.cmu.edu>
M:	coda@cs.cmu.edu
L:	codalist@coda.cs.cmu.edu
W:	http://www.coda.cs.cmu.edu/
S:	Maintained
F:	Documentation/filesystems/coda.txt
F:	fs/coda/
F:	include/linux/coda*.h
F:	include/uapi/linux/coda*.h

CODA V4L2 MEM2MEM DRIVER
M:	Philipp Zabel <p.zabel@pengutronix.de>
L:	linux-media@vger.kernel.org
S:	Maintained
F:	Documentation/devicetree/bindings/media/coda.txt
F:	drivers/media/platform/coda/

COMMON CLK FRAMEWORK
M:	Mike Turquette <mturquette@linaro.org>
M:	Stephen Boyd <sboyd@codeaurora.org>
L:	linux-clk@vger.kernel.org
T:	git git://git.kernel.org/pub/scm/linux/kernel/git/clk/linux.git
S:	Maintained
F:	drivers/clk/
X:	drivers/clk/clkdev.c
F:	include/linux/clk-pr*
F:	include/linux/clk/

COMMON INTERNET FILE SYSTEM (CIFS)
M:	Steve French <sfrench@samba.org>
L:	linux-cifs@vger.kernel.org
L:	samba-technical@lists.samba.org (moderated for non-subscribers)
W:	http://linux-cifs.samba.org/
T:	git git://git.samba.org/sfrench/cifs-2.6.git
S:	Supported
F:	Documentation/filesystems/cifs/
F:	fs/cifs/

COMPACTPCI HOTPLUG CORE
M:	Scott Murray <scott@spiteful.org>
L:	linux-pci@vger.kernel.org
S:	Maintained
F:	drivers/pci/hotplug/cpci_hotplug*

COMPACTPCI HOTPLUG ZIATECH ZT5550 DRIVER
M:	Scott Murray <scott@spiteful.org>
L:	linux-pci@vger.kernel.org
S:	Maintained
F:	drivers/pci/hotplug/cpcihp_zt5550.*

COMPACTPCI HOTPLUG GENERIC DRIVER
M:	Scott Murray <scott@spiteful.org>
L:	linux-pci@vger.kernel.org
S:	Maintained
F:	drivers/pci/hotplug/cpcihp_generic.c

COMPAL LAPTOP SUPPORT
M:	Cezary Jackiewicz <cezary.jackiewicz@gmail.com>
L:	platform-driver-x86@vger.kernel.org
S:	Maintained
F:	drivers/platform/x86/compal-laptop.c

CONEXANT ACCESSRUNNER USB DRIVER
M:	Simon Arlott <cxacru@fire.lp0.eu>
L:	accessrunner-general@lists.sourceforge.net
W:	http://accessrunner.sourceforge.net/
S:	Maintained
F:	drivers/usb/atm/cxacru.c

CONFIGFS
M:	Joel Becker <jlbec@evilplan.org>
T:	git git://git.kernel.org/pub/scm/linux/kernel/git/jlbec/configfs.git
S:	Supported
F:	fs/configfs/
F:	include/linux/configfs.h

CONNECTOR
M:	Evgeniy Polyakov <zbr@ioremap.net>
L:	netdev@vger.kernel.org
S:	Maintained
F:	drivers/connector/

CONTROL GROUP (CGROUP)
M:	Tejun Heo <tj@kernel.org>
M:	Li Zefan <lizefan@huawei.com>
L:	cgroups@vger.kernel.org
T:	git git://git.kernel.org/pub/scm/linux/kernel/git/tj/cgroup.git
S:	Maintained
F:	Documentation/cgroups/
F:	include/linux/cgroup*
F:	kernel/cgroup*

CONTROL GROUP - CPUSET
M:	Li Zefan <lizefan@huawei.com>
L:	cgroups@vger.kernel.org
W:	http://www.bullopensource.org/cpuset/
W:	http://oss.sgi.com/projects/cpusets/
T:	git git://git.kernel.org/pub/scm/linux/kernel/git/tj/cgroup.git
S:	Maintained
F:	Documentation/cgroups/cpusets.txt
F:	include/linux/cpuset.h
F:	kernel/cpuset.c

CONTROL GROUP - MEMORY RESOURCE CONTROLLER (MEMCG)
M:	Johannes Weiner <hannes@cmpxchg.org>
M:	Michal Hocko <mhocko@suse.cz>
L:	cgroups@vger.kernel.org
L:	linux-mm@kvack.org
S:	Maintained
F:	mm/memcontrol.c
F:	mm/swap_cgroup.c

CORETEMP HARDWARE MONITORING DRIVER
M:	Fenghua Yu <fenghua.yu@intel.com>
L:	lm-sensors@lm-sensors.org
S:	Maintained
F:	Documentation/hwmon/coretemp
F:	drivers/hwmon/coretemp.c

COSA/SRP SYNC SERIAL DRIVER
M:	Jan "Yenya" Kasprzak <kas@fi.muni.cz>
W:	http://www.fi.muni.cz/~kas/cosa/
S:	Maintained
F:	drivers/net/wan/cosa*

CPMAC ETHERNET DRIVER
M:	Florian Fainelli <florian@openwrt.org>
L:	netdev@vger.kernel.org
S:	Maintained
F:	drivers/net/ethernet/ti/cpmac.c

CPU FREQUENCY DRIVERS
M:	Rafael J. Wysocki <rjw@rjwysocki.net>
M:	Viresh Kumar <viresh.kumar@linaro.org>
L:	linux-pm@vger.kernel.org
S:	Maintained
T:	git git://git.kernel.org/pub/scm/linux/kernel/git/rafael/linux-pm.git
T:	git git://git.linaro.org/people/vireshk/linux.git (For ARM Updates)
F:	drivers/cpufreq/
F:	include/linux/cpufreq.h

CPU FREQUENCY DRIVERS - ARM BIG LITTLE
M:	Viresh Kumar <viresh.kumar@linaro.org>
M:	Sudeep Holla <sudeep.holla@arm.com>
L:	linux-pm@vger.kernel.org
W:	http://www.arm.com/products/processors/technologies/biglittleprocessing.php
S:	Maintained
F:	drivers/cpufreq/arm_big_little.h
F:	drivers/cpufreq/arm_big_little.c
F:	drivers/cpufreq/arm_big_little_dt.c

CPUIDLE DRIVER - ARM BIG LITTLE
M:	Lorenzo Pieralisi <lorenzo.pieralisi@arm.com>
M:	Daniel Lezcano <daniel.lezcano@linaro.org>
L:	linux-pm@vger.kernel.org
L:	linux-arm-kernel@lists.infradead.org
T:	git git://git.kernel.org/pub/scm/linux/kernel/git/rafael/linux-pm.git
S:	Maintained
F:	drivers/cpuidle/cpuidle-big_little.c

CPUIDLE DRIVER - ARM EXYNOS
M:	Bartlomiej Zolnierkiewicz <b.zolnierkie@samsung.com>
M:	Daniel Lezcano <daniel.lezcano@linaro.org>
M:	Kukjin Kim <kgene@kernel.org>
L:	linux-pm@vger.kernel.org
L:	linux-samsung-soc@vger.kernel.org
S:	Supported
F:	drivers/cpuidle/cpuidle-exynos.c
F:	arch/arm/mach-exynos/pm.c

CPUIDLE DRIVERS
M:	Rafael J. Wysocki <rjw@rjwysocki.net>
M:	Daniel Lezcano <daniel.lezcano@linaro.org>
L:	linux-pm@vger.kernel.org
S:	Maintained
T:	git git://git.kernel.org/pub/scm/linux/kernel/git/rafael/linux-pm.git
F:	drivers/cpuidle/*
F:	include/linux/cpuidle.h

CPUID/MSR DRIVER
M:	"H. Peter Anvin" <hpa@zytor.com>
S:	Maintained
F:	arch/x86/kernel/cpuid.c
F:	arch/x86/kernel/msr.c

CPU POWER MONITORING SUBSYSTEM
M:	Thomas Renninger <trenn@suse.de>
L:	linux-pm@vger.kernel.org
S:	Maintained
F:	tools/power/cpupower/

CRAMFS FILESYSTEM
W:	http://sourceforge.net/projects/cramfs/
S:	Orphan / Obsolete
F:	Documentation/filesystems/cramfs.txt
F:	fs/cramfs/

CRIS PORT
M:	Mikael Starvik <starvik@axis.com>
M:	Jesper Nilsson <jesper.nilsson@axis.com>
L:	linux-cris-kernel@axis.com
W:	http://developer.axis.com
S:	Maintained
F:	arch/cris/
F:	drivers/tty/serial/crisv10.*

CRYPTO API
M:	Herbert Xu <herbert@gondor.apana.org.au>
M:	"David S. Miller" <davem@davemloft.net>
L:	linux-crypto@vger.kernel.org
T:	git git://git.kernel.org/pub/scm/linux/kernel/git/herbert/crypto-2.6.git
S:	Maintained
F:	Documentation/crypto/
F:	Documentation/DocBook/crypto-API.tmpl
F:	arch/*/crypto/
F:	crypto/
F:	drivers/crypto/
F:	include/crypto/

CRYPTOGRAPHIC RANDOM NUMBER GENERATOR
M:	Neil Horman <nhorman@tuxdriver.com>
L:	linux-crypto@vger.kernel.org
S:	Maintained
F:	crypto/ansi_cprng.c
F:	crypto/rng.c

CS5535 Audio ALSA driver
M:	Jaya Kumar <jayakumar.alsa@gmail.com>
S:	Maintained
F:	sound/pci/cs5535audio/

CW1200 WLAN driver
M:	Solomon Peachy <pizza@shaftnet.org>
S:	Maintained
F:	drivers/net/wireless/cw1200/

CX18 VIDEO4LINUX DRIVER
M:	Andy Walls <awalls@md.metrocast.net>
L:	ivtv-devel@ivtvdriver.org (subscribers-only)
L:	linux-media@vger.kernel.org
T:	git git://linuxtv.org/media_tree.git
W:	http://linuxtv.org
W:	http://www.ivtvdriver.org/index.php/Cx18
S:	Maintained
F:	Documentation/video4linux/cx18.txt
F:	drivers/media/pci/cx18/
F:	include/uapi/linux/ivtv*

CX2341X MPEG ENCODER HELPER MODULE
M:	Hans Verkuil <hverkuil@xs4all.nl>
L:	linux-media@vger.kernel.org
T:	git git://linuxtv.org/media_tree.git
W:	http://linuxtv.org
S:	Maintained
F:	drivers/media/common/cx2341x*
F:	include/media/cx2341x*

CX88 VIDEO4LINUX DRIVER
M:	Mauro Carvalho Chehab <mchehab@osg.samsung.com>
L:	linux-media@vger.kernel.org
W:	http://linuxtv.org
T:	git git://linuxtv.org/media_tree.git
S:	Odd fixes
F:	Documentation/video4linux/cx88/
F:	drivers/media/pci/cx88/

CXD2820R MEDIA DRIVER
M:	Antti Palosaari <crope@iki.fi>
L:	linux-media@vger.kernel.org
W:	http://linuxtv.org/
W:	http://palosaari.fi/linux/
Q:	http://patchwork.linuxtv.org/project/linux-media/list/
T:	git git://linuxtv.org/anttip/media_tree.git
S:	Maintained
F:	drivers/media/dvb-frontends/cxd2820r*

CXGB3 ETHERNET DRIVER (CXGB3)
M:	Santosh Raspatur <santosh@chelsio.com>
L:	netdev@vger.kernel.org
W:	http://www.chelsio.com
S:	Supported
F:	drivers/net/ethernet/chelsio/cxgb3/

CXGB3 ISCSI DRIVER (CXGB3I)
M:	Karen Xie <kxie@chelsio.com>
L:	linux-scsi@vger.kernel.org
W:	http://www.chelsio.com
S:	Supported
F:	drivers/scsi/cxgbi/cxgb3i

CXGB3 IWARP RNIC DRIVER (IW_CXGB3)
M:	Steve Wise <swise@chelsio.com>
L:	linux-rdma@vger.kernel.org
W:	http://www.openfabrics.org
S:	Supported
F:	drivers/infiniband/hw/cxgb3/

CXGB4 ETHERNET DRIVER (CXGB4)
M:	Hariprasad S <hariprasad@chelsio.com>
L:	netdev@vger.kernel.org
W:	http://www.chelsio.com
S:	Supported
F:	drivers/net/ethernet/chelsio/cxgb4/

CXGB4 ISCSI DRIVER (CXGB4I)
M:	Karen Xie <kxie@chelsio.com>
L:	linux-scsi@vger.kernel.org
W:	http://www.chelsio.com
S:	Supported
F:	drivers/scsi/cxgbi/cxgb4i

CXGB4 IWARP RNIC DRIVER (IW_CXGB4)
M:	Steve Wise <swise@chelsio.com>
L:	linux-rdma@vger.kernel.org
W:	http://www.openfabrics.org
S:	Supported
F:	drivers/infiniband/hw/cxgb4/

CXGB4VF ETHERNET DRIVER (CXGB4VF)
M:	Casey Leedom <leedom@chelsio.com>
L:	netdev@vger.kernel.org
W:	http://www.chelsio.com
S:	Supported
F:	drivers/net/ethernet/chelsio/cxgb4vf/

CXL (IBM Coherent Accelerator Processor Interface CAPI) DRIVER
M:	Ian Munsie <imunsie@au1.ibm.com>
M:	Michael Neuling <mikey@neuling.org>
L:	linuxppc-dev@lists.ozlabs.org
S:	Supported
F:	drivers/misc/cxl/
F:	include/misc/cxl.h
F:	include/uapi/misc/cxl.h
F:	Documentation/powerpc/cxl.txt
F:	Documentation/powerpc/cxl.txt
F:	Documentation/ABI/testing/sysfs-class-cxl

STMMAC ETHERNET DRIVER
M:	Giuseppe Cavallaro <peppe.cavallaro@st.com>
L:	netdev@vger.kernel.org
W:	http://www.stlinux.com
S:	Supported
F:	drivers/net/ethernet/stmicro/stmmac/

CYBERPRO FB DRIVER
M:	Russell King <linux@arm.linux.org.uk>
L:	linux-arm-kernel@lists.infradead.org (moderated for non-subscribers)
W:	http://www.arm.linux.org.uk/
S:	Maintained
F:	drivers/video/fbdev/cyber2000fb.*

CYCLADES ASYNC MUX DRIVER
W:	http://www.cyclades.com/
S:	Orphan
F:	drivers/tty/cyclades.c
F:	include/linux/cyclades.h
F:	include/uapi/linux/cyclades.h

CYCLADES PC300 DRIVER
W:	http://www.cyclades.com/
S:	Orphan
F:	drivers/net/wan/pc300*

CYPRESS_FIRMWARE MEDIA DRIVER
M:	Antti Palosaari <crope@iki.fi>
L:	linux-media@vger.kernel.org
W:	http://linuxtv.org/
W:	http://palosaari.fi/linux/
Q:	http://patchwork.linuxtv.org/project/linux-media/list/
T:	git git://linuxtv.org/anttip/media_tree.git
S:	Maintained
F:	drivers/media/common/cypress_firmware*

CYTTSP TOUCHSCREEN DRIVER
M:	Ferruh Yigit <fery@cypress.com>
L:	linux-input@vger.kernel.org
S:	Supported
F:	drivers/input/touchscreen/cyttsp*
F:	include/linux/input/cyttsp.h

DALLAS/MAXIM DS1685-FAMILY REAL TIME CLOCK
M:	Joshua Kinard <kumba@gentoo.org>
S:	Maintained
F:	drivers/rtc/rtc-ds1685.c
F:	include/linux/rtc/ds1685.h

DAMA SLAVE for AX.25
M:	Joerg Reuter <jreuter@yaina.de>
W:	http://yaina.de/jreuter/
W:	http://www.qsl.net/dl1bke/
L:	linux-hams@vger.kernel.org
S:	Maintained
F:	net/ax25/af_ax25.c
F:	net/ax25/ax25_dev.c
F:	net/ax25/ax25_ds_*
F:	net/ax25/ax25_in.c
F:	net/ax25/ax25_out.c
F:	net/ax25/ax25_timer.c
F:	net/ax25/sysctl_net_ax25.c

DAVICOM FAST ETHERNET (DMFE) NETWORK DRIVER
L:	netdev@vger.kernel.org
S:	Orphan
F:	Documentation/networking/dmfe.txt
F:	drivers/net/ethernet/dec/tulip/dmfe.c

DC390/AM53C974 SCSI driver
M:	Hannes Reinecke <hare@suse.de>
L:	linux-scsi@vger.kernel.org
S:	Maintained
F:	drivers/scsi/am53c974.c

DC395x SCSI driver
M:	Oliver Neukum <oliver@neukum.org>
M:	Ali Akcaagac <aliakc@web.de>
M:	Jamie Lenehan <lenehan@twibble.org>
L:	dc395x@twibble.org
W:	http://twibble.org/dist/dc395x/
W:	http://lists.twibble.org/mailman/listinfo/dc395x/
S:	Maintained
F:	Documentation/scsi/dc395x.txt
F:	drivers/scsi/dc395x.*

DCCP PROTOCOL
M:	Gerrit Renker <gerrit@erg.abdn.ac.uk>
L:	dccp@vger.kernel.org
W:	http://www.linuxfoundation.org/collaborate/workgroups/networking/dccp
S:	Maintained
F:	include/linux/dccp.h
F:	include/uapi/linux/dccp.h
F:	include/linux/tfrc.h
F:	net/dccp/

DECnet NETWORK LAYER
W:	http://linux-decnet.sourceforge.net
L:	linux-decnet-user@lists.sourceforge.net
S:	Orphan
F:	Documentation/networking/decnet.txt
F:	net/decnet/

DECSTATION PLATFORM SUPPORT
M:	"Maciej W. Rozycki" <macro@linux-mips.org>
L:	linux-mips@linux-mips.org
W:	http://www.linux-mips.org/wiki/DECstation
S:	Maintained
F:	arch/mips/dec/
F:	arch/mips/include/asm/dec/
F:	arch/mips/include/asm/mach-dec/

DEFXX FDDI NETWORK DRIVER
M:	"Maciej W. Rozycki" <macro@linux-mips.org>
S:	Maintained
F:	drivers/net/fddi/defxx.*

DELL LAPTOP DRIVER
M:	Matthew Garrett <mjg59@srcf.ucam.org>
M:	Pali Rohár <pali.rohar@gmail.com>
L:	platform-driver-x86@vger.kernel.org
S:	Maintained
F:	drivers/platform/x86/dell-laptop.c

DELL LAPTOP FREEFALL DRIVER
M:	Pali Rohár <pali.rohar@gmail.com>
S:	Maintained
F:	drivers/platform/x86/dell-smo8800.c

DELL LAPTOP SMM DRIVER
M:	Guenter Roeck <linux@roeck-us.net>
S:	Maintained
F:	drivers/char/i8k.c
F:	include/uapi/linux/i8k.h

DELL SYSTEMS MANAGEMENT BASE DRIVER (dcdbas)
M:	Doug Warzecha <Douglas_Warzecha@dell.com>
S:	Maintained
F:	Documentation/dcdbas.txt
F:	drivers/firmware/dcdbas.*

DELL WMI EXTRAS DRIVER
M:	Matthew Garrett <mjg59@srcf.ucam.org>
M:	Pali Rohár <pali.rohar@gmail.com>
S:	Maintained
F:	drivers/platform/x86/dell-wmi.c

DESIGNWARE USB2 DRD IP DRIVER
M:	John Youn <johnyoun@synopsys.com>
L:	linux-usb@vger.kernel.org
T:	git git://git.kernel.org/pub/scm/linux/kernel/git/balbi/usb.git
S:	Maintained
F:	drivers/usb/dwc2/

DESIGNWARE USB3 DRD IP DRIVER
M:	Felipe Balbi <balbi@ti.com>
L:	linux-usb@vger.kernel.org
L:	linux-omap@vger.kernel.org
T:	git git://git.kernel.org/pub/scm/linux/kernel/git/balbi/usb.git
S:	Maintained
F:	drivers/usb/dwc3/

DEVICE COREDUMP (DEV_COREDUMP)
M:	Johannes Berg <johannes@sipsolutions.net>
L:	linux-kernel@vger.kernel.org
S:	Maintained
F:	drivers/base/devcoredump.c
F:	include/linux/devcoredump.h

DEVICE FREQUENCY (DEVFREQ)
M:	MyungJoo Ham <myungjoo.ham@samsung.com>
M:	Kyungmin Park <kyungmin.park@samsung.com>
L:	linux-pm@vger.kernel.org
S:	Maintained
F:	drivers/devfreq/

DEVICE NUMBER REGISTRY
M:	Torben Mathiasen <device@lanana.org>
W:	http://lanana.org/docs/device-list/index.html
S:	Maintained

DEVICE-MAPPER  (LVM)
M:	Alasdair Kergon <agk@redhat.com>
M:	Mike Snitzer <snitzer@redhat.com>
M:	dm-devel@redhat.com
L:	dm-devel@redhat.com
W:	http://sources.redhat.com/dm
Q:	http://patchwork.kernel.org/project/dm-devel/list/
T:	git git://git.kernel.org/pub/scm/linux/kernel/git/device-mapper/linux-dm.git
T:	quilt http://people.redhat.com/agk/patches/linux/editing/
S:	Maintained
F:	Documentation/device-mapper/
F:	drivers/md/dm*
F:	drivers/md/persistent-data/
F:	include/linux/device-mapper.h
F:	include/linux/dm-*.h
F:	include/uapi/linux/dm-*.h

DIALOG SEMICONDUCTOR DRIVERS
M:	Support Opensource <support.opensource@diasemi.com>
W:	http://www.dialog-semiconductor.com/products
S:	Supported
F:	Documentation/hwmon/da90??
F:	drivers/gpio/gpio-da90??.c
F:	drivers/hwmon/da90??-hwmon.c
F:	drivers/iio/adc/da91??-*.c
F:	drivers/input/misc/da90??_onkey.c
F:	drivers/input/touchscreen/da9052_tsi.c
F:	drivers/leds/leds-da90??.c
F:	drivers/mfd/da903x.c
F:	drivers/mfd/da90??-*.c
F:	drivers/mfd/da91??-*.c
F:	drivers/power/da9052-battery.c
F:	drivers/power/da91??-*.c
F:	drivers/regulator/da903x.c
F:	drivers/regulator/da9???-regulator.[ch]
F:	drivers/rtc/rtc-da90??.c
F:	drivers/video/backlight/da90??_bl.c
F:	drivers/watchdog/da90??_wdt.c
F:	include/linux/mfd/da903x.h
F:	include/linux/mfd/da9052/
F:	include/linux/mfd/da9055/
F:	include/linux/mfd/da9063/
F:	include/linux/mfd/da9150/
F:	include/sound/da[79]*.h
F:	sound/soc/codecs/da[79]*.[ch]

DIGI NEO AND CLASSIC PCI PRODUCTS
M:	Lidza Louina <lidza.louina@gmail.com>
M:	Mark Hounschell <markh@compro.net>
L:	driverdev-devel@linuxdriverproject.org
S:	Maintained
F:	drivers/staging/dgnc/

DIGI EPCA PCI PRODUCTS
M:	Lidza Louina <lidza.louina@gmail.com>
M:	Mark Hounschell <markh@compro.net>
M:	Daeseok Youn <daeseok.youn@gmail.com>
L:	driverdev-devel@linuxdriverproject.org
S:	Maintained
F:	drivers/staging/dgap/

DIOLAN U2C-12 I2C DRIVER
M:	Guenter Roeck <linux@roeck-us.net>
L:	linux-i2c@vger.kernel.org
S:	Maintained
F:	drivers/i2c/busses/i2c-diolan-u2c.c

DIRECT ACCESS (DAX)
M:	Matthew Wilcox <willy@linux.intel.com>
L:	linux-fsdevel@vger.kernel.org
S:	Supported
F:	fs/dax.c

DIRECTORY NOTIFICATION (DNOTIFY)
M:	Eric Paris <eparis@parisplace.org>
S:	Maintained
F:	Documentation/filesystems/dnotify.txt
F:	fs/notify/dnotify/
F:	include/linux/dnotify.h

DISK GEOMETRY AND PARTITION HANDLING
M:	Andries Brouwer <aeb@cwi.nl>
W:	http://www.win.tue.nl/~aeb/linux/Large-Disk.html
W:	http://www.win.tue.nl/~aeb/linux/zip/zip-1.html
W:	http://www.win.tue.nl/~aeb/partitions/partition_types-1.html
S:	Maintained

DISKQUOTA
M:	Jan Kara <jack@suse.cz>
S:	Maintained
F:	Documentation/filesystems/quota.txt
F:	fs/quota/
F:	include/linux/quota*.h
F:	include/uapi/linux/quota*.h

DISPLAYLINK USB 2.0 FRAMEBUFFER DRIVER (UDLFB)
M:	Bernie Thompson <bernie@plugable.com>
L:	linux-fbdev@vger.kernel.org
S:	Maintained
W:	http://plugable.com/category/projects/udlfb/
F:	drivers/video/fbdev/udlfb.c
F:	include/video/udlfb.h
F:	Documentation/fb/udlfb.txt

DISTRIBUTED LOCK MANAGER (DLM)
M:	Christine Caulfield <ccaulfie@redhat.com>
M:	David Teigland <teigland@redhat.com>
L:	cluster-devel@redhat.com
W:	http://sources.redhat.com/cluster/
T:	git git://git.kernel.org/pub/scm/linux/kernel/git/teigland/dlm.git
S:	Supported
F:	fs/dlm/

DMA BUFFER SHARING FRAMEWORK
M:	Sumit Semwal <sumit.semwal@linaro.org>
S:	Maintained
L:	linux-media@vger.kernel.org
L:	dri-devel@lists.freedesktop.org
L:	linaro-mm-sig@lists.linaro.org (moderated for non-subscribers)
F:	drivers/dma-buf/
F:	include/linux/dma-buf*
F:	include/linux/reservation.h
F:	include/linux/*fence.h
F:	Documentation/dma-buf-sharing.txt
T:	git git://git.linaro.org/people/sumitsemwal/linux-dma-buf.git

DMA GENERIC OFFLOAD ENGINE SUBSYSTEM
M:	Vinod Koul <vinod.koul@intel.com>
L:	dmaengine@vger.kernel.org
Q:	https://patchwork.kernel.org/project/linux-dmaengine/list/
S:	Maintained
F:	drivers/dma/
F:	include/linux/dmaengine.h
F:	Documentation/dmaengine/
T:	git git://git.infradead.org/users/vkoul/slave-dma.git

DME1737 HARDWARE MONITOR DRIVER
M:	Juerg Haefliger <juergh@gmail.com>
L:	lm-sensors@lm-sensors.org
S:	Maintained
F:	Documentation/hwmon/dme1737
F:	drivers/hwmon/dme1737.c

DMI/SMBIOS SUPPORT
M:	Jean Delvare <jdelvare@suse.de>
S:	Maintained
T:	quilt http://jdelvare.nerim.net/devel/linux/jdelvare-dmi/
F:	Documentation/ABI/testing/sysfs-firmware-dmi-tables
F:	drivers/firmware/dmi-id.c
F:	drivers/firmware/dmi_scan.c
F:	include/linux/dmi.h

DOCUMENTATION
M:	Jonathan Corbet <corbet@lwn.net>
L:	linux-doc@vger.kernel.org
S:	Maintained
F:	Documentation/
X:	Documentation/ABI/
X:	Documentation/devicetree/
X:	Documentation/acpi
X:	Documentation/power
X:	Documentation/spi
T:	git git://git.lwn.net/linux-2.6.git docs-next

DOUBLETALK DRIVER
M:	"James R. Van Zandt" <jrv@vanzandt.mv.com>
L:	blinux-list@redhat.com
S:	Maintained
F:	drivers/char/dtlk.c
F:	include/linux/dtlk.h

DPT_I2O SCSI RAID DRIVER
M:	Adaptec OEM Raid Solutions <aacraid@adaptec.com>
L:	linux-scsi@vger.kernel.org
W:	http://www.adaptec.com/
S:	Maintained
F:	drivers/scsi/dpt*
F:	drivers/scsi/dpt/

DRBD DRIVER
P:	Philipp Reisner
P:	Lars Ellenberg
M:	drbd-dev@lists.linbit.com
L:	drbd-user@lists.linbit.com
W:	http://www.drbd.org
T:	git git://git.drbd.org/linux-2.6-drbd.git drbd
T:	git git://git.drbd.org/drbd-8.3.git
S:	Supported
F:	drivers/block/drbd/
F:	lib/lru_cache.c
F:	Documentation/blockdev/drbd/

DRIVER CORE, KOBJECTS, DEBUGFS AND SYSFS
M:	Greg Kroah-Hartman <gregkh@linuxfoundation.org>
T:	git git://git.kernel.org/pub/scm/linux/kernel/git/gregkh/driver-core.git
S:	Supported
F:	Documentation/kobject.txt
F:	drivers/base/
F:	fs/sysfs/
F:	fs/debugfs/
F:	include/linux/kobj*
F:	include/linux/debugfs.h
F:	lib/kobj*

DRM DRIVERS
M:	David Airlie <airlied@linux.ie>
L:	dri-devel@lists.freedesktop.org
T:	git git://people.freedesktop.org/~airlied/linux
S:	Maintained
F:	drivers/gpu/drm/
F:	drivers/gpu/vga/
F:	include/drm/
F:	include/uapi/drm/

RADEON DRM DRIVERS
M:	Alex Deucher <alexander.deucher@amd.com>
M:	Christian König <christian.koenig@amd.com>
L:	dri-devel@lists.freedesktop.org
T:	git git://people.freedesktop.org/~agd5f/linux
S:	Supported
F:	drivers/gpu/drm/radeon/
F:	include/uapi/drm/radeon*

DRM PANEL DRIVERS
M:	Thierry Reding <thierry.reding@gmail.com>
L:	dri-devel@lists.freedesktop.org
T:	git git://anongit.freedesktop.org/tegra/linux.git
S:	Maintained
F:	drivers/gpu/drm/drm_panel.c
F:	drivers/gpu/drm/panel/
F:	include/drm/drm_panel.h
F:	Documentation/devicetree/bindings/panel/

INTEL DRM DRIVERS (excluding Poulsbo, Moorestown and derivative chipsets)
M:	Daniel Vetter <daniel.vetter@intel.com>
M:	Jani Nikula <jani.nikula@linux.intel.com>
L:	intel-gfx@lists.freedesktop.org
L:	dri-devel@lists.freedesktop.org
Q:	http://patchwork.freedesktop.org/project/intel-gfx/
T:	git git://anongit.freedesktop.org/drm-intel
S:	Supported
F:	drivers/gpu/drm/i915/
F:	include/drm/i915*
F:	include/uapi/drm/i915*

DRM DRIVERS FOR EXYNOS
M:	Inki Dae <inki.dae@samsung.com>
M:	Joonyoung Shim <jy0922.shim@samsung.com>
M:	Seung-Woo Kim <sw0312.kim@samsung.com>
M:	Kyungmin Park <kyungmin.park@samsung.com>
L:	dri-devel@lists.freedesktop.org
T:	git git://git.kernel.org/pub/scm/linux/kernel/git/daeinki/drm-exynos.git
S:	Supported
F:	drivers/gpu/drm/exynos/
F:	include/drm/exynos*
F:	include/uapi/drm/exynos*

DRM DRIVERS FOR FREESCALE IMX
M:	Philipp Zabel <p.zabel@pengutronix.de>
L:	dri-devel@lists.freedesktop.org
S:	Maintained
F:	drivers/gpu/drm/imx/
F:	Documentation/devicetree/bindings/drm/imx/

DRM DRIVERS FOR NVIDIA TEGRA
M:	Thierry Reding <thierry.reding@gmail.com>
M:	Terje Bergström <tbergstrom@nvidia.com>
L:	dri-devel@lists.freedesktop.org
L:	linux-tegra@vger.kernel.org
T:	git git://anongit.freedesktop.org/tegra/linux.git
S:	Supported
F:	drivers/gpu/drm/tegra/
F:	drivers/gpu/host1x/
F:	include/linux/host1x.h
F:	include/uapi/drm/tegra_drm.h
F:	Documentation/devicetree/bindings/gpu/nvidia,tegra20-host1x.txt

DRM DRIVERS FOR RENESAS
M:	Laurent Pinchart <laurent.pinchart@ideasonboard.com>
L:	dri-devel@lists.freedesktop.org
L:	linux-sh@vger.kernel.org
T:	git git://people.freedesktop.org/~airlied/linux
S:	Supported
F:	drivers/gpu/drm/rcar-du/
F:	drivers/gpu/drm/shmobile/
F:	include/linux/platform_data/shmob_drm.h

DRM DRIVERS FOR ROCKCHIP
M:	Mark Yao <mark.yao@rock-chips.com>
L:	dri-devel@lists.freedesktop.org
S:	Maintained
F:	drivers/gpu/drm/rockchip/
F:	Documentation/devicetree/bindings/video/rockchip*

DSBR100 USB FM RADIO DRIVER
M:	Alexey Klimov <klimov.linux@gmail.com>
L:	linux-media@vger.kernel.org
T:	git git://linuxtv.org/media_tree.git
S:	Maintained
F:	drivers/media/radio/dsbr100.c

DSCC4 DRIVER
M:	Francois Romieu <romieu@fr.zoreil.com>
L:	netdev@vger.kernel.org
S:	Maintained
F:	drivers/net/wan/dscc4.c

DT3155 MEDIA DRIVER
M:	Hans Verkuil <hverkuil@xs4all.nl>
L:	linux-media@vger.kernel.org
T:	git git://linuxtv.org/media_tree.git
W:	http://linuxtv.org
S:	Odd Fixes
F:	drivers/media/pci/dt3155/

DVB_USB_AF9015 MEDIA DRIVER
M:	Antti Palosaari <crope@iki.fi>
L:	linux-media@vger.kernel.org
W:	http://linuxtv.org/
W:	http://palosaari.fi/linux/
Q:	http://patchwork.linuxtv.org/project/linux-media/list/
T:	git git://linuxtv.org/anttip/media_tree.git
S:	Maintained
F:	drivers/media/usb/dvb-usb-v2/af9015*

DVB_USB_AF9035 MEDIA DRIVER
M:	Antti Palosaari <crope@iki.fi>
L:	linux-media@vger.kernel.org
W:	http://linuxtv.org/
W:	http://palosaari.fi/linux/
Q:	http://patchwork.linuxtv.org/project/linux-media/list/
T:	git git://linuxtv.org/anttip/media_tree.git
S:	Maintained
F:	drivers/media/usb/dvb-usb-v2/af9035*

DVB_USB_ANYSEE MEDIA DRIVER
M:	Antti Palosaari <crope@iki.fi>
L:	linux-media@vger.kernel.org
W:	http://linuxtv.org/
W:	http://palosaari.fi/linux/
Q:	http://patchwork.linuxtv.org/project/linux-media/list/
T:	git git://linuxtv.org/anttip/media_tree.git
S:	Maintained
F:	drivers/media/usb/dvb-usb-v2/anysee*

DVB_USB_AU6610 MEDIA DRIVER
M:	Antti Palosaari <crope@iki.fi>
L:	linux-media@vger.kernel.org
W:	http://linuxtv.org/
W:	http://palosaari.fi/linux/
Q:	http://patchwork.linuxtv.org/project/linux-media/list/
T:	git git://linuxtv.org/anttip/media_tree.git
S:	Maintained
F:	drivers/media/usb/dvb-usb-v2/au6610*

DVB_USB_CE6230 MEDIA DRIVER
M:	Antti Palosaari <crope@iki.fi>
L:	linux-media@vger.kernel.org
W:	http://linuxtv.org/
W:	http://palosaari.fi/linux/
Q:	http://patchwork.linuxtv.org/project/linux-media/list/
T:	git git://linuxtv.org/anttip/media_tree.git
S:	Maintained
F:	drivers/media/usb/dvb-usb-v2/ce6230*

DVB_USB_CXUSB MEDIA DRIVER
M:	Michael Krufky <mkrufky@linuxtv.org>
L:	linux-media@vger.kernel.org
W:	http://linuxtv.org/
W:	http://github.com/mkrufky
Q:	http://patchwork.linuxtv.org/project/linux-media/list/
T:	git git://linuxtv.org/media_tree.git
S:	Maintained
F:	drivers/media/usb/dvb-usb/cxusb*

DVB_USB_EC168 MEDIA DRIVER
M:	Antti Palosaari <crope@iki.fi>
L:	linux-media@vger.kernel.org
W:	http://linuxtv.org/
W:	http://palosaari.fi/linux/
Q:	http://patchwork.linuxtv.org/project/linux-media/list/
T:	git git://linuxtv.org/anttip/media_tree.git
S:	Maintained
F:	drivers/media/usb/dvb-usb-v2/ec168*

DVB_USB_GL861 MEDIA DRIVER
M:	Antti Palosaari <crope@iki.fi>
L:	linux-media@vger.kernel.org
W:	http://linuxtv.org/
Q:	http://patchwork.linuxtv.org/project/linux-media/list/
T:	git git://linuxtv.org/anttip/media_tree.git
S:	Maintained
F:	drivers/media/usb/dvb-usb-v2/gl861*

DVB_USB_MXL111SF MEDIA DRIVER
M:	Michael Krufky <mkrufky@linuxtv.org>
L:	linux-media@vger.kernel.org
W:	http://linuxtv.org/
W:	http://github.com/mkrufky
Q:	http://patchwork.linuxtv.org/project/linux-media/list/
T:	git git://linuxtv.org/mkrufky/mxl111sf.git
S:	Maintained
F:	drivers/media/usb/dvb-usb-v2/mxl111sf*

DVB_USB_RTL28XXU MEDIA DRIVER
M:	Antti Palosaari <crope@iki.fi>
L:	linux-media@vger.kernel.org
W:	http://linuxtv.org/
W:	http://palosaari.fi/linux/
Q:	http://patchwork.linuxtv.org/project/linux-media/list/
T:	git git://linuxtv.org/anttip/media_tree.git
S:	Maintained
F:	drivers/media/usb/dvb-usb-v2/rtl28xxu*

DVB_USB_V2 MEDIA DRIVER
M:	Antti Palosaari <crope@iki.fi>
L:	linux-media@vger.kernel.org
W:	http://linuxtv.org/
W:	http://palosaari.fi/linux/
Q:	http://patchwork.linuxtv.org/project/linux-media/list/
T:	git git://linuxtv.org/anttip/media_tree.git
S:	Maintained
F:	drivers/media/usb/dvb-usb-v2/dvb_usb*
F:	drivers/media/usb/dvb-usb-v2/usb_urb.c

DYNAMIC DEBUG
M:	Jason Baron <jbaron@akamai.com>
S:	Maintained
F:	lib/dynamic_debug.c
F:	include/linux/dynamic_debug.h

DZ DECSTATION DZ11 SERIAL DRIVER
M:	"Maciej W. Rozycki" <macro@linux-mips.org>
S:	Maintained
F:	drivers/tty/serial/dz.*

E3X0 POWER BUTTON DRIVER
M:	Moritz Fischer <moritz.fischer@ettus.com>
L:	usrp-users@lists.ettus.com
W:	http://www.ettus.com
S:	Supported
F:	drivers/input/misc/e3x0-button.c
F:	Documentation/devicetree/bindings/input/e3x0-button.txt

E4000 MEDIA DRIVER
M:	Antti Palosaari <crope@iki.fi>
L:	linux-media@vger.kernel.org
W:	http://linuxtv.org/
W:	http://palosaari.fi/linux/
Q:	http://patchwork.linuxtv.org/project/linux-media/list/
T:	git git://linuxtv.org/anttip/media_tree.git
S:	Maintained
F:	drivers/media/tuners/e4000*

EATA ISA/EISA/PCI SCSI DRIVER
M:	Dario Ballabio <ballabio_dario@emc.com>
L:	linux-scsi@vger.kernel.org
S:	Maintained
F:	drivers/scsi/eata.c

EC100 MEDIA DRIVER
M:	Antti Palosaari <crope@iki.fi>
L:	linux-media@vger.kernel.org
W:	http://linuxtv.org/
W:	http://palosaari.fi/linux/
Q:	http://patchwork.linuxtv.org/project/linux-media/list/
T:	git git://linuxtv.org/anttip/media_tree.git
S:	Maintained
F:	drivers/media/dvb-frontends/ec100*

ECRYPT FILE SYSTEM
M:	Tyler Hicks <tyhicks@canonical.com>
L:	ecryptfs@vger.kernel.org
W:	http://ecryptfs.org
W:	https://launchpad.net/ecryptfs
S:	Supported
F:	Documentation/filesystems/ecryptfs.txt
F:	fs/ecryptfs/

EDAC-CORE
M:	Doug Thompson <dougthompson@xmission.com>
M:	Borislav Petkov <bp@alien8.de>
M:	Mauro Carvalho Chehab <mchehab@osg.samsung.com>
L:	linux-edac@vger.kernel.org
W:	bluesmoke.sourceforge.net
T:	git://git.kernel.org/pub/scm/linux/kernel/git/bp/bp.git#for-next
T:	git://git.kernel.org/pub/linux/kernel/git/mchehab/linux-edac.git#linux_next
S:	Supported
F:	Documentation/edac.txt
F:	drivers/edac/
F:	include/linux/edac.h

EDAC-AMD64
M:	Doug Thompson <dougthompson@xmission.com>
M:	Borislav Petkov <bp@alien8.de>
L:	linux-edac@vger.kernel.org
W:	bluesmoke.sourceforge.net
S:	Maintained
F:	drivers/edac/amd64_edac*

EDAC-CALXEDA
M:	Doug Thompson <dougthompson@xmission.com>
M:	Robert Richter <rric@kernel.org>
L:	linux-edac@vger.kernel.org
W:	bluesmoke.sourceforge.net
S:	Maintained
F:	drivers/edac/highbank*

EDAC-CAVIUM
M:	Ralf Baechle <ralf@linux-mips.org>
M:	David Daney <david.daney@cavium.com>
L:	linux-edac@vger.kernel.org
L:	linux-mips@linux-mips.org
W:	bluesmoke.sourceforge.net
S:	Supported
F:	drivers/edac/octeon_edac*

EDAC-E752X
M:	Mark Gross <mark.gross@intel.com>
M:	Doug Thompson <dougthompson@xmission.com>
L:	linux-edac@vger.kernel.org
W:	bluesmoke.sourceforge.net
S:	Maintained
F:	drivers/edac/e752x_edac.c

EDAC-E7XXX
M:	Doug Thompson <dougthompson@xmission.com>
L:	linux-edac@vger.kernel.org
W:	bluesmoke.sourceforge.net
S:	Maintained
F:	drivers/edac/e7xxx_edac.c

EDAC-GHES
M:	Mauro Carvalho Chehab <mchehab@osg.samsung.com>
L:	linux-edac@vger.kernel.org
W:	bluesmoke.sourceforge.net
S:	Maintained
F:	drivers/edac/ghes_edac.c

EDAC-I82443BXGX
M:	Tim Small <tim@buttersideup.com>
L:	linux-edac@vger.kernel.org
W:	bluesmoke.sourceforge.net
S:	Maintained
F:	drivers/edac/i82443bxgx_edac.c

EDAC-I3000
M:	Jason Uhlenkott <juhlenko@akamai.com>
L:	linux-edac@vger.kernel.org
W:	bluesmoke.sourceforge.net
S:	Maintained
F:	drivers/edac/i3000_edac.c

EDAC-I5000
M:	Doug Thompson <dougthompson@xmission.com>
L:	linux-edac@vger.kernel.org
W:	bluesmoke.sourceforge.net
S:	Maintained
F:	drivers/edac/i5000_edac.c

EDAC-I5400
M:	Mauro Carvalho Chehab <mchehab@osg.samsung.com>
L:	linux-edac@vger.kernel.org
W:	bluesmoke.sourceforge.net
S:	Maintained
F:	drivers/edac/i5400_edac.c

EDAC-I7300
M:	Mauro Carvalho Chehab <mchehab@osg.samsung.com>
L:	linux-edac@vger.kernel.org
W:	bluesmoke.sourceforge.net
S:	Maintained
F:	drivers/edac/i7300_edac.c

EDAC-I7CORE
M:	Mauro Carvalho Chehab <mchehab@osg.samsung.com>
L:	linux-edac@vger.kernel.org
W:	bluesmoke.sourceforge.net
S:	Maintained
F:	drivers/edac/i7core_edac.c

EDAC-I82975X
M:	Ranganathan Desikan <ravi@jetztechnologies.com>
M:	"Arvind R." <arvino55@gmail.com>
L:	linux-edac@vger.kernel.org
W:	bluesmoke.sourceforge.net
S:	Maintained
F:	drivers/edac/i82975x_edac.c

EDAC-IE31200
M:	Jason Baron <jbaron@akamai.com>
L:	linux-edac@vger.kernel.org
W:	bluesmoke.sourceforge.net
S:	Maintained
F:	drivers/edac/ie31200_edac.c

EDAC-MPC85XX
M:	Johannes Thumshirn <johannes.thumshirn@men.de>
L:	linux-edac@vger.kernel.org
W:	bluesmoke.sourceforge.net
S:	Maintained
F:	drivers/edac/mpc85xx_edac.[ch]

EDAC-PASEMI
M:	Egor Martovetsky <egor@pasemi.com>
L:	linux-edac@vger.kernel.org
W:	bluesmoke.sourceforge.net
S:	Maintained
F:	drivers/edac/pasemi_edac.c

EDAC-R82600
M:	Tim Small <tim@buttersideup.com>
L:	linux-edac@vger.kernel.org
W:	bluesmoke.sourceforge.net
S:	Maintained
F:	drivers/edac/r82600_edac.c

EDAC-SBRIDGE
M:	Mauro Carvalho Chehab <mchehab@osg.samsung.com>
L:	linux-edac@vger.kernel.org
W:	bluesmoke.sourceforge.net
S:	Maintained
F:	drivers/edac/sb_edac.c

EDIROL UA-101/UA-1000 DRIVER
M:	Clemens Ladisch <clemens@ladisch.de>
L:	alsa-devel@alsa-project.org (moderated for non-subscribers)
T:	git git://git.alsa-project.org/alsa-kernel.git
S:	Maintained
F:	sound/usb/misc/ua101.c

EXTENSIBLE FIRMWARE INTERFACE (EFI)
M:	Matt Fleming <matt.fleming@intel.com>
L:	linux-efi@vger.kernel.org
T:	git git://git.kernel.org/pub/scm/linux/kernel/git/mfleming/efi.git
S:	Maintained
F:	Documentation/efi-stub.txt
F:	arch/ia64/kernel/efi.c
F:	arch/x86/boot/compressed/eboot.[ch]
F:	arch/x86/include/asm/efi.h
F:	arch/x86/platform/efi/*
F:	drivers/firmware/efi/*
F:	include/linux/efi*.h

EFI VARIABLE FILESYSTEM
M:	Matthew Garrett <matthew.garrett@nebula.com>
M:	Jeremy Kerr <jk@ozlabs.org>
M:	Matt Fleming <matt.fleming@intel.com>
T:	git git://git.kernel.org/pub/scm/linux/kernel/git/mfleming/efi.git
L:	linux-efi@vger.kernel.org
S:	Maintained
F:	fs/efivarfs/

EFIFB FRAMEBUFFER DRIVER
L:	linux-fbdev@vger.kernel.org
M:	Peter Jones <pjones@redhat.com>
S:	Maintained
F:	drivers/video/fbdev/efifb.c

EFS FILESYSTEM
W:	http://aeschi.ch.eu.org/efs/
S:	Orphan
F:	fs/efs/

EHCA (IBM GX bus InfiniBand adapter) DRIVER
M:	Hoang-Nam Nguyen <hnguyen@de.ibm.com>
M:	Christoph Raisch <raisch@de.ibm.com>
L:	linux-rdma@vger.kernel.org
S:	Supported
F:	drivers/infiniband/hw/ehca/

EHEA (IBM pSeries eHEA 10Gb ethernet adapter) DRIVER
M:	Thadeu Lima de Souza Cascardo <cascardo@linux.vnet.ibm.com>
L:	netdev@vger.kernel.org
S:	Maintained
F:	drivers/net/ethernet/ibm/ehea/

EM28XX VIDEO4LINUX DRIVER
M:	Mauro Carvalho Chehab <mchehab@osg.samsung.com>
L:	linux-media@vger.kernel.org
W:	http://linuxtv.org
T:	git git://linuxtv.org/media_tree.git
S:	Maintained
F:	drivers/media/usb/em28xx/

EMBEDDED LINUX
M:	Paul Gortmaker <paul.gortmaker@windriver.com>
M:	Matt Mackall <mpm@selenic.com>
M:	David Woodhouse <dwmw2@infradead.org>
L:	linux-embedded@vger.kernel.org
S:	Maintained

EMULEX LPFC FC SCSI DRIVER
M:	James Smart <james.smart@emulex.com>
L:	linux-scsi@vger.kernel.org
W:	http://sourceforge.net/projects/lpfcxxxx
S:	Supported
F:	drivers/scsi/lpfc/

ENE CB710 FLASH CARD READER DRIVER
M:	Michał Mirosław <mirq-linux@rere.qmqm.pl>
S:	Maintained
F:	drivers/misc/cb710/
F:	drivers/mmc/host/cb710-mmc.*
F:	include/linux/cb710.h

ENE KB2426 (ENE0100/ENE020XX) INFRARED RECEIVER
M:	Maxim Levitsky <maximlevitsky@gmail.com>
S:	Maintained
F:	drivers/media/rc/ene_ir.*

ENHANCED ERROR HANDLING (EEH)
M:	Gavin Shan <shangw@linux.vnet.ibm.com>
L:	linuxppc-dev@lists.ozlabs.org
S:	Supported
F:	Documentation/powerpc/eeh-pci-error-recovery.txt
F:	arch/powerpc/kernel/eeh*.c

EPSON S1D13XXX FRAMEBUFFER DRIVER
M:	Kristoffer Ericson <kristoffer.ericson@gmail.com>
S:	Maintained
T:	git git://git.kernel.org/pub/scm/linux/kernel/git/kristoffer/linux-hpc.git
F:	drivers/video/fbdev/s1d13xxxfb.c
F:	include/video/s1d13xxxfb.h

ET131X NETWORK DRIVER
M:	Mark Einon <mark.einon@gmail.com>
S:	Odd Fixes
F:	drivers/net/ethernet/agere/

ETHERNET BRIDGE
M:	Stephen Hemminger <stephen@networkplumber.org>
L:	bridge@lists.linux-foundation.org
L:	netdev@vger.kernel.org
W:	http://www.linuxfoundation.org/en/Net:Bridge
S:	Maintained
F:	include/linux/netfilter_bridge/
F:	net/bridge/

ETHERNET PHY LIBRARY
M:	Florian Fainelli <f.fainelli@gmail.com>
L:	netdev@vger.kernel.org
S:	Maintained
F:	include/linux/phy.h
F:	include/linux/phy_fixed.h
F:	drivers/net/phy/
F:	Documentation/networking/phy.txt
F:	drivers/of/of_mdio.c
F:	drivers/of/of_net.c

EXT2 FILE SYSTEM
M:	Jan Kara <jack@suse.cz>
L:	linux-ext4@vger.kernel.org
S:	Maintained
F:	Documentation/filesystems/ext2.txt
F:	fs/ext2/
F:	include/linux/ext2*

EXT3 FILE SYSTEM
M:	Jan Kara <jack@suse.cz>
M:	Andrew Morton <akpm@linux-foundation.org>
M:	Andreas Dilger <adilger.kernel@dilger.ca>
L:	linux-ext4@vger.kernel.org
S:	Maintained
F:	Documentation/filesystems/ext3.txt
F:	fs/ext3/

EXT4 FILE SYSTEM
M:	"Theodore Ts'o" <tytso@mit.edu>
M:	Andreas Dilger <adilger.kernel@dilger.ca>
L:	linux-ext4@vger.kernel.org
W:	http://ext4.wiki.kernel.org
Q:	http://patchwork.ozlabs.org/project/linux-ext4/list/
S:	Maintained
F:	Documentation/filesystems/ext4.txt
F:	fs/ext4/

Extended Verification Module (EVM)
M:	Mimi Zohar <zohar@linux.vnet.ibm.com>
L:	linux-ima-devel@lists.sourceforge.net
L:	linux-security-module@vger.kernel.org
S:	Supported
F:	security/integrity/evm/

EXTERNAL CONNECTOR SUBSYSTEM (EXTCON)
M:	MyungJoo Ham <myungjoo.ham@samsung.com>
M:	Chanwoo Choi <cw00.choi@samsung.com>
L:	linux-kernel@vger.kernel.org
T:	git git://git.kernel.org/pub/scm/linux/kernel/git/chanwoo/extcon.git
S:	Maintained
F:	drivers/extcon/
F:	Documentation/extcon/

EXYNOS DP DRIVER
M:	Jingoo Han <jingoohan1@gmail.com>
L:	dri-devel@lists.freedesktop.org
S:	Maintained
F:	drivers/gpu/drm/exynos/exynos_dp*

EXYNOS MIPI DISPLAY DRIVERS
M:	Inki Dae <inki.dae@samsung.com>
M:	Donghwa Lee <dh09.lee@samsung.com>
M:	Kyungmin Park <kyungmin.park@samsung.com>
L:	linux-fbdev@vger.kernel.org
S:	Maintained
F:	drivers/video/fbdev/exynos/exynos_mipi*
F:	include/video/exynos_mipi*

F71805F HARDWARE MONITORING DRIVER
M:	Jean Delvare <jdelvare@suse.de>
L:	lm-sensors@lm-sensors.org
S:	Maintained
F:	Documentation/hwmon/f71805f
F:	drivers/hwmon/f71805f.c

FC0011 TUNER DRIVER
M:	Michael Buesch <m@bues.ch>
L:	linux-media@vger.kernel.org
S:	Maintained
F:	drivers/media/tuners/fc0011.h
F:	drivers/media/tuners/fc0011.c

FC2580 MEDIA DRIVER
M:	Antti Palosaari <crope@iki.fi>
L:	linux-media@vger.kernel.org
W:	http://linuxtv.org/
W:	http://palosaari.fi/linux/
Q:	http://patchwork.linuxtv.org/project/linux-media/list/
T:	git git://linuxtv.org/anttip/media_tree.git
S:	Maintained
F:	drivers/media/tuners/fc2580*

FANOTIFY
M:	Eric Paris <eparis@redhat.com>
S:	Maintained
F:	fs/notify/fanotify/
F:	include/linux/fanotify.h
F:	include/uapi/linux/fanotify.h

FARSYNC SYNCHRONOUS DRIVER
M:	Kevin Curtis <kevin.curtis@farsite.co.uk>
W:	http://www.farsite.co.uk/
S:	Supported
F:	drivers/net/wan/farsync.*

FAULT INJECTION SUPPORT
M:	Akinobu Mita <akinobu.mita@gmail.com>
S:	Supported
F:	Documentation/fault-injection/
F:	lib/fault-inject.c

FBTFT Framebuffer drivers
M:	Thomas Petazzoni <thomas.petazzoni@free-electrons.com>
M:	Noralf Trønnes <noralf@tronnes.org>
S:	Maintained
F:	drivers/staging/fbtft/

FCOE SUBSYSTEM (libfc, libfcoe, fcoe)
M:	Vasu Dev <vasu.dev@intel.com>
L:	fcoe-devel@open-fcoe.org
W:	www.Open-FCoE.org
S:	Supported
F:	drivers/scsi/libfc/
F:	drivers/scsi/fcoe/
F:	include/scsi/fc/
F:	include/scsi/libfc.h
F:	include/scsi/libfcoe.h
F:	include/uapi/scsi/fc/

FILE LOCKING (flock() and fcntl()/lockf())
M:	Jeff Layton <jlayton@poochiereds.net>
M:	J. Bruce Fields <bfields@fieldses.org>
L:	linux-fsdevel@vger.kernel.org
S:	Maintained
F:	include/linux/fcntl.h
F:	include/linux/fs.h
F:	include/uapi/linux/fcntl.h
F:	include/uapi/linux/fs.h
F:	fs/fcntl.c
F:	fs/locks.c

FILESYSTEMS (VFS and infrastructure)
M:	Alexander Viro <viro@zeniv.linux.org.uk>
L:	linux-fsdevel@vger.kernel.org
S:	Maintained
F:	fs/*

FINTEK F75375S HARDWARE MONITOR AND FAN CONTROLLER DRIVER
M:	Riku Voipio <riku.voipio@iki.fi>
L:	lm-sensors@lm-sensors.org
S:	Maintained
F:	drivers/hwmon/f75375s.c
F:	include/linux/f75375s.h

FIREWIRE AUDIO DRIVERS
M:	Clemens Ladisch <clemens@ladisch.de>
L:	alsa-devel@alsa-project.org (moderated for non-subscribers)
T:	git git://git.alsa-project.org/alsa-kernel.git
S:	Maintained
F:	sound/firewire/

FIREWIRE MEDIA DRIVERS (firedtv)
M:	Stefan Richter <stefanr@s5r6.in-berlin.de>
L:	linux-media@vger.kernel.org
L:	linux1394-devel@lists.sourceforge.net
T:	git git://git.kernel.org/pub/scm/linux/kernel/git/mchehab/linux-media.git
S:	Maintained
F:	drivers/media/firewire/

FIREWIRE SBP-2 TARGET
M:	Chris Boot <bootc@bootc.net>
L:	linux-scsi@vger.kernel.org
L:	target-devel@vger.kernel.org
L:	linux1394-devel@lists.sourceforge.net
T:	git git://git.kernel.org/pub/scm/linux/kernel/git/nab/lio-core-2.6.git master
S:	Maintained
F:	drivers/target/sbp/

FIREWIRE SUBSYSTEM
M:	Stefan Richter <stefanr@s5r6.in-berlin.de>
L:	linux1394-devel@lists.sourceforge.net
W:	http://ieee1394.wiki.kernel.org/
T:	git git://git.kernel.org/pub/scm/linux/kernel/git/ieee1394/linux1394.git
S:	Maintained
F:	drivers/firewire/
F:	include/linux/firewire.h
F:	include/uapi/linux/firewire*.h
F:	tools/firewire/

FIRMWARE LOADER (request_firmware)
M:	Ming Lei <ming.lei@canonical.com>
L:	linux-kernel@vger.kernel.org
S:	Maintained
F:	Documentation/firmware_class/
F:	drivers/base/firmware*.c
F:	include/linux/firmware.h

FLASH ADAPTER DRIVER (IBM Flash Adapter 900GB Full Height PCI Flash Card)
M:	Joshua Morris <josh.h.morris@us.ibm.com>
M:	Philip Kelleher <pjk1939@linux.vnet.ibm.com>
S:	Maintained
F:	drivers/block/rsxx/

FLOPPY DRIVER
M:	Jiri Kosina <jkosina@suse.cz>
T:	git git://git.kernel.org/pub/scm/linux/kernel/git/jikos/floppy.git
S:	Odd fixes
F:	drivers/block/floppy.c

FMC SUBSYSTEM
M:	Alessandro Rubini <rubini@gnudd.com>
W:	http://www.ohwr.org/projects/fmc-bus
S:	Supported
F:	drivers/fmc/
F:	include/linux/fmc*.h
F:	include/linux/ipmi-fru.h
K:	fmc_d.*register

FPU EMULATOR
M:	Bill Metzenthen <billm@melbpc.org.au>
W:	http://floatingpoint.sourceforge.net/emulator/index.html
S:	Maintained
F:	arch/x86/math-emu/

FRAME RELAY DLCI/FRAD (Sangoma drivers too)
L:	netdev@vger.kernel.org
S:	Orphan
F:	drivers/net/wan/dlci.c
F:	drivers/net/wan/sdla.c

FRAMEBUFFER LAYER
M:	Jean-Christophe Plagniol-Villard <plagnioj@jcrosoft.com>
M:	Tomi Valkeinen <tomi.valkeinen@ti.com>
L:	linux-fbdev@vger.kernel.org
W:	http://linux-fbdev.sourceforge.net/
Q:	http://patchwork.kernel.org/project/linux-fbdev/list/
T:	git git://git.kernel.org/pub/scm/linux/kernel/git/plagnioj/linux-fbdev.git
S:	Maintained
F:	Documentation/fb/
F:	Documentation/devicetree/bindings/fb/
F:	drivers/video/
F:	include/video/
F:	include/linux/fb.h
F:	include/uapi/video/
F:	include/uapi/linux/fb.h

FREESCALE DIU FRAMEBUFFER DRIVER
M:	Timur Tabi <timur@tabi.org>
L:	linux-fbdev@vger.kernel.org
S:	Maintained
F:	drivers/video/fbdev/fsl-diu-fb.*

FREESCALE DMA DRIVER
M:	Li Yang <leoli@freescale.com>
M:	Zhang Wei <zw@zh-kernel.org>
L:	linuxppc-dev@lists.ozlabs.org
S:	Maintained
F:	drivers/dma/fsldma.*

FREESCALE I2C CPM DRIVER
M:	Jochen Friedrich <jochen@scram.de>
L:	linuxppc-dev@lists.ozlabs.org
L:	linux-i2c@vger.kernel.org
S:	Maintained
F:	drivers/i2c/busses/i2c-cpm.c

FREESCALE IMX / MXC FRAMEBUFFER DRIVER
M:	Sascha Hauer <kernel@pengutronix.de>
L:	linux-fbdev@vger.kernel.org
L:	linux-arm-kernel@lists.infradead.org (moderated for non-subscribers)
S:	Maintained
F:	include/linux/platform_data/video-imxfb.h
F:	drivers/video/fbdev/imxfb.c

FREESCALE QUAD SPI DRIVER
M:	Han Xu <han.xu@freescale.com>
L:	linux-mtd@lists.infradead.org
S:	Maintained
F:	drivers/mtd/spi-nor/fsl-quadspi.c

FREESCALE SOC FS_ENET DRIVER
M:	Pantelis Antoniou <pantelis.antoniou@gmail.com>
M:	Vitaly Bordug <vbordug@ru.mvista.com>
L:	linuxppc-dev@lists.ozlabs.org
L:	netdev@vger.kernel.org
S:	Maintained
F:	drivers/net/ethernet/freescale/fs_enet/
F:	include/linux/fs_enet_pd.h

FREESCALE QUICC ENGINE LIBRARY
L:	linuxppc-dev@lists.ozlabs.org
S:	Orphan
F:	arch/powerpc/sysdev/qe_lib/
F:	arch/powerpc/include/asm/*qe.h

FREESCALE USB PERIPHERAL DRIVERS
M:	Li Yang <leoli@freescale.com>
L:	linux-usb@vger.kernel.org
L:	linuxppc-dev@lists.ozlabs.org
S:	Maintained
F:	drivers/usb/gadget/udc/fsl*

FREESCALE QUICC ENGINE UCC ETHERNET DRIVER
M:	Li Yang <leoli@freescale.com>
L:	netdev@vger.kernel.org
L:	linuxppc-dev@lists.ozlabs.org
S:	Maintained
F:	drivers/net/ethernet/freescale/ucc_geth*

FREESCALE QUICC ENGINE UCC UART DRIVER
M:	Timur Tabi <timur@tabi.org>
L:	linuxppc-dev@lists.ozlabs.org
S:	Maintained
F:	drivers/tty/serial/ucc_uart.c

FREESCALE SOC SOUND DRIVERS
M:	Timur Tabi <timur@tabi.org>
M:	Nicolin Chen <nicoleotsuka@gmail.com>
M:	Xiubo Li <Xiubo.Lee@gmail.com>
L:	alsa-devel@alsa-project.org (moderated for non-subscribers)
L:	linuxppc-dev@lists.ozlabs.org
S:	Maintained
F:	sound/soc/fsl/fsl*
F:	sound/soc/fsl/imx*
F:	sound/soc/fsl/mpc8610_hpcd.c

FREESCALE QORIQ MANAGEMENT COMPLEX DRIVER
M:	J. German Rivera <German.Rivera@freescale.com>
L:	linux-kernel@vger.kernel.org
S:	Maintained
F:	drivers/staging/fsl-mc/

FREEVXFS FILESYSTEM
M:	Christoph Hellwig <hch@infradead.org>
W:	ftp://ftp.openlinux.org/pub/people/hch/vxfs
S:	Maintained
F:	fs/freevxfs/

FREEZER
M:	"Rafael J. Wysocki" <rjw@rjwysocki.net>
M:	Pavel Machek <pavel@ucw.cz>
L:	linux-pm@vger.kernel.org
S:	Supported
F:	Documentation/power/freezing-of-tasks.txt
F:	include/linux/freezer.h
F:	kernel/freezer.c

FRONTSWAP API
M:	Konrad Rzeszutek Wilk <konrad.wilk@oracle.com>
L:	linux-kernel@vger.kernel.org
S:	Maintained
F:	mm/frontswap.c
F:	include/linux/frontswap.h

FS-CACHE: LOCAL CACHING FOR NETWORK FILESYSTEMS
M:	David Howells <dhowells@redhat.com>
L:	linux-cachefs@redhat.com
S:	Supported
F:	Documentation/filesystems/caching/
F:	fs/fscache/
F:	include/linux/fscache*.h

F2FS FILE SYSTEM
M:	Jaegeuk Kim <jaegeuk@kernel.org>
M:	Changman Lee <cm224.lee@samsung.com>
L:	linux-f2fs-devel@lists.sourceforge.net
W:	http://en.wikipedia.org/wiki/F2FS
T:	git git://git.kernel.org/pub/scm/linux/kernel/git/jaegeuk/f2fs.git
S:	Maintained
F:	Documentation/filesystems/f2fs.txt
F:	Documentation/ABI/testing/sysfs-fs-f2fs
F:	fs/f2fs/
F:	include/linux/f2fs_fs.h

FUJITSU FR-V (FRV) PORT
M:	David Howells <dhowells@redhat.com>
S:	Maintained
F:	arch/frv/

FUJITSU LAPTOP EXTRAS
M:	Jonathan Woithe <jwoithe@just42.net>
L:	platform-driver-x86@vger.kernel.org
S:	Maintained
F:	drivers/platform/x86/fujitsu-laptop.c

FUJITSU M-5MO LS CAMERA ISP DRIVER
M:	Kyungmin Park <kyungmin.park@samsung.com>
M:	Heungjun Kim <riverful.kim@samsung.com>
L:	linux-media@vger.kernel.org
S:	Maintained
F:	drivers/media/i2c/m5mols/
F:	include/media/m5mols.h

FUJITSU TABLET EXTRAS
M:	Robert Gerlach <khnz@gmx.de>
L:	platform-driver-x86@vger.kernel.org
S:	Maintained
F:	drivers/platform/x86/fujitsu-tablet.c

FUSE: FILESYSTEM IN USERSPACE
M:	Miklos Szeredi <miklos@szeredi.hu>
L:	fuse-devel@lists.sourceforge.net
W:	http://fuse.sourceforge.net/
S:	Maintained
F:	fs/fuse/
F:	include/uapi/linux/fuse.h

FUTURE DOMAIN TMC-16x0 SCSI DRIVER (16-bit)
M:	Rik Faith <faith@cs.unc.edu>
L:	linux-scsi@vger.kernel.org
S:	Odd Fixes (e.g., new signatures)
F:	drivers/scsi/fdomain.*

GCOV BASED KERNEL PROFILING
M:	Peter Oberparleiter <oberpar@linux.vnet.ibm.com>
S:	Maintained
F:	kernel/gcov/
F:	Documentation/gcov.txt

GDT SCSI DISK ARRAY CONTROLLER DRIVER
M:	Achim Leubner <achim_leubner@adaptec.com>
L:	linux-scsi@vger.kernel.org
W:	http://www.icp-vortex.com/
S:	Supported
F:	drivers/scsi/gdt*

GDB KERNEL DEBUGGING HELPER SCRIPTS
M:	Jan Kiszka <jan.kiszka@siemens.com>
S:	Supported
F:	scripts/gdb/

GEMTEK FM RADIO RECEIVER DRIVER
M:	Hans Verkuil <hverkuil@xs4all.nl>
L:	linux-media@vger.kernel.org
T:	git git://linuxtv.org/media_tree.git
W:	http://linuxtv.org
S:	Maintained
F:	drivers/media/radio/radio-gemtek*

GENERIC GPIO I2C DRIVER
M:	Haavard Skinnemoen <hskinnemoen@gmail.com>
S:	Supported
F:	drivers/i2c/busses/i2c-gpio.c
F:	include/linux/i2c-gpio.h

GENERIC GPIO I2C MULTIPLEXER DRIVER
M:	Peter Korsgaard <peter.korsgaard@barco.com>
L:	linux-i2c@vger.kernel.org
S:	Supported
F:	drivers/i2c/muxes/i2c-mux-gpio.c
F:	include/linux/i2c-mux-gpio.h
F:	Documentation/i2c/muxes/i2c-mux-gpio

GENERIC HDLC (WAN) DRIVERS
M:	Krzysztof Halasa <khc@pm.waw.pl>
W:	http://www.kernel.org/pub/linux/utils/net/hdlc/
S:	Maintained
F:	drivers/net/wan/c101.c
F:	drivers/net/wan/hd6457*
F:	drivers/net/wan/hdlc*
F:	drivers/net/wan/n2.c
F:	drivers/net/wan/pc300too.c
F:	drivers/net/wan/pci200syn.c
F:	drivers/net/wan/wanxl*

GENERIC INCLUDE/ASM HEADER FILES
M:	Arnd Bergmann <arnd@arndb.de>
L:	linux-arch@vger.kernel.org
T:	git git://git.kernel.org/pub/scm/linux/kernel/git/arnd/asm-generic.git
S:	Maintained
F:	include/asm-generic/
F:	include/uapi/asm-generic/

GENERIC PHY FRAMEWORK
M:	Kishon Vijay Abraham I <kishon@ti.com>
L:	linux-kernel@vger.kernel.org
T:	git git://git.kernel.org/pub/scm/linux/kernel/git/kishon/linux-phy.git
S:	Supported
F:	drivers/phy/
F:	include/linux/phy/

GENERIC PM DOMAINS
M:	"Rafael J. Wysocki" <rjw@rjwysocki.net>
M:	Kevin Hilman <khilman@kernel.org>
M:	Ulf Hansson <ulf.hansson@linaro.org>
L:	linux-pm@vger.kernel.org
S:	Supported
F:	drivers/base/power/domain*.c
F:	include/linux/pm_domain.h

GENERIC UIO DRIVER FOR PCI DEVICES
M:	"Michael S. Tsirkin" <mst@redhat.com>
L:	kvm@vger.kernel.org
S:	Supported
F:	drivers/uio/uio_pci_generic.c

GET_MAINTAINER SCRIPT
M:	Joe Perches <joe@perches.com>
S:	Maintained
F:	scripts/get_maintainer.pl

GFS2 FILE SYSTEM
M:	Steven Whitehouse <swhiteho@redhat.com>
M:	Bob Peterson <rpeterso@redhat.com>
L:	cluster-devel@redhat.com
W:	http://sources.redhat.com/cluster/
T:	git git://git.kernel.org/pub/scm/linux/kernel/git/gfs2/linux-gfs2.git
S:	Supported
F:	Documentation/filesystems/gfs2*.txt
F:	fs/gfs2/
F:	include/uapi/linux/gfs2_ondisk.h

GIGASET ISDN DRIVERS
M:	Paul Bolle <pebolle@tiscali.nl>
L:	gigaset307x-common@lists.sourceforge.net
W:	http://gigaset307x.sourceforge.net/
S:	Odd Fixes
F:	Documentation/isdn/README.gigaset
F:	drivers/isdn/gigaset/
F:	include/uapi/linux/gigaset_dev.h

GO7007 MPEG CODEC
M:	Hans Verkuil <hans.verkuil@cisco.com>
L:	linux-media@vger.kernel.org
S:	Maintained
F:	drivers/media/usb/go7007/

GOODIX TOUCHSCREEN
M:	Bastien Nocera <hadess@hadess.net>
L:	linux-input@vger.kernel.org
S:	Maintained
F:	drivers/input/touchscreen/goodix.c

GPIO SUBSYSTEM
M:	Linus Walleij <linus.walleij@linaro.org>
M:	Alexandre Courbot <gnurou@gmail.com>
L:	linux-gpio@vger.kernel.org
T:	git git://git.kernel.org/pub/scm/linux/kernel/git/linusw/linux-gpio.git
S:	Maintained
F:	Documentation/gpio/
F:	drivers/gpio/
F:	include/linux/gpio/
F:	include/linux/gpio.h
F:	include/asm-generic/gpio.h

GRE DEMULTIPLEXER DRIVER
M:	Dmitry Kozlov <xeb@mail.ru>
L:	netdev@vger.kernel.org
S:	Maintained
F:	net/ipv4/gre_demux.c
F:	net/ipv4/gre_offload.c
F:	include/net/gre.h

GRETH 10/100/1G Ethernet MAC device driver
M:	Kristoffer Glembo <kristoffer@gaisler.com>
L:	netdev@vger.kernel.org
S:	Maintained
F:	drivers/net/ethernet/aeroflex/

GSPCA FINEPIX SUBDRIVER
M:	Frank Zago <frank@zago.net>
L:	linux-media@vger.kernel.org
T:	git git://linuxtv.org/media_tree.git
S:	Maintained
F:	drivers/media/usb/gspca/finepix.c

GSPCA GL860 SUBDRIVER
M:	Olivier Lorin <o.lorin@laposte.net>
L:	linux-media@vger.kernel.org
T:	git git://linuxtv.org/media_tree.git
S:	Maintained
F:	drivers/media/usb/gspca/gl860/

GSPCA M5602 SUBDRIVER
M:	Erik Andren <erik.andren@gmail.com>
L:	linux-media@vger.kernel.org
T:	git git://linuxtv.org/media_tree.git
S:	Maintained
F:	drivers/media/usb/gspca/m5602/

GSPCA PAC207 SONIXB SUBDRIVER
M:	Hans de Goede <hdegoede@redhat.com>
L:	linux-media@vger.kernel.org
T:	git git://linuxtv.org/media_tree.git
S:	Maintained
F:	drivers/media/usb/gspca/pac207.c

GSPCA SN9C20X SUBDRIVER
M:	Brian Johnson <brijohn@gmail.com>
L:	linux-media@vger.kernel.org
T:	git git://linuxtv.org/media_tree.git
S:	Maintained
F:	drivers/media/usb/gspca/sn9c20x.c

GSPCA T613 SUBDRIVER
M:	Leandro Costantino <lcostantino@gmail.com>
L:	linux-media@vger.kernel.org
T:	git git://linuxtv.org/media_tree.git
S:	Maintained
F:	drivers/media/usb/gspca/t613.c

GSPCA USB WEBCAM DRIVER
M:	Hans de Goede <hdegoede@redhat.com>
L:	linux-media@vger.kernel.org
T:	git git://linuxtv.org/media_tree.git
S:	Maintained
F:	drivers/media/usb/gspca/

GUID PARTITION TABLE (GPT)
M:	Davidlohr Bueso <davidlohr@hp.com>
L:	linux-efi@vger.kernel.org
S:	Maintained
F:	block/partitions/efi.*

STK1160 USB VIDEO CAPTURE DRIVER
M:	Ezequiel Garcia <ezequiel@vanguardiasur.com.ar>
L:	linux-media@vger.kernel.org
T:	git git://linuxtv.org/media_tree.git
S:	Maintained
F:	drivers/media/usb/stk1160/

H8/300 ARCHITECTURE
M:	Yoshinori Sato <ysato@users.sourceforge.jp>
L:	uclinux-h8-devel@lists.sourceforge.jp
W:	http://uclinux-h8.sourceforge.jp
T:	git git://git.sourceforge.jp/gitroot/uclinux-h8/linux.git
S:	Maintained
F:	arch/h8300/
F:	drivers/clocksource/h8300_*.c
F:	drivers/clk/h8300/
F:	drivers/irqchip/irq-renesas-h8*.c

HARD DRIVE ACTIVE PROTECTION SYSTEM (HDAPS) DRIVER
M:	Frank Seidel <frank@f-seidel.de>
L:	platform-driver-x86@vger.kernel.org
W:	http://www.kernel.org/pub/linux/kernel/people/fseidel/hdaps/
S:	Maintained
F:	drivers/platform/x86/hdaps.c

HDPVR USB VIDEO ENCODER DRIVER
M:	Hans Verkuil <hverkuil@xs4all.nl>
L:	linux-media@vger.kernel.org
T:	git git://linuxtv.org/media_tree.git
W:	http://linuxtv.org
S:	Odd Fixes
F:	drivers/media/usb/hdpvr/

HWPOISON MEMORY FAILURE HANDLING
M:	Naoya Horiguchi <n-horiguchi@ah.jp.nec.com>
L:	linux-mm@kvack.org
S:	Maintained
F:	mm/memory-failure.c
F:	mm/hwpoison-inject.c

HYPERVISOR VIRTUAL CONSOLE DRIVER
L:	linuxppc-dev@lists.ozlabs.org
S:	Odd Fixes
F:	drivers/tty/hvc/

HACKRF MEDIA DRIVER
M:	Antti Palosaari <crope@iki.fi>
L:	linux-media@vger.kernel.org
W:	http://linuxtv.org/
W:	http://palosaari.fi/linux/
Q:	http://patchwork.linuxtv.org/project/linux-media/list/
T:	git git://linuxtv.org/anttip/media_tree.git
S:	Maintained
F:	drivers/media/usb/hackrf/

HARDWARE MONITORING
M:	Jean Delvare <jdelvare@suse.de>
M:	Guenter Roeck <linux@roeck-us.net>
L:	lm-sensors@lm-sensors.org
W:	http://www.lm-sensors.org/
T:	quilt http://jdelvare.nerim.net/devel/linux/jdelvare-hwmon/
T:	git git://git.kernel.org/pub/scm/linux/kernel/git/groeck/linux-staging.git
S:	Maintained
F:	Documentation/hwmon/
F:	drivers/hwmon/
F:	include/linux/hwmon*.h

HARDWARE RANDOM NUMBER GENERATOR CORE
M:	Matt Mackall <mpm@selenic.com>
M:	Herbert Xu <herbert@gondor.apana.org.au>
L:	linux-crypto@vger.kernel.org
S:	Odd fixes
F:	Documentation/hw_random.txt
F:	drivers/char/hw_random/
F:	include/linux/hw_random.h

HARDWARE SPINLOCK CORE
M:	Ohad Ben-Cohen <ohad@wizery.com>
S:	Maintained
F:	Documentation/hwspinlock.txt
F:	drivers/hwspinlock/hwspinlock_*
F:	include/linux/hwspinlock.h

HARMONY SOUND DRIVER
L:	linux-parisc@vger.kernel.org
S:	Maintained
F:	sound/parisc/harmony.*

HD29L2 MEDIA DRIVER
M:	Antti Palosaari <crope@iki.fi>
L:	linux-media@vger.kernel.org
W:	http://linuxtv.org/
W:	http://palosaari.fi/linux/
Q:	http://patchwork.linuxtv.org/project/linux-media/list/
T:	git git://linuxtv.org/anttip/media_tree.git
S:	Maintained
F:	drivers/media/dvb-frontends/hd29l2*

HEWLETT-PACKARD SMART2 RAID DRIVER
L:	iss_storagedev@hp.com
S:	Orphan
F:	Documentation/blockdev/cpqarray.txt
F:	drivers/block/cpqarray.*

HEWLETT-PACKARD SMART ARRAY RAID DRIVER (hpsa)
M:	Don Brace <don.brace@pmcs.com>
L:	iss_storagedev@hp.com
L:	storagedev@pmcs.com
L:	linux-scsi@vger.kernel.org
S:	Supported
F:	Documentation/scsi/hpsa.txt
F:	drivers/scsi/hpsa*.[ch]
F:	include/linux/cciss*.h
F:	include/uapi/linux/cciss*.h

HEWLETT-PACKARD SMART CISS RAID DRIVER (cciss)
M:	Don Brace <don.brace@pmcs.com>
L:	iss_storagedev@hp.com
L:	storagedev@pmcs.com
L:	linux-scsi@vger.kernel.org
S:	Supported
F:	Documentation/blockdev/cciss.txt
F:	drivers/block/cciss*
F:	include/linux/cciss_ioctl.h
F:	include/uapi/linux/cciss_ioctl.h

HFS FILESYSTEM
L:	linux-fsdevel@vger.kernel.org
S:	Orphan
F:	Documentation/filesystems/hfs.txt
F:	fs/hfs/

HFSPLUS FILESYSTEM
L:	linux-fsdevel@vger.kernel.org
S:	Orphan
F:	Documentation/filesystems/hfsplus.txt
F:	fs/hfsplus/

HGA FRAMEBUFFER DRIVER
M:	Ferenc Bakonyi <fero@drama.obuda.kando.hu>
L:	linux-nvidia@lists.surfsouth.com
W:	http://drama.obuda.kando.hu/~fero/cgi-bin/hgafb.shtml
S:	Maintained
F:	drivers/video/fbdev/hgafb.c

HIBERNATION (aka Software Suspend, aka swsusp)
M:	"Rafael J. Wysocki" <rjw@rjwysocki.net>
M:	Pavel Machek <pavel@ucw.cz>
L:	linux-pm@vger.kernel.org
S:	Supported
F:	arch/x86/power/
F:	drivers/base/power/
F:	kernel/power/
F:	include/linux/suspend.h
F:	include/linux/freezer.h
F:	include/linux/pm.h
F:	arch/*/include/asm/suspend*.h

HID CORE LAYER
M:	Jiri Kosina <jkosina@suse.cz>
L:	linux-input@vger.kernel.org
T:	git git://git.kernel.org/pub/scm/linux/kernel/git/jikos/hid.git
S:	Maintained
F:	drivers/hid/
F:	include/linux/hid*
F:	include/uapi/linux/hid*

HIGH-RESOLUTION TIMERS, CLOCKEVENTS, DYNTICKS
M:	Thomas Gleixner <tglx@linutronix.de>
L:	linux-kernel@vger.kernel.org
T:	git git://git.kernel.org/pub/scm/linux/kernel/git/tip/tip.git timers/core
S:	Maintained
F:	Documentation/timers/
F:	kernel/time/hrtimer.c
F:	kernel/time/clockevents.c
F:	kernel/time/tick*.*
F:	kernel/time/timer_*.c
F:	include/linux/clockchips.h
F:	include/linux/hrtimer.h

HIGH-SPEED SCC DRIVER FOR AX.25
L:	linux-hams@vger.kernel.org
S:	Orphan
F:	drivers/net/hamradio/dmascc.c
F:	drivers/net/hamradio/scc.c

HIGHPOINT ROCKETRAID 3xxx RAID DRIVER
M:	HighPoint Linux Team <linux@highpoint-tech.com>
W:	http://www.highpoint-tech.com
S:	Supported
F:	Documentation/scsi/hptiop.txt
F:	drivers/scsi/hptiop.c

HIPPI
M:	Jes Sorensen <jes@trained-monkey.org>
L:	linux-hippi@sunsite.dk
S:	Maintained
F:	include/linux/hippidevice.h
F:	include/uapi/linux/if_hippi.h
F:	net/802/hippi.c
F:	drivers/net/hippi/

HOST AP DRIVER
M:	Jouni Malinen <j@w1.fi>
L:	hostap@shmoo.com (subscribers-only)
L:	linux-wireless@vger.kernel.org
W:	http://hostap.epitest.fi/
S:	Maintained
F:	drivers/net/wireless/hostap/

HP COMPAQ TC1100 TABLET WMI EXTRAS DRIVER
L:	platform-driver-x86@vger.kernel.org
S:	Orphan
F:	drivers/platform/x86/tc1100-wmi.c

HP100:	Driver for HP 10/100 Mbit/s Voice Grade Network Adapter Series
M:	Jaroslav Kysela <perex@perex.cz>
S:	Maintained
F:	drivers/net/ethernet/hp/hp100.*

HPET:	High Precision Event Timers driver
M:	Clemens Ladisch <clemens@ladisch.de>
S:	Maintained
F:	Documentation/timers/hpet.txt
F:	drivers/char/hpet.c
F:	include/linux/hpet.h
F:	include/uapi/linux/hpet.h

HPET:	x86
S:	Orphan
F:	arch/x86/kernel/hpet.c
F:	arch/x86/include/asm/hpet.h

HPFS FILESYSTEM
M:	Mikulas Patocka <mikulas@artax.karlin.mff.cuni.cz>
W:	http://artax.karlin.mff.cuni.cz/~mikulas/vyplody/hpfs/index-e.cgi
S:	Maintained
F:	fs/hpfs/

HSI SUBSYSTEM
M:	Sebastian Reichel <sre@kernel.org>
T:	git git://git.kernel.org/pub/scm/linux/kernel/git/sre/linux-hsi.git
S:	Maintained
F:	Documentation/ABI/testing/sysfs-bus-hsi
F:	Documentation/hsi.txt
F:	drivers/hsi/
F:	include/linux/hsi/
F:	include/uapi/linux/hsi/

HSO 3G MODEM DRIVER
M:	Jan Dumon <j.dumon@option.com>
W:	http://www.pharscape.org
S:	Maintained
F:	drivers/net/usb/hso.c

HSR NETWORK PROTOCOL
M:	Arvid Brodin <arvid.brodin@alten.se>
L:	netdev@vger.kernel.org
S:	Maintained
F:	net/hsr/

HTCPEN TOUCHSCREEN DRIVER
M:	Pau Oliva Fora <pof@eslack.org>
L:	linux-input@vger.kernel.org
S:	Maintained
F:	drivers/input/touchscreen/htcpen.c

HUGETLB FILESYSTEM
M:	Nadia Yvette Chambers <nyc@holomorphy.com>
S:	Maintained
F:	fs/hugetlbfs/

Hyper-V CORE AND DRIVERS
M:	K. Y. Srinivasan <kys@microsoft.com>
M:	Haiyang Zhang <haiyangz@microsoft.com>
L:	devel@linuxdriverproject.org
S:	Maintained
F:	arch/x86/include/asm/mshyperv.h
F:	arch/x86/include/uapi/asm/hyperv.h
F:	arch/x86/kernel/cpu/mshyperv.c
F:	drivers/hid/hid-hyperv.c
F:	drivers/hv/
F:	drivers/input/serio/hyperv-keyboard.c
F:	drivers/net/hyperv/
F:	drivers/scsi/storvsc_drv.c
F:	drivers/video/fbdev/hyperv_fb.c
F:	include/linux/hyperv.h
F:	tools/hv/

I2C OVER PARALLEL PORT
M:	Jean Delvare <jdelvare@suse.de>
L:	linux-i2c@vger.kernel.org
S:	Maintained
F:	Documentation/i2c/busses/i2c-parport
F:	Documentation/i2c/busses/i2c-parport-light
F:	drivers/i2c/busses/i2c-parport.c
F:	drivers/i2c/busses/i2c-parport-light.c

I2C/SMBUS CONTROLLER DRIVERS FOR PC
M:	Jean Delvare <jdelvare@suse.de>
L:	linux-i2c@vger.kernel.org
S:	Maintained
F:	Documentation/i2c/busses/i2c-ali1535
F:	Documentation/i2c/busses/i2c-ali1563
F:	Documentation/i2c/busses/i2c-ali15x3
F:	Documentation/i2c/busses/i2c-amd756
F:	Documentation/i2c/busses/i2c-amd8111
F:	Documentation/i2c/busses/i2c-i801
F:	Documentation/i2c/busses/i2c-nforce2
F:	Documentation/i2c/busses/i2c-piix4
F:	Documentation/i2c/busses/i2c-sis5595
F:	Documentation/i2c/busses/i2c-sis630
F:	Documentation/i2c/busses/i2c-sis96x
F:	Documentation/i2c/busses/i2c-via
F:	Documentation/i2c/busses/i2c-viapro
F:	drivers/i2c/busses/i2c-ali1535.c
F:	drivers/i2c/busses/i2c-ali1563.c
F:	drivers/i2c/busses/i2c-ali15x3.c
F:	drivers/i2c/busses/i2c-amd756.c
F:	drivers/i2c/busses/i2c-amd756-s4882.c
F:	drivers/i2c/busses/i2c-amd8111.c
F:	drivers/i2c/busses/i2c-i801.c
F:	drivers/i2c/busses/i2c-isch.c
F:	drivers/i2c/busses/i2c-nforce2.c
F:	drivers/i2c/busses/i2c-nforce2-s4985.c
F:	drivers/i2c/busses/i2c-piix4.c
F:	drivers/i2c/busses/i2c-sis5595.c
F:	drivers/i2c/busses/i2c-sis630.c
F:	drivers/i2c/busses/i2c-sis96x.c
F:	drivers/i2c/busses/i2c-via.c
F:	drivers/i2c/busses/i2c-viapro.c

I2C/SMBUS ISMT DRIVER
M:	Seth Heasley <seth.heasley@intel.com>
M:	Neil Horman <nhorman@tuxdriver.com>
L:	linux-i2c@vger.kernel.org
F:	drivers/i2c/busses/i2c-ismt.c
F:	Documentation/i2c/busses/i2c-ismt

I2C/SMBUS STUB DRIVER
M:	Jean Delvare <jdelvare@suse.de>
L:	linux-i2c@vger.kernel.org
S:	Maintained
F:	drivers/i2c/i2c-stub.c

I2C SUBSYSTEM
M:	Wolfram Sang <wsa@the-dreams.de>
L:	linux-i2c@vger.kernel.org
W:	https://i2c.wiki.kernel.org/
Q:	https://patchwork.ozlabs.org/project/linux-i2c/list/
T:	git git://git.kernel.org/pub/scm/linux/kernel/git/wsa/linux.git
S:	Maintained
F:	Documentation/devicetree/bindings/i2c/
F:	Documentation/i2c/
F:	drivers/i2c/
F:	include/linux/i2c.h
F:	include/linux/i2c-*.h
F:	include/uapi/linux/i2c.h
F:	include/uapi/linux/i2c-*.h

I2C ACPI SUPPORT
M:	Mika Westerberg <mika.westerberg@linux.intel.com>
L:	linux-i2c@vger.kernel.org
L:	linux-acpi@vger.kernel.org
S:	Maintained

I2C-TAOS-EVM DRIVER
M:	Jean Delvare <jdelvare@suse.de>
L:	linux-i2c@vger.kernel.org
S:	Maintained
F:	Documentation/i2c/busses/i2c-taos-evm
F:	drivers/i2c/busses/i2c-taos-evm.c

I2C-TINY-USB DRIVER
M:	Till Harbaum <till@harbaum.org>
L:	linux-i2c@vger.kernel.org
W:	http://www.harbaum.org/till/i2c_tiny_usb
S:	Maintained
F:	drivers/i2c/busses/i2c-tiny-usb.c

i386 BOOT CODE
M:	"H. Peter Anvin" <hpa@zytor.com>
S:	Maintained
F:	arch/x86/boot/

i386 SETUP CODE / CPU ERRATA WORKAROUNDS
M:	"H. Peter Anvin" <hpa@zytor.com>
T:	git git://git.kernel.org/pub/scm/linux/kernel/git/hpa/linux-2.6-x86setup.git
S:	Maintained

IA64 (Itanium) PLATFORM
M:	Tony Luck <tony.luck@intel.com>
M:	Fenghua Yu <fenghua.yu@intel.com>
L:	linux-ia64@vger.kernel.org
T:	git git://git.kernel.org/pub/scm/linux/kernel/git/aegl/linux.git
S:	Maintained
F:	arch/ia64/

IBM Power in-Nest Crypto Acceleration
M:	Marcelo Henrique Cerri <mhcerri@linux.vnet.ibm.com>
M:	Fionnuala Gunter <fin@linux.vnet.ibm.com>
L:	linux-crypto@vger.kernel.org
S:	Supported
F:	drivers/crypto/nx/

IBM Power 842 compression accelerator
M:	Dan Streetman <ddstreet@us.ibm.com>
S:	Supported
F:	drivers/crypto/nx/nx-842.c
F:	include/linux/nx842.h

IBM Power Linux RAID adapter
M:	Brian King <brking@us.ibm.com>
S:	Supported
F:	drivers/scsi/ipr.*

IBM Power Virtual Ethernet Device Driver
M:	Thomas Falcon <tlfalcon@linux.vnet.ibm.com>
L:	netdev@vger.kernel.org
S:	Supported
F:	drivers/net/ethernet/ibm/ibmveth.*

IBM Power Virtual SCSI Device Drivers
M:	Tyrel Datwyler <tyreld@linux.vnet.ibm.com>
L:	linux-scsi@vger.kernel.org
S:	Supported
F:	drivers/scsi/ibmvscsi/ibmvscsi*
F:	drivers/scsi/ibmvscsi/viosrp.h

IBM Power Virtual FC Device Drivers
M:	Tyrel Datwyler <tyreld@linux.vnet.ibm.com>
L:	linux-scsi@vger.kernel.org
S:	Supported
F:	drivers/scsi/ibmvscsi/ibmvfc*

IBM ServeRAID RAID DRIVER
S:	Orphan
F:	drivers/scsi/ips.*

ICH LPC AND GPIO DRIVER
M:	Peter Tyser <ptyser@xes-inc.com>
S:	Maintained
F:	drivers/mfd/lpc_ich.c
F:	drivers/gpio/gpio-ich.c

IDE SUBSYSTEM
M:	"David S. Miller" <davem@davemloft.net>
L:	linux-ide@vger.kernel.org
Q:	http://patchwork.ozlabs.org/project/linux-ide/list/
T:	git git://git.kernel.org/pub/scm/linux/kernel/git/davem/ide.git
S:	Maintained
F:	Documentation/ide/
F:	drivers/ide/
F:	include/linux/ide.h

IDEAPAD LAPTOP EXTRAS DRIVER
M:	Ike Panhc <ike.pan@canonical.com>
L:	platform-driver-x86@vger.kernel.org
W:	http://launchpad.net/ideapad-laptop
S:	Maintained
F:	drivers/platform/x86/ideapad-laptop.c

IDEAPAD LAPTOP SLIDEBAR DRIVER
M:	Andrey Moiseev <o2g.org.ru@gmail.com>
L:	linux-input@vger.kernel.org
W:	https://github.com/o2genum/ideapad-slidebar
S:	Maintained
F:	drivers/input/misc/ideapad_slidebar.c

IDE/ATAPI DRIVERS
M:	Borislav Petkov <bp@alien8.de>
L:	linux-ide@vger.kernel.org
S:	Maintained
F:	Documentation/cdrom/ide-cd
F:	drivers/ide/ide-cd*

IDLE-I7300
M:	Andy Henroid <andrew.d.henroid@intel.com>
L:	linux-pm@vger.kernel.org
S:	Supported
F:	drivers/idle/i7300_idle.c

IEEE 802.15.4 SUBSYSTEM
M:	Alexander Aring <alex.aring@gmail.com>
L:	linux-wpan@vger.kernel.org
W:	https://github.com/linux-wpan
T:	git git://github.com/linux-wpan/linux-wpan-next.git
S:	Maintained
F:	net/ieee802154/
F:	net/mac802154/
F:	drivers/net/ieee802154/
F:	include/linux/nl802154.h
F:	include/linux/ieee802154.h
F:	include/net/nl802154.h
F:	include/net/mac802154.h
F:	include/net/af_ieee802154.h
F:	include/net/cfg802154.h
F:	include/net/ieee802154_netdev.h
F:	Documentation/networking/ieee802154.txt

IGORPLUG-USB IR RECEIVER
M:	Sean Young <sean@mess.org>
L:	linux-media@vger.kernel.org
S:	Maintained
F:	drivers/media/rc/igorplugusb.c

IGUANAWORKS USB IR TRANSCEIVER
M:	Sean Young <sean@mess.org>
L:	linux-media@vger.kernel.org
S:	Maintained
F:	drivers/media/rc/iguanair.c

IIO SUBSYSTEM AND DRIVERS
M:	Jonathan Cameron <jic23@kernel.org>
R:	Hartmut Knaack <knaack.h@gmx.de>
R:	Lars-Peter Clausen <lars@metafoo.de>
R:	Peter Meerwald <pmeerw@pmeerw.net>
L:	linux-iio@vger.kernel.org
S:	Maintained
F:	drivers/iio/
F:	drivers/staging/iio/
F:	include/linux/iio/
F:	tools/iio/

IKANOS/ADI EAGLE ADSL USB DRIVER
M:	Matthieu Castet <castet.matthieu@free.fr>
M:	Stanislaw Gruszka <stf_xl@wp.pl>
S:	Maintained
F:	drivers/usb/atm/ueagle-atm.c

INA209 HARDWARE MONITOR DRIVER
M:	Guenter Roeck <linux@roeck-us.net>
L:	lm-sensors@lm-sensors.org
S:	Maintained
F:	Documentation/hwmon/ina209
F:	Documentation/devicetree/bindings/i2c/ina209.txt
F:	drivers/hwmon/ina209.c

INA2XX HARDWARE MONITOR DRIVER
M:	Guenter Roeck <linux@roeck-us.net>
L:	lm-sensors@lm-sensors.org
S:	Maintained
F:	Documentation/hwmon/ina2xx
F:	drivers/hwmon/ina2xx.c
F:	include/linux/platform_data/ina2xx.h

INDUSTRY PACK SUBSYSTEM (IPACK)
M:	Samuel Iglesias Gonsalvez <siglesias@igalia.com>
M:	Jens Taprogge <jens.taprogge@taprogge.org>
M:	Greg Kroah-Hartman <gregkh@linuxfoundation.org>
L:	industrypack-devel@lists.sourceforge.net
W:	http://industrypack.sourceforge.net
S:	Maintained
F:	drivers/ipack/

INGENIC JZ4780 DMA Driver
M:	Zubair Lutfullah Kakakhel <Zubair.Kakakhel@imgtec.com>
S:	Maintained
F:	drivers/dma/dma-jz4780.c

INTEGRITY MEASUREMENT ARCHITECTURE (IMA)
M:	Mimi Zohar <zohar@linux.vnet.ibm.com>
M:	Dmitry Kasatkin <dmitry.kasatkin@gmail.com>
L:	linux-ima-devel@lists.sourceforge.net
L:	linux-ima-user@lists.sourceforge.net
L:	linux-security-module@vger.kernel.org
S:	Supported
F:	security/integrity/ima/

IMGTEC IR DECODER DRIVER
M:	James Hogan <james.hogan@imgtec.com>
S:	Maintained
F:	drivers/media/rc/img-ir/

IMS TWINTURBO FRAMEBUFFER DRIVER
L:	linux-fbdev@vger.kernel.org
S:	Orphan
F:	drivers/video/fbdev/imsttfb.c

INFINIBAND SUBSYSTEM
M:	Doug Ledford <dledford@redhat.com>
M:	Sean Hefty <sean.hefty@intel.com>
M:	Hal Rosenstock <hal.rosenstock@gmail.com>
L:	linux-rdma@vger.kernel.org
W:	http://www.openfabrics.org/
Q:	http://patchwork.kernel.org/project/linux-rdma/list/
T:	git git://git.kernel.org/pub/scm/linux/kernel/git/dledford/rdma.git
S:	Supported
F:	Documentation/infiniband/
F:	drivers/infiniband/
F:	include/uapi/linux/if_infiniband.h
F:	include/uapi/rdma/
F:	include/rdma/

INOTIFY
M:	John McCutchan <john@johnmccutchan.com>
M:	Robert Love <rlove@rlove.org>
M:	Eric Paris <eparis@parisplace.org>
S:	Maintained
F:	Documentation/filesystems/inotify.txt
F:	fs/notify/inotify/
F:	include/linux/inotify.h
F:	include/uapi/linux/inotify.h

INPUT (KEYBOARD, MOUSE, JOYSTICK, TOUCHSCREEN) DRIVERS
M:	Dmitry Torokhov <dmitry.torokhov@gmail.com>
L:	linux-input@vger.kernel.org
Q:	http://patchwork.kernel.org/project/linux-input/list/
T:	git git://git.kernel.org/pub/scm/linux/kernel/git/dtor/input.git
S:	Maintained
F:	drivers/input/
F:	include/linux/input.h
F:	include/uapi/linux/input.h
F:	include/linux/input/

INPUT MULTITOUCH (MT) PROTOCOL
M:	Henrik Rydberg <rydberg@bitmath.org>
L:	linux-input@vger.kernel.org
T:	git git://git.kernel.org/pub/scm/linux/kernel/git/rydberg/input-mt.git
S:	Odd fixes
F:	Documentation/input/multi-touch-protocol.txt
F:	drivers/input/input-mt.c
K:	\b(ABS|SYN)_MT_

INTEL ASoC BDW/HSW DRIVERS
M:	Jie Yang <yang.jie@linux.intel.com>
L:	alsa-devel@alsa-project.org
S:	Supported
F:	sound/soc/intel/sst-haswell*
F:	sound/soc/intel/sst-dsp*
F:	sound/soc/intel/sst-firmware.c
F:	sound/soc/intel/broadwell.c
F:	sound/soc/intel/haswell.c

INTEL C600 SERIES SAS CONTROLLER DRIVER
M:	Intel SCU Linux support <intel-linux-scu@intel.com>
M:	Artur Paszkiewicz <artur.paszkiewicz@intel.com>
L:	linux-scsi@vger.kernel.org
T:	git git://git.code.sf.net/p/intel-sas/isci
S:	Supported
F:	drivers/scsi/isci/

INTEL IDLE DRIVER
M:	Len Brown <lenb@kernel.org>
L:	linux-pm@vger.kernel.org
T:	git git://git.kernel.org/pub/scm/linux/kernel/git/lenb/linux.git
S:	Supported
F:	drivers/idle/intel_idle.c

INTEL PSTATE DRIVER
M:	Kristen Carlson Accardi <kristen@linux.intel.com>
L:	linux-pm@vger.kernel.org
S:	Supported
F:	drivers/cpufreq/intel_pstate.c

INTEL FRAMEBUFFER DRIVER (excluding 810 and 815)
M:	Maik Broemme <mbroemme@plusserver.de>
L:	linux-fbdev@vger.kernel.org
S:	Maintained
F:	Documentation/fb/intelfb.txt
F:	drivers/video/fbdev/intelfb/

INTEL 810/815 FRAMEBUFFER DRIVER
M:	Antonino Daplas <adaplas@gmail.com>
L:	linux-fbdev@vger.kernel.org
S:	Maintained
F:	drivers/video/fbdev/i810/

INTEL MENLOW THERMAL DRIVER
M:	Sujith Thomas <sujith.thomas@intel.com>
L:	platform-driver-x86@vger.kernel.org
W:	https://01.org/linux-acpi
S:	Supported
F:	drivers/platform/x86/intel_menlow.c

INTEL IA32 MICROCODE UPDATE SUPPORT
M:	Borislav Petkov <bp@alien8.de>
S:	Maintained
F:	arch/x86/kernel/cpu/microcode/core*
F:	arch/x86/kernel/cpu/microcode/intel*

INTEL I/OAT DMA DRIVER
M:	Dave Jiang <dave.jiang@intel.com>
R:	Dan Williams <dan.j.williams@intel.com>
L:	dmaengine@vger.kernel.org
Q:	https://patchwork.kernel.org/project/linux-dmaengine/list/
S:	Supported
F:	drivers/dma/ioat*

INTEL IOMMU (VT-d)
M:	David Woodhouse <dwmw2@infradead.org>
L:	iommu@lists.linux-foundation.org
T:	git git://git.infradead.org/iommu-2.6.git
S:	Supported
F:	drivers/iommu/intel-iommu.c
F:	include/linux/intel-iommu.h

INTEL IOP-ADMA DMA DRIVER
R:	Dan Williams <dan.j.williams@intel.com>
S:	Odd fixes
F:	drivers/dma/iop-adma.c

INTEL IXP4XX QMGR, NPE, ETHERNET and HSS SUPPORT
M:	Krzysztof Halasa <khalasa@piap.pl>
S:	Maintained
F:	arch/arm/mach-ixp4xx/include/mach/qmgr.h
F:	arch/arm/mach-ixp4xx/include/mach/npe.h
F:	arch/arm/mach-ixp4xx/ixp4xx_qmgr.c
F:	arch/arm/mach-ixp4xx/ixp4xx_npe.c
F:	drivers/net/ethernet/xscale/ixp4xx_eth.c
F:	drivers/net/wan/ixp4xx_hss.c

INTEL IXP4XX RANDOM NUMBER GENERATOR SUPPORT
M:	Deepak Saxena <dsaxena@plexity.net>
S:	Maintained
F:	drivers/char/hw_random/ixp4xx-rng.c

INTEL ETHERNET DRIVERS
M:	Jeff Kirsher <jeffrey.t.kirsher@intel.com>
R:	Jesse Brandeburg <jesse.brandeburg@intel.com>
R:	Shannon Nelson <shannon.nelson@intel.com>
R:	Carolyn Wyborny <carolyn.wyborny@intel.com>
R:	Don Skidmore <donald.c.skidmore@intel.com>
R:	Matthew Vick <matthew.vick@intel.com>
R:	John Ronciak <john.ronciak@intel.com>
R:	Mitch Williams <mitch.a.williams@intel.com>
L:	intel-wired-lan@lists.osuosl.org
W:	http://www.intel.com/support/feedback.htm
W:	http://e1000.sourceforge.net/
Q:	http://patchwork.ozlabs.org/project/intel-wired-lan/list/
T:	git git://git.kernel.org/pub/scm/linux/kernel/git/jkirsher/net-queue.git
T:	git git://git.kernel.org/pub/scm/linux/kernel/git/jkirsher/next-queue.git
S:	Supported
F:	Documentation/networking/e100.txt
F:	Documentation/networking/e1000.txt
F:	Documentation/networking/e1000e.txt
F:	Documentation/networking/igb.txt
F:	Documentation/networking/igbvf.txt
F:	Documentation/networking/ixgb.txt
F:	Documentation/networking/ixgbe.txt
F:	Documentation/networking/ixgbevf.txt
F:	Documentation/networking/i40e.txt
F:	Documentation/networking/i40evf.txt
F:	drivers/net/ethernet/intel/
F:	drivers/net/ethernet/intel/*/

INTEL-MID GPIO DRIVER
M:	David Cohen <david.a.cohen@linux.intel.com>
L:	linux-gpio@vger.kernel.org
S:	Maintained
F:	drivers/gpio/gpio-intel-mid.c

INTEL PRO/WIRELESS 2100, 2200BG, 2915ABG NETWORK CONNECTION SUPPORT
M:	Stanislav Yakovlev <stas.yakovlev@gmail.com>
L:	linux-wireless@vger.kernel.org
S:	Maintained
F:	Documentation/networking/README.ipw2100
F:	Documentation/networking/README.ipw2200
F:	drivers/net/wireless/ipw2x00/

INTEL(R) TRUSTED EXECUTION TECHNOLOGY (TXT)
M:	Richard L Maliszewski <richard.l.maliszewski@intel.com>
M:	Gang Wei <gang.wei@intel.com>
M:	Shane Wang <shane.wang@intel.com>
L:	tboot-devel@lists.sourceforge.net
W:	http://tboot.sourceforge.net
T:	hg http://tboot.hg.sourceforge.net:8000/hgroot/tboot/tboot
S:	Supported
F:	Documentation/intel_txt.txt
F:	include/linux/tboot.h
F:	arch/x86/kernel/tboot.c

INTEL WIRELESS WIMAX CONNECTION 2400
M:	Inaky Perez-Gonzalez <inaky.perez-gonzalez@intel.com>
M:	linux-wimax@intel.com
L:	wimax@linuxwimax.org (subscribers-only)
S:	Supported
W:	http://linuxwimax.org
F:	Documentation/wimax/README.i2400m
F:	drivers/net/wimax/i2400m/
F:	include/uapi/linux/wimax/i2400m.h

INTEL WIRELESS 3945ABG/BG, 4965AGN (iwlegacy)
M:	Stanislaw Gruszka <sgruszka@redhat.com>
L:	linux-wireless@vger.kernel.org
S:	Supported
F:	drivers/net/wireless/iwlegacy/

INTEL WIRELESS WIFI LINK (iwlwifi)
M:	Johannes Berg <johannes.berg@intel.com>
M:	Emmanuel Grumbach <emmanuel.grumbach@intel.com>
M:	Intel Linux Wireless <ilw@linux.intel.com>
L:	linux-wireless@vger.kernel.org
W:	http://intellinuxwireless.org
T:	git git://git.kernel.org/pub/scm/linux/kernel/git/iwlwifi/iwlwifi.git
S:	Supported
F:	drivers/net/wireless/iwlwifi/

INTEL MANAGEMENT ENGINE (mei)
M:	Tomas Winkler <tomas.winkler@intel.com>
L:	linux-kernel@vger.kernel.org
S:	Supported
F:	include/uapi/linux/mei.h
F:	drivers/misc/mei/*
F:	Documentation/misc-devices/mei/*

IOC3 ETHERNET DRIVER
M:	Ralf Baechle <ralf@linux-mips.org>
L:	linux-mips@linux-mips.org
S:	Maintained
F:	drivers/net/ethernet/sgi/ioc3-eth.c

IOC3 SERIAL DRIVER
M:	Pat Gefre <pfg@sgi.com>
L:	linux-serial@vger.kernel.org
S:	Maintained
F:	drivers/tty/serial/ioc3_serial.c

IOMMU DRIVERS
M:	Joerg Roedel <joro@8bytes.org>
L:	iommu@lists.linux-foundation.org
T:	git git://git.kernel.org/pub/scm/linux/kernel/git/joro/iommu.git
S:	Maintained
F:	drivers/iommu/

IP MASQUERADING
M:	Juanjo Ciarlante <jjciarla@raiz.uncu.edu.ar>
S:	Maintained
F:	net/ipv4/netfilter/ipt_MASQUERADE.c

IP1000A 10/100/1000 GIGABIT ETHERNET DRIVER
M:	Francois Romieu <romieu@fr.zoreil.com>
M:	Sorbica Shieh <sorbica@icplus.com.tw>
L:	netdev@vger.kernel.org
S:	Maintained
F:	drivers/net/ethernet/icplus/ipg.*

IPATH DRIVER
M:	Mike Marciniszyn <infinipath@intel.com>
L:	linux-rdma@vger.kernel.org
S:	Maintained
F:	drivers/infiniband/hw/ipath/

IPMI SUBSYSTEM
M:	Corey Minyard <minyard@acm.org>
L:	openipmi-developer@lists.sourceforge.net (moderated for non-subscribers)
W:	http://openipmi.sourceforge.net/
S:	Supported
F:	Documentation/IPMI.txt
F:	drivers/char/ipmi/
F:	include/linux/ipmi*
F:	include/uapi/linux/ipmi*

QCOM AUDIO (ASoC) DRIVERS
M:	Patrick Lai <plai@codeaurora.org>
M:	Banajit Goswami <bgoswami@codeaurora.org>
L:	alsa-devel@alsa-project.org (moderated for non-subscribers)
S:	Supported
F:	sound/soc/qcom/

IPS SCSI RAID DRIVER
M:	Adaptec OEM Raid Solutions <aacraid@adaptec.com>
L:	linux-scsi@vger.kernel.org
W:	http://www.adaptec.com/
S:	Maintained
F:	drivers/scsi/ips*

IPVS
M:	Wensong Zhang <wensong@linux-vs.org>
M:	Simon Horman <horms@verge.net.au>
M:	Julian Anastasov <ja@ssi.bg>
L:	netdev@vger.kernel.org
L:	lvs-devel@vger.kernel.org
S:	Maintained
F:	Documentation/networking/ipvs-sysctl.txt
F:	include/net/ip_vs.h
F:	include/uapi/linux/ip_vs.h
F:	net/netfilter/ipvs/

IPWIRELESS DRIVER
M:	Jiri Kosina <jkosina@suse.cz>
M:	David Sterba <dsterba@suse.cz>
S:	Odd Fixes
F:	drivers/tty/ipwireless/

IPX NETWORK LAYER
M:	Arnaldo Carvalho de Melo <acme@ghostprotocols.net>
L:	netdev@vger.kernel.org
S:	Maintained
F:	include/net/ipx.h
F:	include/uapi/linux/ipx.h
F:	net/ipx/

IRDA SUBSYSTEM
M:	Samuel Ortiz <samuel@sortiz.org>
L:	irda-users@lists.sourceforge.net (subscribers-only)
L:	netdev@vger.kernel.org
W:	http://irda.sourceforge.net/
S:	Maintained
T:	git git://git.kernel.org/pub/scm/linux/kernel/git/sameo/irda-2.6.git
F:	Documentation/networking/irda.txt
F:	drivers/net/irda/
F:	include/net/irda/
F:	net/irda/

IRQ SUBSYSTEM
M:	Thomas Gleixner <tglx@linutronix.de>
L:	linux-kernel@vger.kernel.org
S:	Maintained
T:	git git://git.kernel.org/pub/scm/linux/kernel/git/tip/tip.git irq/core
F:	kernel/irq/

IRQCHIP DRIVERS
M:	Thomas Gleixner <tglx@linutronix.de>
M:	Jason Cooper <jason@lakedaemon.net>
L:	linux-kernel@vger.kernel.org
S:	Maintained
T:	git git://git.kernel.org/pub/scm/linux/kernel/git/tip/tip.git irq/core
T:	git git://git.infradead.org/users/jcooper/linux.git irqchip/core
F:	Documentation/devicetree/bindings/interrupt-controller/
F:	drivers/irqchip/

IRQ DOMAINS (IRQ NUMBER MAPPING LIBRARY)
M:	Benjamin Herrenschmidt <benh@kernel.crashing.org>
S:	Maintained
F:	Documentation/IRQ-domain.txt
F:	include/linux/irqdomain.h
F:	kernel/irq/irqdomain.c

ISAPNP
M:	Jaroslav Kysela <perex@perex.cz>
S:	Maintained
F:	Documentation/isapnp.txt
F:	drivers/pnp/isapnp/
F:	include/linux/isapnp.h

ISA RADIO MODULE
M:	Hans Verkuil <hverkuil@xs4all.nl>
L:	linux-media@vger.kernel.org
T:	git git://linuxtv.org/media_tree.git
W:	http://linuxtv.org
S:	Maintained
F:	drivers/media/radio/radio-isa*

iSCSI BOOT FIRMWARE TABLE (iBFT) DRIVER
M:	Peter Jones <pjones@redhat.com>
M:	Konrad Rzeszutek Wilk <konrad@kernel.org>
S:	Maintained
F:	drivers/firmware/iscsi_ibft*

ISCSI
M:	Mike Christie <michaelc@cs.wisc.edu>
L:	open-iscsi@googlegroups.com
W:	www.open-iscsi.org
T:	git git://git.kernel.org/pub/scm/linux/kernel/git/mnc/linux-2.6-iscsi.git
S:	Maintained
F:	drivers/scsi/*iscsi*
F:	include/scsi/*iscsi*

ISCSI EXTENSIONS FOR RDMA (ISER) INITIATOR
M:	Or Gerlitz <ogerlitz@mellanox.com>
M:	Sagi Grimberg <sagig@mellanox.com>
M:	Roi Dayan <roid@mellanox.com>
L:	linux-rdma@vger.kernel.org
S:	Supported
W:	http://www.openfabrics.org
W:	www.open-iscsi.org
Q:	http://patchwork.kernel.org/project/linux-rdma/list/
F:	drivers/infiniband/ulp/iser/

ISCSI EXTENSIONS FOR RDMA (ISER) TARGET
M:	Sagi Grimberg <sagig@mellanox.com>
T:	git git://git.kernel.org/pub/scm/linux/kernel/git/nab/target-pending.git master
L:	linux-rdma@vger.kernel.org
L:	target-devel@vger.kernel.org
S:	Supported
W:	http://www.linux-iscsi.org
F:	drivers/infiniband/ulp/isert

ISDN SUBSYSTEM
M:	Karsten Keil <isdn@linux-pingi.de>
L:	isdn4linux@listserv.isdn4linux.de (subscribers-only)
L:	netdev@vger.kernel.org
W:	http://www.isdn4linux.de
T:	git git://git.kernel.org/pub/scm/linux/kernel/git/kkeil/isdn-2.6.git
S:	Maintained
F:	Documentation/isdn/
F:	drivers/isdn/
F:	include/linux/isdn.h
F:	include/linux/isdn/
F:	include/uapi/linux/isdn.h
F:	include/uapi/linux/isdn/

ISDN SUBSYSTEM (Eicon active card driver)
M:	Armin Schindler <mac@melware.de>
L:	isdn4linux@listserv.isdn4linux.de (subscribers-only)
W:	http://www.melware.de
S:	Maintained
F:	drivers/isdn/hardware/eicon/

IT87 HARDWARE MONITORING DRIVER
M:	Jean Delvare <jdelvare@suse.de>
L:	lm-sensors@lm-sensors.org
S:	Maintained
F:	Documentation/hwmon/it87
F:	drivers/hwmon/it87.c

IT913X MEDIA DRIVER
M:	Antti Palosaari <crope@iki.fi>
L:	linux-media@vger.kernel.org
W:	http://linuxtv.org/
W:	http://palosaari.fi/linux/
Q:	http://patchwork.linuxtv.org/project/linux-media/list/
T:	git git://linuxtv.org/anttip/media_tree.git
S:	Maintained
F:	drivers/media/tuners/it913x*

IVTV VIDEO4LINUX DRIVER
M:	Andy Walls <awalls@md.metrocast.net>
L:	ivtv-devel@ivtvdriver.org (subscribers-only)
L:	linux-media@vger.kernel.org
T:	git git://linuxtv.org/media_tree.git
W:	http://www.ivtvdriver.org
S:	Maintained
F:	Documentation/video4linux/*.ivtv
F:	drivers/media/pci/ivtv/
F:	include/uapi/linux/ivtv*

IX2505V MEDIA DRIVER
M:	Malcolm Priestley <tvboxspy@gmail.com>
L:	linux-media@vger.kernel.org
W:	http://linuxtv.org/
Q:	http://patchwork.linuxtv.org/project/linux-media/list/
S:	Maintained
F:	drivers/media/dvb-frontends/ix2505v*

JC42.4 TEMPERATURE SENSOR DRIVER
M:	Guenter Roeck <linux@roeck-us.net>
L:	lm-sensors@lm-sensors.org
S:	Maintained
F:	drivers/hwmon/jc42.c
F:	Documentation/hwmon/jc42

JFS FILESYSTEM
M:	Dave Kleikamp <shaggy@kernel.org>
L:	jfs-discussion@lists.sourceforge.net
W:	http://jfs.sourceforge.net/
T:	git git://git.kernel.org/pub/scm/linux/kernel/git/shaggy/jfs-2.6.git
S:	Maintained
F:	Documentation/filesystems/jfs.txt
F:	fs/jfs/

JME NETWORK DRIVER
M:	Guo-Fu Tseng <cooldavid@cooldavid.org>
L:	netdev@vger.kernel.org
S:	Maintained
F:	drivers/net/ethernet/jme.*

JOURNALLING FLASH FILE SYSTEM V2 (JFFS2)
M:	David Woodhouse <dwmw2@infradead.org>
L:	linux-mtd@lists.infradead.org
W:	http://www.linux-mtd.infradead.org/doc/jffs2.html
S:	Maintained
F:	fs/jffs2/
F:	include/uapi/linux/jffs2.h

JOURNALLING LAYER FOR BLOCK DEVICES (JBD)
M:	Andrew Morton <akpm@linux-foundation.org>
M:	Jan Kara <jack@suse.cz>
L:	linux-ext4@vger.kernel.org
S:	Maintained
F:	fs/jbd/
F:	include/linux/jbd.h

JOURNALLING LAYER FOR BLOCK DEVICES (JBD2)
M:	"Theodore Ts'o" <tytso@mit.edu>
L:	linux-ext4@vger.kernel.org
S:	Maintained
F:	fs/jbd2/
F:	include/linux/jbd2.h

JSM Neo PCI based serial card
M:	Thadeu Lima de Souza Cascardo <cascardo@linux.vnet.ibm.com>
L:	linux-serial@vger.kernel.org
S:	Maintained
F:	drivers/tty/serial/jsm/

K10TEMP HARDWARE MONITORING DRIVER
M:	Clemens Ladisch <clemens@ladisch.de>
L:	lm-sensors@lm-sensors.org
S:	Maintained
F:	Documentation/hwmon/k10temp
F:	drivers/hwmon/k10temp.c

K8TEMP HARDWARE MONITORING DRIVER
M:	Rudolf Marek <r.marek@assembler.cz>
L:	lm-sensors@lm-sensors.org
S:	Maintained
F:	Documentation/hwmon/k8temp
F:	drivers/hwmon/k8temp.c

KCONFIG
M:	"Yann E. MORIN" <yann.morin.1998@free.fr>
L:	linux-kbuild@vger.kernel.org
T:	git git://gitorious.org/linux-kconfig/linux-kconfig
S:	Maintained
F:	Documentation/kbuild/kconfig-language.txt
F:	scripts/kconfig/

KDUMP
M:	Vivek Goyal <vgoyal@redhat.com>
M:	Haren Myneni <hbabu@us.ibm.com>
L:	kexec@lists.infradead.org
W:	http://lse.sourceforge.net/kdump/
S:	Maintained
F:	Documentation/kdump/

KEENE FM RADIO TRANSMITTER DRIVER
M:	Hans Verkuil <hverkuil@xs4all.nl>
L:	linux-media@vger.kernel.org
T:	git git://linuxtv.org/media_tree.git
W:	http://linuxtv.org
S:	Maintained
F:	drivers/media/radio/radio-keene*

KERNEL AUTOMOUNTER v4 (AUTOFS4)
M:	Ian Kent <raven@themaw.net>
L:	autofs@vger.kernel.org
S:	Maintained
F:	fs/autofs4/

KERNEL BUILD + files below scripts/ (unless maintained elsewhere)
M:	Michal Marek <mmarek@suse.cz>
T:	git git://git.kernel.org/pub/scm/linux/kernel/git/mmarek/kbuild.git for-next
T:	git git://git.kernel.org/pub/scm/linux/kernel/git/mmarek/kbuild.git rc-fixes
L:	linux-kbuild@vger.kernel.org
S:	Maintained
F:	Documentation/kbuild/
F:	Makefile
F:	scripts/Makefile.*
F:	scripts/basic/
F:	scripts/mk*
F:	scripts/package/

KERNEL JANITORS
L:	kernel-janitors@vger.kernel.org
W:	http://kernelnewbies.org/KernelJanitors
S:	Odd Fixes

KERNEL NFSD, SUNRPC, AND LOCKD SERVERS
M:	"J. Bruce Fields" <bfields@fieldses.org>
L:	linux-nfs@vger.kernel.org
W:	http://nfs.sourceforge.net/
S:	Supported
F:	fs/nfsd/
F:	include/uapi/linux/nfsd/
F:	fs/lockd/
F:	fs/nfs_common/
F:	net/sunrpc/
F:	include/linux/lockd/
F:	include/linux/sunrpc/
F:	include/uapi/linux/sunrpc/

KERNEL SELFTEST FRAMEWORK
M:	Shuah Khan <shuahkh@osg.samsung.com>
L:	linux-api@vger.kernel.org
T:	git git://git.kernel.org/pub/scm/shuah/linux-kselftest
S:	Maintained
F:	tools/testing/selftests

KERNEL VIRTUAL MACHINE (KVM)
M:	Gleb Natapov <gleb@kernel.org>
M:	Paolo Bonzini <pbonzini@redhat.com>
L:	kvm@vger.kernel.org
W:	http://www.linux-kvm.org
T:	git git://git.kernel.org/pub/scm/virt/kvm/kvm.git
S:	Supported
F:	Documentation/*/kvm*.txt
F:	Documentation/virtual/kvm/
F:	arch/*/kvm/
F:	arch/x86/kernel/kvm.c
F:	arch/x86/kernel/kvmclock.c
F:	arch/*/include/asm/kvm*
F:	include/linux/kvm*
F:	include/uapi/linux/kvm*
F:	virt/kvm/

KERNEL VIRTUAL MACHINE (KVM) FOR AMD-V
M:	Joerg Roedel <joro@8bytes.org>
L:	kvm@vger.kernel.org
W:	http://kvm.qumranet.com
S:	Maintained
F:	arch/x86/include/asm/svm.h
F:	arch/x86/kvm/svm.c

KERNEL VIRTUAL MACHINE (KVM) FOR POWERPC
M:	Alexander Graf <agraf@suse.de>
L:	kvm-ppc@vger.kernel.org
W:	http://kvm.qumranet.com
T:	git git://github.com/agraf/linux-2.6.git
S:	Supported
F:	arch/powerpc/include/asm/kvm*
F:	arch/powerpc/kvm/

KERNEL VIRTUAL MACHINE for s390 (KVM/s390)
M:	Christian Borntraeger <borntraeger@de.ibm.com>
M:	Cornelia Huck <cornelia.huck@de.ibm.com>
M:	linux390@de.ibm.com
L:	linux-s390@vger.kernel.org
W:	http://www.ibm.com/developerworks/linux/linux390/
S:	Supported
F:	Documentation/s390/kvm.txt
F:	arch/s390/include/asm/kvm*
F:	arch/s390/kvm/
F:	drivers/s390/kvm/

KERNEL VIRTUAL MACHINE (KVM) FOR ARM
M:	Christoffer Dall <christoffer.dall@linaro.org>
M:	Marc Zyngier <marc.zyngier@arm.com>
L:	linux-arm-kernel@lists.infradead.org (moderated for non-subscribers)
L:	kvmarm@lists.cs.columbia.edu
W:	http://systems.cs.columbia.edu/projects/kvm-arm
S:	Supported
F:	arch/arm/include/uapi/asm/kvm*
F:	arch/arm/include/asm/kvm*
F:	arch/arm/kvm/
F:	virt/kvm/arm/
F:	include/kvm/arm_*

KERNEL VIRTUAL MACHINE FOR ARM64 (KVM/arm64)
M:	Christoffer Dall <christoffer.dall@linaro.org>
M:	Marc Zyngier <marc.zyngier@arm.com>
L:	linux-arm-kernel@lists.infradead.org (moderated for non-subscribers)
L:	kvmarm@lists.cs.columbia.edu
S:	Maintained
F:	arch/arm64/include/uapi/asm/kvm*
F:	arch/arm64/include/asm/kvm*
F:	arch/arm64/kvm/

KEXEC
M:	Eric Biederman <ebiederm@xmission.com>
W:	http://kernel.org/pub/linux/utils/kernel/kexec/
L:	kexec@lists.infradead.org
S:	Maintained
F:	include/linux/kexec.h
F:	include/uapi/linux/kexec.h
F:	kernel/kexec.c

KEYS/KEYRINGS:
M:	David Howells <dhowells@redhat.com>
L:	keyrings@linux-nfs.org
S:	Maintained
F:	Documentation/security/keys.txt
F:	include/linux/key.h
F:	include/linux/key-type.h
F:	include/keys/
F:	security/keys/

KEYS-TRUSTED
M:	David Safford <safford@us.ibm.com>
M:	Mimi Zohar <zohar@linux.vnet.ibm.com>
L:	linux-security-module@vger.kernel.org
L:	keyrings@linux-nfs.org
S:	Supported
F:	Documentation/security/keys-trusted-encrypted.txt
F:	include/keys/trusted-type.h
F:	security/keys/trusted.c
F:	security/keys/trusted.h

KEYS-ENCRYPTED
M:	Mimi Zohar <zohar@linux.vnet.ibm.com>
M:	David Safford <safford@us.ibm.com>
L:	linux-security-module@vger.kernel.org
L:	keyrings@linux-nfs.org
S:	Supported
F:	Documentation/security/keys-trusted-encrypted.txt
F:	include/keys/encrypted-type.h
F:	security/keys/encrypted-keys/

KGDB / KDB /debug_core
M:	Jason Wessel <jason.wessel@windriver.com>
W:	http://kgdb.wiki.kernel.org/
L:	kgdb-bugreport@lists.sourceforge.net
S:	Maintained
F:	Documentation/DocBook/kgdb.tmpl
F:	drivers/misc/kgdbts.c
F:	drivers/tty/serial/kgdboc.c
F:	include/linux/kdb.h
F:	include/linux/kgdb.h
F:	kernel/debug/

KMEMCHECK
M:	Vegard Nossum <vegardno@ifi.uio.no>
M:	Pekka Enberg <penberg@kernel.org>
S:	Maintained
F:	Documentation/kmemcheck.txt
F:	arch/x86/include/asm/kmemcheck.h
F:	arch/x86/mm/kmemcheck/
F:	include/linux/kmemcheck.h
F:	mm/kmemcheck.c

KMEMLEAK
M:	Catalin Marinas <catalin.marinas@arm.com>
S:	Maintained
F:	Documentation/kmemleak.txt
F:	include/linux/kmemleak.h
F:	mm/kmemleak.c
F:	mm/kmemleak-test.c

KPROBES
M:	Ananth N Mavinakayanahalli <ananth@in.ibm.com>
M:	Anil S Keshavamurthy <anil.s.keshavamurthy@intel.com>
M:	"David S. Miller" <davem@davemloft.net>
M:	Masami Hiramatsu <masami.hiramatsu.pt@hitachi.com>
S:	Maintained
F:	Documentation/kprobes.txt
F:	include/linux/kprobes.h
F:	kernel/kprobes.c

KS0108 LCD CONTROLLER DRIVER
M:	Miguel Ojeda Sandonis <miguel.ojeda.sandonis@gmail.com>
W:	http://miguelojeda.es/auxdisplay.htm
W:	http://jair.lab.fi.uva.es/~migojed/auxdisplay.htm
S:	Maintained
F:	Documentation/auxdisplay/ks0108
F:	drivers/auxdisplay/ks0108.c
F:	include/linux/ks0108.h

LAPB module
L:	linux-x25@vger.kernel.org
S:	Orphan
F:	Documentation/networking/lapb-module.txt
F:	include/*/lapb.h
F:	net/lapb/

LASI 53c700 driver for PARISC
M:	"James E.J. Bottomley" <James.Bottomley@HansenPartnership.com>
L:	linux-scsi@vger.kernel.org
S:	Maintained
F:	Documentation/scsi/53c700.txt
F:	drivers/scsi/53c700*

LED SUBSYSTEM
M:	Bryan Wu <cooloney@gmail.com>
M:	Richard Purdie <rpurdie@rpsys.net>
M:	Jacek Anaszewski <j.anaszewski@samsung.com>
L:	linux-leds@vger.kernel.org
T:	git git://git.kernel.org/pub/scm/linux/kernel/git/cooloney/linux-leds.git
S:	Maintained
F:	drivers/leds/
F:	include/linux/leds.h

LEGACY EEPROM DRIVER
M:	Jean Delvare <jdelvare@suse.de>
S:	Maintained
F:	Documentation/misc-devices/eeprom
F:	drivers/misc/eeprom/eeprom.c

LEGO USB Tower driver
M:	Juergen Stuber <starblue@users.sourceforge.net>
L:	legousb-devel@lists.sourceforge.net
W:	http://legousb.sourceforge.net/
S:	Maintained
F:	drivers/usb/misc/legousbtower.c

LG2160 MEDIA DRIVER
M:	Michael Krufky <mkrufky@linuxtv.org>
L:	linux-media@vger.kernel.org
W:	http://linuxtv.org/
W:	http://github.com/mkrufky
Q:	http://patchwork.linuxtv.org/project/linux-media/list/
T:	git git://linuxtv.org/mkrufky/tuners.git
S:	Maintained
F:	drivers/media/dvb-frontends/lg2160.*

LGDT3305 MEDIA DRIVER
M:	Michael Krufky <mkrufky@linuxtv.org>
L:	linux-media@vger.kernel.org
W:	http://linuxtv.org/
W:	http://github.com/mkrufky
Q:	http://patchwork.linuxtv.org/project/linux-media/list/
T:	git git://linuxtv.org/mkrufky/tuners.git
S:	Maintained
F:	drivers/media/dvb-frontends/lgdt3305.*

LGUEST
M:	Rusty Russell <rusty@rustcorp.com.au>
L:	lguest@lists.ozlabs.org
W:	http://lguest.ozlabs.org/
S:	Odd Fixes
F:	arch/x86/include/asm/lguest*.h
F:	arch/x86/lguest/
F:	drivers/lguest/
F:	include/linux/lguest*.h
F:	tools/lguest/

LIBATA SUBSYSTEM (Serial and Parallel ATA drivers)
M:	Tejun Heo <tj@kernel.org>
L:	linux-ide@vger.kernel.org
T:	git git://git.kernel.org/pub/scm/linux/kernel/git/tj/libata.git
S:	Maintained
F:	drivers/ata/
F:	include/linux/ata.h
F:	include/linux/libata.h

LIBATA PATA ARASAN COMPACT FLASH CONTROLLER
M:	Viresh Kumar <viresh.linux@gmail.com>
L:	linux-ide@vger.kernel.org
T:	git git://git.kernel.org/pub/scm/linux/kernel/git/tj/libata.git
S:	Maintained
F:	include/linux/pata_arasan_cf_data.h
F:	drivers/ata/pata_arasan_cf.c

LIBATA PATA DRIVERS
M:	Bartlomiej Zolnierkiewicz <b.zolnierkie@samsung.com>
M:	Tejun Heo <tj@kernel.org>
L:	linux-ide@vger.kernel.org
T:	git git://git.kernel.org/pub/scm/linux/kernel/git/tj/libata.git
S:	Maintained
F:	drivers/ata/pata_*.c
F:	drivers/ata/ata_generic.c

LIBATA SATA AHCI PLATFORM devices support
M:	Hans de Goede <hdegoede@redhat.com>
M:	Tejun Heo <tj@kernel.org>
L:	linux-ide@vger.kernel.org
T:	git git://git.kernel.org/pub/scm/linux/kernel/git/tj/libata.git
S:	Maintained
F:	drivers/ata/ahci_platform.c
F:	drivers/ata/libahci_platform.c
F:	include/linux/ahci_platform.h

LIBATA SATA PROMISE TX2/TX4 CONTROLLER DRIVER
M:	Mikael Pettersson <mikpelinux@gmail.com>
L:	linux-ide@vger.kernel.org
T:	git git://git.kernel.org/pub/scm/linux/kernel/git/tj/libata.git
S:	Maintained
F:	drivers/ata/sata_promise.*

LIBLOCKDEP
M:	Sasha Levin <sasha.levin@oracle.com>
S:	Maintained
F:	tools/lib/lockdep/

LINUX FOR IBM pSERIES (RS/6000)
M:	Paul Mackerras <paulus@au.ibm.com>
W:	http://www.ibm.com/linux/ltc/projects/ppc
S:	Supported
F:	arch/powerpc/boot/rs6000.h

LINUX FOR POWERPC (32-BIT AND 64-BIT)
M:	Benjamin Herrenschmidt <benh@kernel.crashing.org>
M:	Paul Mackerras <paulus@samba.org>
M:	Michael Ellerman <mpe@ellerman.id.au>
W:	http://www.penguinppc.org/
L:	linuxppc-dev@lists.ozlabs.org
Q:	http://patchwork.ozlabs.org/project/linuxppc-dev/list/
T:	git git://git.kernel.org/pub/scm/linux/kernel/git/benh/powerpc.git
S:	Supported
F:	Documentation/powerpc/
F:	arch/powerpc/

LINUX FOR POWER MACINTOSH
M:	Benjamin Herrenschmidt <benh@kernel.crashing.org>
W:	http://www.penguinppc.org/
L:	linuxppc-dev@lists.ozlabs.org
S:	Maintained
F:	arch/powerpc/platforms/powermac/
F:	drivers/macintosh/

LINUX FOR POWERPC EMBEDDED MPC5XXX
M:	Anatolij Gustschin <agust@denx.de>
L:	linuxppc-dev@lists.ozlabs.org
T:	git git://git.denx.de/linux-denx-agust.git
S:	Maintained
F:	arch/powerpc/platforms/512x/
F:	arch/powerpc/platforms/52xx/

LINUX FOR POWERPC EMBEDDED PPC4XX
M:	Alistair Popple <alistair@popple.id.au>
M:	Matt Porter <mporter@kernel.crashing.org>
W:	http://www.penguinppc.org/
L:	linuxppc-dev@lists.ozlabs.org
S:	Maintained
F:	arch/powerpc/platforms/40x/
F:	arch/powerpc/platforms/44x/

LINUX FOR POWERPC EMBEDDED XILINX VIRTEX
L:	linuxppc-dev@lists.ozlabs.org
S:	Orphan
F:	arch/powerpc/*/*virtex*
F:	arch/powerpc/*/*/*virtex*

LINUX FOR POWERPC EMBEDDED PPC8XX
M:	Vitaly Bordug <vitb@kernel.crashing.org>
W:	http://www.penguinppc.org/
L:	linuxppc-dev@lists.ozlabs.org
S:	Maintained
F:	arch/powerpc/platforms/8xx/

LINUX FOR POWERPC EMBEDDED PPC83XX AND PPC85XX
M:	Scott Wood <scottwood@freescale.com>
M:	Kumar Gala <galak@kernel.crashing.org>
W:	http://www.penguinppc.org/
L:	linuxppc-dev@lists.ozlabs.org
T:	git git://git.kernel.org/pub/scm/linux/kernel/git/scottwood/linux.git
S:	Maintained
F:	arch/powerpc/platforms/83xx/
F:	arch/powerpc/platforms/85xx/

LINUX FOR POWERPC PA SEMI PWRFICIENT
M:	Olof Johansson <olof@lixom.net>
L:	linuxppc-dev@lists.ozlabs.org
S:	Maintained
F:	arch/powerpc/platforms/pasemi/
F:	drivers/*/*pasemi*
F:	drivers/*/*/*pasemi*

LINUX SECURITY MODULE (LSM) FRAMEWORK
M:	Chris Wright <chrisw@sous-sol.org>
L:	linux-security-module@vger.kernel.org
S:	Supported

LIS3LV02D ACCELEROMETER DRIVER
M:	Eric Piel <eric.piel@tremplin-utc.net>
S:	Maintained
F:	Documentation/misc-devices/lis3lv02d
F:	drivers/misc/lis3lv02d/
F:	drivers/platform/x86/hp_accel.c

LIVE PATCHING
M:	Josh Poimboeuf <jpoimboe@redhat.com>
M:	Seth Jennings <sjenning@redhat.com>
M:	Jiri Kosina <jkosina@suse.cz>
M:	Vojtech Pavlik <vojtech@suse.cz>
S:	Maintained
F:	kernel/livepatch/
F:	include/linux/livepatch.h
F:	arch/x86/include/asm/livepatch.h
F:	arch/x86/kernel/livepatch.c
F:	Documentation/ABI/testing/sysfs-kernel-livepatch
F:	samples/livepatch/
L:	live-patching@vger.kernel.org
T:	git git://git.kernel.org/pub/scm/linux/kernel/git/jikos/livepatching.git

LLC (802.2)
M:	Arnaldo Carvalho de Melo <acme@ghostprotocols.net>
S:	Maintained
F:	include/linux/llc.h
F:	include/uapi/linux/llc.h
F:	include/net/llc*
F:	net/llc/

LM73 HARDWARE MONITOR DRIVER
M:	Guillaume Ligneul <guillaume.ligneul@gmail.com>
L:	lm-sensors@lm-sensors.org
S:	Maintained
F:	drivers/hwmon/lm73.c

LM78 HARDWARE MONITOR DRIVER
M:	Jean Delvare <jdelvare@suse.de>
L:	lm-sensors@lm-sensors.org
S:	Maintained
F:	Documentation/hwmon/lm78
F:	drivers/hwmon/lm78.c

LM83 HARDWARE MONITOR DRIVER
M:	Jean Delvare <jdelvare@suse.de>
L:	lm-sensors@lm-sensors.org
S:	Maintained
F:	Documentation/hwmon/lm83
F:	drivers/hwmon/lm83.c

LM90 HARDWARE MONITOR DRIVER
M:	Jean Delvare <jdelvare@suse.de>
L:	lm-sensors@lm-sensors.org
S:	Maintained
F:	Documentation/hwmon/lm90
F:	Documentation/devicetree/bindings/hwmon/lm90.txt
F:	drivers/hwmon/lm90.c

LM95234 HARDWARE MONITOR DRIVER
M:	Guenter Roeck <linux@roeck-us.net>
L:	lm-sensors@lm-sensors.org
S:	Maintained
F:	Documentation/hwmon/lm95234
F:	drivers/hwmon/lm95234.c

LME2510 MEDIA DRIVER
M:	Malcolm Priestley <tvboxspy@gmail.com>
L:	linux-media@vger.kernel.org
W:	http://linuxtv.org/
Q:	http://patchwork.linuxtv.org/project/linux-media/list/
S:	Maintained
F:	drivers/media/usb/dvb-usb-v2/lmedm04*

LOCKDEP AND LOCKSTAT
M:	Peter Zijlstra <peterz@infradead.org>
M:	Ingo Molnar <mingo@redhat.com>
L:	linux-kernel@vger.kernel.org
T:	git git://git.kernel.org/pub/scm/linux/kernel/git/tip/tip.git core/locking
S:	Maintained
F:	Documentation/locking/lockdep*.txt
F:	Documentation/locking/lockstat.txt
F:	include/linux/lockdep.h
F:	kernel/locking/

LOGICAL DISK MANAGER SUPPORT (LDM, Windows 2000/XP/Vista Dynamic Disks)
M:	"Richard Russon (FlatCap)" <ldm@flatcap.org>
L:	linux-ntfs-dev@lists.sourceforge.net
W:	http://www.linux-ntfs.org/content/view/19/37/
S:	Maintained
F:	Documentation/ldm.txt
F:	block/partitions/ldm.*

LogFS
M:	Joern Engel <joern@logfs.org>
M:	Prasad Joshi <prasadjoshi.linux@gmail.com>
L:	logfs@logfs.org
W:	logfs.org
S:	Maintained
F:	fs/logfs/

LPC32XX MACHINE SUPPORT
M:	Roland Stigge <stigge@antcom.de>
L:	linux-arm-kernel@lists.infradead.org (moderated for non-subscribers)
S:	Maintained
F:	arch/arm/mach-lpc32xx/

LSILOGIC MPT FUSION DRIVERS (FC/SAS/SPI)
M:	Nagalakshmi Nandigama <nagalakshmi.nandigama@avagotech.com>
M:	Praveen Krishnamoorthy <praveen.krishnamoorthy@avagotech.com>
M:	Sreekanth Reddy <sreekanth.reddy@avagotech.com>
M:	Abhijit Mahajan <abhijit.mahajan@avagotech.com>
L:	MPT-FusionLinux.pdl@avagotech.com
L:	linux-scsi@vger.kernel.org
W:	http://www.lsilogic.com/support
S:	Supported
F:	drivers/message/fusion/
F:	drivers/scsi/mpt2sas/
F:	drivers/scsi/mpt3sas/

LSILOGIC/SYMBIOS/NCR 53C8XX and 53C1010 PCI-SCSI drivers
M:	Matthew Wilcox <matthew@wil.cx>
L:	linux-scsi@vger.kernel.org
S:	Maintained
F:	drivers/scsi/sym53c8xx_2/

LTC4261 HARDWARE MONITOR DRIVER
M:	Guenter Roeck <linux@roeck-us.net>
L:	lm-sensors@lm-sensors.org
S:	Maintained
F:	Documentation/hwmon/ltc4261
F:	drivers/hwmon/ltc4261.c

LTP (Linux Test Project)
M:	Mike Frysinger <vapier@gentoo.org>
M:	Cyril Hrubis <chrubis@suse.cz>
M:	Wanlong Gao <gaowanlong@cn.fujitsu.com>
M:	Jan Stancek <jstancek@redhat.com>
M:	Stanislav Kholmanskikh <stanislav.kholmanskikh@oracle.com>
M:	Alexey Kodanev <alexey.kodanev@oracle.com>
L:	ltp-list@lists.sourceforge.net (subscribers-only)
W:	http://linux-test-project.github.io/
T:	git git://github.com/linux-test-project/ltp.git
S:	Maintained

M32R ARCHITECTURE
W:	http://www.linux-m32r.org/
S:	Orphan
F:	arch/m32r/

M68K ARCHITECTURE
M:	Geert Uytterhoeven <geert@linux-m68k.org>
L:	linux-m68k@lists.linux-m68k.org
W:	http://www.linux-m68k.org/
T:	git git://git.kernel.org/pub/scm/linux/kernel/git/geert/linux-m68k.git
S:	Maintained
F:	arch/m68k/
F:	drivers/zorro/

M68K ON APPLE MACINTOSH
M:	Joshua Thompson <funaho@jurai.org>
W:	http://www.mac.linux-m68k.org/
L:	linux-m68k@lists.linux-m68k.org
S:	Maintained
F:	arch/m68k/mac/

M68K ON HP9000/300
M:	Philip Blundell <philb@gnu.org>
W:	http://www.tazenda.demon.co.uk/phil/linux-hp
S:	Maintained
F:	arch/m68k/hp300/

M88DS3103 MEDIA DRIVER
M:	Antti Palosaari <crope@iki.fi>
L:	linux-media@vger.kernel.org
W:	http://linuxtv.org/
W:	http://palosaari.fi/linux/
Q:	http://patchwork.linuxtv.org/project/linux-media/list/
T:	git git://linuxtv.org/anttip/media_tree.git
S:	Maintained
F:	drivers/media/dvb-frontends/m88ds3103*

M88RS2000 MEDIA DRIVER
M:	Malcolm Priestley <tvboxspy@gmail.com>
L:	linux-media@vger.kernel.org
W:	http://linuxtv.org/
Q:	http://patchwork.linuxtv.org/project/linux-media/list/
S:	Maintained
F:	drivers/media/dvb-frontends/m88rs2000*

MA901 MASTERKIT USB FM RADIO DRIVER
M:	Alexey Klimov <klimov.linux@gmail.com>
L:	linux-media@vger.kernel.org
T:	git git://linuxtv.org/media_tree.git
S:	Maintained
F:	drivers/media/radio/radio-ma901.c

MAC80211
M:	Johannes Berg <johannes@sipsolutions.net>
L:	linux-wireless@vger.kernel.org
W:	http://wireless.kernel.org/
T:	git git://git.kernel.org/pub/scm/linux/kernel/git/jberg/mac80211.git
T:	git git://git.kernel.org/pub/scm/linux/kernel/git/jberg/mac80211-next.git
S:	Maintained
F:	Documentation/networking/mac80211-injection.txt
F:	include/net/mac80211.h
F:	net/mac80211/

MACVLAN DRIVER
M:	Patrick McHardy <kaber@trash.net>
L:	netdev@vger.kernel.org
S:	Maintained
F:	drivers/net/macvlan.c
F:	include/linux/if_macvlan.h

MAILBOX API
M:	Jassi Brar <jassisinghbrar@gmail.com>
L:	linux-kernel@vger.kernel.org
S:	Maintained
F:	drivers/mailbox/
F:	include/linux/mailbox_client.h
F:	include/linux/mailbox_controller.h

MAN-PAGES: MANUAL PAGES FOR LINUX -- Sections 2, 3, 4, 5, and 7
M:	Michael Kerrisk <mtk.manpages@gmail.com>
W:	http://www.kernel.org/doc/man-pages
L:	linux-man@vger.kernel.org
S:	Maintained

MARVELL ARMADA DRM SUPPORT
M:	Russell King <rmk+kernel@arm.linux.org.uk>
S:	Maintained
F:	drivers/gpu/drm/armada/

MARVELL 88E6352 DSA support
M:	Guenter Roeck <linux@roeck-us.net>
S:	Maintained
F:	drivers/net/dsa/mv88e6352.c

MARVELL GIGABIT ETHERNET DRIVERS (skge/sky2)
M:	Mirko Lindner <mlindner@marvell.com>
M:	Stephen Hemminger <stephen@networkplumber.org>
L:	netdev@vger.kernel.org
S:	Maintained
F:	drivers/net/ethernet/marvell/sk*

MARVELL LIBERTAS WIRELESS DRIVER
L:	libertas-dev@lists.infradead.org
S:	Orphan
F:	drivers/net/wireless/libertas/

MARVELL MV643XX ETHERNET DRIVER
M:	Sebastian Hesselbarth <sebastian.hesselbarth@gmail.com>
L:	netdev@vger.kernel.org
S:	Maintained
F:	drivers/net/ethernet/marvell/mv643xx_eth.*
F:	include/linux/mv643xx.h

MARVELL MVNETA ETHERNET DRIVER
M:	Thomas Petazzoni <thomas.petazzoni@free-electrons.com>
L:	netdev@vger.kernel.org
S:	Maintained
F:	drivers/net/ethernet/marvell/mvneta.*

MARVELL MWIFIEX WIRELESS DRIVER
M:	Amitkumar Karwar <akarwar@marvell.com>
M:	Avinash Patil <patila@marvell.com>
L:	linux-wireless@vger.kernel.org
S:	Maintained
F:	drivers/net/wireless/mwifiex/

MARVELL MWL8K WIRELESS DRIVER
M:	Lennert Buytenhek <buytenh@wantstofly.org>
L:	linux-wireless@vger.kernel.org
S:	Odd Fixes
F:	drivers/net/wireless/mwl8k.c

MARVELL SOC MMC/SD/SDIO CONTROLLER DRIVER
M:	Nicolas Pitre <nico@fluxnic.net>
S:	Odd Fixes
F:	drivers/mmc/host/mvsdio.*

MATROX FRAMEBUFFER DRIVER
L:	linux-fbdev@vger.kernel.org
S:	Orphan
F:	drivers/video/fbdev/matrox/matroxfb_*
F:	include/uapi/linux/matroxfb.h

MAX16065 HARDWARE MONITOR DRIVER
M:	Guenter Roeck <linux@roeck-us.net>
L:	lm-sensors@lm-sensors.org
S:	Maintained
F:	Documentation/hwmon/max16065
F:	drivers/hwmon/max16065.c

MAX6650 HARDWARE MONITOR AND FAN CONTROLLER DRIVER
M:	"Hans J. Koch" <hjk@hansjkoch.de>
L:	lm-sensors@lm-sensors.org
S:	Maintained
F:	Documentation/hwmon/max6650
F:	drivers/hwmon/max6650.c

MAX6697 HARDWARE MONITOR DRIVER
M:	Guenter Roeck <linux@roeck-us.net>
L:	lm-sensors@lm-sensors.org
S:	Maintained
F:	Documentation/hwmon/max6697
F:	Documentation/devicetree/bindings/i2c/max6697.txt
F:	drivers/hwmon/max6697.c
F:	include/linux/platform_data/max6697.h

MAXIM MUIC CHARGER DRIVERS FOR EXYNOS BASED BOARDS
M:	Krzysztof Kozlowski <k.kozlowski@samsung.com>
L:	linux-pm@vger.kernel.org
S:	Supported
F:	drivers/power/max14577_charger.c
F:	drivers/power/max77693_charger.c

MAXIM PMIC AND MUIC DRIVERS FOR EXYNOS BASED BOARDS
M:	Chanwoo Choi <cw00.choi@samsung.com>
M:	Krzysztof Kozlowski <k.kozlowski@samsung.com>
L:	linux-kernel@vger.kernel.org
S:	Supported
F:	drivers/*/max14577.c
F:	drivers/*/max77686.c
F:	drivers/*/max77693.c
F:	drivers/extcon/extcon-max14577.c
F:	drivers/extcon/extcon-max77693.c
F:	drivers/rtc/rtc-max77686.c
F:	drivers/clk/clk-max77686.c
F:	Documentation/devicetree/bindings/mfd/max14577.txt
F:	Documentation/devicetree/bindings/mfd/max77686.txt
F:	Documentation/devicetree/bindings/mfd/max77693.txt
F:	Documentation/devicetree/bindings/clock/maxim,max77686.txt
F:	include/linux/mfd/max14577*.h
F:	include/linux/mfd/max77686*.h
F:	include/linux/mfd/max77693*.h

MAXIRADIO FM RADIO RECEIVER DRIVER
M:	Hans Verkuil <hverkuil@xs4all.nl>
L:	linux-media@vger.kernel.org
T:	git git://linuxtv.org/media_tree.git
W:	http://linuxtv.org
S:	Maintained
F:	drivers/media/radio/radio-maxiradio*

MEDIA INPUT INFRASTRUCTURE (V4L/DVB)
M:	Mauro Carvalho Chehab <mchehab@osg.samsung.com>
P:	LinuxTV.org Project
L:	linux-media@vger.kernel.org
W:	http://linuxtv.org
Q:	http://patchwork.kernel.org/project/linux-media/list/
T:	git git://linuxtv.org/media_tree.git
S:	Maintained
F:	Documentation/dvb/
F:	Documentation/video4linux/
F:	Documentation/DocBook/media/
F:	drivers/media/
F:	drivers/staging/media/
F:	include/media/
F:	include/uapi/linux/dvb/
F:	include/uapi/linux/videodev2.h
F:	include/uapi/linux/media.h
F:	include/uapi/linux/v4l2-*
F:	include/uapi/linux/meye.h
F:	include/uapi/linux/ivtv*
F:	include/uapi/linux/uvcvideo.h

MEGARAID SCSI/SAS DRIVERS
M:	Kashyap Desai <kashyap.desai@avagotech.com>
M:	Sumit Saxena <sumit.saxena@avagotech.com>
M:	Uday Lingala <uday.lingala@avagotech.com>
L:	megaraidlinux.pdl@avagotech.com
L:	linux-scsi@vger.kernel.org
W:	http://www.lsi.com
S:	Maintained
F:	Documentation/scsi/megaraid.txt
F:	drivers/scsi/megaraid.*
F:	drivers/scsi/megaraid/

MELLANOX ETHERNET DRIVER (mlx4_en)
M:	Amir Vadai <amirv@mellanox.com>
M:	Ido Shamay <idos@mellanox.com>
L:	netdev@vger.kernel.org
S:	Supported
W:	http://www.mellanox.com
Q:	http://patchwork.ozlabs.org/project/netdev/list/
F:	drivers/net/ethernet/mellanox/mlx4/en_*

MEMORY MANAGEMENT
L:	linux-mm@kvack.org
W:	http://www.linux-mm.org
S:	Maintained
F:	include/linux/mm.h
F:	include/linux/gfp.h
F:	include/linux/mmzone.h
F:	include/linux/memory_hotplug.h
F:	include/linux/vmalloc.h
F:	mm/

MEMORY TECHNOLOGY DEVICES (MTD)
M:	David Woodhouse <dwmw2@infradead.org>
M:	Brian Norris <computersforpeace@gmail.com>
L:	linux-mtd@lists.infradead.org
W:	http://www.linux-mtd.infradead.org/
Q:	http://patchwork.ozlabs.org/project/linux-mtd/list/
T:	git git://git.infradead.org/linux-mtd.git
T:	git git://git.infradead.org/l2-mtd.git
S:	Maintained
F:	drivers/mtd/
F:	include/linux/mtd/
F:	include/uapi/mtd/

MEN A21 WATCHDOG DRIVER
M:	Johannes Thumshirn <johannes.thumshirn@men.de>
L:	linux-watchdog@vger.kernel.org
S:	Supported
F:	drivers/watchdog/mena21_wdt.c

MEN CHAMELEON BUS (mcb)
M:	Johannes Thumshirn <johannes.thumshirn@men.de>
S:	Supported
F:	drivers/mcb/
F:	include/linux/mcb.h

MEN F21BMC (Board Management Controller)
M:	Andreas Werner <andreas.werner@men.de>
S:	Supported
F:	drivers/mfd/menf21bmc.c
F:	drivers/watchdog/menf21bmc_wdt.c
F:	drivers/leds/leds-menf21bmc.c
F:	drivers/hwmon/menf21bmc_hwmon.c
F:	Documentation/hwmon/menf21bmc

METAG ARCHITECTURE
M:	James Hogan <james.hogan@imgtec.com>
L:	linux-metag@vger.kernel.org
S:	Supported
F:	arch/metag/
F:	Documentation/metag/
F:	Documentation/devicetree/bindings/metag/
F:	drivers/clocksource/metag_generic.c
F:	drivers/irqchip/irq-metag.c
F:	drivers/irqchip/irq-metag-ext.c
F:	drivers/tty/metag_da.c

MICROBLAZE ARCHITECTURE
M:	Michal Simek <monstr@monstr.eu>
W:	http://www.monstr.eu/fdt/
T:	git git://git.monstr.eu/linux-2.6-microblaze.git
S:	Supported
F:	arch/microblaze/

MICROTEK X6 SCANNER
M:	Oliver Neukum <oliver@neukum.org>
S:	Maintained
F:	drivers/usb/image/microtek.*

MIPS
M:	Ralf Baechle <ralf@linux-mips.org>
L:	linux-mips@linux-mips.org
W:	http://www.linux-mips.org/
T:	git git://git.linux-mips.org/pub/scm/ralf/linux.git
Q:	http://patchwork.linux-mips.org/project/linux-mips/list/
S:	Supported
F:	Documentation/mips/
F:	arch/mips/

MIROSOUND PCM20 FM RADIO RECEIVER DRIVER
M:	Hans Verkuil <hverkuil@xs4all.nl>
L:	linux-media@vger.kernel.org
T:	git git://linuxtv.org/media_tree.git
W:	http://linuxtv.org
S:	Odd Fixes
F:	drivers/media/radio/radio-miropcm20*

Mellanox MLX5 core VPI driver
M:	Eli Cohen <eli@mellanox.com>
L:	netdev@vger.kernel.org
L:	linux-rdma@vger.kernel.org
W:	http://www.mellanox.com
Q:	http://patchwork.ozlabs.org/project/netdev/list/
Q:	http://patchwork.kernel.org/project/linux-rdma/list/
T:	git git://openfabrics.org/~eli/connect-ib.git
S:	Supported
F:	drivers/net/ethernet/mellanox/mlx5/core/
F:	include/linux/mlx5/

Mellanox MLX5 IB driver
M:	Eli Cohen <eli@mellanox.com>
L:	linux-rdma@vger.kernel.org
W:	http://www.mellanox.com
Q:	http://patchwork.kernel.org/project/linux-rdma/list/
T:	git git://openfabrics.org/~eli/connect-ib.git
S:	Supported
F:	include/linux/mlx5/
F:	drivers/infiniband/hw/mlx5/

MN88472 MEDIA DRIVER
M:	Antti Palosaari <crope@iki.fi>
L:	linux-media@vger.kernel.org
W:	http://linuxtv.org/
W:	http://palosaari.fi/linux/
Q:	http://patchwork.linuxtv.org/project/linux-media/list/
T:	git git://linuxtv.org/anttip/media_tree.git
S:	Maintained
F:	drivers/staging/media/mn88472/
F:	drivers/media/dvb-frontends/mn88472.h

MN88473 MEDIA DRIVER
M:	Antti Palosaari <crope@iki.fi>
L:	linux-media@vger.kernel.org
W:	http://linuxtv.org/
W:	http://palosaari.fi/linux/
Q:	http://patchwork.linuxtv.org/project/linux-media/list/
T:	git git://linuxtv.org/anttip/media_tree.git
S:	Maintained
F:	drivers/staging/media/mn88473/
F:	drivers/media/dvb-frontends/mn88473.h

MODULE SUPPORT
M:	Rusty Russell <rusty@rustcorp.com.au>
S:	Maintained
F:	include/linux/module.h
F:	kernel/module.c

MOTION EYE VAIO PICTUREBOOK CAMERA DRIVER
W:	http://popies.net/meye/
S:	Orphan
F:	Documentation/video4linux/meye.txt
F:	drivers/media/pci/meye/
F:	include/uapi/linux/meye.h

MOXA SMARTIO/INDUSTIO/INTELLIO SERIAL CARD
M:	Jiri Slaby <jirislaby@gmail.com>
S:	Maintained
F:	Documentation/serial/moxa-smartio
F:	drivers/tty/mxser.*

MR800 AVERMEDIA USB FM RADIO DRIVER
M:	Alexey Klimov <klimov.linux@gmail.com>
L:	linux-media@vger.kernel.org
T:	git git://linuxtv.org/media_tree.git
S:	Maintained
F:	drivers/media/radio/radio-mr800.c

MRF24J40 IEEE 802.15.4 RADIO DRIVER
M:	Alan Ott <alan@signal11.us>
L:	linux-wpan@vger.kernel.org
S:	Maintained
F:	drivers/net/ieee802154/mrf24j40.c

MSI LAPTOP SUPPORT
M:	"Lee, Chun-Yi" <jlee@suse.com>
L:	platform-driver-x86@vger.kernel.org
S:	Maintained
F:	drivers/platform/x86/msi-laptop.c

MSI WMI SUPPORT
M:	Anisse Astier <anisse@astier.eu>
L:	platform-driver-x86@vger.kernel.org
S:	Supported
F:	drivers/platform/x86/msi-wmi.c

MSI001 MEDIA DRIVER
M:	Antti Palosaari <crope@iki.fi>
L:	linux-media@vger.kernel.org
W:	http://linuxtv.org/
W:	http://palosaari.fi/linux/
Q:	http://patchwork.linuxtv.org/project/linux-media/list/
T:	git git://linuxtv.org/anttip/media_tree.git
S:	Maintained
F:	drivers/media/tuners/msi001*

MSI2500 MEDIA DRIVER
M:	Antti Palosaari <crope@iki.fi>
L:	linux-media@vger.kernel.org
W:	http://linuxtv.org/
W:	http://palosaari.fi/linux/
Q:	http://patchwork.linuxtv.org/project/linux-media/list/
T:	git git://linuxtv.org/anttip/media_tree.git
S:	Maintained
F:	drivers/media/usb/msi2500/

MT9M032 APTINA SENSOR DRIVER
M:	Laurent Pinchart <laurent.pinchart@ideasonboard.com>
L:	linux-media@vger.kernel.org
T:	git git://linuxtv.org/media_tree.git
S:	Maintained
F:	drivers/media/i2c/mt9m032.c
F:	include/media/mt9m032.h

MT9P031 APTINA CAMERA SENSOR
M:	Laurent Pinchart <laurent.pinchart@ideasonboard.com>
L:	linux-media@vger.kernel.org
T:	git git://linuxtv.org/media_tree.git
S:	Maintained
F:	drivers/media/i2c/mt9p031.c
F:	include/media/mt9p031.h

MT9T001 APTINA CAMERA SENSOR
M:	Laurent Pinchart <laurent.pinchart@ideasonboard.com>
L:	linux-media@vger.kernel.org
T:	git git://linuxtv.org/media_tree.git
S:	Maintained
F:	drivers/media/i2c/mt9t001.c
F:	include/media/mt9t001.h

MT9V032 APTINA CAMERA SENSOR
M:	Laurent Pinchart <laurent.pinchart@ideasonboard.com>
L:	linux-media@vger.kernel.org
T:	git git://linuxtv.org/media_tree.git
S:	Maintained
F:	Documentation/devicetree/bindings/media/i2c/mt9v032.txt
F:	drivers/media/i2c/mt9v032.c
F:	include/media/mt9v032.h

MULTIFUNCTION DEVICES (MFD)
M:	Samuel Ortiz <sameo@linux.intel.com>
M:	Lee Jones <lee.jones@linaro.org>
T:	git git://git.kernel.org/pub/scm/linux/kernel/git/lee/mfd.git
S:	Supported
F:	drivers/mfd/
F:	include/linux/mfd/

MULTIMEDIA CARD (MMC), SECURE DIGITAL (SD) AND SDIO SUBSYSTEM
M:	Ulf Hansson <ulf.hansson@linaro.org>
L:	linux-mmc@vger.kernel.org
T:	git git://git.linaro.org/people/ulf.hansson/mmc.git
S:	Maintained
F:	drivers/mmc/
F:	include/linux/mmc/
F:	include/uapi/linux/mmc/

MULTIMEDIA CARD (MMC) ETC. OVER SPI
S:	Orphan
F:	drivers/mmc/host/mmc_spi.c
F:	include/linux/spi/mmc_spi.h

MULTISOUND SOUND DRIVER
M:	Andrew Veliath <andrewtv@usa.net>
S:	Maintained
F:	Documentation/sound/oss/MultiSound
F:	sound/oss/msnd*

MULTITECH MULTIPORT CARD (ISICOM)
S:	Orphan
F:	drivers/tty/isicom.c
F:	include/linux/isicom.h

MUSB MULTIPOINT HIGH SPEED DUAL-ROLE CONTROLLER
M:	Felipe Balbi <balbi@ti.com>
L:	linux-usb@vger.kernel.org
T:	git git://git.kernel.org/pub/scm/linux/kernel/git/balbi/usb.git
S:	Maintained
F:	drivers/usb/musb/

MXL5007T MEDIA DRIVER
M:	Michael Krufky <mkrufky@linuxtv.org>
L:	linux-media@vger.kernel.org
W:	http://linuxtv.org/
W:	http://github.com/mkrufky
Q:	http://patchwork.linuxtv.org/project/linux-media/list/
T:	git git://linuxtv.org/mkrufky/tuners.git
S:	Maintained
F:	drivers/media/tuners/mxl5007t.*

MYRICOM MYRI-10G 10GbE DRIVER (MYRI10GE)
M:	Hyong-Youb Kim <hykim@myri.com>
L:	netdev@vger.kernel.org
W:	https://www.myricom.com/support/downloads/myri10ge.html
S:	Supported
F:	drivers/net/ethernet/myricom/myri10ge/

NATSEMI ETHERNET DRIVER (DP8381x)
S:	Orphan
F:	drivers/net/ethernet/natsemi/natsemi.c

NATIVE INSTRUMENTS USB SOUND INTERFACE DRIVER
M:	Daniel Mack <zonque@gmail.com>
S:	Maintained
L:	alsa-devel@alsa-project.org
W:	http://www.native-instruments.com
F:	sound/usb/caiaq/

NCP FILESYSTEM
M:	Petr Vandrovec <petr@vandrovec.name>
S:	Odd Fixes
F:	fs/ncpfs/

NCR 5380 SCSI DRIVERS
M:	Finn Thain <fthain@telegraphics.com.au>
M:	Michael Schmitz <schmitzmic@gmail.com>
L:	linux-scsi@vger.kernel.org
S:	Maintained
F:	Documentation/scsi/g_NCR5380.txt
F:	drivers/scsi/NCR5380.*
F:	drivers/scsi/arm/cumana_1.c
F:	drivers/scsi/arm/oak.c
F:	drivers/scsi/atari_NCR5380.c
F:	drivers/scsi/atari_scsi.*
F:	drivers/scsi/dmx3191d.c
F:	drivers/scsi/dtc.*
F:	drivers/scsi/g_NCR5380.*
F:	drivers/scsi/g_NCR5380_mmio.c
F:	drivers/scsi/mac_scsi.*
F:	drivers/scsi/pas16.*
F:	drivers/scsi/sun3_scsi.*
F:	drivers/scsi/sun3_scsi_vme.c
F:	drivers/scsi/t128.*

NCR DUAL 700 SCSI DRIVER (MICROCHANNEL)
M:	"James E.J. Bottomley" <James.Bottomley@HansenPartnership.com>
L:	linux-scsi@vger.kernel.org
S:	Maintained
F:	drivers/scsi/NCR_D700.*

NCT6775 HARDWARE MONITOR DRIVER
M:	Guenter Roeck <linux@roeck-us.net>
L:	lm-sensors@lm-sensors.org
S:	Maintained
F:	Documentation/hwmon/nct6775
F:	drivers/hwmon/nct6775.c

NETEFFECT IWARP RNIC DRIVER (IW_NES)
M:	Faisal Latif <faisal.latif@intel.com>
L:	linux-rdma@vger.kernel.org
W:	http://www.intel.com/Products/Server/Adapters/Server-Cluster/Server-Cluster-overview.htm
S:	Supported
F:	drivers/infiniband/hw/nes/

NETEM NETWORK EMULATOR
M:	Stephen Hemminger <stephen@networkplumber.org>
L:	netem@lists.linux-foundation.org
S:	Maintained
F:	net/sched/sch_netem.c

NETERION 10GbE DRIVERS (s2io/vxge)
M:	Jon Mason <jdmason@kudzu.us>
L:	netdev@vger.kernel.org
S:	Supported
F:	Documentation/networking/s2io.txt
F:	Documentation/networking/vxge.txt
F:	drivers/net/ethernet/neterion/

NETFILTER ({IP,IP6,ARP,EB,NF}TABLES)
M:	Pablo Neira Ayuso <pablo@netfilter.org>
M:	Patrick McHardy <kaber@trash.net>
M:	Jozsef Kadlecsik <kadlec@blackhole.kfki.hu>
L:	netfilter-devel@vger.kernel.org
L:	coreteam@netfilter.org
W:	http://www.netfilter.org/
W:	http://www.iptables.org/
Q:	http://patchwork.ozlabs.org/project/netfilter-devel/list/
T:	git git://git.kernel.org/pub/scm/linux/kernel/git/pablo/nf.git
T:	git git://git.kernel.org/pub/scm/linux/kernel/git/pablo/nf-next.git
S:	Supported
F:	include/linux/netfilter*
F:	include/linux/netfilter/
F:	include/net/netfilter/
F:	include/uapi/linux/netfilter*
F:	include/uapi/linux/netfilter/
F:	net/*/netfilter.c
F:	net/*/netfilter/
F:	net/netfilter/

NETLABEL
M:	Paul Moore <paul@paul-moore.com>
W:	http://netlabel.sf.net
L:	netdev@vger.kernel.org
S:	Maintained
F:	Documentation/netlabel/
F:	include/net/netlabel.h
F:	net/netlabel/

NETROM NETWORK LAYER
M:	Ralf Baechle <ralf@linux-mips.org>
L:	linux-hams@vger.kernel.org
W:	http://www.linux-ax25.org/
S:	Maintained
F:	include/net/netrom.h
F:	include/uapi/linux/netrom.h
F:	net/netrom/

NETWORK BLOCK DEVICE (NBD)
M:	Markus Pargmann <mpa@pengutronix.de>
S:	Maintained
L:	nbd-general@lists.sourceforge.net
T:	git git://git.pengutronix.de/git/mpa/linux-nbd.git
F:	Documentation/blockdev/nbd.txt
F:	drivers/block/nbd.c
F:	include/linux/nbd.h
F:	include/uapi/linux/nbd.h

NETWORK DROP MONITOR
M:	Neil Horman <nhorman@tuxdriver.com>
L:	netdev@vger.kernel.org
S:	Maintained
W:	https://fedorahosted.org/dropwatch/
F:	net/core/drop_monitor.c

NETWORKING [GENERAL]
M:	"David S. Miller" <davem@davemloft.net>
L:	netdev@vger.kernel.org
W:	http://www.linuxfoundation.org/en/Net
Q:	http://patchwork.ozlabs.org/project/netdev/list/
T:	git git://git.kernel.org/pub/scm/linux/kernel/git/davem/net.git
T:	git git://git.kernel.org/pub/scm/linux/kernel/git/davem/net-next.git
S:	Maintained
F:	net/
F:	include/net/
F:	include/linux/in.h
F:	include/linux/net.h
F:	include/linux/netdevice.h
F:	include/uapi/linux/in.h
F:	include/uapi/linux/net.h
F:	include/uapi/linux/netdevice.h
F:	include/uapi/linux/net_namespace.h
F:	tools/net/
F:	tools/testing/selftests/net/
F:	lib/random32.c
F:	lib/test_bpf.c

NETWORKING [IPv4/IPv6]
M:	"David S. Miller" <davem@davemloft.net>
M:	Alexey Kuznetsov <kuznet@ms2.inr.ac.ru>
M:	James Morris <jmorris@namei.org>
M:	Hideaki YOSHIFUJI <yoshfuji@linux-ipv6.org>
M:	Patrick McHardy <kaber@trash.net>
L:	netdev@vger.kernel.org
T:	git git://git.kernel.org/pub/scm/linux/kernel/git/davem/net.git
S:	Maintained
F:	net/ipv4/
F:	net/ipv6/
F:	include/net/ip*
F:	arch/x86/net/*

NETWORKING [IPSEC]
M:	Steffen Klassert <steffen.klassert@secunet.com>
M:	Herbert Xu <herbert@gondor.apana.org.au>
M:	"David S. Miller" <davem@davemloft.net>
L:	netdev@vger.kernel.org
T:	git git://git.kernel.org/pub/scm/linux/kernel/git/klassert/ipsec.git
T:	git git://git.kernel.org/pub/scm/linux/kernel/git/klassert/ipsec-next.git
S:	Maintained
F:	net/core/flow.c
F:	net/xfrm/
F:	net/key/
F:	net/ipv4/xfrm*
F:	net/ipv4/esp4.c
F:	net/ipv4/ah4.c
F:	net/ipv4/ipcomp.c
F:	net/ipv4/ip_vti.c
F:	net/ipv6/xfrm*
F:	net/ipv6/esp6.c
F:	net/ipv6/ah6.c
F:	net/ipv6/ipcomp6.c
F:	net/ipv6/ip6_vti.c
F:	include/uapi/linux/xfrm.h
F:	include/net/xfrm.h

NETWORKING [LABELED] (NetLabel, CIPSO, Labeled IPsec, SECMARK)
M:	Paul Moore <paul@paul-moore.com>
L:	netdev@vger.kernel.org
S:	Maintained

NETWORKING [WIRELESS]
L:	linux-wireless@vger.kernel.org
Q:	http://patchwork.kernel.org/project/linux-wireless/list/

NETWORKING DRIVERS
L:	netdev@vger.kernel.org
W:	http://www.linuxfoundation.org/en/Net
Q:	http://patchwork.ozlabs.org/project/netdev/list/
T:	git git://git.kernel.org/pub/scm/linux/kernel/git/davem/net.git
T:	git git://git.kernel.org/pub/scm/linux/kernel/git/davem/net-next.git
S:	Odd Fixes
F:	drivers/net/
F:	include/linux/if_*
F:	include/linux/netdevice.h
F:	include/linux/arcdevice.h
F:	include/linux/etherdevice.h
F:	include/linux/fcdevice.h
F:	include/linux/fddidevice.h
F:	include/linux/hippidevice.h
F:	include/linux/inetdevice.h
F:	include/uapi/linux/if_*
F:	include/uapi/linux/netdevice.h

NETWORKING DRIVERS (WIRELESS)
M:	Kalle Valo <kvalo@codeaurora.org>
L:	linux-wireless@vger.kernel.org
Q:	http://patchwork.kernel.org/project/linux-wireless/list/
T:	git git://git.kernel.org/pub/scm/linux/kernel/git/kvalo/wireless-drivers.git/
S:	Maintained
F:	drivers/net/wireless/

NETXEN (1/10) GbE SUPPORT
M:	Manish Chopra <manish.chopra@qlogic.com>
M:	Sony Chacko <sony.chacko@qlogic.com>
M:	Rajesh Borundia <rajesh.borundia@qlogic.com>
L:	netdev@vger.kernel.org
W:	http://www.qlogic.com
S:	Supported
F:	drivers/net/ethernet/qlogic/netxen/

NFC SUBSYSTEM
M:	Lauro Ramos Venancio <lauro.venancio@openbossa.org>
M:	Aloisio Almeida Jr <aloisio.almeida@openbossa.org>
M:	Samuel Ortiz <sameo@linux.intel.com>
L:	linux-wireless@vger.kernel.org
L:	linux-nfc@lists.01.org (subscribers-only)
S:	Supported
F:	net/nfc/
F:	include/net/nfc/
F:	include/uapi/linux/nfc.h
F:	drivers/nfc/
F:	include/linux/platform_data/pn544.h
F:	Documentation/devicetree/bindings/net/nfc/

NFS, SUNRPC, AND LOCKD CLIENTS
M:	Trond Myklebust <trond.myklebust@primarydata.com>
M:	Anna Schumaker <anna.schumaker@netapp.com>
L:	linux-nfs@vger.kernel.org
W:	http://client.linux-nfs.org
T:	git git://git.linux-nfs.org/projects/trondmy/linux-nfs.git
S:	Maintained
F:	fs/lockd/
F:	fs/nfs/
F:	fs/nfs_common/
F:	net/sunrpc/
F:	include/linux/lockd/
F:	include/linux/nfs*
F:	include/linux/sunrpc/
F:	include/uapi/linux/nfs*
F:	include/uapi/linux/sunrpc/

NILFS2 FILESYSTEM
M:	Ryusuke Konishi <konishi.ryusuke@lab.ntt.co.jp>
L:	linux-nilfs@vger.kernel.org
W:	http://nilfs.sourceforge.net/
T:	git git://github.com/konis/nilfs2.git
S:	Supported
F:	Documentation/filesystems/nilfs2.txt
F:	fs/nilfs2/
F:	include/linux/nilfs2_fs.h

NINJA SCSI-3 / NINJA SCSI-32Bi (16bit/CardBus) PCMCIA SCSI HOST ADAPTER DRIVER
M:	YOKOTA Hiroshi <yokota@netlab.is.tsukuba.ac.jp>
W:	http://www.netlab.is.tsukuba.ac.jp/~yokota/izumi/ninja/
S:	Maintained
F:	Documentation/scsi/NinjaSCSI.txt
F:	drivers/scsi/pcmcia/nsp_*

NINJA SCSI-32Bi/UDE PCI/CARDBUS SCSI HOST ADAPTER DRIVER
M:	GOTO Masanori <gotom@debian.or.jp>
M:	YOKOTA Hiroshi <yokota@netlab.is.tsukuba.ac.jp>
W:	http://www.netlab.is.tsukuba.ac.jp/~yokota/izumi/ninja/
S:	Maintained
F:	Documentation/scsi/NinjaSCSI.txt
F:	drivers/scsi/nsp32*

NIOS2 ARCHITECTURE
M:	Ley Foon Tan <lftan@altera.com>
L:	nios2-dev@lists.rocketboards.org (moderated for non-subscribers)
T:	git git://git.rocketboards.org/linux-socfpga-next.git
S:	Maintained
F:	arch/nios2/

NOKIA N900 POWER SUPPLY DRIVERS
M:	Pali Rohár <pali.rohar@gmail.com>
S:	Maintained
F:	include/linux/power/bq2415x_charger.h
F:	include/linux/power/bq27x00_battery.h
F:	include/linux/power/isp1704_charger.h
F:	drivers/power/bq2415x_charger.c
F:	drivers/power/bq27x00_battery.c
F:	drivers/power/isp1704_charger.c
F:	drivers/power/rx51_battery.c

NTB DRIVER
M:	Jon Mason <jdmason@kudzu.us>
M:	Dave Jiang <dave.jiang@intel.com>
S:	Supported
W:	https://github.com/jonmason/ntb/wiki
T:	git git://github.com/jonmason/ntb.git
F:	drivers/ntb/
F:	drivers/net/ntb_netdev.c
F:	include/linux/ntb.h

NTFS FILESYSTEM
M:	Anton Altaparmakov <anton@tuxera.com>
L:	linux-ntfs-dev@lists.sourceforge.net
W:	http://www.tuxera.com/
T:	git git://git.kernel.org/pub/scm/linux/kernel/git/aia21/ntfs.git
S:	Supported
F:	Documentation/filesystems/ntfs.txt
F:	fs/ntfs/

NVIDIA (rivafb and nvidiafb) FRAMEBUFFER DRIVER
M:	Antonino Daplas <adaplas@gmail.com>
L:	linux-fbdev@vger.kernel.org
S:	Maintained
F:	drivers/video/fbdev/riva/
F:	drivers/video/fbdev/nvidia/

NVM EXPRESS DRIVER
M:	Matthew Wilcox <willy@linux.intel.com>
L:	linux-nvme@lists.infradead.org
T:	git git://git.infradead.org/users/willy/linux-nvme.git
S:	Supported
F:	drivers/block/nvme*
F:	include/linux/nvme.h

NXP-NCI NFC DRIVER
M:	Clément Perrochaud <clement.perrochaud@effinnov.com>
R:	Charles Gorand <charles.gorand@effinnov.com>
L:	linux-nfc@lists.01.org (moderated for non-subscribers)
S:	Supported
F:	drivers/nfc/nxp-nci

NXP TDA998X DRM DRIVER
M:	Russell King <rmk+kernel@arm.linux.org.uk>
S:	Supported
F:	drivers/gpu/drm/i2c/tda998x_drv.c
F:	include/drm/i2c/tda998x.h

NXP TFA9879 DRIVER
M:	Peter Rosin <peda@axentia.se>
L:	alsa-devel@alsa-project.org (moderated for non-subscribers)
S:	Maintained
F:	sound/soc/codecs/tfa9879*

OMAP SUPPORT
M:	Tony Lindgren <tony@atomide.com>
L:	linux-omap@vger.kernel.org
W:	http://www.muru.com/linux/omap/
W:	http://linux.omap.com/
Q:	http://patchwork.kernel.org/project/linux-omap/list/
T:	git git://git.kernel.org/pub/scm/linux/kernel/git/tmlind/linux-omap.git
S:	Maintained
F:	arch/arm/*omap*/
F:	arch/arm/configs/omap1_defconfig
F:	arch/arm/configs/omap2plus_defconfig
F:	drivers/i2c/busses/i2c-omap.c
F:	drivers/irqchip/irq-omap-intc.c
F:	drivers/mfd/*omap*.c
F:	drivers/mfd/menelaus.c
F:	drivers/mfd/palmas.c
F:	drivers/mfd/tps65217.c
F:	drivers/mfd/tps65218.c
F:	drivers/mfd/tps65910.c
F:	drivers/mfd/twl-core.[ch]
F:	drivers/mfd/twl4030*.c
F:	drivers/mfd/twl6030*.c
F:	drivers/mfd/twl6040*.c
F:	drivers/regulator/palmas-regulator*.c
F:	drivers/regulator/pbias-regulator.c
F:	drivers/regulator/tps65217-regulator.c
F:	drivers/regulator/tps65218-regulator.c
F:	drivers/regulator/tps65910-regulator.c
F:	drivers/regulator/twl-regulator.c
F:	include/linux/i2c-omap.h

OMAP DEVICE TREE SUPPORT
M:	Benoît Cousson <bcousson@baylibre.com>
M:	Tony Lindgren <tony@atomide.com>
L:	linux-omap@vger.kernel.org
L:	devicetree@vger.kernel.org
S:	Maintained
F:	arch/arm/boot/dts/*omap*
F:	arch/arm/boot/dts/*am3*
F:	arch/arm/boot/dts/*am4*
F:	arch/arm/boot/dts/*am5*
F:	arch/arm/boot/dts/*dra7*

OMAP CLOCK FRAMEWORK SUPPORT
M:	Paul Walmsley <paul@pwsan.com>
L:	linux-omap@vger.kernel.org
S:	Maintained
F:	arch/arm/*omap*/*clock*

OMAP POWER MANAGEMENT SUPPORT
M:	Kevin Hilman <khilman@deeprootsystems.com>
L:	linux-omap@vger.kernel.org
S:	Maintained
F:	arch/arm/*omap*/*pm*
F:	drivers/cpufreq/omap-cpufreq.c

OMAP POWERDOMAIN SOC ADAPTATION LAYER SUPPORT
M:	Rajendra Nayak <rnayak@ti.com>
M:	Paul Walmsley <paul@pwsan.com>
L:	linux-omap@vger.kernel.org
S:	Maintained
F:	arch/arm/mach-omap2/prm*

OMAP AUDIO SUPPORT
M:	Peter Ujfalusi <peter.ujfalusi@ti.com>
M:	Jarkko Nikula <jarkko.nikula@bitmer.com>
L:	alsa-devel@alsa-project.org (subscribers-only)
L:	linux-omap@vger.kernel.org
S:	Maintained
F:	sound/soc/omap/

OMAP GENERAL PURPOSE MEMORY CONTROLLER SUPPORT
M:	Roger Quadros <rogerq@ti.com>
M:	Tony Lindgren <tony@atomide.com>
L:	linux-omap@vger.kernel.org
S:	Maintained
F:	drivers/memory/omap-gpmc.c
F:	arch/arm/mach-omap2/*gpmc*

OMAP FRAMEBUFFER SUPPORT
M:	Tomi Valkeinen <tomi.valkeinen@ti.com>
L:	linux-fbdev@vger.kernel.org
L:	linux-omap@vger.kernel.org
S:	Maintained
F:	drivers/video/fbdev/omap/

OMAP DISPLAY SUBSYSTEM and FRAMEBUFFER SUPPORT (DSS2)
M:	Tomi Valkeinen <tomi.valkeinen@ti.com>
L:	linux-omap@vger.kernel.org
L:	linux-fbdev@vger.kernel.org
S:	Maintained
F:	drivers/video/fbdev/omap2/
F:	Documentation/arm/OMAP/DSS

OMAP HARDWARE SPINLOCK SUPPORT
M:	Ohad Ben-Cohen <ohad@wizery.com>
L:	linux-omap@vger.kernel.org
S:	Maintained
F:	drivers/hwspinlock/omap_hwspinlock.c
F:	arch/arm/mach-omap2/hwspinlock.c

OMAP MMC SUPPORT
M:	Jarkko Lavinen <jarkko.lavinen@nokia.com>
L:	linux-omap@vger.kernel.org
S:	Maintained
F:	drivers/mmc/host/omap.c

OMAP HS MMC SUPPORT
L:	linux-mmc@vger.kernel.org
L:	linux-omap@vger.kernel.org
S:	Orphan
F:	drivers/mmc/host/omap_hsmmc.c

OMAP RANDOM NUMBER GENERATOR SUPPORT
M:	Deepak Saxena <dsaxena@plexity.net>
S:	Maintained
F:	drivers/char/hw_random/omap-rng.c

OMAP HWMOD SUPPORT
M:	Benoît Cousson <bcousson@baylibre.com>
M:	Paul Walmsley <paul@pwsan.com>
L:	linux-omap@vger.kernel.org
S:	Maintained
F:	arch/arm/mach-omap2/omap_hwmod.*

OMAP HWMOD DATA
M:	Paul Walmsley <paul@pwsan.com>
L:	linux-omap@vger.kernel.org
S:	Maintained
F:	arch/arm/mach-omap2/omap_hwmod*data*

OMAP HWMOD DATA FOR OMAP4-BASED DEVICES
M:	Benoît Cousson <bcousson@baylibre.com>
L:	linux-omap@vger.kernel.org
S:	Maintained
F:	arch/arm/mach-omap2/omap_hwmod_44xx_data.c

OMAP IMAGING SUBSYSTEM (OMAP3 ISP and OMAP4 ISS)
M:	Laurent Pinchart <laurent.pinchart@ideasonboard.com>
L:	linux-media@vger.kernel.org
S:	Maintained
F:	Documentation/devicetree/bindings/media/ti,omap3isp.txt
F:	drivers/media/platform/omap3isp/
F:	drivers/staging/media/omap4iss/

OMAP USB SUPPORT
M:	Felipe Balbi <balbi@ti.com>
L:	linux-usb@vger.kernel.org
L:	linux-omap@vger.kernel.org
T:	git git://git.kernel.org/pub/scm/linux/kernel/git/balbi/usb.git
S:	Maintained
F:	drivers/usb/*/*omap*
F:	arch/arm/*omap*/usb*

OMAP GPIO DRIVER
M:	Javier Martinez Canillas <javier@dowhile0.org>
M:	Santosh Shilimkar <ssantosh@kernel.org>
M:	Kevin Hilman <khilman@deeprootsystems.com>
L:	linux-omap@vger.kernel.org
S:	Maintained
F:	drivers/gpio/gpio-omap.c

OMAP/NEWFLOW NANOBONE MACHINE SUPPORT
M:	Mark Jackson <mpfj@newflow.co.uk>
L:	linux-omap@vger.kernel.org
S:	Maintained
F:	arch/arm/boot/dts/am335x-nano.dts

OMFS FILESYSTEM
M:	Bob Copeland <me@bobcopeland.com>
L:	linux-karma-devel@lists.sourceforge.net
S:	Maintained
F:	Documentation/filesystems/omfs.txt
F:	fs/omfs/

OMNIKEY CARDMAN 4000 DRIVER
M:	Harald Welte <laforge@gnumonks.org>
S:	Maintained
F:	drivers/char/pcmcia/cm4000_cs.c
F:	include/linux/cm4000_cs.h
F:	include/uapi/linux/cm4000_cs.h

OMNIKEY CARDMAN 4040 DRIVER
M:	Harald Welte <laforge@gnumonks.org>
S:	Maintained
F:	drivers/char/pcmcia/cm4040_cs.*

OMNIVISION OV7670 SENSOR DRIVER
M:	Jonathan Corbet <corbet@lwn.net>
L:	linux-media@vger.kernel.org
T:	git git://linuxtv.org/media_tree.git
S:	Maintained
F:	drivers/media/i2c/ov7670.c

ONENAND FLASH DRIVER
M:	Kyungmin Park <kyungmin.park@samsung.com>
L:	linux-mtd@lists.infradead.org
S:	Maintained
F:	drivers/mtd/onenand/
F:	include/linux/mtd/onenand*.h

ONSTREAM SCSI TAPE DRIVER
M:	Willem Riede <osst@riede.org>
L:	osst-users@lists.sourceforge.net
L:	linux-scsi@vger.kernel.org
S:	Maintained
F:	Documentation/scsi/osst.txt
F:	drivers/scsi/osst.*
F:	drivers/scsi/osst_*.h
F:	drivers/scsi/st.h

OPENCORES I2C BUS DRIVER
M:	Peter Korsgaard <jacmet@sunsite.dk>
L:	linux-i2c@vger.kernel.org
S:	Maintained
F:	Documentation/i2c/busses/i2c-ocores
F:	drivers/i2c/busses/i2c-ocores.c

OPEN FIRMWARE AND FLATTENED DEVICE TREE
M:	Grant Likely <grant.likely@linaro.org>
M:	Rob Herring <robh+dt@kernel.org>
L:	devicetree@vger.kernel.org
W:	http://www.devicetree.org/
T:	git git://git.kernel.org/pub/scm/linux/kernel/git/glikely/linux.git
S:	Maintained
F:	drivers/of/
F:	include/linux/of*.h
F:	scripts/dtc/

OPEN FIRMWARE AND FLATTENED DEVICE TREE BINDINGS
M:	Rob Herring <robh+dt@kernel.org>
M:	Pawel Moll <pawel.moll@arm.com>
M:	Mark Rutland <mark.rutland@arm.com>
M:	Ian Campbell <ijc+devicetree@hellion.org.uk>
M:	Kumar Gala <galak@codeaurora.org>
L:	devicetree@vger.kernel.org
S:	Maintained
F:	Documentation/devicetree/
F:	arch/*/boot/dts/
F:	include/dt-bindings/

OPEN FIRMWARE AND DEVICE TREE OVERLAYS
M:	Pantelis Antoniou <pantelis.antoniou@konsulko.com>
L:	devicetree@vger.kernel.org
S:	Maintained
F:	Documentation/devicetree/dynamic-resolution-notes.txt
F:	Documentation/devicetree/overlay-notes.txt
F:	drivers/of/overlay.c
F:	drivers/of/resolver.c

OPENRISC ARCHITECTURE
M:	Jonas Bonn <jonas@southpole.se>
W:	http://openrisc.net
L:	linux@lists.openrisc.net (moderated for non-subscribers)
S:	Maintained
T:	git git://openrisc.net/~jonas/linux
F:	arch/openrisc/

OPENVSWITCH
M:	Pravin Shelar <pshelar@nicira.com>
L:	netdev@vger.kernel.org
L:	dev@openvswitch.org
W:	http://openvswitch.org
S:	Maintained
F:	net/openvswitch/
F:	include/uapi/linux/openvswitch.h

OPL4 DRIVER
M:	Clemens Ladisch <clemens@ladisch.de>
L:	alsa-devel@alsa-project.org (moderated for non-subscribers)
T:	git git://git.alsa-project.org/alsa-kernel.git
S:	Maintained
F:	sound/drivers/opl4/

OPROFILE
M:	Robert Richter <rric@kernel.org>
L:	oprofile-list@lists.sf.net
S:	Maintained
F:	arch/*/include/asm/oprofile*.h
F:	arch/*/oprofile/
F:	drivers/oprofile/
F:	include/linux/oprofile.h

ORACLE CLUSTER FILESYSTEM 2 (OCFS2)
M:	Mark Fasheh <mfasheh@suse.com>
M:	Joel Becker <jlbec@evilplan.org>
L:	ocfs2-devel@oss.oracle.com (moderated for non-subscribers)
W:	http://ocfs2.wiki.kernel.org
S:	Supported
F:	Documentation/filesystems/ocfs2.txt
F:	Documentation/filesystems/dlmfs.txt
F:	fs/ocfs2/

ORINOCO DRIVER
L:	linux-wireless@vger.kernel.org
W:	http://wireless.kernel.org/en/users/Drivers/orinoco
W:	http://www.nongnu.org/orinoco/
S:	Orphan
F:	drivers/net/wireless/orinoco/

OSD LIBRARY and FILESYSTEM
M:	Boaz Harrosh <ooo@electrozaur.com>
M:	Benny Halevy <bhalevy@primarydata.com>
L:	osd-dev@open-osd.org
W:	http://open-osd.org
T:	git git://git.open-osd.org/open-osd.git
S:	Maintained
F:	drivers/scsi/osd/
F:	include/scsi/osd_*
F:	fs/exofs/

OVERLAY FILESYSTEM
M:	Miklos Szeredi <miklos@szeredi.hu>
L:	linux-unionfs@vger.kernel.org
T:	git git://git.kernel.org/pub/scm/linux/kernel/git/mszeredi/vfs.git
S:	Supported
F:	fs/overlayfs/
F:	Documentation/filesystems/overlayfs.txt

P54 WIRELESS DRIVER
M:	Christian Lamparter <chunkeey@googlemail.com>
L:	linux-wireless@vger.kernel.org
W:	http://wireless.kernel.org/en/users/Drivers/p54
S:	Maintained
F:	drivers/net/wireless/p54/

PA SEMI ETHERNET DRIVER
M:	Olof Johansson <olof@lixom.net>
L:	netdev@vger.kernel.org
S:	Maintained
F:	drivers/net/ethernet/pasemi/*

PA SEMI SMBUS DRIVER
M:	Olof Johansson <olof@lixom.net>
L:	linux-i2c@vger.kernel.org
S:	Maintained
F:	drivers/i2c/busses/i2c-pasemi.c

PADATA PARALLEL EXECUTION MECHANISM
M:	Steffen Klassert <steffen.klassert@secunet.com>
L:	linux-crypto@vger.kernel.org
S:	Maintained
F:	kernel/padata.c
F:	include/linux/padata.h
F:	Documentation/padata.txt

PANASONIC LAPTOP ACPI EXTRAS DRIVER
M:	Harald Welte <laforge@gnumonks.org>
L:	platform-driver-x86@vger.kernel.org
S:	Maintained
F:	drivers/platform/x86/panasonic-laptop.c

PANASONIC MN10300/AM33/AM34 PORT
M:	David Howells <dhowells@redhat.com>
M:	Koichi Yasutake <yasutake.koichi@jp.panasonic.com>
L:	linux-am33-list@redhat.com (moderated for non-subscribers)
W:	ftp://ftp.redhat.com/pub/redhat/gnupro/AM33/
S:	Maintained
F:	Documentation/mn10300/
F:	arch/mn10300/

PARALLEL PORT SUPPORT
L:	linux-parport@lists.infradead.org (subscribers-only)
S:	Orphan
F:	drivers/parport/
F:	include/linux/parport*.h
F:	drivers/char/ppdev.c
F:	include/uapi/linux/ppdev.h

PARAVIRT_OPS INTERFACE
M:	Jeremy Fitzhardinge <jeremy@goop.org>
M:	Chris Wright <chrisw@sous-sol.org>
M:	Alok Kataria <akataria@vmware.com>
M:	Rusty Russell <rusty@rustcorp.com.au>
L:	virtualization@lists.linux-foundation.org
S:	Supported
F:	Documentation/virtual/paravirt_ops.txt
F:	arch/*/kernel/paravirt*
F:	arch/*/include/asm/paravirt.h

PARIDE DRIVERS FOR PARALLEL PORT IDE DEVICES
M:	Tim Waugh <tim@cyberelk.net>
L:	linux-parport@lists.infradead.org (subscribers-only)
W:	http://www.torque.net/linux-pp.html
S:	Maintained
F:	Documentation/blockdev/paride.txt
F:	drivers/block/paride/

PARISC ARCHITECTURE
M:	"James E.J. Bottomley" <jejb@parisc-linux.org>
M:	Helge Deller <deller@gmx.de>
L:	linux-parisc@vger.kernel.org
W:	http://www.parisc-linux.org/
Q:	http://patchwork.kernel.org/project/linux-parisc/list/
T:	git git://git.kernel.org/pub/scm/linux/kernel/git/jejb/parisc-2.6.git
T:	git git://git.kernel.org/pub/scm/linux/kernel/git/deller/parisc-linux.git
S:	Maintained
F:	arch/parisc/
F:	Documentation/parisc/
F:	drivers/parisc/
F:	drivers/char/agp/parisc-agp.c
F:	drivers/input/serio/gscps2.c
F:	drivers/parport/parport_gsc.*
F:	drivers/tty/serial/8250/8250_gsc.c
F:	drivers/video/fbdev/sti*
F:	drivers/video/console/sti*
F:	drivers/video/logo/logo_parisc*

PC87360 HARDWARE MONITORING DRIVER
M:	Jim Cromie <jim.cromie@gmail.com>
L:	lm-sensors@lm-sensors.org
S:	Maintained
F:	Documentation/hwmon/pc87360
F:	drivers/hwmon/pc87360.c

PC8736x GPIO DRIVER
M:	Jim Cromie <jim.cromie@gmail.com>
S:	Maintained
F:	drivers/char/pc8736x_gpio.c

PC87427 HARDWARE MONITORING DRIVER
M:	Jean Delvare <jdelvare@suse.de>
L:	lm-sensors@lm-sensors.org
S:	Maintained
F:	Documentation/hwmon/pc87427
F:	drivers/hwmon/pc87427.c

PCA9532 LED DRIVER
M:	Riku Voipio <riku.voipio@iki.fi>
S:	Maintained
F:	drivers/leds/leds-pca9532.c
F:	include/linux/leds-pca9532.h

PCA9541 I2C BUS MASTER SELECTOR DRIVER
M:	Guenter Roeck <linux@roeck-us.net>
L:	linux-i2c@vger.kernel.org
S:	Maintained
F:	drivers/i2c/muxes/i2c-mux-pca9541.c

PCDP - PRIMARY CONSOLE AND DEBUG PORT
M:	Khalid Aziz <khalid@gonehiking.org>
S:	Maintained
F:	drivers/firmware/pcdp.*

PCI ERROR RECOVERY
M:	Linas Vepstas <linasvepstas@gmail.com>
L:	linux-pci@vger.kernel.org
S:	Supported
F:	Documentation/PCI/pci-error-recovery.txt

PCI SUBSYSTEM
M:	Bjorn Helgaas <bhelgaas@google.com>
L:	linux-pci@vger.kernel.org
Q:	http://patchwork.ozlabs.org/project/linux-pci/list/
T:	git git://git.kernel.org/pub/scm/linux/kernel/git/helgaas/pci.git
S:	Supported
F:	Documentation/PCI/
F:	drivers/pci/
F:	include/linux/pci*
F:	arch/x86/pci/
F:	arch/x86/kernel/quirks.c

PCI DRIVER FOR ARM VERSATILE PLATFORM
M:	Rob Herring <robh@kernel.org>
L:	linux-pci@vger.kernel.org
L:	linux-arm-kernel@lists.infradead.org
S:	Maintained
F:	Documentation/devicetree/bindings/pci/versatile.txt
F:	drivers/pci/host/pci-versatile.c

PCI DRIVER FOR APPLIEDMICRO XGENE
M:	Tanmay Inamdar <tinamdar@apm.com>
L:	linux-pci@vger.kernel.org
L:	linux-arm-kernel@lists.infradead.org
S:	Maintained
F:	Documentation/devicetree/bindings/pci/xgene-pci.txt
F:	drivers/pci/host/pci-xgene.c

PCI DRIVER FOR FREESCALE LAYERSCAPE
M:	Minghuan Lian <minghuan.Lian@freescale.com>
M:	Mingkai Hu <mingkai.hu@freescale.com>
M:	Roy Zang <tie-fei.zang@freescale.com>
L:	linuxppc-dev@lists.ozlabs.org
L:	linux-pci@vger.kernel.org
L:	linux-arm-kernel@lists.infradead.org
S:	Maintained
F:	drivers/pci/host/*layerscape*

PCI DRIVER FOR IMX6
M:	Richard Zhu <Richard.Zhu@freescale.com>
M:	Lucas Stach <l.stach@pengutronix.de>
L:	linux-pci@vger.kernel.org
L:	linux-arm-kernel@lists.infradead.org (moderated for non-subscribers)
S:	Maintained
F:	drivers/pci/host/*imx6*

PCI DRIVER FOR TI KEYSTONE
M:	Murali Karicheri <m-karicheri2@ti.com>
L:	linux-pci@vger.kernel.org
L:	linux-arm-kernel@lists.infradead.org (moderated for non-subscribers)
S:	Maintained
F:	drivers/pci/host/*keystone*

PCI DRIVER FOR MVEBU (Marvell Armada 370 and Armada XP SOC support)
M:	Thomas Petazzoni <thomas.petazzoni@free-electrons.com>
M:	Jason Cooper <jason@lakedaemon.net>
L:	linux-pci@vger.kernel.org
L:	linux-arm-kernel@lists.infradead.org (moderated for non-subscribers)
S:	Maintained
F:	drivers/pci/host/*mvebu*

PCI DRIVER FOR NVIDIA TEGRA
M:	Thierry Reding <thierry.reding@gmail.com>
L:	linux-tegra@vger.kernel.org
L:	linux-pci@vger.kernel.org
S:	Supported
F:	Documentation/devicetree/bindings/pci/nvidia,tegra20-pcie.txt
F:	drivers/pci/host/pci-tegra.c

PCI DRIVER FOR TI DRA7XX
M:	Kishon Vijay Abraham I <kishon@ti.com>
L:	linux-omap@vger.kernel.org
L:	linux-pci@vger.kernel.org
S:	Supported
F:	Documentation/devicetree/bindings/pci/ti-pci.txt
F:	drivers/pci/host/pci-dra7xx.c

PCI DRIVER FOR RENESAS R-CAR
M:	Simon Horman <horms@verge.net.au>
L:	linux-pci@vger.kernel.org
L:	linux-sh@vger.kernel.org
S:	Maintained
F:	drivers/pci/host/*rcar*

PCI DRIVER FOR SAMSUNG EXYNOS
M:	Jingoo Han <jingoohan1@gmail.com>
L:	linux-pci@vger.kernel.org
L:	linux-arm-kernel@lists.infradead.org (moderated for non-subscribers)
L:	linux-samsung-soc@vger.kernel.org (moderated for non-subscribers)
S:	Maintained
F:	drivers/pci/host/pci-exynos.c

PCI DRIVER FOR SYNOPSIS DESIGNWARE
<<<<<<< HEAD
M:	Jingoo Han <jingoohan1@gmail.com>
=======
M:	Jingoo Han <jg1.han@samsung.com>
>>>>>>> e7f8fd8a
L:	linux-pci@vger.kernel.org
S:	Maintained
F:	drivers/pci/host/*designware*

PCI DRIVER FOR GENERIC OF HOSTS
M:	Will Deacon <will.deacon@arm.com>
L:	linux-pci@vger.kernel.org
L:	linux-arm-kernel@lists.infradead.org (moderated for non-subscribers)
S:	Maintained
F:	Documentation/devicetree/bindings/pci/host-generic-pci.txt
F:	drivers/pci/host/pci-host-generic.c

PCIE DRIVER FOR ST SPEAR13XX
L:	linux-pci@vger.kernel.org
S:	Orphan
F:	drivers/pci/host/*spear*

PCMCIA SUBSYSTEM
P:	Linux PCMCIA Team
L:	linux-pcmcia@lists.infradead.org
W:	http://lists.infradead.org/mailman/listinfo/linux-pcmcia
T:	git git://git.kernel.org/pub/scm/linux/kernel/git/brodo/pcmcia-2.6.git
S:	Maintained
F:	Documentation/pcmcia/
F:	drivers/pcmcia/
F:	include/pcmcia/

PCNET32 NETWORK DRIVER
M:	Don Fry <pcnet32@frontier.com>
L:	netdev@vger.kernel.org
S:	Maintained
F:	drivers/net/ethernet/amd/pcnet32.c

PCRYPT PARALLEL CRYPTO ENGINE
M:	Steffen Klassert <steffen.klassert@secunet.com>
L:	linux-crypto@vger.kernel.org
S:	Maintained
F:	crypto/pcrypt.c
F:	include/crypto/pcrypt.h

PER-CPU MEMORY ALLOCATOR
M:	Tejun Heo <tj@kernel.org>
M:	Christoph Lameter <cl@linux-foundation.org>
T:	git git://git.kernel.org/pub/scm/linux/kernel/git/tj/percpu.git
S:	Maintained
F:	include/linux/percpu*.h
F:	mm/percpu*.c
F:	arch/*/include/asm/percpu.h

PER-TASK DELAY ACCOUNTING
M:	Balbir Singh <bsingharora@gmail.com>
S:	Maintained
F:	include/linux/delayacct.h
F:	kernel/delayacct.c

PERFORMANCE EVENTS SUBSYSTEM
M:	Peter Zijlstra <a.p.zijlstra@chello.nl>
M:	Paul Mackerras <paulus@samba.org>
M:	Ingo Molnar <mingo@redhat.com>
M:	Arnaldo Carvalho de Melo <acme@kernel.org>
L:	linux-kernel@vger.kernel.org
T:	git git://git.kernel.org/pub/scm/linux/kernel/git/tip/tip.git perf/core
S:	Supported
F:	kernel/events/*
F:	include/linux/perf_event.h
F:	include/uapi/linux/perf_event.h
F:	arch/*/kernel/perf_event*.c
F:	arch/*/kernel/*/perf_event*.c
F:	arch/*/kernel/*/*/perf_event*.c
F:	arch/*/include/asm/perf_event.h
F:	arch/*/kernel/perf_callchain.c
F:	tools/perf/

PERSONALITY HANDLING
M:	Christoph Hellwig <hch@infradead.org>
L:	linux-abi-devel@lists.sourceforge.net
S:	Maintained
F:	include/linux/personality.h
F:	include/uapi/linux/personality.h

PHONET PROTOCOL
M:	Remi Denis-Courmont <courmisch@gmail.com>
S:	Supported
F:	Documentation/networking/phonet.txt
F:	include/linux/phonet.h
F:	include/net/phonet/
F:	include/uapi/linux/phonet.h
F:	net/phonet/

PHRAM MTD DRIVER
M:	Joern Engel <joern@lazybastard.org>
L:	linux-mtd@lists.infradead.org
S:	Maintained
F:	drivers/mtd/devices/phram.c

PICOLCD HID DRIVER
M:	Bruno Prémont <bonbons@linux-vserver.org>
L:	linux-input@vger.kernel.org
S:	Maintained
F:	drivers/hid/hid-picolcd*

PICOXCELL SUPPORT
M:	Jamie Iles <jamie@jamieiles.com>
L:	linux-arm-kernel@lists.infradead.org (moderated for non-subscribers)
T:	git git://github.com/jamieiles/linux-2.6-ji.git
S:	Supported
F:	arch/arm/boot/dts/picoxcell*
F:	arch/arm/mach-picoxcell/
F:	drivers/crypto/picoxcell*

PIN CONTROL SUBSYSTEM
M:	Linus Walleij <linus.walleij@linaro.org>
L:	linux-gpio@vger.kernel.org
T:	git git://git.kernel.org/pub/scm/linux/kernel/git/linusw/linux-pinctrl.git
S:	Maintained
F:	drivers/pinctrl/
F:	include/linux/pinctrl/

PIN CONTROLLER - ATMEL AT91
M:	Jean-Christophe Plagniol-Villard <plagnioj@jcrosoft.com>
L:	linux-arm-kernel@lists.infradead.org (moderated for non-subscribers)
S:	Maintained
F:	drivers/pinctrl/pinctrl-at91.*

PIN CONTROLLER - INTEL
M:	Mika Westerberg <mika.westerberg@linux.intel.com>
M:	Heikki Krogerus <heikki.krogerus@linux.intel.com>
S:	Maintained
F:	drivers/pinctrl/intel/

PIN CONTROLLER - RENESAS
M:	Laurent Pinchart <laurent.pinchart@ideasonboard.com>
L:	linux-sh@vger.kernel.org
S:	Maintained
F:	drivers/pinctrl/sh-pfc/

PIN CONTROLLER - SAMSUNG
M:	Tomasz Figa <tomasz.figa@gmail.com>
M:	Thomas Abraham <thomas.abraham@linaro.org>
L:	linux-arm-kernel@lists.infradead.org (moderated for non-subscribers)
L:	linux-samsung-soc@vger.kernel.org (moderated for non-subscribers)
S:	Maintained
F:	drivers/pinctrl/samsung/

PIN CONTROLLER - ST SPEAR
M:	Viresh Kumar <viresh.linux@gmail.com>
L:	spear-devel@list.st.com
L:	linux-arm-kernel@lists.infradead.org (moderated for non-subscribers)
W:	http://www.st.com/spear
S:	Maintained
F:	drivers/pinctrl/spear/

PKTCDVD DRIVER
M:	Jiri Kosina <jkosina@suse.cz>
S:	Maintained
F:	drivers/block/pktcdvd.c
F:	include/linux/pktcdvd.h
F:	include/uapi/linux/pktcdvd.h

PKUNITY SOC DRIVERS
M:	Guan Xuetao <gxt@mprc.pku.edu.cn>
W:	http://mprc.pku.edu.cn/~guanxuetao/linux
S:	Maintained
T:	git git://github.com/gxt/linux.git
F:	drivers/input/serio/i8042-unicore32io.h
F:	drivers/i2c/busses/i2c-puv3.c
F:	drivers/video/fbdev/fb-puv3.c
F:	drivers/rtc/rtc-puv3.c

PMBUS HARDWARE MONITORING DRIVERS
M:	Guenter Roeck <linux@roeck-us.net>
L:	lm-sensors@lm-sensors.org
W:	http://www.lm-sensors.org/
W:	http://www.roeck-us.net/linux/drivers/
T:	git git://git.kernel.org/pub/scm/linux/kernel/git/groeck/linux-staging.git
S:	Maintained
F:	Documentation/hwmon/pmbus
F:	drivers/hwmon/pmbus/
F:	include/linux/i2c/pmbus.h

PMC SIERRA MaxRAID DRIVER
M:	Anil Ravindranath <anil_ravindranath@pmc-sierra.com>
L:	linux-scsi@vger.kernel.org
W:	http://www.pmc-sierra.com/
S:	Supported
F:	drivers/scsi/pmcraid.*

PMC SIERRA PM8001 DRIVER
M:	xjtuwjp@gmail.com
M:	lindar_liu@usish.com
L:	pmchba@pmcs.com
L:	linux-scsi@vger.kernel.org
S:	Supported
F:	drivers/scsi/pm8001/

POSIX CLOCKS and TIMERS
M:	Thomas Gleixner <tglx@linutronix.de>
L:	linux-kernel@vger.kernel.org
T:	git git://git.kernel.org/pub/scm/linux/kernel/git/tip/tip.git timers/core
S:	Maintained
F:	fs/timerfd.c
F:	include/linux/timer*
F:	kernel/time/*timer*

POWER SUPPLY CLASS/SUBSYSTEM and DRIVERS
M:	Sebastian Reichel <sre@kernel.org>
M:	Dmitry Eremin-Solenikov <dbaryshkov@gmail.com>
M:	David Woodhouse <dwmw2@infradead.org>
L:	linux-pm@vger.kernel.org
T:	git git://git.infradead.org/battery-2.6.git
S:	Maintained
F:	include/linux/power_supply.h
F:	drivers/power/

PNP SUPPORT
M:	Rafael J. Wysocki <rafael.j.wysocki@intel.com>
S:	Maintained
F:	drivers/pnp/

PNXxxxx I2C DRIVER
M:	Vitaly Wool <vitalywool@gmail.com>
L:	linux-i2c@vger.kernel.org
S:	Maintained
F:	drivers/i2c/busses/i2c-pnx.c

PPP PROTOCOL DRIVERS AND COMPRESSORS
M:	Paul Mackerras <paulus@samba.org>
L:	linux-ppp@vger.kernel.org
S:	Maintained
F:	drivers/net/ppp/ppp_*

PPP OVER ATM (RFC 2364)
M:	Mitchell Blank Jr <mitch@sfgoth.com>
S:	Maintained
F:	net/atm/pppoatm.c
F:	include/uapi/linux/atmppp.h

PPP OVER ETHERNET
M:	Michal Ostrowski <mostrows@earthlink.net>
S:	Maintained
F:	drivers/net/ppp/pppoe.c
F:	drivers/net/ppp/pppox.c

PPP OVER L2TP
M:	James Chapman <jchapman@katalix.com>
S:	Maintained
F:	net/l2tp/l2tp_ppp.c
F:	include/linux/if_pppol2tp.h
F:	include/uapi/linux/if_pppol2tp.h

PPS SUPPORT
M:	Rodolfo Giometti <giometti@enneenne.com>
W:	http://wiki.enneenne.com/index.php/LinuxPPS_support
L:	linuxpps@ml.enneenne.com (subscribers-only)
S:	Maintained
F:	Documentation/pps/
F:	drivers/pps/
F:	include/linux/pps*.h

PPTP DRIVER
M:	Dmitry Kozlov <xeb@mail.ru>
L:	netdev@vger.kernel.org
S:	Maintained
F:	drivers/net/ppp/pptp.c
W:	http://sourceforge.net/projects/accel-pptp

PREEMPTIBLE KERNEL
M:	Robert Love <rml@tech9.net>
L:	kpreempt-tech@lists.sourceforge.net
W:	ftp://ftp.kernel.org/pub/linux/kernel/people/rml/preempt-kernel
S:	Supported
F:	Documentation/preempt-locking.txt
F:	include/linux/preempt.h

PRISM54 WIRELESS DRIVER
M:	"Luis R. Rodriguez" <mcgrof@gmail.com>
L:	linux-wireless@vger.kernel.org
W:	http://wireless.kernel.org/en/users/Drivers/p54
S:	Obsolete
F:	drivers/net/wireless/prism54/

PS3 NETWORK SUPPORT
M:	Geoff Levand <geoff@infradead.org>
L:	netdev@vger.kernel.org
L:	linuxppc-dev@lists.ozlabs.org
S:	Maintained
F:	drivers/net/ethernet/toshiba/ps3_gelic_net.*

PS3 PLATFORM SUPPORT
M:	Geoff Levand <geoff@infradead.org>
L:	linuxppc-dev@lists.ozlabs.org
S:	Maintained
F:	arch/powerpc/boot/ps3*
F:	arch/powerpc/include/asm/lv1call.h
F:	arch/powerpc/include/asm/ps3*.h
F:	arch/powerpc/platforms/ps3/
F:	drivers/*/ps3*
F:	drivers/ps3/
F:	drivers/rtc/rtc-ps3.c
F:	drivers/usb/host/*ps3.c
F:	sound/ppc/snd_ps3*

PS3VRAM DRIVER
M:	Jim Paris <jim@jtan.com>
L:	linuxppc-dev@lists.ozlabs.org
S:	Maintained
F:	drivers/block/ps3vram.c

PSTORE FILESYSTEM
M:	Anton Vorontsov <anton@enomsg.org>
M:	Colin Cross <ccross@android.com>
M:	Kees Cook <keescook@chromium.org>
M:	Tony Luck <tony.luck@intel.com>
S:	Maintained
T:	git git://git.infradead.org/users/cbou/linux-pstore.git
F:	fs/pstore/
F:	include/linux/pstore*
F:	drivers/firmware/efi/efi-pstore.c
F:	drivers/acpi/apei/erst.c

PTP HARDWARE CLOCK SUPPORT
M:	Richard Cochran <richardcochran@gmail.com>
L:	netdev@vger.kernel.org
S:	Maintained
W:	http://linuxptp.sourceforge.net/
F:	Documentation/ABI/testing/sysfs-ptp
F:	Documentation/ptp/*
F:	drivers/net/ethernet/freescale/gianfar_ptp.c
F:	drivers/net/phy/dp83640*
F:	drivers/ptp/*
F:	include/linux/ptp_cl*

PTRACE SUPPORT
M:	Roland McGrath <roland@hack.frob.com>
M:	Oleg Nesterov <oleg@redhat.com>
S:	Maintained
F:	include/asm-generic/syscall.h
F:	include/linux/ptrace.h
F:	include/linux/regset.h
F:	include/linux/tracehook.h
F:	include/uapi/linux/ptrace.h
F:	kernel/ptrace.c

PVRUSB2 VIDEO4LINUX DRIVER
M:	Mike Isely <isely@pobox.com>
L:	pvrusb2@isely.net	(subscribers-only)
L:	linux-media@vger.kernel.org
W:	http://www.isely.net/pvrusb2/
T:	git git://linuxtv.org/media_tree.git
S:	Maintained
F:	Documentation/video4linux/README.pvrusb2
F:	drivers/media/usb/pvrusb2/

PWC WEBCAM DRIVER
M:	Hans de Goede <hdegoede@redhat.com>
L:	linux-media@vger.kernel.org
T:	git git://linuxtv.org/media_tree.git
S:	Maintained
F:	drivers/media/usb/pwc/*

PWM FAN DRIVER
M:	Kamil Debski <k.debski@samsung.com>
L:	lm-sensors@lm-sensors.org
S:	Supported
F:	Documentation/devicetree/bindings/hwmon/pwm-fan.txt
F:	Documentation/hwmon/pwm-fan
F:	drivers/hwmon/pwm-fan.c

PWM SUBSYSTEM
M:	Thierry Reding <thierry.reding@gmail.com>
L:	linux-pwm@vger.kernel.org
S:	Maintained
T:	git git://git.kernel.org/pub/scm/linux/kernel/git/thierry.reding/linux-pwm.git
F:	Documentation/pwm.txt
F:	Documentation/devicetree/bindings/pwm/
F:	include/linux/pwm.h
F:	drivers/pwm/
F:	drivers/video/backlight/pwm_bl.c
F:	include/linux/pwm_backlight.h

PXA2xx/PXA3xx SUPPORT
M:	Daniel Mack <daniel@zonque.org>
M:	Haojian Zhuang <haojian.zhuang@gmail.com>
M:	Robert Jarzmik <robert.jarzmik@free.fr>
L:	linux-arm-kernel@lists.infradead.org (moderated for non-subscribers)
T:	git git://github.com/hzhuang1/linux.git
T:	git git://github.com/rjarzmik/linux.git
S:	Maintained
F:	arch/arm/mach-pxa/
F:	drivers/pcmcia/pxa2xx*
F:	drivers/spi/spi-pxa2xx*
F:	drivers/usb/gadget/udc/pxa2*
F:	include/sound/pxa2xx-lib.h
F:	sound/arm/pxa*
F:	sound/soc/pxa/

PXA3xx NAND FLASH DRIVER
M:	Ezequiel Garcia <ezequiel.garcia@free-electrons.com>
L:	linux-mtd@lists.infradead.org
S:	Maintained
F:	drivers/mtd/nand/pxa3xx_nand.c

MMP SUPPORT
M:	Eric Miao <eric.y.miao@gmail.com>
M:	Haojian Zhuang <haojian.zhuang@gmail.com>
L:	linux-arm-kernel@lists.infradead.org (moderated for non-subscribers)
T:	git git://github.com/hzhuang1/linux.git
T:	git git://git.linaro.org/people/ycmiao/pxa-linux.git
S:	Maintained
F:	arch/arm/mach-mmp/

PXA MMCI DRIVER
S:	Orphan

PXA RTC DRIVER
M:	Robert Jarzmik <robert.jarzmik@free.fr>
L:	rtc-linux@googlegroups.com
S:	Maintained

QAT DRIVER
M:	Tadeusz Struk <tadeusz.struk@intel.com>
L:	qat-linux@intel.com
S:	Supported
F:	drivers/crypto/qat/

QIB DRIVER
M:	Mike Marciniszyn <infinipath@intel.com>
L:	linux-rdma@vger.kernel.org
S:	Supported
F:	drivers/infiniband/hw/qib/

QLOGIC QLA1280 SCSI DRIVER
M:	Michael Reed <mdr@sgi.com>
L:	linux-scsi@vger.kernel.org
S:	Maintained
F:	drivers/scsi/qla1280.[ch]

QLOGIC QLA2XXX FC-SCSI DRIVER
M:	qla2xxx-upstream@qlogic.com
L:	linux-scsi@vger.kernel.org
S:	Supported
F:	Documentation/scsi/LICENSE.qla2xxx
F:	drivers/scsi/qla2xxx/

QLOGIC QLA4XXX iSCSI DRIVER
M:	QLogic-Storage-Upstream@qlogic.com
L:	linux-scsi@vger.kernel.org
S:	Supported
F:	Documentation/scsi/LICENSE.qla4xxx
F:	drivers/scsi/qla4xxx/

QLOGIC QLA3XXX NETWORK DRIVER
M:	Jitendra Kalsaria <jitendra.kalsaria@qlogic.com>
M:	Ron Mercer <ron.mercer@qlogic.com>
M:	linux-driver@qlogic.com
L:	netdev@vger.kernel.org
S:	Supported
F:	Documentation/networking/LICENSE.qla3xxx
F:	drivers/net/ethernet/qlogic/qla3xxx.*

QLOGIC QLCNIC (1/10)Gb ETHERNET DRIVER
M:	Shahed Shaikh <shahed.shaikh@qlogic.com>
M:	Dept-GELinuxNICDev@qlogic.com
L:	netdev@vger.kernel.org
S:	Supported
F:	drivers/net/ethernet/qlogic/qlcnic/

QLOGIC QLGE 10Gb ETHERNET DRIVER
M:	Harish Patil <harish.patil@qlogic.com>
M:	Sudarsana Kalluru <sudarsana.kalluru@qlogic.com>
M:	Dept-GELinuxNICDev@qlogic.com
M:	linux-driver@qlogic.com
L:	netdev@vger.kernel.org
S:	Supported
F:	drivers/net/ethernet/qlogic/qlge/

QNX4 FILESYSTEM
M:	Anders Larsen <al@alarsen.net>
W:	http://www.alarsen.net/linux/qnx4fs/
S:	Maintained
F:	fs/qnx4/
F:	include/uapi/linux/qnx4_fs.h
F:	include/uapi/linux/qnxtypes.h

QT1010 MEDIA DRIVER
M:	Antti Palosaari <crope@iki.fi>
L:	linux-media@vger.kernel.org
W:	http://linuxtv.org/
W:	http://palosaari.fi/linux/
Q:	http://patchwork.linuxtv.org/project/linux-media/list/
T:	git git://linuxtv.org/anttip/media_tree.git
S:	Maintained
F:	drivers/media/tuners/qt1010*

QUALCOMM ATHEROS ATH9K WIRELESS DRIVER
M:	QCA ath9k Development <ath9k-devel@qca.qualcomm.com>
L:	linux-wireless@vger.kernel.org
L:	ath9k-devel@lists.ath9k.org
W:	http://wireless.kernel.org/en/users/Drivers/ath9k
S:	Supported
F:	drivers/net/wireless/ath/ath9k/

QUALCOMM ATHEROS ATH10K WIRELESS DRIVER
M:	Kalle Valo <kvalo@qca.qualcomm.com>
L:	ath10k@lists.infradead.org
W:	http://wireless.kernel.org/en/users/Drivers/ath10k
T:	git git://github.com/kvalo/ath.git
S:	Supported
F:	drivers/net/wireless/ath/ath10k/

QUALCOMM HEXAGON ARCHITECTURE
M:	Richard Kuo <rkuo@codeaurora.org>
L:	linux-hexagon@vger.kernel.org
S:	Supported
F:	arch/hexagon/

QUALCOMM WCN36XX WIRELESS DRIVER
M:	Eugene Krasnikov <k.eugene.e@gmail.com>
L:	wcn36xx@lists.infradead.org
W:	http://wireless.kernel.org/en/users/Drivers/wcn36xx
T:	git git://github.com/KrasnikovEugene/wcn36xx.git
S:	Supported
F:	drivers/net/wireless/ath/wcn36xx/

RADOS BLOCK DEVICE (RBD)
M:	Ilya Dryomov <idryomov@gmail.com>
M:	Sage Weil <sage@redhat.com>
M:	Alex Elder <elder@kernel.org>
M:	ceph-devel@vger.kernel.org
W:	http://ceph.com/
T:	git git://git.kernel.org/pub/scm/linux/kernel/git/sage/ceph-client.git
S:	Supported
F:	drivers/block/rbd.c
F:	drivers/block/rbd_types.h

RADEON FRAMEBUFFER DISPLAY DRIVER
M:	Benjamin Herrenschmidt <benh@kernel.crashing.org>
L:	linux-fbdev@vger.kernel.org
S:	Maintained
F:	drivers/video/fbdev/aty/radeon*
F:	include/uapi/linux/radeonfb.h

RADIOSHARK RADIO DRIVER
M:	Hans de Goede <hdegoede@redhat.com>
L:	linux-media@vger.kernel.org
T:	git git://linuxtv.org/media_tree.git
S:	Maintained
F:	drivers/media/radio/radio-shark.c

RADIOSHARK2 RADIO DRIVER
M:	Hans de Goede <hdegoede@redhat.com>
L:	linux-media@vger.kernel.org
T:	git git://linuxtv.org/media_tree.git
S:	Maintained
F:	drivers/media/radio/radio-shark2.c
F:	drivers/media/radio/radio-tea5777.c

RAGE128 FRAMEBUFFER DISPLAY DRIVER
M:	Paul Mackerras <paulus@samba.org>
L:	linux-fbdev@vger.kernel.org
S:	Maintained
F:	drivers/video/fbdev/aty/aty128fb.c

RALINK RT2X00 WIRELESS LAN DRIVER
P:	rt2x00 project
M:	Stanislaw Gruszka <sgruszka@redhat.com>
M:	Helmut Schaa <helmut.schaa@googlemail.com>
L:	linux-wireless@vger.kernel.org
L:	users@rt2x00.serialmonkey.com (moderated for non-subscribers)
W:	http://rt2x00.serialmonkey.com/
S:	Maintained
F:	drivers/net/wireless/rt2x00/

RAMDISK RAM BLOCK DEVICE DRIVER
M:	Jens Axboe <axboe@kernel.dk>
S:	Maintained
F:	Documentation/blockdev/ramdisk.txt
F:	drivers/block/brd.c

PERSISTENT MEMORY DRIVER
M:	Ross Zwisler <ross.zwisler@linux.intel.com>
L:	linux-nvdimm@lists.01.org
S:	Supported
F:	drivers/block/pmem.c

RANDOM NUMBER DRIVER
M:	"Theodore Ts'o" <tytso@mit.edu>
S:	Maintained
F:	drivers/char/random.c

RAPIDIO SUBSYSTEM
M:	Matt Porter <mporter@kernel.crashing.org>
M:	Alexandre Bounine <alexandre.bounine@idt.com>
S:	Maintained
F:	drivers/rapidio/

RAYLINK/WEBGEAR 802.11 WIRELESS LAN DRIVER
L:	linux-wireless@vger.kernel.org
S:	Orphan
F:	drivers/net/wireless/ray*

RCUTORTURE MODULE
M:	Josh Triplett <josh@joshtriplett.org>
M:	"Paul E. McKenney" <paulmck@linux.vnet.ibm.com>
L:	linux-kernel@vger.kernel.org
S:	Supported
T:	git git://git.kernel.org/pub/scm/linux/kernel/git/paulmck/linux-rcu.git
F:	Documentation/RCU/torture.txt
F:	kernel/rcu/rcutorture.c

RCUTORTURE TEST FRAMEWORK
M:	"Paul E. McKenney" <paulmck@linux.vnet.ibm.com>
M:	Josh Triplett <josh@joshtriplett.org>
R:	Steven Rostedt <rostedt@goodmis.org>
R:	Mathieu Desnoyers <mathieu.desnoyers@efficios.com>
R:	Lai Jiangshan <laijs@cn.fujitsu.com>
L:	linux-kernel@vger.kernel.org
S:	Supported
T:	git git://git.kernel.org/pub/scm/linux/kernel/git/paulmck/linux-rcu.git
F:	tools/testing/selftests/rcutorture

RDC R-321X SoC
M:	Florian Fainelli <florian@openwrt.org>
S:	Maintained

RDC R6040 FAST ETHERNET DRIVER
M:	Florian Fainelli <florian@openwrt.org>
L:	netdev@vger.kernel.org
S:	Maintained
F:	drivers/net/ethernet/rdc/r6040.c

RDS - RELIABLE DATAGRAM SOCKETS
M:	Chien Yen <chien.yen@oracle.com>
L:	rds-devel@oss.oracle.com (moderated for non-subscribers)
S:	Supported
F:	net/rds/

READ-COPY UPDATE (RCU)
M:	"Paul E. McKenney" <paulmck@linux.vnet.ibm.com>
M:	Josh Triplett <josh@joshtriplett.org>
R:	Steven Rostedt <rostedt@goodmis.org>
R:	Mathieu Desnoyers <mathieu.desnoyers@efficios.com>
R:	Lai Jiangshan <laijs@cn.fujitsu.com>
L:	linux-kernel@vger.kernel.org
W:	http://www.rdrop.com/users/paulmck/RCU/
S:	Supported
T:	git git://git.kernel.org/pub/scm/linux/kernel/git/paulmck/linux-rcu.git
F:	Documentation/RCU/
X:	Documentation/RCU/torture.txt
F:	include/linux/rcu*
X:	include/linux/srcu.h
F:	kernel/rcu/
X:	kernel/torture.c

REAL TIME CLOCK (RTC) SUBSYSTEM
M:	Alessandro Zummo <a.zummo@towertech.it>
M:	Alexandre Belloni <alexandre.belloni@free-electrons.com>
L:	rtc-linux@googlegroups.com
Q:	http://patchwork.ozlabs.org/project/rtc-linux/list/
S:	Maintained
F:	Documentation/rtc.txt
F:	drivers/rtc/
F:	include/linux/rtc.h
F:	include/uapi/linux/rtc.h

REALTEK AUDIO CODECS
M:	Bard Liao <bardliao@realtek.com>
M:	Oder Chiou <oder_chiou@realtek.com>
S:	Maintained
F:	sound/soc/codecs/rt*
F:	include/sound/rt*.h

REISERFS FILE SYSTEM
L:	reiserfs-devel@vger.kernel.org
S:	Supported
F:	fs/reiserfs/

REGISTER MAP ABSTRACTION
M:	Mark Brown <broonie@kernel.org>
L:	linux-kernel@vger.kernel.org
T:	git git://git.kernel.org/pub/scm/linux/kernel/git/broonie/regmap.git
S:	Supported
F:	drivers/base/regmap/
F:	include/linux/regmap.h

REMOTE PROCESSOR (REMOTEPROC) SUBSYSTEM
M:	Ohad Ben-Cohen <ohad@wizery.com>
T:	git git://git.kernel.org/pub/scm/linux/kernel/git/ohad/remoteproc.git
S:	Maintained
F:	drivers/remoteproc/
F:	Documentation/remoteproc.txt
F:	include/linux/remoteproc.h

REMOTE PROCESSOR MESSAGING (RPMSG) SUBSYSTEM
M:	Ohad Ben-Cohen <ohad@wizery.com>
T:	git git://git.kernel.org/pub/scm/linux/kernel/git/ohad/rpmsg.git
S:	Maintained
F:	drivers/rpmsg/
F:	Documentation/rpmsg.txt
F:	include/linux/rpmsg.h

RESET CONTROLLER FRAMEWORK
M:	Philipp Zabel <p.zabel@pengutronix.de>
S:	Maintained
F:	drivers/reset/
F:	Documentation/devicetree/bindings/reset/
F:	include/linux/reset.h
F:	include/linux/reset-controller.h

RFKILL
M:	Johannes Berg <johannes@sipsolutions.net>
L:	linux-wireless@vger.kernel.org
W:	http://wireless.kernel.org/
T:	git git://git.kernel.org/pub/scm/linux/kernel/git/jberg/mac80211.git
T:	git git://git.kernel.org/pub/scm/linux/kernel/git/jberg/mac80211-next.git
S:	Maintained
F:	Documentation/rfkill.txt
F:	net/rfkill/

RHASHTABLE
M:	Thomas Graf <tgraf@suug.ch>
L:	netdev@vger.kernel.org
S:	Maintained
F:	lib/rhashtable.c
F:	include/linux/rhashtable.h

RICOH SMARTMEDIA/XD DRIVER
M:	Maxim Levitsky <maximlevitsky@gmail.com>
S:	Maintained
F:	drivers/mtd/nand/r852.c
F:	drivers/mtd/nand/r852.h

RICOH R5C592 MEMORYSTICK DRIVER
M:	Maxim Levitsky <maximlevitsky@gmail.com>
S:	Maintained
F:	drivers/memstick/host/r592.*

ROCCAT DRIVERS
M:	Stefan Achatz <erazor_de@users.sourceforge.net>
W:	http://sourceforge.net/projects/roccat/
S:	Maintained
F:	drivers/hid/hid-roccat*
F:	include/linux/hid-roccat*
F:	Documentation/ABI/*/sysfs-driver-hid-roccat*

ROCKER DRIVER
M:	Jiri Pirko <jiri@resnulli.us>
M:	Scott Feldman <sfeldma@gmail.com>
L:	netdev@vger.kernel.org
S:	Supported
F:	drivers/net/ethernet/rocker/

ROCKETPORT DRIVER
P:	Comtrol Corp.
W:	http://www.comtrol.com
S:	Maintained
F:	Documentation/serial/rocket.txt
F:	drivers/tty/rocket*

ROCKETPORT EXPRESS/INFINITY DRIVER
M:	Kevin Cernekee <cernekee@gmail.com>
L:	linux-serial@vger.kernel.org
S:	Odd Fixes
F:	drivers/tty/serial/rp2.*

ROSE NETWORK LAYER
M:	Ralf Baechle <ralf@linux-mips.org>
L:	linux-hams@vger.kernel.org
W:	http://www.linux-ax25.org/
S:	Maintained
F:	include/net/rose.h
F:	include/uapi/linux/rose.h
F:	net/rose/

RTL2830 MEDIA DRIVER
M:	Antti Palosaari <crope@iki.fi>
L:	linux-media@vger.kernel.org
W:	http://linuxtv.org/
W:	http://palosaari.fi/linux/
Q:	http://patchwork.linuxtv.org/project/linux-media/list/
T:	git git://linuxtv.org/anttip/media_tree.git
S:	Maintained
F:	drivers/media/dvb-frontends/rtl2830*

RTL2832 MEDIA DRIVER
M:	Antti Palosaari <crope@iki.fi>
L:	linux-media@vger.kernel.org
W:	http://linuxtv.org/
W:	http://palosaari.fi/linux/
Q:	http://patchwork.linuxtv.org/project/linux-media/list/
T:	git git://linuxtv.org/anttip/media_tree.git
S:	Maintained
F:	drivers/media/dvb-frontends/rtl2832*

RTL2832_SDR MEDIA DRIVER
M:	Antti Palosaari <crope@iki.fi>
L:	linux-media@vger.kernel.org
W:	http://linuxtv.org/
W:	http://palosaari.fi/linux/
Q:	http://patchwork.linuxtv.org/project/linux-media/list/
T:	git git://linuxtv.org/anttip/media_tree.git
S:	Maintained
F:	drivers/media/dvb-frontends/rtl2832_sdr*

RTL8180 WIRELESS DRIVER
L:	linux-wireless@vger.kernel.org
W:	http://wireless.kernel.org/
T:	git git://git.kernel.org/pub/scm/linux/kernel/git/linville/wireless-testing.git
S:	Orphan
F:	drivers/net/wireless/rtl818x/rtl8180/

RTL8187 WIRELESS DRIVER
M:	Herton Ronaldo Krzesinski <herton@canonical.com>
M:	Hin-Tak Leung <htl10@users.sourceforge.net>
M:	Larry Finger <Larry.Finger@lwfinger.net>
L:	linux-wireless@vger.kernel.org
W:	http://wireless.kernel.org/
T:	git git://git.kernel.org/pub/scm/linux/kernel/git/linville/wireless-testing.git
S:	Maintained
F:	drivers/net/wireless/rtl818x/rtl8187/

RTL8192CE WIRELESS DRIVER
M:	Larry Finger <Larry.Finger@lwfinger.net>
M:	Chaoming Li <chaoming_li@realsil.com.cn>
L:	linux-wireless@vger.kernel.org
W:	http://wireless.kernel.org/
T:	git git://git.kernel.org/pub/scm/linux/kernel/git/linville/wireless-testing.git
S:	Maintained
F:	drivers/net/wireless/rtlwifi/
F:	drivers/net/wireless/rtlwifi/rtl8192ce/

S3 SAVAGE FRAMEBUFFER DRIVER
M:	Antonino Daplas <adaplas@gmail.com>
L:	linux-fbdev@vger.kernel.org
S:	Maintained
F:	drivers/video/fbdev/savage/

S390
M:	Martin Schwidefsky <schwidefsky@de.ibm.com>
M:	Heiko Carstens <heiko.carstens@de.ibm.com>
M:	linux390@de.ibm.com
L:	linux-s390@vger.kernel.org
W:	http://www.ibm.com/developerworks/linux/linux390/
S:	Supported
F:	arch/s390/
F:	drivers/s390/
F:	Documentation/s390/
F:	Documentation/DocBook/s390*

S390 COMMON I/O LAYER
M:	Sebastian Ott <sebott@linux.vnet.ibm.com>
M:	Peter Oberparleiter <oberpar@linux.vnet.ibm.com>
L:	linux-s390@vger.kernel.org
W:	http://www.ibm.com/developerworks/linux/linux390/
S:	Supported
F:	drivers/s390/cio/

S390 DASD DRIVER
M:	Stefan Weinhuber <wein@de.ibm.com>
M:	Stefan Haberland <stefan.haberland@de.ibm.com>
L:	linux-s390@vger.kernel.org
W:	http://www.ibm.com/developerworks/linux/linux390/
S:	Supported
F:	drivers/s390/block/dasd*
F:	block/partitions/ibm.c

S390 NETWORK DRIVERS
M:	Ursula Braun <ursula.braun@de.ibm.com>
M:	linux390@de.ibm.com
L:	linux-s390@vger.kernel.org
W:	http://www.ibm.com/developerworks/linux/linux390/
S:	Supported
F:	drivers/s390/net/

S390 PCI SUBSYSTEM
M:	Sebastian Ott <sebott@linux.vnet.ibm.com>
M:	Gerald Schaefer <gerald.schaefer@de.ibm.com>
L:	linux-s390@vger.kernel.org
W:	http://www.ibm.com/developerworks/linux/linux390/
S:	Supported
F:	arch/s390/pci/
F:	drivers/pci/hotplug/s390_pci_hpc.c

S390 ZCRYPT DRIVER
M:	Ingo Tuchscherer <ingo.tuchscherer@de.ibm.com>
M:	linux390@de.ibm.com
L:	linux-s390@vger.kernel.org
W:	http://www.ibm.com/developerworks/linux/linux390/
S:	Supported
F:	drivers/s390/crypto/

S390 ZFCP DRIVER
M:	Steffen Maier <maier@linux.vnet.ibm.com>
M:	linux390@de.ibm.com
L:	linux-s390@vger.kernel.org
W:	http://www.ibm.com/developerworks/linux/linux390/
S:	Supported
F:	drivers/s390/scsi/zfcp_*

S390 IUCV NETWORK LAYER
M:	Ursula Braun <ursula.braun@de.ibm.com>
M:	linux390@de.ibm.com
L:	linux-s390@vger.kernel.org
W:	http://www.ibm.com/developerworks/linux/linux390/
S:	Supported
F:	drivers/s390/net/*iucv*
F:	include/net/iucv/
F:	net/iucv/

S3C24XX SD/MMC Driver
M:	Ben Dooks <ben-linux@fluff.org>
L:	linux-arm-kernel@lists.infradead.org (moderated for non-subscribers)
S:	Supported
F:	drivers/mmc/host/s3cmci.*

SAA6588 RDS RECEIVER DRIVER
M:	Hans Verkuil <hverkuil@xs4all.nl>
L:	linux-media@vger.kernel.org
T:	git git://linuxtv.org/media_tree.git
W:	http://linuxtv.org
S:	Odd Fixes
F:	drivers/media/i2c/saa6588*

SAA7134 VIDEO4LINUX DRIVER
M:	Mauro Carvalho Chehab <mchehab@osg.samsung.com>
L:	linux-media@vger.kernel.org
W:	http://linuxtv.org
T:	git git://linuxtv.org/media_tree.git
S:	Odd fixes
F:	Documentation/video4linux/*.saa7134
F:	drivers/media/pci/saa7134/

SAA7146 VIDEO4LINUX-2 DRIVER
M:	Hans Verkuil <hverkuil@xs4all.nl>
L:	linux-media@vger.kernel.org
T:	git git://linuxtv.org/media_tree.git
S:	Maintained
F:	drivers/media/common/saa7146/
F:	drivers/media/pci/saa7146/
F:	include/media/saa7146*

SAMSUNG LAPTOP DRIVER
M:	Corentin Chary <corentin.chary@gmail.com>
L:	platform-driver-x86@vger.kernel.org
S:	Maintained
F:	drivers/platform/x86/samsung-laptop.c

SAMSUNG AUDIO (ASoC) DRIVERS
M:	Sangbeom Kim <sbkim73@samsung.com>
L:	alsa-devel@alsa-project.org (moderated for non-subscribers)
S:	Supported
F:	sound/soc/samsung/

SAMSUNG FRAMEBUFFER DRIVER
M:	Jingoo Han <jingoohan1@gmail.com>
L:	linux-fbdev@vger.kernel.org
S:	Maintained
F:	drivers/video/fbdev/s3c-fb.c

SAMSUNG MULTIFUNCTION DEVICE DRIVERS
M:	Sangbeom Kim <sbkim73@samsung.com>
L:	linux-kernel@vger.kernel.org
S:	Supported
F:	drivers/mfd/sec*.c
F:	drivers/regulator/s2m*.c
F:	drivers/regulator/s5m*.c
F:	include/linux/mfd/samsung/

SAMSUNG S5P/EXYNOS4 SOC SERIES CAMERA SUBSYSTEM DRIVERS
M:	Kyungmin Park <kyungmin.park@samsung.com>
M:	Sylwester Nawrocki <s.nawrocki@samsung.com>
L:	linux-media@vger.kernel.org
Q:	https://patchwork.linuxtv.org/project/linux-media/list/
S:	Supported
F:	drivers/media/platform/exynos4-is/

SAMSUNG S3C24XX/S3C64XX SOC SERIES CAMIF DRIVER
M:	Sylwester Nawrocki <sylvester.nawrocki@gmail.com>
L:	linux-media@vger.kernel.org
L:	linux-samsung-soc@vger.kernel.org (moderated for non-subscribers)
S:	Maintained
F:	drivers/media/platform/s3c-camif/
F:	include/media/s3c_camif.h

SAMSUNG S5C73M3 CAMERA DRIVER
M:	Kyungmin Park <kyungmin.park@samsung.com>
M:	Andrzej Hajda <a.hajda@samsung.com>
L:	linux-media@vger.kernel.org
S:	Supported
F:	drivers/media/i2c/s5c73m3/*

SAMSUNG S5K5BAF CAMERA DRIVER
M:	Kyungmin Park <kyungmin.park@samsung.com>
M:	Andrzej Hajda <a.hajda@samsung.com>
L:	linux-media@vger.kernel.org
S:	Supported
F:	drivers/media/i2c/s5k5baf.c

SAMSUNG SOC CLOCK DRIVERS
M:	Sylwester Nawrocki <s.nawrocki@samsung.com>
M:	Tomasz Figa <tomasz.figa@gmail.com>
S:	Supported
L:	linux-samsung-soc@vger.kernel.org (moderated for non-subscribers)
F:	drivers/clk/samsung/

SAMSUNG SXGBE DRIVERS
M:	Byungho An <bh74.an@samsung.com>
M:	Girish K S <ks.giri@samsung.com>
M:	Vipul Pandya <vipul.pandya@samsung.com>
S:	Supported
L:	netdev@vger.kernel.org
F:	drivers/net/ethernet/samsung/sxgbe/

SAMSUNG THERMAL DRIVER
M:	Lukasz Majewski <l.majewski@samsung.com>
L:	linux-pm@vger.kernel.org
L:	linux-samsung-soc@vger.kernel.org
S:	Supported
T:	https://github.com/lmajewski/linux-samsung-thermal.git
F:	drivers/thermal/samsung/

SAMSUNG USB2 PHY DRIVER
M:	Kamil Debski <k.debski@samsung.com>
L:	linux-kernel@vger.kernel.org
S:	Supported
F:	Documentation/devicetree/bindings/phy/samsung-phy.txt
F:	Documentation/phy/samsung-usb2.txt
F:	drivers/phy/phy-exynos4210-usb2.c
F:	drivers/phy/phy-exynos4x12-usb2.c
F:	drivers/phy/phy-exynos5250-usb2.c
F:	drivers/phy/phy-s5pv210-usb2.c
F:	drivers/phy/phy-samsung-usb2.c
F:	drivers/phy/phy-samsung-usb2.h

SERIAL DRIVERS
M:	Greg Kroah-Hartman <gregkh@linuxfoundation.org>
L:	linux-serial@vger.kernel.org
S:	Maintained
F:	drivers/tty/serial/

SYNOPSYS DESIGNWARE DMAC DRIVER
M:	Viresh Kumar <viresh.linux@gmail.com>
M:	Andy Shevchenko <andriy.shevchenko@linux.intel.com>
S:	Maintained
F:	include/linux/dma/dw.h
F:	include/linux/platform_data/dma-dw.h
F:	drivers/dma/dw/

SYNOPSYS DESIGNWARE MMC/SD/SDIO DRIVER
M:	Seungwon Jeon <tgih.jun@samsung.com>
M:	Jaehoon Chung <jh80.chung@samsung.com>
L:	linux-mmc@vger.kernel.org
S:	Maintained
F:	include/linux/mmc/dw_mmc.h
F:	drivers/mmc/host/dw_mmc*

THUNDERBOLT DRIVER
M:	Andreas Noever <andreas.noever@gmail.com>
S:	Maintained
F:	drivers/thunderbolt/

TIMEKEEPING, CLOCKSOURCE CORE, NTP
M:	John Stultz <john.stultz@linaro.org>
M:	Thomas Gleixner <tglx@linutronix.de>
L:	linux-kernel@vger.kernel.org
T:	git git://git.kernel.org/pub/scm/linux/kernel/git/tip/tip.git timers/core
S:	Supported
F:	include/linux/clocksource.h
F:	include/linux/time.h
F:	include/linux/timex.h
F:	include/uapi/linux/time.h
F:	include/uapi/linux/timex.h
F:	kernel/time/clocksource.c
F:	kernel/time/time*.c
F:	kernel/time/ntp.c
F:	tools/testing/selftests/timers/

SC1200 WDT DRIVER
M:	Zwane Mwaikambo <zwanem@gmail.com>
S:	Maintained
F:	drivers/watchdog/sc1200wdt.c

SCHEDULER
M:	Ingo Molnar <mingo@redhat.com>
M:	Peter Zijlstra <peterz@infradead.org>
L:	linux-kernel@vger.kernel.org
T:	git git://git.kernel.org/pub/scm/linux/kernel/git/tip/tip.git sched/core
S:	Maintained
F:	kernel/sched/
F:	include/linux/sched.h
F:	include/uapi/linux/sched.h
F:	include/linux/wait.h

SCORE ARCHITECTURE
M:	Chen Liqin <liqin.linux@gmail.com>
M:	Lennox Wu <lennox.wu@gmail.com>
W:	http://www.sunplus.com
S:	Supported
F:	arch/score/

SCSI CDROM DRIVER
M:	Jens Axboe <axboe@kernel.dk>
L:	linux-scsi@vger.kernel.org
W:	http://www.kernel.dk
S:	Maintained
F:	drivers/scsi/sr*

SCSI RDMA PROTOCOL (SRP) INITIATOR
M:	Bart Van Assche <bart.vanassche@sandisk.com>
L:	linux-rdma@vger.kernel.org
S:	Supported
W:	http://www.openfabrics.org
Q:	http://patchwork.kernel.org/project/linux-rdma/list/
T:	git git://git.kernel.org/pub/scm/linux/kernel/git/dad/srp-initiator.git
F:	drivers/infiniband/ulp/srp/
F:	include/scsi/srp.h

SCSI SG DRIVER
M:	Doug Gilbert <dgilbert@interlog.com>
L:	linux-scsi@vger.kernel.org
W:	http://sg.danny.cz/sg
S:	Maintained
F:	Documentation/scsi/scsi-generic.txt
F:	drivers/scsi/sg.c
F:	include/scsi/sg.h

SCSI SUBSYSTEM
M:	"James E.J. Bottomley" <JBottomley@odin.com>
L:	linux-scsi@vger.kernel.org
T:	git git://git.kernel.org/pub/scm/linux/kernel/git/jejb/scsi.git
S:	Maintained
F:	drivers/scsi/
F:	include/scsi/

SCSI TAPE DRIVER
M:	Kai Mäkisara <Kai.Makisara@kolumbus.fi>
L:	linux-scsi@vger.kernel.org
S:	Maintained
F:	Documentation/scsi/st.txt
F:	drivers/scsi/st.*
F:	drivers/scsi/st_*.h

SCTP PROTOCOL
M:	Vlad Yasevich <vyasevich@gmail.com>
M:	Neil Horman <nhorman@tuxdriver.com>
L:	linux-sctp@vger.kernel.org
W:	http://lksctp.sourceforge.net
S:	Maintained
F:	Documentation/networking/sctp.txt
F:	include/linux/sctp.h
F:	include/uapi/linux/sctp.h
F:	include/net/sctp/
F:	net/sctp/

SCx200 CPU SUPPORT
M:	Jim Cromie <jim.cromie@gmail.com>
S:	Odd Fixes
F:	Documentation/i2c/busses/scx200_acb
F:	arch/x86/platform/scx200/
F:	drivers/watchdog/scx200_wdt.c
F:	drivers/i2c/busses/scx200*
F:	drivers/mtd/maps/scx200_docflash.c
F:	include/linux/scx200.h

SCx200 GPIO DRIVER
M:	Jim Cromie <jim.cromie@gmail.com>
S:	Maintained
F:	drivers/char/scx200_gpio.c
F:	include/linux/scx200_gpio.h

SCx200 HRT CLOCKSOURCE DRIVER
M:	Jim Cromie <jim.cromie@gmail.com>
S:	Maintained
F:	drivers/clocksource/scx200_hrt.c

SDRICOH_CS MMC/SD HOST CONTROLLER INTERFACE DRIVER
M:	Sascha Sommer <saschasommer@freenet.de>
L:	sdricohcs-devel@lists.sourceforge.net (subscribers-only)
S:	Maintained
F:	drivers/mmc/host/sdricoh_cs.c

SECURE DIGITAL HOST CONTROLLER INTERFACE (SDHCI) DRIVER
L:	linux-mmc@vger.kernel.org
S:	Orphan
F:	drivers/mmc/host/sdhci.*
F:	drivers/mmc/host/sdhci-pltfm.[ch]

SECURE COMPUTING
M:	Kees Cook <keescook@chromium.org>
R:	Andy Lutomirski <luto@amacapital.net>
R:	Will Drewry <wad@chromium.org>
T:	git git://git.kernel.org/pub/scm/linux/kernel/git/kees/linux.git seccomp
S:	Supported
F:	kernel/seccomp.c
F:	include/uapi/linux/seccomp.h
F:	include/linux/seccomp.h
K:	\bsecure_computing
K:	\bTIF_SECCOMP\b

SECURE DIGITAL HOST CONTROLLER INTERFACE (SDHCI) SAMSUNG DRIVER
M:	Ben Dooks <ben-linux@fluff.org>
M:	Jaehoon Chung <jh80.chung@samsung.com>
L:	linux-mmc@vger.kernel.org
S:	Maintained
F:	drivers/mmc/host/sdhci-s3c*

SECURE DIGITAL HOST CONTROLLER INTERFACE (SDHCI) ST SPEAR DRIVER
M:	Viresh Kumar <viresh.linux@gmail.com>
L:	spear-devel@list.st.com
L:	linux-mmc@vger.kernel.org
S:	Maintained
F:	drivers/mmc/host/sdhci-spear.c

SECURITY SUBSYSTEM
M:	James Morris <james.l.morris@oracle.com>
M:	Serge E. Hallyn <serge@hallyn.com>
L:	linux-security-module@vger.kernel.org (suggested Cc:)
T:	git git://git.kernel.org/pub/scm/linux/kernel/git/jmorris/linux-security.git
W:	http://kernsec.org/
S:	Supported
F:	security/

SECURITY CONTACT
M:	Security Officers <security@kernel.org>
S:	Supported

SELINUX SECURITY MODULE
M:	Paul Moore <paul@paul-moore.com>
M:	Stephen Smalley <sds@tycho.nsa.gov>
M:	Eric Paris <eparis@parisplace.org>
L:	selinux@tycho.nsa.gov (moderated for non-subscribers)
W:	http://selinuxproject.org
T:	git git://git.infradead.org/users/pcmoore/selinux
S:	Supported
F:	include/linux/selinux*
F:	security/selinux/
F:	scripts/selinux/

APPARMOR SECURITY MODULE
M:	John Johansen <john.johansen@canonical.com>
L:	apparmor@lists.ubuntu.com (subscribers-only, general discussion)
W:	apparmor.wiki.kernel.org
T:	git git://git.kernel.org/pub/scm/linux/kernel/git/jj/apparmor-dev.git
S:	Supported
F:	security/apparmor/

SENSABLE PHANTOM
M:	Jiri Slaby <jirislaby@gmail.com>
S:	Maintained
F:	drivers/misc/phantom.c
F:	include/uapi/linux/phantom.h

SERVER ENGINES 10Gbps iSCSI - BladeEngine 2 DRIVER
M:	Jayamohan Kallickal <jayamohan.kallickal@emulex.com>
L:	linux-scsi@vger.kernel.org
W:	http://www.emulex.com
S:	Supported
F:	drivers/scsi/be2iscsi/

Emulex 10Gbps NIC BE2, BE3-R, Lancer, Skyhawk-R DRIVER
M:	Sathya Perla <sathya.perla@avagotech.com>
M:	Ajit Khaparde <ajit.khaparde@avagotech.com>
M:	Padmanabh Ratnakar <padmanabh.ratnakar@avagotech.com>
M:	Sriharsha Basavapatna <sriharsha.basavapatna@avagotech.com>
L:	netdev@vger.kernel.org
W:	http://www.emulex.com
S:	Supported
F:	drivers/net/ethernet/emulex/benet/

EMULEX ONECONNECT ROCE DRIVER
M:	Selvin Xavier <selvin.xavier@emulex.com>
M:	Devesh Sharma <devesh.sharma@emulex.com>
M:	Mitesh Ahuja <mitesh.ahuja@emulex.com>
L:	linux-rdma@vger.kernel.org
W:	http://www.emulex.com
S:	Supported
F:	drivers/infiniband/hw/ocrdma/

SFC NETWORK DRIVER
M:	Solarflare linux maintainers <linux-net-drivers@solarflare.com>
M:	Shradha Shah <sshah@solarflare.com>
L:	netdev@vger.kernel.org
S:	Supported
F:	drivers/net/ethernet/sfc/

SGI GRU DRIVER
M:	Dimitri Sivanich <sivanich@sgi.com>
S:	Maintained
F:	drivers/misc/sgi-gru/

SGI SN-IA64 (Altix) SERIAL CONSOLE DRIVER
M:	Pat Gefre <pfg@sgi.com>
L:	linux-ia64@vger.kernel.org
S:	Supported
F:	Documentation/ia64/serial.txt
F:	drivers/tty/serial/ioc?_serial.c
F:	include/linux/ioc?.h

SGI XP/XPC/XPNET DRIVER
M:	Cliff Whickman <cpw@sgi.com>
M:	Robin Holt <robinmholt@gmail.com>
S:	Maintained
F:	drivers/misc/sgi-xp/

SI2157 MEDIA DRIVER
M:	Antti Palosaari <crope@iki.fi>
L:	linux-media@vger.kernel.org
W:	http://linuxtv.org/
W:	http://palosaari.fi/linux/
Q:	http://patchwork.linuxtv.org/project/linux-media/list/
T:	git git://linuxtv.org/anttip/media_tree.git
S:	Maintained
F:	drivers/media/tuners/si2157*

SI2168 MEDIA DRIVER
M:	Antti Palosaari <crope@iki.fi>
L:	linux-media@vger.kernel.org
W:	http://linuxtv.org/
W:	http://palosaari.fi/linux/
Q:	http://patchwork.linuxtv.org/project/linux-media/list/
T:	git git://linuxtv.org/anttip/media_tree.git
S:	Maintained
F:	drivers/media/dvb-frontends/si2168*

SI470X FM RADIO RECEIVER I2C DRIVER
M:	Hans Verkuil <hverkuil@xs4all.nl>
L:	linux-media@vger.kernel.org
T:	git git://linuxtv.org/media_tree.git
W:	http://linuxtv.org
S:	Odd Fixes
F:	drivers/media/radio/si470x/radio-si470x-i2c.c

SI470X FM RADIO RECEIVER USB DRIVER
M:	Hans Verkuil <hverkuil@xs4all.nl>
L:	linux-media@vger.kernel.org
T:	git git://linuxtv.org/media_tree.git
W:	http://linuxtv.org
S:	Maintained
F:	drivers/media/radio/si470x/radio-si470x-common.c
F:	drivers/media/radio/si470x/radio-si470x.h
F:	drivers/media/radio/si470x/radio-si470x-usb.c

SI4713 FM RADIO TRANSMITTER I2C DRIVER
M:	Eduardo Valentin <edubezval@gmail.com>
L:	linux-media@vger.kernel.org
T:	git git://linuxtv.org/media_tree.git
W:	http://linuxtv.org
S:	Odd Fixes
F:	drivers/media/radio/si4713/si4713.?

SI4713 FM RADIO TRANSMITTER PLATFORM DRIVER
M:	Eduardo Valentin <edubezval@gmail.com>
L:	linux-media@vger.kernel.org
T:	git git://linuxtv.org/media_tree.git
W:	http://linuxtv.org
S:	Odd Fixes
F:	drivers/media/radio/si4713/radio-platform-si4713.c

SI4713 FM RADIO TRANSMITTER USB DRIVER
M:	Hans Verkuil <hverkuil@xs4all.nl>
L:	linux-media@vger.kernel.org
T:	git git://linuxtv.org/media_tree.git
W:	http://linuxtv.org
S:	Maintained
F:	drivers/media/radio/si4713/radio-usb-si4713.c

SIANO DVB DRIVER
M:	Mauro Carvalho Chehab <mchehab@osg.samsung.com>
L:	linux-media@vger.kernel.org
W:	http://linuxtv.org
T:	git git://linuxtv.org/media_tree.git
S:	Odd fixes
F:	drivers/media/common/siano/
F:	drivers/media/usb/siano/
F:	drivers/media/usb/siano/
F:	drivers/media/mmc/siano/

SIMPLEFB FB DRIVER
M:	Hans de Goede <hdegoede@redhat.com>
L:	linux-fbdev@vger.kernel.org
S:	Maintained
F:	Documentation/devicetree/bindings/video/simple-framebuffer.txt
F:	drivers/video/fbdev/simplefb.c
F:	include/linux/platform_data/simplefb.h

SH_VEU V4L2 MEM2MEM DRIVER
L:	linux-media@vger.kernel.org
S:	Orphan
F:	drivers/media/platform/sh_veu.c

SH_VOU V4L2 OUTPUT DRIVER
L:	linux-media@vger.kernel.org
S:	Orphan
F:	drivers/media/platform/sh_vou.c
F:	include/media/sh_vou.h

SIMPLE FIRMWARE INTERFACE (SFI)
M:	Len Brown <lenb@kernel.org>
L:	sfi-devel@simplefirmware.org
W:	http://simplefirmware.org/
T:	git git://git.kernel.org/pub/scm/linux/kernel/git/lenb/linux-sfi-2.6.git
S:	Supported
F:	arch/x86/platform/sfi/
F:	drivers/sfi/
F:	include/linux/sfi*.h

SIMTEC EB110ATX (Chalice CATS)
P:	Ben Dooks
P:	Vincent Sanders <vince@simtec.co.uk>
M:	Simtec Linux Team <linux@simtec.co.uk>
W:	http://www.simtec.co.uk/products/EB110ATX/
S:	Supported

SIMTEC EB2410ITX (BAST)
P:	Ben Dooks
P:	Vincent Sanders <vince@simtec.co.uk>
M:	Simtec Linux Team <linux@simtec.co.uk>
W:	http://www.simtec.co.uk/products/EB2410ITX/
S:	Supported
F:	arch/arm/mach-s3c24xx/mach-bast.c
F:	arch/arm/mach-s3c24xx/bast-ide.c
F:	arch/arm/mach-s3c24xx/bast-irq.c

TI DAVINCI MACHINE SUPPORT
M:	Sekhar Nori <nsekhar@ti.com>
M:	Kevin Hilman <khilman@deeprootsystems.com>
T:	git git://gitorious.org/linux-davinci/linux-davinci.git
Q:	http://patchwork.kernel.org/project/linux-davinci/list/
S:	Supported
F:	arch/arm/mach-davinci/
F:	drivers/i2c/busses/i2c-davinci.c

TI DAVINCI SERIES MEDIA DRIVER
M:	Lad, Prabhakar <prabhakar.csengg@gmail.com>
L:	linux-media@vger.kernel.org
W:	http://linuxtv.org/
Q:	http://patchwork.linuxtv.org/project/linux-media/list/
T:	git git://linuxtv.org/mhadli/v4l-dvb-davinci_devices.git
S:	Maintained
F:	drivers/media/platform/davinci/
F:	include/media/davinci/

TI AM437X VPFE DRIVER
M:	Lad, Prabhakar <prabhakar.csengg@gmail.com>
L:	linux-media@vger.kernel.org
W:	http://linuxtv.org/
Q:	http://patchwork.linuxtv.org/project/linux-media/list/
T:	git git://linuxtv.org/mhadli/v4l-dvb-davinci_devices.git
S:	Maintained
F:	drivers/media/platform/am437x/

OV2659 OMNIVISION SENSOR DRIVER
M:	Lad, Prabhakar <prabhakar.csengg@gmail.com>
L:	linux-media@vger.kernel.org
W:	http://linuxtv.org/
Q:	http://patchwork.linuxtv.org/project/linux-media/list/
T:	git git://linuxtv.org/mhadli/v4l-dvb-davinci_devices.git
S:	Maintained
F:	drivers/media/i2c/ov2659.c
F:	include/media/ov2659.h

SIS 190 ETHERNET DRIVER
M:	Francois Romieu <romieu@fr.zoreil.com>
L:	netdev@vger.kernel.org
S:	Maintained
F:	drivers/net/ethernet/sis/sis190.c

SIS 900/7016 FAST ETHERNET DRIVER
M:	Daniele Venzano <venza@brownhat.org>
W:	http://www.brownhat.org/sis900.html
L:	netdev@vger.kernel.org
S:	Maintained
F:	drivers/net/ethernet/sis/sis900.*

SIS FRAMEBUFFER DRIVER
M:	Thomas Winischhofer <thomas@winischhofer.net>
W:	http://www.winischhofer.net/linuxsisvga.shtml
S:	Maintained
F:	Documentation/fb/sisfb.txt
F:	drivers/video/fbdev/sis/
F:	include/video/sisfb.h

SIS USB2VGA DRIVER
M:	Thomas Winischhofer <thomas@winischhofer.net>
W:	http://www.winischhofer.at/linuxsisusbvga.shtml
S:	Maintained
F:	drivers/usb/misc/sisusbvga/

SLAB ALLOCATOR
M:	Christoph Lameter <cl@linux.com>
M:	Pekka Enberg <penberg@kernel.org>
M:	David Rientjes <rientjes@google.com>
M:	Joonsoo Kim <iamjoonsoo.kim@lge.com>
M:	Andrew Morton <akpm@linux-foundation.org>
L:	linux-mm@kvack.org
S:	Maintained
F:	include/linux/sl?b*.h
F:	mm/sl?b*

SLEEPABLE READ-COPY UPDATE (SRCU)
M:	Lai Jiangshan <laijs@cn.fujitsu.com>
M:	"Paul E. McKenney" <paulmck@linux.vnet.ibm.com>
M:	Josh Triplett <josh@joshtriplett.org>
R:	Steven Rostedt <rostedt@goodmis.org>
R:	Mathieu Desnoyers <mathieu.desnoyers@efficios.com>
L:	linux-kernel@vger.kernel.org
W:	http://www.rdrop.com/users/paulmck/RCU/
S:	Supported
T:	git git://git.kernel.org/pub/scm/linux/kernel/git/paulmck/linux-rcu.git
F:	include/linux/srcu.h
F:	kernel/rcu/srcu.c

SMACK SECURITY MODULE
M:	Casey Schaufler <casey@schaufler-ca.com>
L:	linux-security-module@vger.kernel.org
W:	http://schaufler-ca.com
T:	git git://git.gitorious.org/smack-next/kernel.git
S:	Maintained
F:	Documentation/security/Smack.txt
F:	security/smack/

DRIVERS FOR ADAPTIVE VOLTAGE SCALING (AVS)
M:	Kevin Hilman <khilman@kernel.org>
M:	Nishanth Menon <nm@ti.com>
S:	Maintained
F:	drivers/power/avs/
F:	include/linux/power/smartreflex.h
L:	linux-pm@vger.kernel.org

SMC91x ETHERNET DRIVER
M:	Nicolas Pitre <nico@fluxnic.net>
S:	Odd Fixes
F:	drivers/net/ethernet/smsc/smc91x.*

SMIA AND SMIA++ IMAGE SENSOR DRIVER
M:	Sakari Ailus <sakari.ailus@iki.fi>
L:	linux-media@vger.kernel.org
S:	Maintained
F:	drivers/media/i2c/smiapp/
F:	include/media/smiapp.h
F:	drivers/media/i2c/smiapp-pll.c
F:	drivers/media/i2c/smiapp-pll.h
F:	include/uapi/linux/smiapp.h
F:	Documentation/devicetree/bindings/media/i2c/nokia,smia.txt

SMM665 HARDWARE MONITOR DRIVER
M:	Guenter Roeck <linux@roeck-us.net>
L:	lm-sensors@lm-sensors.org
S:	Maintained
F:	Documentation/hwmon/smm665
F:	drivers/hwmon/smm665.c

SMSC EMC2103 HARDWARE MONITOR DRIVER
M:	Steve Glendinning <steve.glendinning@shawell.net>
L:	lm-sensors@lm-sensors.org
S:	Maintained
F:	Documentation/hwmon/emc2103
F:	drivers/hwmon/emc2103.c

SMSC SCH5627 HARDWARE MONITOR DRIVER
M:	Hans de Goede <hdegoede@redhat.com>
L:	lm-sensors@lm-sensors.org
S:	Supported
F:	Documentation/hwmon/sch5627
F:	drivers/hwmon/sch5627.c

SMSC47B397 HARDWARE MONITOR DRIVER
M:	Jean Delvare <jdelvare@suse.de>
L:	lm-sensors@lm-sensors.org
S:	Maintained
F:	Documentation/hwmon/smsc47b397
F:	drivers/hwmon/smsc47b397.c

SMSC911x ETHERNET DRIVER
M:	Steve Glendinning <steve.glendinning@shawell.net>
L:	netdev@vger.kernel.org
S:	Maintained
F:	include/linux/smsc911x.h
F:	drivers/net/ethernet/smsc/smsc911x.*

SMSC9420 PCI ETHERNET DRIVER
M:	Steve Glendinning <steve.glendinning@shawell.net>
L:	netdev@vger.kernel.org
S:	Maintained
F:	drivers/net/ethernet/smsc/smsc9420.*

SMSC UFX6000 and UFX7000 USB to VGA DRIVER
M:	Steve Glendinning <steve.glendinning@shawell.net>
L:	linux-fbdev@vger.kernel.org
S:	Maintained
F:	drivers/video/fbdev/smscufx.c

SOC-CAMERA V4L2 SUBSYSTEM
M:	Guennadi Liakhovetski <g.liakhovetski@gmx.de>
L:	linux-media@vger.kernel.org
T:	git git://linuxtv.org/media_tree.git
S:	Maintained
F:	include/media/soc*
F:	drivers/media/i2c/soc_camera/
F:	drivers/media/platform/soc_camera/

SOEKRIS NET48XX LED SUPPORT
M:	Chris Boot <bootc@bootc.net>
S:	Maintained
F:	drivers/leds/leds-net48xx.c

SOFTLOGIC 6x10 MPEG CODEC
M:	Bluecherry Maintainers <maintainers@bluecherrydvr.com>
M:	Andrey Utkin <andrey.utkin@corp.bluecherry.net>
M:	Andrey Utkin <andrey.krieger.utkin@gmail.com>
M:	Ismael Luceno <ismael@iodev.co.uk>
L:	linux-media@vger.kernel.org
S:	Supported
F:	drivers/media/pci/solo6x10/

SOFTWARE RAID (Multiple Disks) SUPPORT
M:	Neil Brown <neilb@suse.de>
L:	linux-raid@vger.kernel.org
S:	Supported
F:	drivers/md/
F:	include/linux/raid/
F:	include/uapi/linux/raid/

SONIC NETWORK DRIVER
M:	Thomas Bogendoerfer <tsbogend@alpha.franken.de>
L:	netdev@vger.kernel.org
S:	Maintained
F:	drivers/net/ethernet/natsemi/sonic.*

SONICS SILICON BACKPLANE DRIVER (SSB)
M:	Michael Buesch <m@bues.ch>
L:	netdev@vger.kernel.org
S:	Maintained
F:	drivers/ssb/
F:	include/linux/ssb/

SONY VAIO CONTROL DEVICE DRIVER
M:	Mattia Dongili <malattia@linux.it>
L:	platform-driver-x86@vger.kernel.org
W:	http://www.linux.it/~malattia/wiki/index.php/Sony_drivers
S:	Maintained
F:	Documentation/laptops/sony-laptop.txt
F:	drivers/char/sonypi.c
F:	drivers/platform/x86/sony-laptop.c
F:	include/linux/sony-laptop.h

SONY MEMORYSTICK CARD SUPPORT
M:	Alex Dubov <oakad@yahoo.com>
W:	http://tifmxx.berlios.de/
S:	Maintained
F:	drivers/memstick/host/tifm_ms.c

SONY MEMORYSTICK STANDARD SUPPORT
M:	Maxim Levitsky <maximlevitsky@gmail.com>
S:	Maintained
F:	drivers/memstick/core/ms_block.*

SOUND
M:	Jaroslav Kysela <perex@perex.cz>
M:	Takashi Iwai <tiwai@suse.de>
L:	alsa-devel@alsa-project.org (moderated for non-subscribers)
W:	http://www.alsa-project.org/
T:	git git://git.kernel.org/pub/scm/linux/kernel/git/tiwai/sound.git
T:	git git://git.alsa-project.org/alsa-kernel.git
Q:	http://patchwork.kernel.org/project/alsa-devel/list/
S:	Maintained
F:	Documentation/sound/
F:	include/sound/
F:	include/uapi/sound/
F:	sound/

SOUND - COMPRESSED AUDIO
M:	Vinod Koul <vinod.koul@intel.com>
L:	alsa-devel@alsa-project.org (moderated for non-subscribers)
T:	git git://git.kernel.org/pub/scm/linux/kernel/git/tiwai/sound.git
S:	Supported
F:	Documentation/sound/alsa/compress_offload.txt
F:	include/sound/compress_driver.h
F:	include/uapi/sound/compress_*
F:	sound/core/compress_offload.c
F:	sound/soc/soc-compress.c

SOUND - SOC LAYER / DYNAMIC AUDIO POWER MANAGEMENT (ASoC)
M:	Liam Girdwood <lgirdwood@gmail.com>
M:	Mark Brown <broonie@kernel.org>
T:	git git://git.kernel.org/pub/scm/linux/kernel/git/broonie/sound.git
L:	alsa-devel@alsa-project.org (moderated for non-subscribers)
W:	http://alsa-project.org/main/index.php/ASoC
S:	Supported
F:	Documentation/sound/alsa/soc/
F:	sound/soc/
F:	include/sound/soc*

SOUND - DMAENGINE HELPERS
M:	Lars-Peter Clausen <lars@metafoo.de>
S:	Supported
F:	include/sound/dmaengine_pcm.h
F:	sound/core/pcm_dmaengine.c
F:	sound/soc/soc-generic-dmaengine-pcm.c

SP2 MEDIA DRIVER
M:	Olli Salonen <olli.salonen@iki.fi>
L:	linux-media@vger.kernel.org
W:	http://linuxtv.org/
Q:	http://patchwork.linuxtv.org/project/linux-media/list/
S:	Maintained
F:	drivers/media/dvb-frontends/sp2*

SPARC + UltraSPARC (sparc/sparc64)
M:	"David S. Miller" <davem@davemloft.net>
L:	sparclinux@vger.kernel.org
Q:	http://patchwork.ozlabs.org/project/sparclinux/list/
T:	git git://git.kernel.org/pub/scm/linux/kernel/git/davem/sparc.git
T:	git git://git.kernel.org/pub/scm/linux/kernel/git/davem/sparc-next.git
S:	Maintained
F:	arch/sparc/
F:	drivers/sbus/

SPARC SERIAL DRIVERS
M:	"David S. Miller" <davem@davemloft.net>
L:	sparclinux@vger.kernel.org
T:	git git://git.kernel.org/pub/scm/linux/kernel/git/davem/sparc.git
T:	git git://git.kernel.org/pub/scm/linux/kernel/git/davem/sparc-next.git
S:	Maintained
F:	include/linux/sunserialcore.h
F:	drivers/tty/serial/suncore.c
F:	drivers/tty/serial/sunhv.c
F:	drivers/tty/serial/sunsab.c
F:	drivers/tty/serial/sunsab.h
F:	drivers/tty/serial/sunsu.c
F:	drivers/tty/serial/sunzilog.c
F:	drivers/tty/serial/sunzilog.h

SPARSE CHECKER
M:	"Christopher Li" <sparse@chrisli.org>
L:	linux-sparse@vger.kernel.org
W:	https://sparse.wiki.kernel.org/
T:	git git://git.kernel.org/pub/scm/devel/sparse/sparse.git
T:	git git://git.kernel.org/pub/scm/devel/sparse/chrisl/sparse.git
S:	Maintained
F:	include/linux/compiler.h

SPEAR PLATFORM SUPPORT
M:	Viresh Kumar <viresh.linux@gmail.com>
M:	Shiraz Hashim <shiraz.linux.kernel@gmail.com>
L:	spear-devel@list.st.com
L:	linux-arm-kernel@lists.infradead.org (moderated for non-subscribers)
W:	http://www.st.com/spear
S:	Maintained
F:	arch/arm/mach-spear/

SPEAR CLOCK FRAMEWORK SUPPORT
M:	Viresh Kumar <viresh.linux@gmail.com>
L:	spear-devel@list.st.com
L:	linux-arm-kernel@lists.infradead.org (moderated for non-subscribers)
W:	http://www.st.com/spear
S:	Maintained
F:	drivers/clk/spear/

SPI SUBSYSTEM
M:	Mark Brown <broonie@kernel.org>
L:	linux-spi@vger.kernel.org
T:	git git://git.kernel.org/pub/scm/linux/kernel/git/broonie/spi.git
Q:	http://patchwork.kernel.org/project/spi-devel-general/list/
S:	Maintained
F:	Documentation/spi/
F:	drivers/spi/
F:	include/linux/spi/
F:	include/uapi/linux/spi/

SPIDERNET NETWORK DRIVER for CELL
M:	Ishizaki Kou <kou.ishizaki@toshiba.co.jp>
M:	Jens Osterkamp <jens@de.ibm.com>
L:	netdev@vger.kernel.org
S:	Supported
F:	Documentation/networking/spider_net.txt
F:	drivers/net/ethernet/toshiba/spider_net*

SPU FILE SYSTEM
M:	Jeremy Kerr <jk@ozlabs.org>
L:	linuxppc-dev@lists.ozlabs.org
W:	http://www.ibm.com/developerworks/power/cell/
S:	Supported
F:	Documentation/filesystems/spufs.txt
F:	arch/powerpc/platforms/cell/spufs/

SQUASHFS FILE SYSTEM
M:	Phillip Lougher <phillip@squashfs.org.uk>
L:	squashfs-devel@lists.sourceforge.net (subscribers-only)
W:	http://squashfs.org.uk
S:	Maintained
F:	Documentation/filesystems/squashfs.txt
F:	fs/squashfs/

SRM (Alpha) environment access
M:	Jan-Benedict Glaw <jbglaw@lug-owl.de>
S:	Maintained
F:	arch/alpha/kernel/srm_env.c

STABLE BRANCH
M:	Greg Kroah-Hartman <gregkh@linuxfoundation.org>
L:	stable@vger.kernel.org
S:	Supported
F:	Documentation/stable_kernel_rules.txt

STAGING SUBSYSTEM
M:	Greg Kroah-Hartman <gregkh@linuxfoundation.org>
T:	git git://git.kernel.org/pub/scm/linux/kernel/git/gregkh/staging.git
L:	devel@driverdev.osuosl.org
S:	Supported
F:	drivers/staging/

STAGING - COMEDI
M:	Ian Abbott <abbotti@mev.co.uk>
M:	H Hartley Sweeten <hsweeten@visionengravers.com>
S:	Odd Fixes
F:	drivers/staging/comedi/

STAGING - FLARION FT1000 DRIVERS
M:	Marek Belisko <marek.belisko@gmail.com>
S:	Odd Fixes
F:	drivers/staging/ft1000/

STAGING - INDUSTRIAL IO
M:	Jonathan Cameron <jic23@kernel.org>
L:	linux-iio@vger.kernel.org
S:	Odd Fixes
F:	drivers/staging/iio/

STAGING - LIRC (LINUX INFRARED REMOTE CONTROL) DRIVERS
M:	Jarod Wilson <jarod@wilsonet.com>
W:	http://www.lirc.org/
S:	Odd Fixes
F:	drivers/staging/media/lirc/

STAGING - LUSTRE PARALLEL FILESYSTEM
M:	Oleg Drokin <oleg.drokin@intel.com>
M:	Andreas Dilger <andreas.dilger@intel.com>
L:	HPDD-discuss@lists.01.org (moderated for non-subscribers)
W:	http://lustre.opensfs.org/
S:	Maintained
F:	drivers/staging/lustre

STAGING - NVIDIA COMPLIANT EMBEDDED CONTROLLER INTERFACE (nvec)
M:	Julian Andres Klode <jak@jak-linux.org>
M:	Marc Dietrich <marvin24@gmx.de>
L:	ac100@lists.launchpad.net (moderated for non-subscribers)
L:	linux-tegra@vger.kernel.org
S:	Maintained
F:	drivers/staging/nvec/

STAGING - OLPC SECONDARY DISPLAY CONTROLLER (DCON)
M:	Jens Frederich <jfrederich@gmail.com>
M:	Daniel Drake <dsd@laptop.org>
M:	Jon Nettleton <jon.nettleton@gmail.com>
W:	http://wiki.laptop.org/go/DCON
S:	Maintained
F:	drivers/staging/olpc_dcon/

STAGING - OZMO DEVICES USB OVER WIFI DRIVER
M:	Shigekatsu Tateno <shigekatsu.tateno@atmel.com>
S:	Maintained
F:	drivers/staging/ozwpan/

STAGING - PARALLEL LCD/KEYPAD PANEL DRIVER
M:	Willy Tarreau <willy@meta-x.org>
S:	Odd Fixes
F:	drivers/staging/panel/

STAGING - REALTEK RTL8712U DRIVERS
M:	Larry Finger <Larry.Finger@lwfinger.net>
M:	Florian Schilhabel <florian.c.schilhabel@googlemail.com>.
S:	Odd Fixes
F:	drivers/staging/rtl8712/

STAGING - REALTEK RTL8723U WIRELESS DRIVER
M:	Larry Finger <Larry.Finger@lwfinger.net>
M:	Jes Sorensen <Jes.Sorensen@redhat.com>
L:	linux-wireless@vger.kernel.org
S:	Maintained
F:	drivers/staging/rtl8723au/

STAGING - SILICON MOTION SM7XX FRAME BUFFER DRIVER
M:	Sudip Mukherjee <sudipm.mukherjee@gmail.com>
M:	Teddy Wang <teddy.wang@siliconmotion.com>
M:	Sudip Mukherjee <sudip@vectorindia.org>
L:	linux-fbdev@vger.kernel.org
S:	Maintained
F:	drivers/staging/sm7xxfb/

STAGING - SILICON MOTION SM750 FRAME BUFFER DRIVER
M:	Sudip Mukherjee <sudipm.mukherjee@gmail.com>
M:	Teddy Wang <teddy.wang@siliconmotion.com>
M:	Sudip Mukherjee <sudip@vectorindia.org>
L:	linux-fbdev@vger.kernel.org
S:	Maintained
F:	drivers/staging/sm750fb/

STAGING - SLICOSS
M:	Lior Dotan <liodot@gmail.com>
M:	Christopher Harrer <charrer@alacritech.com>
S:	Odd Fixes
F:	drivers/staging/slicoss/

STAGING - SPEAKUP CONSOLE SPEECH DRIVER
M:	William Hubbs <w.d.hubbs@gmail.com>
M:	Chris Brannon <chris@the-brannons.com>
M:	Kirk Reiser <kirk@reisers.ca>
M:	Samuel Thibault <samuel.thibault@ens-lyon.org>
L:	speakup@linux-speakup.org
W:	http://www.linux-speakup.org/
S:	Odd Fixes
F:	drivers/staging/speakup/

STAGING - VIA VT665X DRIVERS
M:	Forest Bond <forest@alittletooquiet.net>
S:	Odd Fixes
F:	drivers/staging/vt665?/

STAGING - XGI Z7,Z9,Z11 PCI DISPLAY DRIVER
M:	Arnaud Patard <arnaud.patard@rtp-net.org>
S:	Odd Fixes
F:	drivers/staging/xgifb/

STARFIRE/DURALAN NETWORK DRIVER
M:	Ion Badulescu <ionut@badula.org>
S:	Odd Fixes
F:	drivers/net/ethernet/adaptec/starfire*

SUN3/3X
M:	Sam Creasey <sammy@sammy.net>
W:	http://sammy.net/sun3/
S:	Maintained
F:	arch/m68k/kernel/*sun3*
F:	arch/m68k/sun3*/
F:	arch/m68k/include/asm/sun3*
F:	drivers/net/ethernet/i825xx/sun3*

SUN4I LOW RES ADC ATTACHED TABLET KEYS DRIVER
M:	Hans de Goede <hdegoede@redhat.com>
L:	linux-input@vger.kernel.org
S:	Maintained
F:	Documentation/devicetree/bindings/input/sun4i-lradc-keys.txt
F:	drivers/input/keyboard/sun4i-lradc-keys.c

SUNDANCE NETWORK DRIVER
M:	Denis Kirjanov <kda@linux-powerpc.org>
L:	netdev@vger.kernel.org
S:	Maintained
F:	drivers/net/ethernet/dlink/sundance.c

SUPERH
L:	linux-sh@vger.kernel.org
Q:	http://patchwork.kernel.org/project/linux-sh/list/
S:	Orphan
F:	Documentation/sh/
F:	arch/sh/
F:	drivers/sh/

SUSPEND TO RAM
M:	"Rafael J. Wysocki" <rjw@rjwysocki.net>
M:	Len Brown <len.brown@intel.com>
M:	Pavel Machek <pavel@ucw.cz>
L:	linux-pm@vger.kernel.org
S:	Supported
F:	Documentation/power/
F:	arch/x86/kernel/acpi/
F:	drivers/base/power/
F:	kernel/power/
F:	include/linux/suspend.h
F:	include/linux/freezer.h
F:	include/linux/pm.h

SVGA HANDLING
M:	Martin Mares <mj@ucw.cz>
L:	linux-video@atrey.karlin.mff.cuni.cz
S:	Maintained
F:	Documentation/svga.txt
F:	arch/x86/boot/video*

SWIOTLB SUBSYSTEM
M:	Konrad Rzeszutek Wilk <konrad.wilk@oracle.com>
L:	linux-kernel@vger.kernel.org
S:	Supported
F:	lib/swiotlb.c
F:	arch/*/kernel/pci-swiotlb.c
F:	include/linux/swiotlb.h

SWITCHDEV
M:	Jiri Pirko <jiri@resnulli.us>
L:	netdev@vger.kernel.org
S:	Supported
F:	net/switchdev/
F:	include/net/switchdev.h

SYNOPSYS ARC ARCHITECTURE
M:	Vineet Gupta <vgupta@synopsys.com>
S:	Supported
F:	arch/arc/
F:	Documentation/devicetree/bindings/arc/
F:	drivers/tty/serial/arc_uart.c

SYSV FILESYSTEM
M:	Christoph Hellwig <hch@infradead.org>
S:	Maintained
F:	Documentation/filesystems/sysv-fs.txt
F:	fs/sysv/
F:	include/linux/sysv_fs.h

TARGET SUBSYSTEM
M:	Nicholas A. Bellinger <nab@linux-iscsi.org>
L:	linux-scsi@vger.kernel.org
L:	target-devel@vger.kernel.org
W:	http://www.linux-iscsi.org
W:	http://groups.google.com/group/linux-iscsi-target-dev
T:	git git://git.kernel.org/pub/scm/linux/kernel/git/nab/target-pending.git master
S:	Supported
F:	drivers/target/
F:	include/target/
F:	Documentation/target/

TASKSTATS STATISTICS INTERFACE
M:	Balbir Singh <bsingharora@gmail.com>
S:	Maintained
F:	Documentation/accounting/taskstats*
F:	include/linux/taskstats*
F:	kernel/taskstats.c

TC CLASSIFIER
M:	Jamal Hadi Salim <jhs@mojatatu.com>
L:	netdev@vger.kernel.org
S:	Maintained
F:	include/net/pkt_cls.h
F:	include/uapi/linux/pkt_cls.h
F:	net/sched/

TCP LOW PRIORITY MODULE
M:	"Wong Hoi Sing, Edison" <hswong3i@gmail.com>
M:	"Hung Hing Lun, Mike" <hlhung3i@gmail.com>
W:	http://tcp-lp-mod.sourceforge.net/
S:	Maintained
F:	net/ipv4/tcp_lp.c

TDA10071 MEDIA DRIVER
M:	Antti Palosaari <crope@iki.fi>
L:	linux-media@vger.kernel.org
W:	http://linuxtv.org/
W:	http://palosaari.fi/linux/
Q:	http://patchwork.linuxtv.org/project/linux-media/list/
T:	git git://linuxtv.org/anttip/media_tree.git
S:	Maintained
F:	drivers/media/dvb-frontends/tda10071*

TDA18212 MEDIA DRIVER
M:	Antti Palosaari <crope@iki.fi>
L:	linux-media@vger.kernel.org
W:	http://linuxtv.org/
W:	http://palosaari.fi/linux/
Q:	http://patchwork.linuxtv.org/project/linux-media/list/
T:	git git://linuxtv.org/anttip/media_tree.git
S:	Maintained
F:	drivers/media/tuners/tda18212*

TDA18218 MEDIA DRIVER
M:	Antti Palosaari <crope@iki.fi>
L:	linux-media@vger.kernel.org
W:	http://linuxtv.org/
W:	http://palosaari.fi/linux/
Q:	http://patchwork.linuxtv.org/project/linux-media/list/
T:	git git://linuxtv.org/anttip/media_tree.git
S:	Maintained
F:	drivers/media/tuners/tda18218*

TDA18271 MEDIA DRIVER
M:	Michael Krufky <mkrufky@linuxtv.org>
L:	linux-media@vger.kernel.org
W:	http://linuxtv.org/
W:	http://github.com/mkrufky
Q:	http://patchwork.linuxtv.org/project/linux-media/list/
T:	git git://linuxtv.org/mkrufky/tuners.git
S:	Maintained
F:	drivers/media/tuners/tda18271*

TDA827x MEDIA DRIVER
M:	Michael Krufky <mkrufky@linuxtv.org>
L:	linux-media@vger.kernel.org
W:	http://linuxtv.org/
W:	http://github.com/mkrufky
Q:	http://patchwork.linuxtv.org/project/linux-media/list/
T:	git git://linuxtv.org/mkrufky/tuners.git
S:	Maintained
F:	drivers/media/tuners/tda8290.*

TDA8290 MEDIA DRIVER
M:	Michael Krufky <mkrufky@linuxtv.org>
L:	linux-media@vger.kernel.org
W:	http://linuxtv.org/
W:	http://github.com/mkrufky
Q:	http://patchwork.linuxtv.org/project/linux-media/list/
T:	git git://linuxtv.org/mkrufky/tuners.git
S:	Maintained
F:	drivers/media/tuners/tda8290.*

TDA9840 MEDIA DRIVER
M:	Hans Verkuil <hverkuil@xs4all.nl>
L:	linux-media@vger.kernel.org
T:	git git://linuxtv.org/media_tree.git
W:	http://linuxtv.org
S:	Maintained
F:	drivers/media/i2c/tda9840*

TEA5761 TUNER DRIVER
M:	Mauro Carvalho Chehab <mchehab@osg.samsung.com>
L:	linux-media@vger.kernel.org
W:	http://linuxtv.org
T:	git git://linuxtv.org/media_tree.git
S:	Odd fixes
F:	drivers/media/tuners/tea5761.*

TEA5767 TUNER DRIVER
M:	Mauro Carvalho Chehab <mchehab@osg.samsung.com>
L:	linux-media@vger.kernel.org
W:	http://linuxtv.org
T:	git git://linuxtv.org/media_tree.git
S:	Maintained
F:	drivers/media/tuners/tea5767.*

TEA6415C MEDIA DRIVER
M:	Hans Verkuil <hverkuil@xs4all.nl>
L:	linux-media@vger.kernel.org
T:	git git://linuxtv.org/media_tree.git
W:	http://linuxtv.org
S:	Maintained
F:	drivers/media/i2c/tea6415c*

TEA6420 MEDIA DRIVER
M:	Hans Verkuil <hverkuil@xs4all.nl>
L:	linux-media@vger.kernel.org
T:	git git://linuxtv.org/media_tree.git
W:	http://linuxtv.org
S:	Maintained
F:	drivers/media/i2c/tea6420*

TEAM DRIVER
M:	Jiri Pirko <jiri@resnulli.us>
L:	netdev@vger.kernel.org
S:	Supported
F:	drivers/net/team/
F:	include/linux/if_team.h
F:	include/uapi/linux/if_team.h

TECHNOLOGIC SYSTEMS TS-5500 PLATFORM SUPPORT
M:	Savoir-faire Linux Inc. <kernel@savoirfairelinux.com>
S:	Maintained
F:	arch/x86/platform/ts5500/

TECHNOTREND USB IR RECEIVER
M:	Sean Young <sean@mess.org>
L:	linux-media@vger.kernel.org
S:	Maintained
F:	drivers/media/rc/ttusbir.c

TEGRA ARCHITECTURE SUPPORT
M:	Stephen Warren <swarren@wwwdotorg.org>
M:	Thierry Reding <thierry.reding@gmail.com>
M:	Alexandre Courbot <gnurou@gmail.com>
L:	linux-tegra@vger.kernel.org
Q:	http://patchwork.ozlabs.org/project/linux-tegra/list/
T:	git git://git.kernel.org/pub/scm/linux/kernel/git/tegra/linux.git
S:	Supported
N:	[^a-z]tegra

TEGRA CLOCK DRIVER
M:	Peter De Schrijver <pdeschrijver@nvidia.com>
M:	Prashant Gaikwad <pgaikwad@nvidia.com>
S:	Supported
F:	drivers/clk/tegra/

TEGRA DMA DRIVER
M:	Laxman Dewangan <ldewangan@nvidia.com>
S:	Supported
F:	drivers/dma/tegra20-apb-dma.c

TEGRA I2C DRIVER
M:	Laxman Dewangan <ldewangan@nvidia.com>
S:	Supported
F:	drivers/i2c/busses/i2c-tegra.c

TEGRA IOMMU DRIVERS
M:	Hiroshi Doyu <hdoyu@nvidia.com>
S:	Supported
F:	drivers/iommu/tegra*

TEGRA KBC DRIVER
M:	Rakesh Iyer <riyer@nvidia.com>
M:	Laxman Dewangan <ldewangan@nvidia.com>
S:	Supported
F:	drivers/input/keyboard/tegra-kbc.c

TEGRA PWM DRIVER
M:	Thierry Reding <thierry.reding@gmail.com>
S:	Supported
F:	drivers/pwm/pwm-tegra.c

TEGRA SERIAL DRIVER
M:	Laxman Dewangan <ldewangan@nvidia.com>
S:	Supported
F:	drivers/tty/serial/serial-tegra.c

TEGRA SPI DRIVER
M:	Laxman Dewangan <ldewangan@nvidia.com>
S:	Supported
F:	drivers/spi/spi-tegra*

TEHUTI ETHERNET DRIVER
M:	Andy Gospodarek <andy@greyhouse.net>
L:	netdev@vger.kernel.org
S:	Supported
F:	drivers/net/ethernet/tehuti/*

Telecom Clock Driver for MCPL0010
M:	Mark Gross <mark.gross@intel.com>
S:	Supported
F:	drivers/char/tlclk.c

TENSILICA XTENSA PORT (xtensa)
M:	Chris Zankel <chris@zankel.net>
M:	Max Filippov <jcmvbkbc@gmail.com>
L:	linux-xtensa@linux-xtensa.org
S:	Maintained
F:	arch/xtensa/
F:	drivers/irqchip/irq-xtensa-*

THANKO'S RAREMONO AM/FM/SW RADIO RECEIVER USB DRIVER
M:	Hans Verkuil <hverkuil@xs4all.nl>
L:	linux-media@vger.kernel.org
T:	git git://linuxtv.org/media_tree.git
W:	http://linuxtv.org
S:	Maintained
F:	drivers/media/radio/radio-raremono.c

THERMAL
M:	Zhang Rui <rui.zhang@intel.com>
M:	Eduardo Valentin <edubezval@gmail.com>
L:	linux-pm@vger.kernel.org
T:	git git://git.kernel.org/pub/scm/linux/kernel/git/rzhang/linux.git
T:	git git://git.kernel.org/pub/scm/linux/kernel/git/evalenti/linux-soc-thermal.git
Q:	https://patchwork.kernel.org/project/linux-pm/list/
S:	Supported
F:	drivers/thermal/
F:	include/linux/thermal.h
F:	include/uapi/linux/thermal.h
F:	include/linux/cpu_cooling.h
F:	Documentation/devicetree/bindings/thermal/

THINGM BLINK(1) USB RGB LED DRIVER
M:	Vivien Didelot <vivien.didelot@savoirfairelinux.com>
S:	Maintained
F:	drivers/hid/hid-thingm.c

THINKPAD ACPI EXTRAS DRIVER
M:	Henrique de Moraes Holschuh <ibm-acpi@hmh.eng.br>
L:	ibm-acpi-devel@lists.sourceforge.net
L:	platform-driver-x86@vger.kernel.org
W:	http://ibm-acpi.sourceforge.net
W:	http://thinkwiki.org/wiki/Ibm-acpi
T:	git git://repo.or.cz/linux-2.6/linux-acpi-2.6/ibm-acpi-2.6.git
S:	Maintained
F:	drivers/platform/x86/thinkpad_acpi.c

TI BANDGAP AND THERMAL DRIVER
M:	Eduardo Valentin <edubezval@gmail.com>
L:	linux-pm@vger.kernel.org
L:	linux-omap@vger.kernel.org
S:	Maintained
F:	drivers/thermal/ti-soc-thermal/

TI CDCE706 CLOCK DRIVER
M:	Max Filippov <jcmvbkbc@gmail.com>
S:	Maintained
F:	drivers/clk/clk-cdce706.c

TI CLOCK DRIVER
M:	Tero Kristo <t-kristo@ti.com>
L:	linux-omap@vger.kernel.org
S:	Maintained
F:	drivers/clk/ti/
F:	include/linux/clk/ti.h

TI FLASH MEDIA INTERFACE DRIVER
M:	Alex Dubov <oakad@yahoo.com>
S:	Maintained
F:	drivers/misc/tifm*
F:	drivers/mmc/host/tifm_sd.c
F:	include/linux/tifm.h

TI KEYSTONE MULTICORE NAVIGATOR DRIVERS
M:	Santosh Shilimkar <ssantosh@kernel.org>
L:	linux-kernel@vger.kernel.org
L:	linux-arm-kernel@lists.infradead.org (moderated for non-subscribers)
S:	Maintained
F:	drivers/soc/ti/*
T:	git git://git.kernel.org/pub/scm/linux/kernel/git/ssantosh/linux-keystone.git


TI LM49xxx FAMILY ASoC CODEC DRIVERS
M:	M R Swami Reddy <mr.swami.reddy@ti.com>
M:	Vishwas A Deshpande <vishwas.a.deshpande@ti.com>
L:	alsa-devel@alsa-project.org (moderated for non-subscribers)
S:	Maintained
F:	sound/soc/codecs/lm49453*
F:	sound/soc/codecs/isabelle*

TI LP855x BACKLIGHT DRIVER
M:	Milo Kim <milo.kim@ti.com>
S:	Maintained
F:	Documentation/backlight/lp855x-driver.txt
F:	drivers/video/backlight/lp855x_bl.c
F:	include/linux/platform_data/lp855x.h

TI LP8727 CHARGER DRIVER
M:	Milo Kim <milo.kim@ti.com>
S:	Maintained
F:	drivers/power/lp8727_charger.c
F:	include/linux/platform_data/lp8727.h

TI LP8788 MFD DRIVER
M:	Milo Kim <milo.kim@ti.com>
S:	Maintained
F:	drivers/iio/adc/lp8788_adc.c
F:	drivers/leds/leds-lp8788.c
F:	drivers/mfd/lp8788*.c
F:	drivers/power/lp8788-charger.c
F:	drivers/regulator/lp8788-*.c
F:	include/linux/mfd/lp8788*.h

TI NETCP ETHERNET DRIVER
M:	Wingman Kwok <w-kwok2@ti.com>
M:	Murali Karicheri <m-karicheri2@ti.com>
L:	netdev@vger.kernel.org
S:	Maintained
F:	drivers/net/ethernet/ti/netcp*

TI TWL4030 SERIES SOC CODEC DRIVER
M:	Peter Ujfalusi <peter.ujfalusi@ti.com>
L:	alsa-devel@alsa-project.org (moderated for non-subscribers)
S:	Maintained
F:	sound/soc/codecs/twl4030*

TI WILINK WIRELESS DRIVERS
L:	linux-wireless@vger.kernel.org
W:	http://wireless.kernel.org/en/users/Drivers/wl12xx
W:	http://wireless.kernel.org/en/users/Drivers/wl1251
T:	git git://git.kernel.org/pub/scm/linux/kernel/git/luca/wl12xx.git
S:	Orphan
F:	drivers/net/wireless/ti/
F:	include/linux/wl12xx.h

TIPC NETWORK LAYER
M:	Jon Maloy <jon.maloy@ericsson.com>
M:	Ying Xue <ying.xue@windriver.com>
L:	netdev@vger.kernel.org (core kernel code)
L:	tipc-discussion@lists.sourceforge.net (user apps, general discussion)
W:	http://tipc.sourceforge.net/
S:	Maintained
F:	include/uapi/linux/tipc*.h
F:	net/tipc/

TILE ARCHITECTURE
M:	Chris Metcalf <cmetcalf@ezchip.com>
W:	http://www.ezchip.com/scm/
S:	Supported
F:	arch/tile/
F:	drivers/char/tile-srom.c
F:	drivers/edac/tile_edac.c
F:	drivers/net/ethernet/tile/
F:	drivers/rtc/rtc-tile.c
F:	drivers/tty/hvc/hvc_tile.c
F:	drivers/tty/serial/tilegx.c
F:	drivers/usb/host/*-tilegx.c
F:	include/linux/usb/tilegx.h

TLAN NETWORK DRIVER
M:	Samuel Chessman <chessman@tux.org>
L:	tlan-devel@lists.sourceforge.net (subscribers-only)
W:	http://sourceforge.net/projects/tlan/
S:	Maintained
F:	Documentation/networking/tlan.txt
F:	drivers/net/ethernet/ti/tlan.*

TOMOYO SECURITY MODULE
M:	Kentaro Takeda <takedakn@nttdata.co.jp>
M:	Tetsuo Handa <penguin-kernel@I-love.SAKURA.ne.jp>
L:	tomoyo-dev-en@lists.sourceforge.jp (subscribers-only, for developers in English)
L:	tomoyo-users-en@lists.sourceforge.jp (subscribers-only, for users in English)
L:	tomoyo-dev@lists.sourceforge.jp (subscribers-only, for developers in Japanese)
L:	tomoyo-users@lists.sourceforge.jp (subscribers-only, for users in Japanese)
W:	http://tomoyo.sourceforge.jp/
T:	quilt http://svn.sourceforge.jp/svnroot/tomoyo/trunk/2.5.x/tomoyo-lsm/patches/
S:	Maintained
F:	security/tomoyo/

TOPSTAR LAPTOP EXTRAS DRIVER
M:	Herton Ronaldo Krzesinski <herton@canonical.com>
L:	platform-driver-x86@vger.kernel.org
S:	Maintained
F:	drivers/platform/x86/topstar-laptop.c

TOSHIBA ACPI EXTRAS DRIVER
M:	Azael Avalos <coproscefalo@gmail.com>
L:	platform-driver-x86@vger.kernel.org
S:	Maintained
F:	drivers/platform/x86/toshiba_acpi.c

TOSHIBA BLUETOOTH DRIVER
M:	Azael Avalos <coproscefalo@gmail.com>
L:	platform-driver-x86@vger.kernel.org
S:	Maintained
F:	drivers/platform/x86/toshiba_bluetooth.c

TOSHIBA HDD ACTIVE PROTECTION SENSOR DRIVER
M:	Azael Avalos <coproscefalo@gmail.com>
L:	platform-driver-x86@vger.kernel.org
S:	Maintained
F:	drivers/platform/x86/toshiba_haps.c

TOSHIBA SMM DRIVER
M:	Jonathan Buzzard <jonathan@buzzard.org.uk>
L:	tlinux-users@tce.toshiba-dme.co.jp
W:	http://www.buzzard.org.uk/toshiba/
S:	Maintained
F:	drivers/char/toshiba.c
F:	include/linux/toshiba.h
F:	include/uapi/linux/toshiba.h

TMIO MMC DRIVER
M:	Ian Molton <ian.molton@codethink.co.uk>
L:	linux-mmc@vger.kernel.org
S:	Maintained
F:	drivers/mmc/host/tmio_mmc*
F:	drivers/mmc/host/sh_mobile_sdhi.c
F:	include/linux/mmc/tmio.h
F:	include/linux/mmc/sh_mobile_sdhi.h

TMP401 HARDWARE MONITOR DRIVER
M:	Guenter Roeck <linux@roeck-us.net>
L:	lm-sensors@lm-sensors.org
S:	Maintained
F:	Documentation/hwmon/tmp401
F:	drivers/hwmon/tmp401.c

TMPFS (SHMEM FILESYSTEM)
M:	Hugh Dickins <hughd@google.com>
L:	linux-mm@kvack.org
S:	Maintained
F:	include/linux/shmem_fs.h
F:	mm/shmem.c

TM6000 VIDEO4LINUX DRIVER
M:	Mauro Carvalho Chehab <mchehab@osg.samsung.com>
L:	linux-media@vger.kernel.org
W:	http://linuxtv.org
T:	git git://linuxtv.org/media_tree.git
S:	Odd fixes
F:	drivers/media/usb/tm6000/

TW68 VIDEO4LINUX DRIVER
M:	Hans Verkuil <hverkuil@xs4all.nl>
L:	linux-media@vger.kernel.org
T:	git git://linuxtv.org/media_tree.git
W:	http://linuxtv.org
S:	Odd Fixes
F:	drivers/media/pci/tw68/

TPM DEVICE DRIVER
M:	Peter Huewe <peterhuewe@gmx.de>
M:	Marcel Selhorst <tpmdd@selhorst.net>
R:	Jason Gunthorpe <jgunthorpe@obsidianresearch.com>
W:	http://tpmdd.sourceforge.net
L:	tpmdd-devel@lists.sourceforge.net (moderated for non-subscribers)
Q:	git git://github.com/PeterHuewe/linux-tpmdd.git
T:	https://github.com/PeterHuewe/linux-tpmdd
S:	Maintained
F:	drivers/char/tpm/

TPM IBM_VTPM DEVICE DRIVER
M:	Ashley Lai <ashleydlai@gmail.com>
W:	http://tpmdd.sourceforge.net
L:	tpmdd-devel@lists.sourceforge.net (moderated for non-subscribers)
S:	Maintained
F:	drivers/char/tpm/tpm_ibmvtpm*

TRACING
M:	Steven Rostedt <rostedt@goodmis.org>
M:	Ingo Molnar <mingo@redhat.com>
T:	git git://git.kernel.org/pub/scm/linux/kernel/git/tip/tip.git perf/core
S:	Maintained
F:	Documentation/trace/ftrace.txt
F:	arch/*/*/*/ftrace.h
F:	arch/*/kernel/ftrace.c
F:	include/*/ftrace.h
F:	include/linux/trace*.h
F:	include/trace/
F:	kernel/trace/
F:	tools/testing/selftests/ftrace/

TRIVIAL PATCHES
M:	Jiri Kosina <trivial@kernel.org>
T:	git git://git.kernel.org/pub/scm/linux/kernel/git/jikos/trivial.git
S:	Maintained
K:	^Subject:.*(?i)trivial

TTY LAYER
M:	Greg Kroah-Hartman <gregkh@linuxfoundation.org>
M:	Jiri Slaby <jslaby@suse.cz>
S:	Supported
T:	git git://git.kernel.org/pub/scm/linux/kernel/git/gregkh/tty.git
F:	drivers/tty/
F:	drivers/tty/serial/serial_core.c
F:	include/linux/serial_core.h
F:	include/linux/serial.h
F:	include/linux/tty.h
F:	include/uapi/linux/serial_core.h
F:	include/uapi/linux/serial.h
F:	include/uapi/linux/tty.h

TUA9001 MEDIA DRIVER
M:	Antti Palosaari <crope@iki.fi>
L:	linux-media@vger.kernel.org
W:	http://linuxtv.org/
W:	http://palosaari.fi/linux/
Q:	http://patchwork.linuxtv.org/project/linux-media/list/
T:	git git://linuxtv.org/anttip/media_tree.git
S:	Maintained
F:	drivers/media/tuners/tua9001*

TULIP NETWORK DRIVERS
M:	Grant Grundler <grundler@parisc-linux.org>
L:	netdev@vger.kernel.org
S:	Maintained
F:	drivers/net/ethernet/dec/tulip/

TUN/TAP driver
M:	Maxim Krasnyansky <maxk@qti.qualcomm.com>
W:	http://vtun.sourceforge.net/tun
S:	Maintained
F:	Documentation/networking/tuntap.txt
F:	arch/um/os-Linux/drivers/

TURBOCHANNEL SUBSYSTEM
M:	"Maciej W. Rozycki" <macro@linux-mips.org>
M:	Ralf Baechle <ralf@linux-mips.org>
L:	linux-mips@linux-mips.org
Q:	http://patchwork.linux-mips.org/project/linux-mips/list/
S:	Maintained
F:	drivers/tc/
F:	include/linux/tc.h

U14-34F SCSI DRIVER
M:	Dario Ballabio <ballabio_dario@emc.com>
L:	linux-scsi@vger.kernel.org
S:	Maintained
F:	drivers/scsi/u14-34f.c

UBI FILE SYSTEM (UBIFS)
M:	Artem Bityutskiy <dedekind1@gmail.com>
M:	Adrian Hunter <adrian.hunter@intel.com>
L:	linux-mtd@lists.infradead.org
T:	git git://git.infradead.org/ubifs-2.6.git
W:	http://www.linux-mtd.infradead.org/doc/ubifs.html
S:	Maintained
F:	Documentation/filesystems/ubifs.txt
F:	fs/ubifs/

UCLINUX (AND M68KNOMMU)
M:	Greg Ungerer <gerg@uclinux.org>
W:	http://www.uclinux.org/
L:	uclinux-dev@uclinux.org  (subscribers-only)
S:	Maintained
F:	arch/m68k/*/*_no.*
F:	arch/m68k/include/asm/*_no.*

UDF FILESYSTEM
M:	Jan Kara <jack@suse.cz>
S:	Maintained
F:	Documentation/filesystems/udf.txt
F:	fs/udf/

UFS FILESYSTEM
M:	Evgeniy Dushistov <dushistov@mail.ru>
S:	Maintained
F:	Documentation/filesystems/ufs.txt
F:	fs/ufs/

UHID USERSPACE HID IO DRIVER:
M:	David Herrmann <dh.herrmann@googlemail.com>
L:	linux-input@vger.kernel.org
S:	Maintained
F:	drivers/hid/uhid.c
F:	include/uapi/linux/uhid.h

ULTRA-WIDEBAND (UWB) SUBSYSTEM:
L:	linux-usb@vger.kernel.org
S:	Orphan
F:	drivers/uwb/
F:	include/linux/uwb.h
F:	include/linux/uwb/

UNICORE32 ARCHITECTURE:
M:	Guan Xuetao <gxt@mprc.pku.edu.cn>
W:	http://mprc.pku.edu.cn/~guanxuetao/linux
S:	Maintained
T:	git git://github.com/gxt/linux.git
F:	arch/unicore32/

UNIFDEF
M:	Tony Finch <dot@dotat.at>
W:	http://dotat.at/prog/unifdef
S:	Maintained
F:	scripts/unifdef.c

UNIFORM CDROM DRIVER
M:	Jens Axboe <axboe@kernel.dk>
W:	http://www.kernel.dk
S:	Maintained
F:	Documentation/cdrom/
F:	drivers/cdrom/cdrom.c
F:	include/linux/cdrom.h
F:	include/uapi/linux/cdrom.h

UNISYS S-PAR DRIVERS
M:	Benjamin Romer <benjamin.romer@unisys.com>
M:	David Kershner <david.kershner@unisys.com>
L:	sparmaintainer@unisys.com (Unisys internal)
S:	Supported
F:	drivers/staging/unisys/

UNIVERSAL FLASH STORAGE HOST CONTROLLER DRIVER
M:	Vinayak Holikatti <vinholikatti@gmail.com>
L:	linux-scsi@vger.kernel.org
S:	Supported
F:	Documentation/scsi/ufs.txt
F:	drivers/scsi/ufs/

UNSORTED BLOCK IMAGES (UBI)
M:	Artem Bityutskiy <dedekind1@gmail.com>
M:	Richard Weinberger <richard@nod.at>
W:	http://www.linux-mtd.infradead.org/
L:	linux-mtd@lists.infradead.org
T:	git git://git.infradead.org/ubifs-2.6.git
S:	Supported
F:	drivers/mtd/ubi/
F:	include/linux/mtd/ubi.h
F:	include/uapi/mtd/ubi-user.h

USB ACM DRIVER
M:	Oliver Neukum <oliver@neukum.org>
L:	linux-usb@vger.kernel.org
S:	Maintained
F:	Documentation/usb/acm.txt
F:	drivers/usb/class/cdc-acm.*

USB AR5523 WIRELESS DRIVER
M:	Pontus Fuchs <pontus.fuchs@gmail.com>
L:	linux-wireless@vger.kernel.org
S:	Maintained
F:	drivers/net/wireless/ath/ar5523/

USB ATTACHED SCSI
M:	Hans de Goede <hdegoede@redhat.com>
M:	Gerd Hoffmann <kraxel@redhat.com>
L:	linux-usb@vger.kernel.org
L:	linux-scsi@vger.kernel.org
S:	Maintained
F:	drivers/usb/storage/uas.c

USB CDC ETHERNET DRIVER
M:	Oliver Neukum <oliver@neukum.org>
L:	linux-usb@vger.kernel.org
S:	Maintained
F:	drivers/net/usb/cdc_*.c
F:	include/uapi/linux/usb/cdc.h

USB CHAOSKEY DRIVER
M:	Keith Packard <keithp@keithp.com>
L:	linux-usb@vger.kernel.org
S:	Maintained
F:	drivers/usb/misc/chaoskey.c

USB CYPRESS C67X00 DRIVER
M:	Peter Korsgaard <jacmet@sunsite.dk>
L:	linux-usb@vger.kernel.org
S:	Maintained
F:	drivers/usb/c67x00/

USB DAVICOM DM9601 DRIVER
M:	Peter Korsgaard <jacmet@sunsite.dk>
L:	netdev@vger.kernel.org
W:	http://www.linux-usb.org/usbnet
S:	Maintained
F:	drivers/net/usb/dm9601.c

USB DIAMOND RIO500 DRIVER
M:	Cesar Miquel <miquel@df.uba.ar>
L:	rio500-users@lists.sourceforge.net
W:	http://rio500.sourceforge.net
S:	Maintained
F:	drivers/usb/misc/rio500*

USB EHCI DRIVER
M:	Alan Stern <stern@rowland.harvard.edu>
L:	linux-usb@vger.kernel.org
S:	Maintained
F:	Documentation/usb/ehci.txt
F:	drivers/usb/host/ehci*

USB GADGET/PERIPHERAL SUBSYSTEM
M:	Felipe Balbi <balbi@ti.com>
L:	linux-usb@vger.kernel.org
W:	http://www.linux-usb.org/gadget
T:	git git://git.kernel.org/pub/scm/linux/kernel/git/balbi/usb.git
S:	Maintained
F:	drivers/usb/gadget/
F:	include/linux/usb/gadget*

USB HID/HIDBP DRIVERS (USB KEYBOARDS, MICE, REMOTE CONTROLS, ...)
M:	Jiri Kosina <jkosina@suse.cz>
L:	linux-usb@vger.kernel.org
T:	git git://git.kernel.org/pub/scm/linux/kernel/git/jikos/hid.git
S:	Maintained
F:	Documentation/hid/hiddev.txt
F:	drivers/hid/usbhid/

USB ISP116X DRIVER
M:	Olav Kongas <ok@artecdesign.ee>
L:	linux-usb@vger.kernel.org
S:	Maintained
F:	drivers/usb/host/isp116x*
F:	include/linux/usb/isp116x.h

USB MASS STORAGE DRIVER
M:	Matthew Dharm <mdharm-usb@one-eyed-alien.net>
L:	linux-usb@vger.kernel.org
L:	usb-storage@lists.one-eyed-alien.net
S:	Maintained
W:	http://www.one-eyed-alien.net/~mdharm/linux-usb/
F:	drivers/usb/storage/

USB MIDI DRIVER
M:	Clemens Ladisch <clemens@ladisch.de>
L:	alsa-devel@alsa-project.org (moderated for non-subscribers)
T:	git git://git.alsa-project.org/alsa-kernel.git
S:	Maintained
F:	sound/usb/midi.*

USB NETWORKING DRIVERS
L:	linux-usb@vger.kernel.org
S:	Odd Fixes
F:	drivers/net/usb/

USB OHCI DRIVER
M:	Alan Stern <stern@rowland.harvard.edu>
L:	linux-usb@vger.kernel.org
S:	Maintained
F:	Documentation/usb/ohci.txt
F:	drivers/usb/host/ohci*

USB OTG FSM (Finite State Machine)
M:	Peter Chen <Peter.Chen@freescale.com>
T:	git git://git.kernel.org/pub/scm/linux/kernel/git/peter.chen/usb.git
L:	linux-usb@vger.kernel.org
S:	Maintained
F:	drivers/usb/common/usb-otg-fsm.c

USB OVER IP DRIVER
M:	Valentina Manea <valentina.manea.m@gmail.com>
M:	Shuah Khan <shuah.kh@samsung.com>
L:	linux-usb@vger.kernel.org
S:	Maintained
F:	drivers/usb/usbip/
F:	tools/usb/usbip/

USB PEGASUS DRIVER
M:	Petko Manolov <petkan@nucleusys.com>
L:	linux-usb@vger.kernel.org
L:	netdev@vger.kernel.org
T:	git git://github.com/petkan/pegasus.git
W:	https://github.com/petkan/pegasus
S:	Maintained
F:	drivers/net/usb/pegasus.*

USB PHY LAYER
M:	Felipe Balbi <balbi@ti.com>
L:	linux-usb@vger.kernel.org
T:	git git://git.kernel.org/pub/scm/linux/kernel/git/balbi/usb.git
S:	Maintained
F:	drivers/usb/phy/

USB PRINTER DRIVER (usblp)
M:	Pete Zaitcev <zaitcev@redhat.com>
L:	linux-usb@vger.kernel.org
S:	Supported
F:	drivers/usb/class/usblp.c

USB RTL8150 DRIVER
M:	Petko Manolov <petkan@nucleusys.com>
L:	linux-usb@vger.kernel.org
L:	netdev@vger.kernel.org
T:	git git://github.com/petkan/rtl8150.git
W:	https://github.com/petkan/rtl8150
S:	Maintained
F:	drivers/net/usb/rtl8150.c

USB SERIAL SUBSYSTEM
M:	Johan Hovold <johan@kernel.org>
L:	linux-usb@vger.kernel.org
S:	Maintained
F:	Documentation/usb/usb-serial.txt
F:	drivers/usb/serial/
F:	include/linux/usb/serial.h

USB SMSC75XX ETHERNET DRIVER
M:	Steve Glendinning <steve.glendinning@shawell.net>
L:	netdev@vger.kernel.org
S:	Maintained
F:	drivers/net/usb/smsc75xx.*

USB SMSC95XX ETHERNET DRIVER
M:	Steve Glendinning <steve.glendinning@shawell.net>
L:	netdev@vger.kernel.org
S:	Maintained
F:	drivers/net/usb/smsc95xx.*

USB SUBSYSTEM
M:	Greg Kroah-Hartman <gregkh@linuxfoundation.org>
L:	linux-usb@vger.kernel.org
W:	http://www.linux-usb.org
T:	git git://git.kernel.org/pub/scm/linux/kernel/git/gregkh/usb.git
S:	Supported
F:	Documentation/usb/
F:	drivers/usb/
F:	include/linux/usb.h
F:	include/linux/usb/

USB UHCI DRIVER
M:	Alan Stern <stern@rowland.harvard.edu>
L:	linux-usb@vger.kernel.org
S:	Maintained
F:	drivers/usb/host/uhci*

USB "USBNET" DRIVER FRAMEWORK
M:	Oliver Neukum <oneukum@suse.de>
L:	netdev@vger.kernel.org
W:	http://www.linux-usb.org/usbnet
S:	Maintained
F:	drivers/net/usb/usbnet.c
F:	include/linux/usb/usbnet.h

USB VIDEO CLASS
M:	Laurent Pinchart <laurent.pinchart@ideasonboard.com>
L:	linux-uvc-devel@lists.sourceforge.net (subscribers-only)
L:	linux-media@vger.kernel.org
T:	git git://linuxtv.org/media_tree.git
W:	http://www.ideasonboard.org/uvc/
S:	Maintained
F:	drivers/media/usb/uvc/
F:	include/uapi/linux/uvcvideo.h

USB VISION DRIVER
M:	Hans Verkuil <hverkuil@xs4all.nl>
L:	linux-media@vger.kernel.org
T:	git git://linuxtv.org/media_tree.git
W:	http://linuxtv.org
S:	Odd Fixes
F:	drivers/media/usb/usbvision/

USB WEBCAM GADGET
M:	Laurent Pinchart <laurent.pinchart@ideasonboard.com>
L:	linux-usb@vger.kernel.org
S:	Maintained
F:	drivers/usb/gadget/function/*uvc*
F:	drivers/usb/gadget/legacy/webcam.c

USB WIRELESS RNDIS DRIVER (rndis_wlan)
M:	Jussi Kivilinna <jussi.kivilinna@iki.fi>
L:	linux-wireless@vger.kernel.org
S:	Maintained
F:	drivers/net/wireless/rndis_wlan.c

USB XHCI DRIVER
M:	Mathias Nyman <mathias.nyman@intel.com>
L:	linux-usb@vger.kernel.org
S:	Supported
F:	drivers/usb/host/xhci*
F:	drivers/usb/host/pci-quirks*

USB ZD1201 DRIVER
L:	linux-wireless@vger.kernel.org
W:	http://linux-lc100020.sourceforge.net
S:	Orphan
F:	drivers/net/wireless/zd1201.*

USB ZR364XX DRIVER
M:	Antoine Jacquet <royale@zerezo.com>
L:	linux-usb@vger.kernel.org
L:	linux-media@vger.kernel.org
T:	git git://linuxtv.org/media_tree.git
W:	http://royale.zerezo.com/zr364xx/
S:	Maintained
F:	Documentation/video4linux/zr364xx.txt
F:	drivers/media/usb/zr364xx/

USER-MODE LINUX (UML)
M:	Jeff Dike <jdike@addtoit.com>
M:	Richard Weinberger <richard@nod.at>
L:	user-mode-linux-devel@lists.sourceforge.net
L:	user-mode-linux-user@lists.sourceforge.net
W:	http://user-mode-linux.sourceforge.net
S:	Maintained
F:	Documentation/virtual/uml/
F:	arch/um/
F:	arch/x86/um/
F:	fs/hostfs/
F:	fs/hppfs/

USERSPACE I/O (UIO)
M:	"Hans J. Koch" <hjk@hansjkoch.de>
M:	Greg Kroah-Hartman <gregkh@linuxfoundation.org>
S:	Maintained
T:	git git://git.kernel.org/pub/scm/linux/kernel/git/gregkh/char-misc.git
F:	Documentation/DocBook/uio-howto.tmpl
F:	drivers/uio/
F:	include/linux/uio*.h

UTIL-LINUX PACKAGE
M:	Karel Zak <kzak@redhat.com>
L:	util-linux@vger.kernel.org
W:	http://en.wikipedia.org/wiki/Util-linux
T:	git git://git.kernel.org/pub/scm/utils/util-linux/util-linux.git
S:	Maintained

UVESAFB DRIVER
M:	Michal Januszewski <spock@gentoo.org>
L:	linux-fbdev@vger.kernel.org
W:	http://dev.gentoo.org/~spock/projects/uvesafb/
S:	Maintained
F:	Documentation/fb/uvesafb.txt
F:	drivers/video/fbdev/uvesafb.*

VFAT/FAT/MSDOS FILESYSTEM
M:	OGAWA Hirofumi <hirofumi@mail.parknet.co.jp>
S:	Maintained
F:	Documentation/filesystems/vfat.txt
F:	fs/fat/

VFIO DRIVER
M:	Alex Williamson <alex.williamson@redhat.com>
L:	kvm@vger.kernel.org
S:	Maintained
F:	Documentation/vfio.txt
F:	drivers/vfio/
F:	include/linux/vfio.h
F:	include/uapi/linux/vfio.h

VIDEOBUF2 FRAMEWORK
M:	Pawel Osciak <pawel@osciak.com>
M:	Marek Szyprowski <m.szyprowski@samsung.com>
M:	Kyungmin Park <kyungmin.park@samsung.com>
L:	linux-media@vger.kernel.org
S:	Maintained
F:	drivers/media/v4l2-core/videobuf2-*
F:	include/media/videobuf2-*

VIRTIO CONSOLE DRIVER
M:	Amit Shah <amit.shah@redhat.com>
L:	virtualization@lists.linux-foundation.org
S:	Maintained
F:	drivers/char/virtio_console.c
F:	include/linux/virtio_console.h
F:	include/uapi/linux/virtio_console.h

VIRTIO CORE, NET AND BLOCK DRIVERS
M:	"Michael S. Tsirkin" <mst@redhat.com>
L:	virtualization@lists.linux-foundation.org
S:	Maintained
F:	drivers/virtio/
F:	tools/virtio/
F:	drivers/net/virtio_net.c
F:	drivers/block/virtio_blk.c
F:	include/linux/virtio_*.h
F:	include/uapi/linux/virtio_*.h

VIRTIO HOST (VHOST)
M:	"Michael S. Tsirkin" <mst@redhat.com>
L:	kvm@vger.kernel.org
L:	virtualization@lists.linux-foundation.org
L:	netdev@vger.kernel.org
S:	Maintained
F:	drivers/vhost/
F:	include/uapi/linux/vhost.h

VIRTIO INPUT DRIVER
M:	Gerd Hoffmann <kraxel@redhat.com>
S:	Maintained
F:	drivers/virtio/virtio_input.c
F:	include/uapi/linux/virtio_input.h

VIA RHINE NETWORK DRIVER
M:	Roger Luethi <rl@hellgate.ch>
S:	Maintained
F:	drivers/net/ethernet/via/via-rhine.c

VIA SD/MMC CARD CONTROLLER DRIVER
M:	Bruce Chang <brucechang@via.com.tw>
M:	Harald Welte <HaraldWelte@viatech.com>
S:	Maintained
F:	drivers/mmc/host/via-sdmmc.c

VIA UNICHROME(PRO)/CHROME9 FRAMEBUFFER DRIVER
M:	Florian Tobias Schandinat <FlorianSchandinat@gmx.de>
L:	linux-fbdev@vger.kernel.org
S:	Maintained
F:	include/linux/via-core.h
F:	include/linux/via-gpio.h
F:	include/linux/via_i2c.h
F:	drivers/video/fbdev/via/

VIA VELOCITY NETWORK DRIVER
M:	Francois Romieu <romieu@fr.zoreil.com>
L:	netdev@vger.kernel.org
S:	Maintained
F:	drivers/net/ethernet/via/via-velocity.*

VIVID VIRTUAL VIDEO DRIVER
M:	Hans Verkuil <hverkuil@xs4all.nl>
L:	linux-media@vger.kernel.org
T:	git git://linuxtv.org/media_tree.git
W:	http://linuxtv.org
S:	Maintained
F:	drivers/media/platform/vivid/*

VLAN (802.1Q)
M:	Patrick McHardy <kaber@trash.net>
L:	netdev@vger.kernel.org
S:	Maintained
F:	drivers/net/macvlan.c
F:	include/linux/if_*vlan.h
F:	net/8021q/

VLYNQ BUS
M:	Florian Fainelli <florian@openwrt.org>
L:	openwrt-devel@lists.openwrt.org (subscribers-only)
S:	Maintained
F:	drivers/vlynq/vlynq.c
F:	include/linux/vlynq.h

VME SUBSYSTEM
M:	Martyn Welch <martyn.welch@ge.com>
M:	Manohar Vanga <manohar.vanga@gmail.com>
M:	Greg Kroah-Hartman <gregkh@linuxfoundation.org>
L:	devel@driverdev.osuosl.org
S:	Maintained
T:	git git://git.kernel.org/pub/scm/linux/kernel/git/gregkh/driver-core.git
F:	Documentation/vme_api.txt
F:	drivers/staging/vme/
F:	drivers/vme/
F:	include/linux/vme*

VMWARE HYPERVISOR INTERFACE
M:	Alok Kataria <akataria@vmware.com>
L:	virtualization@lists.linux-foundation.org
S:	Supported
F:	arch/x86/kernel/cpu/vmware.c

VMWARE BALLOON DRIVER
M:	Xavier Deguillard <xdeguillard@vmware.com>
M:	Philip Moltmann <moltmann@vmware.com>
M:	"VMware, Inc." <pv-drivers@vmware.com>
L:	linux-kernel@vger.kernel.org
S:	Maintained
F:	drivers/misc/vmw_balloon.c

VMWARE VMMOUSE SUBDRIVER
M:	"VMware Graphics" <linux-graphics-maintainer@vmware.com>
M:	"VMware, Inc." <pv-drivers@vmware.com>
L:	linux-input@vger.kernel.org
S:	Maintained
F:	drivers/input/mouse/vmmouse.c
F:	drivers/input/mouse/vmmouse.h

VMWARE VMXNET3 ETHERNET DRIVER
M:	Shreyas Bhatewara <sbhatewara@vmware.com>
M:	"VMware, Inc." <pv-drivers@vmware.com>
L:	netdev@vger.kernel.org
S:	Maintained
F:	drivers/net/vmxnet3/

VMware PVSCSI driver
M:	Arvind Kumar <arvindkumar@vmware.com>
M:	VMware PV-Drivers <pv-drivers@vmware.com>
L:	linux-scsi@vger.kernel.org
S:	Maintained
F:	drivers/scsi/vmw_pvscsi.c
F:	drivers/scsi/vmw_pvscsi.h

VOLTAGE AND CURRENT REGULATOR FRAMEWORK
M:	Liam Girdwood <lgirdwood@gmail.com>
M:	Mark Brown <broonie@kernel.org>
L:	linux-kernel@vger.kernel.org
W:	http://opensource.wolfsonmicro.com/node/15
W:	http://www.slimlogic.co.uk/?p=48
T:	git git://git.kernel.org/pub/scm/linux/kernel/git/broonie/regulator.git
S:	Supported
F:	drivers/regulator/
F:	include/linux/regulator/

VT1211 HARDWARE MONITOR DRIVER
M:	Juerg Haefliger <juergh@gmail.com>
L:	lm-sensors@lm-sensors.org
S:	Maintained
F:	Documentation/hwmon/vt1211
F:	drivers/hwmon/vt1211.c

VT8231 HARDWARE MONITOR DRIVER
M:	Roger Lucas <vt8231@hiddenengine.co.uk>
L:	lm-sensors@lm-sensors.org
S:	Maintained
F:	drivers/hwmon/vt8231.c

VUB300 USB to SDIO/SD/MMC bridge chip
M:	Tony Olech <tony.olech@elandigitalsystems.com>
L:	linux-mmc@vger.kernel.org
L:	linux-usb@vger.kernel.org
S:	Supported
F:	drivers/mmc/host/vub300.c

W1 DALLAS'S 1-WIRE BUS
M:	Evgeniy Polyakov <zbr@ioremap.net>
S:	Maintained
F:	Documentation/w1/
F:	drivers/w1/

W83791D HARDWARE MONITORING DRIVER
M:	Marc Hulsman <m.hulsman@tudelft.nl>
L:	lm-sensors@lm-sensors.org
S:	Maintained
F:	Documentation/hwmon/w83791d
F:	drivers/hwmon/w83791d.c

W83793 HARDWARE MONITORING DRIVER
M:	Rudolf Marek <r.marek@assembler.cz>
L:	lm-sensors@lm-sensors.org
S:	Maintained
F:	Documentation/hwmon/w83793
F:	drivers/hwmon/w83793.c

W83795 HARDWARE MONITORING DRIVER
M:	Jean Delvare <jdelvare@suse.de>
L:	lm-sensors@lm-sensors.org
S:	Maintained
F:	drivers/hwmon/w83795.c

W83L51xD SD/MMC CARD INTERFACE DRIVER
M:	Pierre Ossman <pierre@ossman.eu>
S:	Maintained
F:	drivers/mmc/host/wbsd.*

WACOM PROTOCOL 4 SERIAL TABLETS
M:	Julian Squires <julian@cipht.net>
M:	Hans de Goede <hdegoede@redhat.com>
L:	linux-input@vger.kernel.org
S:	Maintained
F:	drivers/input/tablet/wacom_serial4.c

WATCHDOG DEVICE DRIVERS
M:	Wim Van Sebroeck <wim@iguana.be>
L:	linux-watchdog@vger.kernel.org
W:	http://www.linux-watchdog.org/
T:	git git://www.linux-watchdog.org/linux-watchdog.git
S:	Maintained
F:	Documentation/watchdog/
F:	drivers/watchdog/
F:	include/linux/watchdog.h
F:	include/uapi/linux/watchdog.h

WD7000 SCSI DRIVER
M:	Miroslav Zagorac <zaga@fly.cc.fer.hr>
L:	linux-scsi@vger.kernel.org
S:	Maintained
F:	drivers/scsi/wd7000.c

WIIMOTE HID DRIVER
M:	David Herrmann <dh.herrmann@googlemail.com>
L:	linux-input@vger.kernel.org
S:	Maintained
F:	drivers/hid/hid-wiimote*

WINBOND CIR DRIVER
M:	David Härdeman <david@hardeman.nu>
S:	Maintained
F:	drivers/media/rc/winbond-cir.c

WIMAX STACK
M:	Inaky Perez-Gonzalez <inaky.perez-gonzalez@intel.com>
M:	linux-wimax@intel.com
L:	wimax@linuxwimax.org (subscribers-only)
S:	Supported
W:	http://linuxwimax.org
F:	Documentation/wimax/README.wimax
F:	include/linux/wimax/debug.h
F:	include/net/wimax.h
F:	include/uapi/linux/wimax.h
F:	net/wimax/

WISTRON LAPTOP BUTTON DRIVER
M:	Miloslav Trmac <mitr@volny.cz>
S:	Maintained
F:	drivers/input/misc/wistron_btns.c

WL3501 WIRELESS PCMCIA CARD DRIVER
M:	Arnaldo Carvalho de Melo <acme@ghostprotocols.net>
L:	linux-wireless@vger.kernel.org
W:	http://oops.ghostprotocols.net:81/blog
S:	Maintained
F:	drivers/net/wireless/wl3501*

WM97XX TOUCHSCREEN DRIVERS
M:	Mark Brown <broonie@kernel.org>
M:	Liam Girdwood <lrg@slimlogic.co.uk>
L:	linux-input@vger.kernel.org
T:	git git://opensource.wolfsonmicro.com/linux-2.6-touch
W:	http://opensource.wolfsonmicro.com/node/7
S:	Supported
F:	drivers/input/touchscreen/*wm97*
F:	include/linux/wm97xx.h

WOLFSON MICROELECTRONICS DRIVERS
L:	patches@opensource.wolfsonmicro.com
T:	git git://opensource.wolfsonmicro.com/linux-2.6-asoc
T:	git git://opensource.wolfsonmicro.com/linux-2.6-audioplus
W:	http://opensource.wolfsonmicro.com/content/linux-drivers-wolfson-devices
S:	Supported
F:	Documentation/hwmon/wm83??
F:	arch/arm/mach-s3c64xx/mach-crag6410*
F:	drivers/clk/clk-wm83*.c
F:	drivers/extcon/extcon-arizona.c
F:	drivers/leds/leds-wm83*.c
F:	drivers/gpio/gpio-*wm*.c
F:	drivers/gpio/gpio-arizona.c
F:	drivers/hwmon/wm83??-hwmon.c
F:	drivers/input/misc/wm831x-on.c
F:	drivers/input/touchscreen/wm831x-ts.c
F:	drivers/input/touchscreen/wm97*.c
F:	drivers/mfd/arizona*
F:	drivers/mfd/wm*.c
F:	drivers/power/wm83*.c
F:	drivers/rtc/rtc-wm83*.c
F:	drivers/regulator/wm8*.c
F:	drivers/video/backlight/wm83*_bl.c
F:	drivers/watchdog/wm83*_wdt.c
F:	include/linux/mfd/arizona/
F:	include/linux/mfd/wm831x/
F:	include/linux/mfd/wm8350/
F:	include/linux/mfd/wm8400*
F:	include/linux/wm97xx.h
F:	include/sound/wm????.h
F:	sound/soc/codecs/arizona.?
F:	sound/soc/codecs/wm*

WORKQUEUE
M:	Tejun Heo <tj@kernel.org>
T:	git git://git.kernel.org/pub/scm/linux/kernel/git/tj/wq.git
S:	Maintained
F:	include/linux/workqueue.h
F:	kernel/workqueue.c
F:	Documentation/workqueue.txt

X.25 NETWORK LAYER
M:	Andrew Hendry <andrew.hendry@gmail.com>
L:	linux-x25@vger.kernel.org
S:	Odd Fixes
F:	Documentation/networking/x25*
F:	include/net/x25*
F:	net/x25/

X86 ARCHITECTURE (32-BIT AND 64-BIT)
M:	Thomas Gleixner <tglx@linutronix.de>
M:	Ingo Molnar <mingo@redhat.com>
M:	"H. Peter Anvin" <hpa@zytor.com>
M:	x86@kernel.org
L:	linux-kernel@vger.kernel.org
T:	git git://git.kernel.org/pub/scm/linux/kernel/git/tip/tip.git x86/core
S:	Maintained
F:	Documentation/x86/
F:	arch/x86/

X86 PLATFORM DRIVERS
M:	Darren Hart <dvhart@infradead.org>
L:	platform-driver-x86@vger.kernel.org
T:	git git://git.infradead.org/users/dvhart/linux-platform-drivers-x86.git
S:	Maintained
F:	drivers/platform/x86/

X86 MCE INFRASTRUCTURE
M:	Tony Luck <tony.luck@intel.com>
M:	Borislav Petkov <bp@alien8.de>
L:	linux-edac@vger.kernel.org
S:	Maintained
F:	arch/x86/kernel/cpu/mcheck/*

X86 VDSO
M:	Andy Lutomirski <luto@amacapital.net>
L:	linux-kernel@vger.kernel.org
T:	git git://git.kernel.org/pub/scm/linux/kernel/git/tip/tip.git x86/vdso
S:	Maintained
F:	arch/x86/vdso/

XC2028/3028 TUNER DRIVER
M:	Mauro Carvalho Chehab <mchehab@osg.samsung.com>
L:	linux-media@vger.kernel.org
W:	http://linuxtv.org
T:	git git://linuxtv.org/media_tree.git
S:	Maintained
F:	drivers/media/tuners/tuner-xc2028.*

XEN HYPERVISOR INTERFACE
M:	Konrad Rzeszutek Wilk <konrad.wilk@oracle.com>
M:	Boris Ostrovsky <boris.ostrovsky@oracle.com>
M:	David Vrabel <david.vrabel@citrix.com>
L:	xen-devel@lists.xenproject.org (moderated for non-subscribers)
T:	git git://git.kernel.org/pub/scm/linux/kernel/git/xen/tip.git
S:	Supported
F:	arch/x86/xen/
F:	drivers/*/xen-*front.c
F:	drivers/xen/
F:	arch/x86/include/asm/xen/
F:	include/xen/
F:	include/uapi/xen/

XEN HYPERVISOR ARM
M:	Stefano Stabellini <stefano.stabellini@eu.citrix.com>
L:	xen-devel@lists.xenproject.org (moderated for non-subscribers)
S:	Supported
F:	arch/arm/xen/
F:	arch/arm/include/asm/xen/

XEN HYPERVISOR ARM64
M:	Stefano Stabellini <stefano.stabellini@eu.citrix.com>
L:	xen-devel@lists.xenproject.org (moderated for non-subscribers)
S:	Supported
F:	arch/arm64/xen/
F:	arch/arm64/include/asm/xen/

XEN NETWORK BACKEND DRIVER
M:	Ian Campbell <ian.campbell@citrix.com>
M:	Wei Liu <wei.liu2@citrix.com>
L:	xen-devel@lists.xenproject.org (moderated for non-subscribers)
L:	netdev@vger.kernel.org
S:	Supported
F:	drivers/net/xen-netback/*

XEN PCI SUBSYSTEM
M:	Konrad Rzeszutek Wilk <konrad.wilk@oracle.com>
L:	xen-devel@lists.xenproject.org (moderated for non-subscribers)
S:	Supported
F:	arch/x86/pci/*xen*
F:	drivers/pci/*xen*

XEN BLOCK SUBSYSTEM
M:	Konrad Rzeszutek Wilk <konrad.wilk@oracle.com>
M:	Roger Pau Monné <roger.pau@citrix.com>
L:	xen-devel@lists.xenproject.org (moderated for non-subscribers)
S:	Supported
F:	drivers/block/xen-blkback/*
F:	drivers/block/xen*

XEN PVSCSI DRIVERS
M:	Juergen Gross <jgross@suse.com>
L:	xen-devel@lists.xenproject.org (moderated for non-subscribers)
L:	linux-scsi@vger.kernel.org
S:	Supported
F:	drivers/scsi/xen-scsifront.c
F:	drivers/xen/xen-scsiback.c
F:	include/xen/interface/io/vscsiif.h

XEN SWIOTLB SUBSYSTEM
M:	Konrad Rzeszutek Wilk <konrad.wilk@oracle.com>
L:	xen-devel@lists.xenproject.org (moderated for non-subscribers)
S:	Supported
F:	arch/x86/xen/*swiotlb*
F:	drivers/xen/*swiotlb*

XFS FILESYSTEM
P:	Silicon Graphics Inc
M:	Dave Chinner <david@fromorbit.com>
M:	xfs@oss.sgi.com
L:	xfs@oss.sgi.com
W:	http://oss.sgi.com/projects/xfs
T:	git git://oss.sgi.com/xfs/xfs.git
S:	Supported
F:	Documentation/filesystems/xfs.txt
F:	fs/xfs/

XILINX AXI ETHERNET DRIVER
M:	Anirudha Sarangi <anirudh@xilinx.com>
M:	John Linn <John.Linn@xilinx.com>
S:	Maintained
F:	drivers/net/ethernet/xilinx/xilinx_axienet*

XILINX UARTLITE SERIAL DRIVER
M:	Peter Korsgaard <jacmet@sunsite.dk>
L:	linux-serial@vger.kernel.org
S:	Maintained
F:	drivers/tty/serial/uartlite.c

XILINX VIDEO IP CORES
M:	Hyun Kwon <hyun.kwon@xilinx.com>
M:	Laurent Pinchart <laurent.pinchart@ideasonboard.com>
L:	linux-media@vger.kernel.org
T:	git git://linuxtv.org/media_tree.git
S:	Supported
F:	Documentation/devicetree/bindings/media/xilinx/
F:	drivers/media/platform/xilinx/
F:	include/uapi/linux/xilinx-v4l2-controls.h

XILLYBUS DRIVER
M:	Eli Billauer <eli.billauer@gmail.com>
L:	linux-kernel@vger.kernel.org
S:	Supported
F:	drivers/char/xillybus/

XTENSA XTFPGA PLATFORM SUPPORT
M:	Max Filippov <jcmvbkbc@gmail.com>
L:	linux-xtensa@linux-xtensa.org
S:	Maintained
F:	drivers/spi/spi-xtensa-xtfpga.c
F:	sound/soc/xtensa/xtfpga-i2s.c

YAM DRIVER FOR AX.25
M:	Jean-Paul Roubelat <jpr@f6fbb.org>
L:	linux-hams@vger.kernel.org
S:	Maintained
F:	drivers/net/hamradio/yam*
F:	include/linux/yam.h

YEALINK PHONE DRIVER
M:	Henk Vergonet <Henk.Vergonet@gmail.com>
L:	usbb2k-api-dev@nongnu.org
S:	Maintained
F:	Documentation/input/yealink.txt
F:	drivers/input/misc/yealink.*

Z8530 DRIVER FOR AX.25
M:	Joerg Reuter <jreuter@yaina.de>
W:	http://yaina.de/jreuter/
W:	http://www.qsl.net/dl1bke/
L:	linux-hams@vger.kernel.org
S:	Maintained
F:	Documentation/networking/z8530drv.txt
F:	drivers/net/hamradio/*scc.c
F:	drivers/net/hamradio/z8530.h

ZBUD COMPRESSED PAGE ALLOCATOR
M:	Seth Jennings <sjennings@variantweb.net>
L:	linux-mm@kvack.org
S:	Maintained
F:	mm/zbud.c
F:	include/linux/zbud.h

ZD1211RW WIRELESS DRIVER
M:	Daniel Drake <dsd@gentoo.org>
M:	Ulrich Kunitz <kune@deine-taler.de>
W:	http://zd1211.ath.cx/wiki/DriverRewrite
L:	linux-wireless@vger.kernel.org
L:	zd1211-devs@lists.sourceforge.net (subscribers-only)
S:	Maintained
F:	drivers/net/wireless/zd1211rw/

ZR36067 VIDEO FOR LINUX DRIVER
L:	mjpeg-users@lists.sourceforge.net
L:	linux-media@vger.kernel.org
W:	http://mjpeg.sourceforge.net/driver-zoran/
T:	hg http://linuxtv.org/hg/v4l-dvb
S:	Odd Fixes
F:	drivers/media/pci/zoran/

ZRAM COMPRESSED RAM BLOCK DEVICE DRVIER
M:	Minchan Kim <minchan@kernel.org>
M:	Nitin Gupta <ngupta@vflare.org>
R:	Sergey Senozhatsky <sergey.senozhatsky.work@gmail.com>
L:	linux-kernel@vger.kernel.org
S:	Maintained
F:	drivers/block/zram/
F:	Documentation/blockdev/zram.txt

ZS DECSTATION Z85C30 SERIAL DRIVER
M:	"Maciej W. Rozycki" <macro@linux-mips.org>
S:	Maintained
F:	drivers/tty/serial/zs.*

ZSMALLOC COMPRESSED SLAB MEMORY ALLOCATOR
M:	Minchan Kim <minchan@kernel.org>
M:	Nitin Gupta <ngupta@vflare.org>
L:	linux-mm@kvack.org
S:	Maintained
F:	mm/zsmalloc.c
F:	include/linux/zsmalloc.h
F:	Documentation/vm/zsmalloc.txt

ZSWAP COMPRESSED SWAP CACHING
M:	Seth Jennings <sjennings@variantweb.net>
L:	linux-mm@kvack.org
S:	Maintained
F:	mm/zswap.c

THE REST
M:	Linus Torvalds <torvalds@linux-foundation.org>
L:	linux-kernel@vger.kernel.org
Q:	http://patchwork.kernel.org/project/LKML/list/
T:	git git://git.kernel.org/pub/scm/linux/kernel/git/torvalds/linux.git
S:	Buried alive in reporters
F:	*
F:	*/<|MERGE_RESOLUTION|>--- conflicted
+++ resolved
@@ -7620,11 +7620,7 @@
 F:	drivers/pci/host/pci-exynos.c
 
 PCI DRIVER FOR SYNOPSIS DESIGNWARE
-<<<<<<< HEAD
 M:	Jingoo Han <jingoohan1@gmail.com>
-=======
-M:	Jingoo Han <jg1.han@samsung.com>
->>>>>>> e7f8fd8a
 L:	linux-pci@vger.kernel.org
 S:	Maintained
 F:	drivers/pci/host/*designware*
