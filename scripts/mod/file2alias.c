--- conflicted
+++ resolved
@@ -384,11 +384,7 @@
 	len = sprintf(alias, "of:N%sT%s", (*name)[0] ? *name : "*",
 		      (*type)[0] ? *type : "*");
 
-<<<<<<< HEAD
-	if (compatible[0])
-=======
 	if ((*compatible)[0])
->>>>>>> 33688abb
 		sprintf(&alias[len], "%sC%s", (*type)[0] ? "*" : "",
 			*compatible);
 
