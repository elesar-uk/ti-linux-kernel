####
# kbuild: Generic definitions

# Convenient variables
comma   := ,
quote   := "
squote  := '
empty   :=
space   := $(empty) $(empty)

###
# Name of target with a '.' as filename prefix. foo/bar.o => foo/.bar.o
dot-target = $(dir $@).$(notdir $@)

###
# The temporary file to save gcc -MD generated dependencies must not
# contain a comma
depfile = $(subst $(comma),_,$(dot-target).d)

###
# filename of target with directory and extension stripped
basetarget = $(basename $(notdir $@))

###
# filename of first prerequisite with directory and extension stripped
baseprereq = $(basename $(notdir $<))

###
# Escape single quote for use in echo statements
escsq = $(subst $(squote),'\$(squote)',$1)

###
# Easy method for doing a status message
       kecho := :
 quiet_kecho := echo
silent_kecho := :
kecho := $($(quiet)kecho)

###
# filechk is used to check if the content of a generated file is updated.
# Sample usage:
# define filechk_sample
#	echo $KERNELRELEASE
# endef
# version.h : Makefile
#	$(call filechk,sample)
# The rule defined shall write to stdout the content of the new file.
# The existing file will be compared with the new one.
# - If no file exist it is created
# - If the content differ the new file is used
# - If they are equal no change, and no timestamp update
# - stdin is piped in from the first prerequisite ($<) so one has
#   to specify a valid file as first prerequisite (often the kbuild file)
define filechk
	$(Q)set -e;				\
	$(kecho) '  CHK     $@';		\
	mkdir -p $(dir $@);			\
	$(filechk_$(1)) < $< > $@.tmp;		\
	if [ -r $@ ] && cmp -s $@ $@.tmp; then	\
		rm -f $@.tmp;			\
	else					\
		$(kecho) '  UPD     $@';	\
		mv -f $@.tmp $@;		\
	fi
endef

######
# gcc support functions
# See documentation in Documentation/kbuild/makefiles.txt

# cc-cross-prefix
# Usage: CROSS_COMPILE := $(call cc-cross-prefix, m68k-linux-gnu- m68k-linux-)
# Return first prefix where a prefix$(CC) is found in PATH.
# If no $(CC) found in PATH with listed prefixes return nothing
cc-cross-prefix =  \
	$(word 1, $(foreach c,$(1),                                   \
		$(shell set -e;                                       \
		if (which $(strip $(c))$(CC)) > /dev/null 2>&1 ; then \
			echo $(c);                                    \
		fi)))

# output directory for tests below
TMPOUT := $(if $(KBUILD_EXTMOD),$(firstword $(KBUILD_EXTMOD))/)

# try-run
# Usage: option = $(call try-run, $(CC)...-o "$$TMP",option-ok,otherwise)
# Exit code chooses option. "$$TMP" is can be used as temporary file and
# is automatically cleaned up.
try-run = $(shell set -e;		\
	TMP="$(TMPOUT).$$$$.tmp";	\
	TMPO="$(TMPOUT).$$$$.o";	\
	if ($(1)) >/dev/null 2>&1;	\
	then echo "$(2)";		\
	else echo "$(3)";		\
	fi;				\
	rm -f "$$TMP" "$$TMPO")

# as-option
# Usage: cflags-y += $(call as-option,-Wa$(comma)-isa=foo,)

as-option = $(call try-run,\
	$(CC) $(KBUILD_CFLAGS) $(1) -c -x assembler /dev/null -o "$$TMP",$(1),$(2))

# as-instr
# Usage: cflags-y += $(call as-instr,instr,option1,option2)

as-instr = $(call try-run,\
	printf "%b\n" "$(1)" | $(CC) $(KBUILD_AFLAGS) -c -x assembler -o "$$TMP" -,$(2),$(3))

# cc-option
# Usage: cflags-y += $(call cc-option,-march=winchip-c6,-march=i586)

cc-option = $(call try-run,\
	$(CC) $(KBUILD_CPPFLAGS) $(KBUILD_CFLAGS) $(1) -c -x c /dev/null -o "$$TMP",$(1),$(2))

# cc-option-yn
# Usage: flag := $(call cc-option-yn,-march=winchip-c6)
cc-option-yn = $(call try-run,\
	$(CC) $(KBUILD_CPPFLAGS) $(KBUILD_CFLAGS) $(1) -c -x c /dev/null -o "$$TMP",y,n)

# cc-option-align
# Prefix align with either -falign or -malign
cc-option-align = $(subst -functions=0,,\
	$(call cc-option,-falign-functions=0,-malign-functions=0))

# cc-disable-warning
# Usage: cflags-y += $(call cc-disable-warning,unused-but-set-variable)
cc-disable-warning = $(call try-run,\
	$(CC) $(KBUILD_CPPFLAGS) $(KBUILD_CFLAGS) -W$(strip $(1)) -c -x c /dev/null -o "$$TMP",-Wno-$(strip $(1)))

# cc-version
# Usage gcc-ver := $(call cc-version)
cc-version = $(shell $(CONFIG_SHELL) $(srctree)/scripts/gcc-version.sh $(CC))

# cc-fullversion
# Usage gcc-ver := $(call cc-fullversion)
cc-fullversion = $(shell $(CONFIG_SHELL) \
	$(srctree)/scripts/gcc-version.sh -p $(CC))

# cc-ifversion
# Usage:  EXTRA_CFLAGS += $(call cc-ifversion, -lt, 0402, -O1)
cc-ifversion = $(shell [ $(call cc-version, $(CC)) $(1) $(2) ] && echo $(3))

# cc-ldoption
# Usage: ldflags += $(call cc-ldoption, -Wl$(comma)--hash-style=both)
cc-ldoption = $(call try-run,\
	$(CC) $(1) -nostdlib -x c /dev/null -o "$$TMP",$(1),$(2))

# ld-option
# Usage: LDFLAGS += $(call ld-option, -X)
ld-option = $(call try-run,\
	$(CC) -x c /dev/null -c -o "$$TMPO" ; $(LD) $(1) "$$TMPO" -o "$$TMP",$(1),$(2))

# ar-option
# Usage: KBUILD_ARFLAGS := $(call ar-option,D)
# Important: no spaces around options
ar-option = $(call try-run, $(AR) rc$(1) "$$TMP",$(1),$(2))

# ld-version
# Usage: $(call ld-version)
# Note this is mainly for HJ Lu's 3 number binutil versions
ld-version = $(shell $(LD) --version | $(srctree)/scripts/ld-version.sh)

# ld-ifversion
# Usage:  $(call ld-ifversion, -ge, 22252, y)
ld-ifversion = $(shell [ $(call ld-version) $(1) $(2) ] && echo $(3))

######

###
# Shorthand for $(Q)$(MAKE) -f scripts/Makefile.build obj=
# Usage:
# $(Q)$(MAKE) $(build)=dir
build := -f $(srctree)/scripts/Makefile.build obj

###
# Shorthand for $(Q)$(MAKE) -f scripts/Makefile.modbuiltin obj=
# Usage:
# $(Q)$(MAKE) $(modbuiltin)=dir
modbuiltin := -f $(srctree)/scripts/Makefile.modbuiltin obj

###
<<<<<<< HEAD
=======
# Shorthand for $(Q)$(MAKE) -f scripts/Makefile.dtbinst obj=
# Usage:
# $(Q)$(MAKE) $(dtbinst)=dir
dtbinst := -f $(if $(KBUILD_SRC),$(srctree)/)scripts/Makefile.dtbinst obj

###
>>>>>>> 97bf6af1
# Shorthand for $(Q)$(MAKE) -f scripts/Makefile.clean obj=
# Usage:
# $(Q)$(MAKE) $(clean)=dir
clean := -f $(srctree)/scripts/Makefile.clean obj

###
# Shorthand for $(Q)$(MAKE) -f scripts/Makefile.headersinst obj=
# Usage:
# $(Q)$(MAKE) $(hdr-inst)=dir
hdr-inst := -f $(srctree)/scripts/Makefile.headersinst obj

# Prefix -I with $(srctree) if it is not an absolute path.
# skip if -I has no parameter
addtree = $(if $(patsubst -I%,%,$(1)), \
$(if $(filter-out -I/%,$(1)),$(patsubst -I%,-I$(srctree)/%,$(1))) $(1))

# Find all -I options and call addtree
flags = $(foreach o,$($(1)),$(if $(filter -I%,$(o)),$(call addtree,$(o)),$(o)))

# echo command.
# Short version is used, if $(quiet) equals `quiet_', otherwise full one.
echo-cmd = $(if $($(quiet)cmd_$(1)),\
	echo '  $(call escsq,$($(quiet)cmd_$(1)))$(echo-why)';)

# printing commands
cmd = @$(echo-cmd) $(cmd_$(1))

# Add $(obj)/ for paths that are not absolute
objectify = $(foreach o,$(1),$(if $(filter /%,$(o)),$(o),$(obj)/$(o)))

###
# if_changed      - execute command if any prerequisite is newer than
#                   target, or command line has changed
# if_changed_dep  - as if_changed, but uses fixdep to reveal dependencies
#                   including used config symbols
# if_changed_rule - as if_changed but execute rule instead
# See Documentation/kbuild/makefiles.txt for more info

ifneq ($(KBUILD_NOCMDDEP),1)
# Check if both arguments has same arguments. Result is empty string if equal.
# User may override this check using make KBUILD_NOCMDDEP=1
arg-check = $(strip $(filter-out $(cmd_$(1)), $(cmd_$@)) \
                    $(filter-out $(cmd_$@),   $(cmd_$(1))) )
else
arg-check = $(if $(strip $(cmd_$@)),,1)
endif

# Replace >$< with >$$< to preserve $ when reloading the .cmd file
# (needed for make)
# Replace >#< with >\#< to avoid starting a comment in the .cmd file
# (needed for make)
# Replace >'< with >'\''< to be able to enclose the whole string in '...'
# (needed for the shell)
make-cmd = $(call escsq,$(subst \#,\\\#,$(subst $$,$$$$,$(cmd_$(1)))))

# Find any prerequisites that is newer than target or that does not exist.
# PHONY targets skipped in both cases.
any-prereq = $(filter-out $(PHONY),$?) $(filter-out $(PHONY) $(wildcard $^),$^)

# Execute command if command has changed or prerequisite(s) are updated.
#
if_changed = $(if $(strip $(any-prereq) $(arg-check)),                       \
	@set -e;                                                             \
	$(echo-cmd) $(cmd_$(1));                                             \
	printf '%s\n' 'cmd_$@ := $(make-cmd)' > $(dot-target).cmd)

# Execute the command and also postprocess generated .d dependencies file.
if_changed_dep = $(if $(strip $(any-prereq) $(arg-check) ),                  \
	@set -e;                                                             \
	$(echo-cmd) $(cmd_$(1));                                             \
	scripts/basic/fixdep $(depfile) $@ '$(make-cmd)' > $(dot-target).tmp;\
	rm -f $(depfile);                                                    \
	mv -f $(dot-target).tmp $(dot-target).cmd)

# Usage: $(call if_changed_rule,foo)
# Will check if $(cmd_foo) or any of the prerequisites changed,
# and if so will execute $(rule_foo).
if_changed_rule = $(if $(strip $(any-prereq) $(arg-check) ),                 \
	@set -e;                                                             \
	$(rule_$(1)))

###
# why - tell why a a target got build
#       enabled by make V=2
#       Output (listed in the order they are checked):
#          (1) - due to target is PHONY
#          (2) - due to target missing
#          (3) - due to: file1.h file2.h
#          (4) - due to command line change
#          (5) - due to missing .cmd file
#          (6) - due to target not in $(targets)
# (1) PHONY targets are always build
# (2) No target, so we better build it
# (3) Prerequisite is newer than target
# (4) The command line stored in the file named dir/.target.cmd
#     differed from actual command line. This happens when compiler
#     options changes
# (5) No dir/.target.cmd file (used to store command line)
# (6) No dir/.target.cmd file and target not listed in $(targets)
#     This is a good hint that there is a bug in the kbuild file
ifeq ($(KBUILD_VERBOSE),2)
why =                                                                        \
    $(if $(filter $@, $(PHONY)),- due to target is PHONY,                    \
        $(if $(wildcard $@),                                                 \
            $(if $(strip $(any-prereq)),- due to: $(any-prereq),             \
                $(if $(arg-check),                                           \
                    $(if $(cmd_$@),- due to command line change,             \
                        $(if $(filter $@, $(targets)),                       \
                            - due to missing .cmd file,                      \
                            - due to $(notdir $@) not in $$(targets)         \
                         )                                                   \
                     )                                                       \
                 )                                                           \
             ),                                                              \
             - due to target missing                                         \
         )                                                                   \
     )

echo-why = $(call escsq, $(strip $(why)))
endif<|MERGE_RESOLUTION|>--- conflicted
+++ resolved
@@ -180,15 +180,12 @@
 modbuiltin := -f $(srctree)/scripts/Makefile.modbuiltin obj
 
 ###
-<<<<<<< HEAD
-=======
 # Shorthand for $(Q)$(MAKE) -f scripts/Makefile.dtbinst obj=
 # Usage:
 # $(Q)$(MAKE) $(dtbinst)=dir
 dtbinst := -f $(if $(KBUILD_SRC),$(srctree)/)scripts/Makefile.dtbinst obj
 
 ###
->>>>>>> 97bf6af1
 # Shorthand for $(Q)$(MAKE) -f scripts/Makefile.clean obj=
 # Usage:
 # $(Q)$(MAKE) $(clean)=dir
