--- conflicted
+++ resolved
@@ -6,11 +6,8 @@
 TARGETS += ftrace
 TARGETS += futex
 TARGETS += kcmp
-<<<<<<< HEAD
 TARGETS += kdbus
-=======
 TARGETS += lib
->>>>>>> c3a0c730
 TARGETS += membarrier
 TARGETS += memfd
 TARGETS += memory-hotplug
