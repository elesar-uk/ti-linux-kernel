all:
<<<<<<< HEAD

include ../lib.mk

.PHONY: all all_32 all_64 warn_32bit_failure clean
=======
>>>>>>> 501b3265

include ../lib.mk

.PHONY: all all_32 all_64 warn_32bit_failure clean

TARGETS_C_BOTHBITS := sigreturn single_step_syscall sysret_ss_attrs

BINARIES_32 := $(TARGETS_C_BOTHBITS:%=%_32)
BINARIES_64 := $(TARGETS_C_BOTHBITS:%=%_64)

CFLAGS := -O2 -g -std=gnu99 -pthread -Wall

UNAME_M := $(shell uname -m)
CAN_BUILD_I386 := $(shell ./check_cc.sh $(CC) trivial_32bit_program.c -m32)
CAN_BUILD_X86_64 := $(shell ./check_cc.sh $(CC) trivial_64bit_program.c)

ifeq ($(CAN_BUILD_I386),1)
all: all_32
TEST_PROGS += $(BINARIES_32)
endif

ifeq ($(CAN_BUILD_X86_64),1)
all: all_64
TEST_PROGS += $(BINARIES_64)
endif

all_32: $(BINARIES_32)

all_64: $(BINARIES_64)

clean:
	$(RM) $(BINARIES_32) $(BINARIES_64)

$(TARGETS_C_BOTHBITS:%=%_32): %_32: %.c
	$(CC) -m32 -o $@ $(CFLAGS) $(EXTRA_CFLAGS) $^ -lrt -ldl

$(TARGETS_C_BOTHBITS:%=%_64): %_64: %.c
	$(CC) -m64 -o $@ $(CFLAGS) $(EXTRA_CFLAGS) $^ -lrt -ldl

# x86_64 users should be encouraged to install 32-bit libraries
ifeq ($(CAN_BUILD_I386)$(CAN_BUILD_X86_64),01)
all: warn_32bit_failure

warn_32bit_failure:
	@echo "Warning: you seem to have a broken 32-bit build" 2>&1; 	\
	echo "environment.  This will reduce test coverage of 64-bit" 2>&1; \
	echo "kernels.  If you are using a Debian-like distribution," 2>&1; \
	echo "try:"; 2>&1; \
	echo "";							\
	echo "  apt-get install gcc-multilib libc6-i386 libc6-dev-i386"; \
	echo "";							\
	echo "If you are using a Fedora-like distribution, try:";	\
	echo "";							\
	echo "  yum install glibc-devel.*i686";				\
	exit 0;
<<<<<<< HEAD
endif
=======
endif

# Some tests have additional dependencies.
sysret_ss_attrs_64: thunks.S
>>>>>>> 501b3265
<|MERGE_RESOLUTION|>--- conflicted
+++ resolved
@@ -1,11 +1,4 @@
 all:
-<<<<<<< HEAD
-
-include ../lib.mk
-
-.PHONY: all all_32 all_64 warn_32bit_failure clean
-=======
->>>>>>> 501b3265
 
 include ../lib.mk
 
@@ -61,11 +54,7 @@
 	echo "";							\
 	echo "  yum install glibc-devel.*i686";				\
 	exit 0;
-<<<<<<< HEAD
-endif
-=======
 endif
 
 # Some tests have additional dependencies.
-sysret_ss_attrs_64: thunks.S
->>>>>>> 501b3265
+sysret_ss_attrs_64: thunks.S