perf-y += builtin-test.o
perf-y += parse-events.o
perf-y += dso-data.o
perf-y += attr.o
perf-y += vmlinux-kallsyms.o
perf-y += openat-syscall.o
perf-y += openat-syscall-all-cpus.o
perf-y += openat-syscall-tp-fields.o
perf-y += mmap-basic.o
perf-y += perf-record.o
perf-y += rdpmc.o
perf-y += evsel-roundtrip-name.o
perf-y += evsel-tp-sched.o
perf-y += fdarray.o
perf-y += pmu.o
perf-y += hists_common.o
perf-y += hists_link.o
perf-y += hists_filter.o
perf-y += hists_output.o
perf-y += hists_cumulate.o
perf-y += python-use.o
perf-y += bp_signal.o
perf-y += bp_signal_overflow.o
perf-y += task-exit.o
perf-y += sw-clock.o
perf-y += mmap-thread-lookup.o
perf-y += thread-mg-share.o
perf-y += switch-tracking.o
perf-y += keep-tracking.o
perf-y += code-reading.o
perf-y += sample-parsing.o
perf-y += parse-no-sample-id-all.o
perf-y += kmod-path.o
perf-y += thread-map.o
perf-y += llvm.o
<<<<<<< HEAD
=======
perf-y += topology.o
>>>>>>> 0b2dd639

perf-$(CONFIG_X86) += perf-time-to-tsc.o
ifdef CONFIG_AUXTRACE
perf-$(CONFIG_X86) += insn-x86.o
endif

ifeq ($(ARCH),$(filter $(ARCH),x86 arm arm64))
perf-$(CONFIG_DWARF_UNWIND) += dwarf-unwind.o
endif

CFLAGS_attr.o         += -DBINDIR="BUILD_STR($(bindir_SQ))" -DPYTHON="BUILD_STR($(PYTHON_WORD))"
CFLAGS_python-use.o   += -DPYTHONPATH="BUILD_STR($(OUTPUT)python)" -DPYTHON="BUILD_STR($(PYTHON_WORD))"
CFLAGS_dwarf-unwind.o += -fno-optimize-sibling-calls<|MERGE_RESOLUTION|>--- conflicted
+++ resolved
@@ -33,10 +33,7 @@
 perf-y += kmod-path.o
 perf-y += thread-map.o
 perf-y += llvm.o
-<<<<<<< HEAD
-=======
 perf-y += topology.o
->>>>>>> 0b2dd639
 
 perf-$(CONFIG_X86) += perf-time-to-tsc.o
 ifdef CONFIG_AUXTRACE
