--- conflicted
+++ resolved
@@ -11,11 +11,7 @@
 obj-perf := $(abspath $(obj-perf))/
 endif
 
-<<<<<<< HEAD
-$(shell echo -n > $(OUTPUT).config-detected)
-=======
 $(shell printf "" > $(OUTPUT).config-detected)
->>>>>>> 9fe8ecca
 detected     = $(shell echo "$(1)=y"       >> $(OUTPUT).config-detected)
 detected_var = $(shell echo "$(1)=$($(1))" >> $(OUTPUT).config-detected)
 
