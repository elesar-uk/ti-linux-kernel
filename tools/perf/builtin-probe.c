/*
 * builtin-probe.c
 *
 * Builtin probe command: Set up probe events by C expression
 *
 * Written by Masami Hiramatsu <mhiramat@redhat.com>
 *
 * This program is free software; you can redistribute it and/or modify
 * it under the terms of the GNU General Public License as published by
 * the Free Software Foundation; either version 2 of the License, or
 * (at your option) any later version.
 *
 * This program is distributed in the hope that it will be useful,
 * but WITHOUT ANY WARRANTY; without even the implied warranty of
 * MERCHANTABILITY or FITNESS FOR A PARTICULAR PURPOSE.  See the
 * GNU General Public License for more details.
 *
 * You should have received a copy of the GNU General Public License
 * along with this program; if not, write to the Free Software
 * Foundation, Inc., 59 Temple Place - Suite 330, Boston, MA 02111-1307, USA.
 *
 */
#include <sys/utsname.h>
#include <sys/types.h>
#include <sys/stat.h>
#include <fcntl.h>
#include <errno.h>
#include <stdio.h>
#include <unistd.h>
#include <stdlib.h>
#include <string.h>

#include "perf.h"
#include "builtin.h"
#include "util/util.h"
#include "util/strlist.h"
#include "util/strfilter.h"
#include "util/symbol.h"
#include "util/debug.h"
#include "util/debugfs.h"
#include "util/parse-options.h"
#include "util/probe-finder.h"
#include "util/probe-event.h"

#define DEFAULT_VAR_FILTER "!__k???tab_* & !__crc_*"
#define DEFAULT_FUNC_FILTER "!_*"

/* Session management structure */
static struct {
	bool list_events;
	bool force_add;
	bool show_lines;
	bool show_vars;
	bool show_ext_vars;
	bool show_funcs;
	bool mod_events;
	bool uprobes;
	int nevents;
	struct perf_probe_event events[MAX_PROBES];
	struct strlist *dellist;
	struct line_range line_range;
	const char *target;
	int max_probe_points;
	struct strfilter *filter;
} params;

/* Parse an event definition. Note that any error must die. */
static int parse_probe_event(const char *str)
{
	struct perf_probe_event *pev = &params.events[params.nevents];
	int ret;

	pr_debug("probe-definition(%d): %s\n", params.nevents, str);
	if (++params.nevents == MAX_PROBES) {
		pr_err("Too many probes (> %d) were specified.", MAX_PROBES);
		return -1;
	}

	pev->uprobes = params.uprobes;

	/* Parse a perf-probe command into event */
	ret = parse_perf_probe_command(str, pev);
	pr_debug("%d arguments\n", pev->nargs);

	return ret;
}

static int set_target(const char *ptr)
{
	int found = 0;
	const char *buf;

	/*
	 * The first argument after options can be an absolute path
	 * to an executable / library or kernel module.
	 *
	 * TODO: Support relative path, and $PATH, $LD_LIBRARY_PATH,
	 * short module name.
	 */
	if (!params.target && ptr && *ptr == '/') {
		params.target = ptr;
		found = 1;
		buf = ptr + (strlen(ptr) - 3);

		if (strcmp(buf, ".ko"))
			params.uprobes = true;

	}

	return found;
}

static int parse_probe_event_argv(int argc, const char **argv)
{
	int i, len, ret, found_target;
	char *buf;

	found_target = set_target(argv[0]);
	if (found_target && argc == 1)
		return 0;

	/* Bind up rest arguments */
	len = 0;
	for (i = 0; i < argc; i++) {
		if (i == 0 && found_target)
			continue;

		len += strlen(argv[i]) + 1;
	}
	buf = zalloc(len + 1);
	if (buf == NULL)
		return -ENOMEM;
	len = 0;
	for (i = 0; i < argc; i++) {
		if (i == 0 && found_target)
			continue;

		len += sprintf(&buf[len], "%s ", argv[i]);
	}
	params.mod_events = true;
	ret = parse_probe_event(buf);
	free(buf);
	return ret;
}

static int opt_add_probe_event(const struct option *opt __maybe_unused,
			      const char *str, int unset __maybe_unused)
{
	if (str) {
		params.mod_events = true;
		return parse_probe_event(str);
	} else
		return 0;
}

static int opt_del_probe_event(const struct option *opt __maybe_unused,
			       const char *str, int unset __maybe_unused)
{
	if (str) {
		params.mod_events = true;
		if (!params.dellist)
			params.dellist = strlist__new(true, NULL);
		strlist__add(params.dellist, str);
	}
	return 0;
}

static int opt_set_target(const struct option *opt, const char *str,
			int unset __maybe_unused)
{
	int ret = -ENOENT;

	if  (str && !params.target) {
		if (!strcmp(opt->long_name, "exec"))
			params.uprobes = true;
#ifdef DWARF_SUPPORT
		else if (!strcmp(opt->long_name, "module"))
			params.uprobes = false;
#endif
		else
			return ret;

		params.target = str;
		ret = 0;
	}

	return ret;
}

#ifdef DWARF_SUPPORT
static int opt_show_lines(const struct option *opt __maybe_unused,
			  const char *str, int unset __maybe_unused)
{
	int ret = 0;

	if (!str)
		return 0;

	if (params.show_lines) {
		pr_warning("Warning: more than one --line options are"
			   " detected. Only the first one is valid.\n");
		return 0;
	}

	params.show_lines = true;
	ret = parse_line_range_desc(str, &params.line_range);
	INIT_LIST_HEAD(&params.line_range.line_list);

	return ret;
}

static int opt_show_vars(const struct option *opt __maybe_unused,
			 const char *str, int unset __maybe_unused)
{
	struct perf_probe_event *pev = &params.events[params.nevents];
	int ret;

	if (!str)
		return 0;

	ret = parse_probe_event(str);
	if (!ret && pev->nargs != 0) {
		pr_err("  Error: '--vars' doesn't accept arguments.\n");
		return -EINVAL;
	}
	params.show_vars = true;

	return ret;
}
#endif

static int opt_set_filter(const struct option *opt __maybe_unused,
			  const char *str, int unset __maybe_unused)
{
	const char *err;

	if (str) {
		pr_debug2("Set filter: %s\n", str);
		if (params.filter)
			strfilter__delete(params.filter);
		params.filter = strfilter__new(str, &err);
		if (!params.filter) {
			pr_err("Filter parse error at %td.\n", err - str + 1);
			pr_err("Source: \"%s\"\n", str);
			pr_err("         %*c\n", (int)(err - str + 1), '^');
			return -EINVAL;
		}
	}

	return 0;
}

int cmd_probe(int argc, const char **argv, const char *prefix __maybe_unused)
{
	const char * const probe_usage[] = {
		"perf probe [<options>] 'PROBEDEF' ['PROBEDEF' ...]",
		"perf probe [<options>] --add 'PROBEDEF' [--add 'PROBEDEF' ...]",
		"perf probe [<options>] --del '[GROUP:]EVENT' ...",
		"perf probe --list",
#ifdef DWARF_SUPPORT
		"perf probe [<options>] --line 'LINEDESC'",
		"perf probe [<options>] --vars 'PROBEPOINT'",
#endif
		NULL
};
	const struct option options[] = {
	OPT_INCR('v', "verbose", &verbose,
		    "be more verbose (show parsed arguments, etc)"),
	OPT_BOOLEAN('l', "list", &params.list_events,
		    "list up current probe events"),
	OPT_CALLBACK('d', "del", NULL, "[GROUP:]EVENT", "delete a probe event.",
		opt_del_probe_event),
	OPT_CALLBACK('a', "add", NULL,
#ifdef DWARF_SUPPORT
		"[EVENT=]FUNC[@SRC][+OFF|%return|:RL|;PT]|SRC:AL|SRC;PT"
		" [[NAME=]ARG ...]",
#else
		"[EVENT=]FUNC[+OFF|%return] [[NAME=]ARG ...]",
#endif
		"probe point definition, where\n"
		"\t\tGROUP:\tGroup name (optional)\n"
		"\t\tEVENT:\tEvent name\n"
		"\t\tFUNC:\tFunction name\n"
		"\t\tOFF:\tOffset from function entry (in byte)\n"
		"\t\t%return:\tPut the probe at function return\n"
#ifdef DWARF_SUPPORT
		"\t\tSRC:\tSource code path\n"
		"\t\tRL:\tRelative line number from function entry.\n"
		"\t\tAL:\tAbsolute line number in file.\n"
		"\t\tPT:\tLazy expression of line code.\n"
		"\t\tARG:\tProbe argument (local variable name or\n"
		"\t\t\tkprobe-tracer argument format.)\n",
#else
		"\t\tARG:\tProbe argument (kprobe-tracer argument format.)\n",
#endif
		opt_add_probe_event),
	OPT_BOOLEAN('f', "force", &params.force_add, "forcibly add events"
		    " with existing name"),
#ifdef DWARF_SUPPORT
	OPT_CALLBACK('L', "line", NULL,
		     "FUNC[:RLN[+NUM|-RLN2]]|SRC:ALN[+NUM|-ALN2]",
		     "Show source code lines.", opt_show_lines),
	OPT_CALLBACK('V', "vars", NULL,
		     "FUNC[@SRC][+OFF|%return|:RL|;PT]|SRC:AL|SRC;PT",
		     "Show accessible variables on PROBEDEF", opt_show_vars),
	OPT_BOOLEAN('\0', "externs", &params.show_ext_vars,
		    "Show external variables too (with --vars only)"),
	OPT_STRING('k', "vmlinux", &symbol_conf.vmlinux_name,
		   "file", "vmlinux pathname"),
	OPT_STRING('s', "source", &symbol_conf.source_prefix,
		   "directory", "path to kernel source"),
	OPT_CALLBACK('m', "module", NULL, "modname|path",
		"target module name (for online) or path (for offline)",
		opt_set_target),
#endif
	OPT__DRY_RUN(&probe_event_dry_run),
	OPT_INTEGER('\0', "max-probes", &params.max_probe_points,
		 "Set how many probe points can be found for a probe."),
	OPT_BOOLEAN('F', "funcs", &params.show_funcs,
		    "Show potential probe-able functions."),
	OPT_CALLBACK('\0', "filter", NULL,
		     "[!]FILTER", "Set a filter (with --vars/funcs only)\n"
		     "\t\t\t(default: \"" DEFAULT_VAR_FILTER "\" for --vars,\n"
		     "\t\t\t \"" DEFAULT_FUNC_FILTER "\" for --funcs)",
		     opt_set_filter),
	OPT_CALLBACK('x', "exec", NULL, "executable|path",
			"target executable name or path", opt_set_target),
	OPT_END()
<<<<<<< HEAD
};

int cmd_probe(int argc, const char **argv, const char *prefix __maybe_unused)
{
=======
	};
>>>>>>> ddffeb8c
	int ret;

	argc = parse_options(argc, argv, options, probe_usage,
			     PARSE_OPT_STOP_AT_NON_OPTION);
	if (argc > 0) {
		if (strcmp(argv[0], "-") == 0) {
			pr_warning("  Error: '-' is not supported.\n");
			usage_with_options(probe_usage, options);
		}
		ret = parse_probe_event_argv(argc, argv);
		if (ret < 0) {
			pr_err("  Error: Parse Error.  (%d)\n", ret);
			return ret;
		}
	}

	if (params.max_probe_points == 0)
		params.max_probe_points = MAX_PROBES;

	if ((!params.nevents && !params.dellist && !params.list_events &&
	     !params.show_lines && !params.show_funcs))
		usage_with_options(probe_usage, options);

	/*
	 * Only consider the user's kernel image path if given.
	 */
	symbol_conf.try_vmlinux_path = (symbol_conf.vmlinux_name == NULL);

	if (params.list_events) {
		if (params.mod_events) {
			pr_err("  Error: Don't use --list with --add/--del.\n");
			usage_with_options(probe_usage, options);
		}
		if (params.show_lines) {
			pr_err("  Error: Don't use --list with --line.\n");
			usage_with_options(probe_usage, options);
		}
		if (params.show_vars) {
			pr_err(" Error: Don't use --list with --vars.\n");
			usage_with_options(probe_usage, options);
		}
		if (params.show_funcs) {
			pr_err("  Error: Don't use --list with --funcs.\n");
			usage_with_options(probe_usage, options);
		}
		if (params.uprobes) {
			pr_warning("  Error: Don't use --list with --exec.\n");
			usage_with_options(probe_usage, options);
		}
		ret = show_perf_probe_events();
		if (ret < 0)
			pr_err("  Error: Failed to show event list. (%d)\n",
			       ret);
		return ret;
	}
	if (params.show_funcs) {
		if (params.nevents != 0 || params.dellist) {
			pr_err("  Error: Don't use --funcs with"
			       " --add/--del.\n");
			usage_with_options(probe_usage, options);
		}
		if (params.show_lines) {
			pr_err("  Error: Don't use --funcs with --line.\n");
			usage_with_options(probe_usage, options);
		}
		if (params.show_vars) {
			pr_err("  Error: Don't use --funcs with --vars.\n");
			usage_with_options(probe_usage, options);
		}
		if (!params.filter)
			params.filter = strfilter__new(DEFAULT_FUNC_FILTER,
						       NULL);
		ret = show_available_funcs(params.target, params.filter,
					params.uprobes);
		strfilter__delete(params.filter);
		if (ret < 0)
			pr_err("  Error: Failed to show functions."
			       " (%d)\n", ret);
		return ret;
	}

#ifdef DWARF_SUPPORT
	if (params.show_lines && !params.uprobes) {
		if (params.mod_events) {
			pr_err("  Error: Don't use --line with"
			       " --add/--del.\n");
			usage_with_options(probe_usage, options);
		}
		if (params.show_vars) {
			pr_err(" Error: Don't use --line with --vars.\n");
			usage_with_options(probe_usage, options);
		}

		ret = show_line_range(&params.line_range, params.target);
		if (ret < 0)
			pr_err("  Error: Failed to show lines. (%d)\n", ret);
		return ret;
	}
	if (params.show_vars) {
		if (params.mod_events) {
			pr_err("  Error: Don't use --vars with"
			       " --add/--del.\n");
			usage_with_options(probe_usage, options);
		}
		if (!params.filter)
			params.filter = strfilter__new(DEFAULT_VAR_FILTER,
						       NULL);

		ret = show_available_vars(params.events, params.nevents,
					  params.max_probe_points,
					  params.target,
					  params.filter,
					  params.show_ext_vars);
		strfilter__delete(params.filter);
		if (ret < 0)
			pr_err("  Error: Failed to show vars. (%d)\n", ret);
		return ret;
	}
#endif

	if (params.dellist) {
		ret = del_perf_probe_events(params.dellist);
		strlist__delete(params.dellist);
		if (ret < 0) {
			pr_err("  Error: Failed to delete events. (%d)\n", ret);
			return ret;
		}
	}

	if (params.nevents) {
		ret = add_perf_probe_events(params.events, params.nevents,
					    params.max_probe_points,
					    params.target,
					    params.force_add);
		if (ret < 0) {
			pr_err("  Error: Failed to add events. (%d)\n", ret);
			return ret;
		}
	}
	return 0;
}<|MERGE_RESOLUTION|>--- conflicted
+++ resolved
@@ -326,14 +326,7 @@
 	OPT_CALLBACK('x', "exec", NULL, "executable|path",
 			"target executable name or path", opt_set_target),
 	OPT_END()
-<<<<<<< HEAD
-};
-
-int cmd_probe(int argc, const char **argv, const char *prefix __maybe_unused)
-{
-=======
 	};
->>>>>>> ddffeb8c
 	int ret;
 
 	argc = parse_options(argc, argv, options, probe_usage,
