--- conflicted
+++ resolved
@@ -340,7 +340,6 @@
 struct trace_lock_handler {
 	int (*acquire_event)(struct perf_evsel *evsel,
 			     struct perf_sample *sample);
-<<<<<<< HEAD
 
 	int (*acquired_event)(struct perf_evsel *evsel,
 			      struct perf_sample *sample);
@@ -348,15 +347,6 @@
 	int (*contended_event)(struct perf_evsel *evsel,
 			       struct perf_sample *sample);
 
-=======
-
-	int (*acquired_event)(struct perf_evsel *evsel,
-			      struct perf_sample *sample);
-
-	int (*contended_event)(struct perf_evsel *evsel,
-			       struct perf_sample *sample);
-
->>>>>>> ddffeb8c
 	int (*release_event)(struct perf_evsel *evsel,
 			     struct perf_sample *sample);
 };
@@ -480,33 +470,19 @@
 	u64 contended_term;
 	const char *name = perf_evsel__strval(evsel, sample, "name");
 	u64 tmp = perf_evsel__intval(evsel, sample, "lockdep_addr");
-<<<<<<< HEAD
 
 	memcpy(&addr, &tmp, sizeof(void *));
 
-=======
-
-	memcpy(&addr, &tmp, sizeof(void *));
-
->>>>>>> ddffeb8c
 	ls = lock_stat_findnew(addr, name);
 	if (!ls)
 		return -1;
 	if (ls->discard)
 		return 0;
-<<<<<<< HEAD
 
 	ts = thread_stat_findnew(sample->tid);
 	if (!ts)
 		return -1;
 
-=======
-
-	ts = thread_stat_findnew(sample->tid);
-	if (!ts)
-		return -1;
-
->>>>>>> ddffeb8c
 	seq = get_seq(ts, addr);
 	if (!seq)
 		return -1;
@@ -557,33 +533,19 @@
 	struct lock_seq_stat *seq;
 	const char *name = perf_evsel__strval(evsel, sample, "name");
 	u64 tmp = perf_evsel__intval(evsel, sample, "lockdep_addr");
-<<<<<<< HEAD
 
 	memcpy(&addr, &tmp, sizeof(void *));
 
-=======
-
-	memcpy(&addr, &tmp, sizeof(void *));
-
->>>>>>> ddffeb8c
 	ls = lock_stat_findnew(addr, name);
 	if (!ls)
 		return -1;
 	if (ls->discard)
 		return 0;
-<<<<<<< HEAD
 
 	ts = thread_stat_findnew(sample->tid);
 	if (!ts)
 		return -1;
 
-=======
-
-	ts = thread_stat_findnew(sample->tid);
-	if (!ts)
-		return -1;
-
->>>>>>> ddffeb8c
 	seq = get_seq(ts, addr);
 	if (!seq)
 		return -1;
@@ -868,13 +830,6 @@
 	{ "lock:lock_release",	 perf_evsel__process_lock_release,   }, /* CONFIG_LOCKDEP */
 };
 
-static const struct perf_evsel_str_handler lock_tracepoints[] = {
-	{ "lock:lock_acquire",	 perf_evsel__process_lock_acquire,   }, /* CONFIG_LOCKDEP */
-	{ "lock:lock_acquired",	 perf_evsel__process_lock_acquired,  }, /* CONFIG_LOCKDEP, CONFIG_LOCK_STAT */
-	{ "lock:lock_contended", perf_evsel__process_lock_contended, }, /* CONFIG_LOCKDEP, CONFIG_LOCK_STAT */
-	{ "lock:lock_release",	 perf_evsel__process_lock_release,   }, /* CONFIG_LOCKDEP */
-};
-
 static int read_events(void)
 {
 	struct perf_tool eops = {
@@ -911,7 +866,6 @@
 static int __cmd_report(void)
 {
 	setup_pager();
-<<<<<<< HEAD
 
 	if ((select_key() != 0) ||
 	    (read_events() != 0))
@@ -922,33 +876,6 @@
 
 	return 0;
 }
-
-static const char * const report_usage[] = {
-	"perf lock report [<options>]",
-	NULL
-};
-=======
->>>>>>> ddffeb8c
-
-	if ((select_key() != 0) ||
-	    (read_events() != 0))
-		return -1;
-
-	sort_result();
-	print_result();
-
-<<<<<<< HEAD
-static const char *record_args[] = {
-	"record",
-	"-R",
-	"-f",
-	"-m", "1024",
-	"-c", "1",
-};
-=======
-	return 0;
-}
->>>>>>> ddffeb8c
 
 static int __cmd_record(int argc, const char **argv)
 {
