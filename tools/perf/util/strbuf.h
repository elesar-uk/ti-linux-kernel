--- conflicted
+++ resolved
@@ -51,11 +51,7 @@
 #define STRBUF_INIT  { 0, 0, strbuf_slopbuf }
 
 /*----- strbuf life cycle -----*/
-<<<<<<< HEAD
-void strbuf_init(struct strbuf *buf, ssize_t hint);
-=======
 int strbuf_init(struct strbuf *buf, ssize_t hint);
->>>>>>> ed596a4a
 void strbuf_release(struct strbuf *buf);
 char *strbuf_detach(struct strbuf *buf, size_t *);
 
@@ -64,11 +60,7 @@
 	return sb->alloc ? sb->alloc - sb->len - 1 : 0;
 }
 
-<<<<<<< HEAD
-void strbuf_grow(struct strbuf *buf, size_t);
-=======
 int strbuf_grow(struct strbuf *buf, size_t);
->>>>>>> ed596a4a
 
 static inline int strbuf_setlen(struct strbuf *sb, size_t len) {
 	int ret;
@@ -84,17 +76,6 @@
 }
 
 /*----- add data in your buffer -----*/
-<<<<<<< HEAD
-void strbuf_addch(struct strbuf *sb, int c);
-
-void strbuf_add(struct strbuf *buf, const void *, size_t);
-static inline void strbuf_addstr(struct strbuf *sb, const char *s) {
-	strbuf_add(sb, s, strlen(s));
-}
-
-__attribute__((format(printf,2,3)))
-void strbuf_addf(struct strbuf *sb, const char *fmt, ...);
-=======
 int strbuf_addch(struct strbuf *sb, int c);
 
 int strbuf_add(struct strbuf *buf, const void *, size_t);
@@ -104,7 +85,6 @@
 
 __attribute__((format(printf,2,3)))
 int strbuf_addf(struct strbuf *sb, const char *fmt, ...);
->>>>>>> ed596a4a
 
 /* XXX: if read fails, any partial read is undone */
 ssize_t strbuf_read(struct strbuf *, int fd, ssize_t hint);
