#ifndef __PERF_COMM_H
#define __PERF_COMM_H

#include "../perf.h"
#include <linux/rbtree.h>
#include <linux/list.h>

struct comm_str;

struct comm {
	struct comm_str *comm_str;
	u64 start;
	struct list_head list;
	bool exec;
<<<<<<< HEAD
=======
	union { /* Tool specific area */
		void	*priv;
		u64	db_id;
	};
>>>>>>> e529fea9
};

void comm__free(struct comm *comm);
struct comm *comm__new(const char *str, u64 timestamp, bool exec);
const char *comm__str(const struct comm *comm);
int comm__override(struct comm *comm, const char *str, u64 timestamp,
		   bool exec);

#endif  /* __PERF_COMM_H */<|MERGE_RESOLUTION|>--- conflicted
+++ resolved
@@ -12,13 +12,10 @@
 	u64 start;
 	struct list_head list;
 	bool exec;
-<<<<<<< HEAD
-=======
 	union { /* Tool specific area */
 		void	*priv;
 		u64	db_id;
 	};
->>>>>>> e529fea9
 };
 
 void comm__free(struct comm *comm);
