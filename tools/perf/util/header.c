#include "util.h"
#include <sys/types.h>
#include <byteswap.h>
#include <unistd.h>
#include <stdio.h>
#include <stdlib.h>
#include <linux/list.h>
#include <linux/kernel.h>
#include <linux/bitops.h>
#include <sys/utsname.h>

#include "evlist.h"
#include "evsel.h"
#include "header.h"
#include "../perf.h"
#include "trace-event.h"
#include "session.h"
#include "symbol.h"
#include "debug.h"
#include "cpumap.h"
#include "pmu.h"
#include "vdso.h"
#include "strbuf.h"
#include "build-id.h"
#include "data.h"

static u32 header_argc;
static const char **header_argv;

/*
 * magic2 = "PERFILE2"
 * must be a numerical value to let the endianness
 * determine the memory layout. That way we are able
 * to detect endianness when reading the perf.data file
 * back.
 *
 * we check for legacy (PERFFILE) format.
 */
static const char *__perf_magic1 = "PERFFILE";
static const u64 __perf_magic2    = 0x32454c4946524550ULL;
static const u64 __perf_magic2_sw = 0x50455246494c4532ULL;

#define PERF_MAGIC	__perf_magic2

struct perf_file_attr {
	struct perf_event_attr	attr;
	struct perf_file_section	ids;
};

void perf_header__set_feat(struct perf_header *header, int feat)
{
	set_bit(feat, header->adds_features);
}

void perf_header__clear_feat(struct perf_header *header, int feat)
{
	clear_bit(feat, header->adds_features);
}

bool perf_header__has_feat(const struct perf_header *header, int feat)
{
	return test_bit(feat, header->adds_features);
}

static int do_write(int fd, const void *buf, size_t size)
{
	while (size) {
		int ret = write(fd, buf, size);

		if (ret < 0)
			return -errno;

		size -= ret;
		buf += ret;
	}

	return 0;
}

int write_padded(int fd, const void *bf, size_t count, size_t count_aligned)
{
	static const char zero_buf[NAME_ALIGN];
	int err = do_write(fd, bf, count);

	if (!err)
		err = do_write(fd, zero_buf, count_aligned - count);

	return err;
}

static int do_write_string(int fd, const char *str)
{
	u32 len, olen;
	int ret;

	olen = strlen(str) + 1;
	len = PERF_ALIGN(olen, NAME_ALIGN);

	/* write len, incl. \0 */
	ret = do_write(fd, &len, sizeof(len));
	if (ret < 0)
		return ret;

	return write_padded(fd, str, olen, len);
}

static char *do_read_string(int fd, struct perf_header *ph)
{
	ssize_t sz, ret;
	u32 len;
	char *buf;

	sz = readn(fd, &len, sizeof(len));
	if (sz < (ssize_t)sizeof(len))
		return NULL;

	if (ph->needs_swap)
		len = bswap_32(len);

	buf = malloc(len);
	if (!buf)
		return NULL;

	ret = readn(fd, buf, len);
	if (ret == (ssize_t)len) {
		/*
		 * strings are padded by zeroes
		 * thus the actual strlen of buf
		 * may be less than len
		 */
		return buf;
	}

	free(buf);
	return NULL;
}

int
perf_header__set_cmdline(int argc, const char **argv)
{
	int i;

	/*
	 * If header_argv has already been set, do not override it.
	 * This allows a command to set the cmdline, parse args and
	 * then call another builtin function that implements a
	 * command -- e.g, cmd_kvm calling cmd_record.
	 */
	if (header_argv)
		return 0;

	header_argc = (u32)argc;

	/* do not include NULL termination */
	header_argv = calloc(argc, sizeof(char *));
	if (!header_argv)
		return -ENOMEM;

	/*
	 * must copy argv contents because it gets moved
	 * around during option parsing
	 */
	for (i = 0; i < argc ; i++)
		header_argv[i] = argv[i];

	return 0;
}

<<<<<<< HEAD
#define dsos__for_each_with_build_id(pos, head)	\
	list_for_each_entry(pos, head, node)	\
		if (!pos->has_build_id)		\
			continue;		\
		else

static int write_buildid(const char *name, size_t name_len, u8 *build_id,
			 pid_t pid, u16 misc, int fd)
{
	int err;
	struct build_id_event b;
	size_t len;

	len = name_len + 1;
	len = PERF_ALIGN(len, NAME_ALIGN);

	memset(&b, 0, sizeof(b));
	memcpy(&b.build_id, build_id, BUILD_ID_SIZE);
	b.pid = pid;
	b.header.misc = misc;
	b.header.size = sizeof(b) + len;

	err = do_write(fd, &b, sizeof(b));
	if (err < 0)
		return err;

	return write_padded(fd, name, name_len + 1, len);
}

static int __dsos__hit_all(struct list_head *head)
{
	struct dso *pos;

	list_for_each_entry(pos, head, node)
		pos->hit = true;

	return 0;
}

static int machine__hit_all_dsos(struct machine *machine)
{
	int err;

	err = __dsos__hit_all(&machine->kernel_dsos.head);
	if (err)
		return err;

	return __dsos__hit_all(&machine->user_dsos.head);
}

int dsos__hit_all(struct perf_session *session)
{
	struct rb_node *nd;
	int err;

	err = machine__hit_all_dsos(&session->machines.host);
	if (err)
		return err;

	for (nd = rb_first(&session->machines.guests); nd; nd = rb_next(nd)) {
		struct machine *pos = rb_entry(nd, struct machine, rb_node);

		err = machine__hit_all_dsos(pos);
		if (err)
			return err;
	}

	return 0;
}

static int __dsos__write_buildid_table(struct list_head *head,
				       struct machine *machine,
				       pid_t pid, u16 misc, int fd)
{
	char nm[PATH_MAX];
	struct dso *pos;

	dsos__for_each_with_build_id(pos, head) {
		int err;
		const char *name;
		size_t name_len;

		if (!pos->hit)
			continue;

		if (dso__is_vdso(pos)) {
			name = pos->short_name;
			name_len = pos->short_name_len + 1;
		} else if (dso__is_kcore(pos)) {
			machine__mmap_name(machine, nm, sizeof(nm));
			name = nm;
			name_len = strlen(nm) + 1;
		} else {
			name = pos->long_name;
			name_len = pos->long_name_len + 1;
		}

		err = write_buildid(name, name_len, pos->build_id,
				    pid, misc, fd);
		if (err)
			return err;
	}

	return 0;
}

static int machine__write_buildid_table(struct machine *machine, int fd)
{
	int err;
	u16 kmisc = PERF_RECORD_MISC_KERNEL,
	    umisc = PERF_RECORD_MISC_USER;

	if (!machine__is_host(machine)) {
		kmisc = PERF_RECORD_MISC_GUEST_KERNEL;
		umisc = PERF_RECORD_MISC_GUEST_USER;
	}

	err = __dsos__write_buildid_table(&machine->kernel_dsos.head, machine,
					  machine->pid, kmisc, fd);
	if (err == 0)
		err = __dsos__write_buildid_table(&machine->user_dsos.head,
						  machine, machine->pid, umisc,
						  fd);
	return err;
}

static int dsos__write_buildid_table(struct perf_header *header, int fd)
{
	struct perf_session *session = container_of(header,
			struct perf_session, header);
	struct rb_node *nd;
	int err = machine__write_buildid_table(&session->machines.host, fd);

	if (err)
		return err;

	for (nd = rb_first(&session->machines.guests); nd; nd = rb_next(nd)) {
		struct machine *pos = rb_entry(nd, struct machine, rb_node);
		err = machine__write_buildid_table(pos, fd);
		if (err)
			break;
	}
	return err;
}

int build_id_cache__add_s(const char *sbuild_id, const char *debugdir,
			  const char *name, bool is_kallsyms, bool is_vdso)
{
	const size_t size = PATH_MAX;
	char *realname, *filename = zalloc(size),
	     *linkname = zalloc(size), *targetname;
	int len, err = -1;
	bool slash = is_kallsyms || is_vdso;

	if (is_kallsyms) {
		if (symbol_conf.kptr_restrict) {
			pr_debug("Not caching a kptr_restrict'ed /proc/kallsyms\n");
			err = 0;
			goto out_free;
		}
		realname = (char *) name;
	} else
		realname = realpath(name, NULL);

	if (realname == NULL || filename == NULL || linkname == NULL)
		goto out_free;

	len = scnprintf(filename, size, "%s%s%s",
		       debugdir, slash ? "/" : "",
		       is_vdso ? DSO__NAME_VDSO : realname);
	if (mkdir_p(filename, 0755))
		goto out_free;

	snprintf(filename + len, size - len, "/%s", sbuild_id);

	if (access(filename, F_OK)) {
		if (is_kallsyms) {
			 if (copyfile("/proc/kallsyms", filename))
				goto out_free;
		} else if (link(realname, filename) && copyfile(name, filename))
			goto out_free;
	}

	len = scnprintf(linkname, size, "%s/.build-id/%.2s",
		       debugdir, sbuild_id);

	if (access(linkname, X_OK) && mkdir_p(linkname, 0755))
		goto out_free;

	snprintf(linkname + len, size - len, "/%s", sbuild_id + 2);
	targetname = filename + strlen(debugdir) - 5;
	memcpy(targetname, "../..", 5);

	if (symlink(targetname, linkname) == 0)
		err = 0;
out_free:
	if (!is_kallsyms)
		free(realname);
	free(filename);
	free(linkname);
	return err;
}

static int build_id_cache__add_b(const u8 *build_id, size_t build_id_size,
				 const char *name, const char *debugdir,
				 bool is_kallsyms, bool is_vdso)
{
	char sbuild_id[BUILD_ID_SIZE * 2 + 1];

	build_id__sprintf(build_id, build_id_size, sbuild_id);

	return build_id_cache__add_s(sbuild_id, debugdir, name,
				     is_kallsyms, is_vdso);
}

int build_id_cache__remove_s(const char *sbuild_id, const char *debugdir)
{
	const size_t size = PATH_MAX;
	char *filename = zalloc(size),
	     *linkname = zalloc(size);
	int err = -1;

	if (filename == NULL || linkname == NULL)
		goto out_free;

	snprintf(linkname, size, "%s/.build-id/%.2s/%s",
		 debugdir, sbuild_id, sbuild_id + 2);

	if (access(linkname, F_OK))
		goto out_free;

	if (readlink(linkname, filename, size - 1) < 0)
		goto out_free;

	if (unlink(linkname))
		goto out_free;

	/*
	 * Since the link is relative, we must make it absolute:
	 */
	snprintf(linkname, size, "%s/.build-id/%.2s/%s",
		 debugdir, sbuild_id, filename);

	if (unlink(linkname))
		goto out_free;

	err = 0;
out_free:
	free(filename);
	free(linkname);
	return err;
}

static int dso__cache_build_id(struct dso *dso, struct machine *machine,
			       const char *debugdir)
{
	bool is_kallsyms = dso->kernel && dso->long_name[0] != '/';
	bool is_vdso = dso__is_vdso(dso);
	const char *name = dso->long_name;
	char nm[PATH_MAX];

	if (dso__is_kcore(dso)) {
		is_kallsyms = true;
		machine__mmap_name(machine, nm, sizeof(nm));
		name = nm;
	}
	return build_id_cache__add_b(dso->build_id, sizeof(dso->build_id), name,
				     debugdir, is_kallsyms, is_vdso);
}

static int __dsos__cache_build_ids(struct list_head *head,
				   struct machine *machine, const char *debugdir)
{
	struct dso *pos;
	int err = 0;

	dsos__for_each_with_build_id(pos, head)
		if (dso__cache_build_id(pos, machine, debugdir))
			err = -1;

	return err;
}

static int machine__cache_build_ids(struct machine *machine, const char *debugdir)
{
	int ret = __dsos__cache_build_ids(&machine->kernel_dsos.head, machine,
					  debugdir);
	ret |= __dsos__cache_build_ids(&machine->user_dsos.head, machine,
				       debugdir);
	return ret;
}

static int perf_session__cache_build_ids(struct perf_session *session)
{
	struct rb_node *nd;
	int ret;
	char debugdir[PATH_MAX];

	snprintf(debugdir, sizeof(debugdir), "%s", buildid_dir);

	if (mkdir(debugdir, 0755) != 0 && errno != EEXIST)
		return -1;

	ret = machine__cache_build_ids(&session->machines.host, debugdir);

	for (nd = rb_first(&session->machines.guests); nd; nd = rb_next(nd)) {
		struct machine *pos = rb_entry(nd, struct machine, rb_node);
		ret |= machine__cache_build_ids(pos, debugdir);
	}
	return ret ? -1 : 0;
}

static bool machine__read_build_ids(struct machine *machine, bool with_hits)
{
	bool ret;

	ret  = __dsos__read_build_ids(&machine->kernel_dsos.head, with_hits);
	ret |= __dsos__read_build_ids(&machine->user_dsos.head, with_hits);
	return ret;
}

static bool perf_session__read_build_ids(struct perf_session *session, bool with_hits)
{
	struct rb_node *nd;
	bool ret = machine__read_build_ids(&session->machines.host, with_hits);

	for (nd = rb_first(&session->machines.guests); nd; nd = rb_next(nd)) {
		struct machine *pos = rb_entry(nd, struct machine, rb_node);
		ret |= machine__read_build_ids(pos, with_hits);
	}

	return ret;
}

=======
>>>>>>> e529fea9
static int write_tracing_data(int fd, struct perf_header *h __maybe_unused,
			    struct perf_evlist *evlist)
{
	return read_tracing_data(fd, &evlist->entries);
}


static int write_build_id(int fd, struct perf_header *h,
			  struct perf_evlist *evlist __maybe_unused)
{
	struct perf_session *session;
	int err;

	session = container_of(h, struct perf_session, header);

	if (!perf_session__read_build_ids(session, true))
		return -1;

	err = perf_session__write_buildid_table(session, fd);
	if (err < 0) {
		pr_debug("failed to write buildid table\n");
		return err;
	}
	perf_session__cache_build_ids(session);

	return 0;
}

static int write_hostname(int fd, struct perf_header *h __maybe_unused,
			  struct perf_evlist *evlist __maybe_unused)
{
	struct utsname uts;
	int ret;

	ret = uname(&uts);
	if (ret < 0)
		return -1;

	return do_write_string(fd, uts.nodename);
}

static int write_osrelease(int fd, struct perf_header *h __maybe_unused,
			   struct perf_evlist *evlist __maybe_unused)
{
	struct utsname uts;
	int ret;

	ret = uname(&uts);
	if (ret < 0)
		return -1;

	return do_write_string(fd, uts.release);
}

static int write_arch(int fd, struct perf_header *h __maybe_unused,
		      struct perf_evlist *evlist __maybe_unused)
{
	struct utsname uts;
	int ret;

	ret = uname(&uts);
	if (ret < 0)
		return -1;

	return do_write_string(fd, uts.machine);
}

static int write_version(int fd, struct perf_header *h __maybe_unused,
			 struct perf_evlist *evlist __maybe_unused)
{
	return do_write_string(fd, perf_version_string);
}

static int __write_cpudesc(int fd, const char *cpuinfo_proc)
{
	FILE *file;
	char *buf = NULL;
	char *s, *p;
	const char *search = cpuinfo_proc;
	size_t len = 0;
	int ret = -1;

	if (!search)
		return -1;

	file = fopen("/proc/cpuinfo", "r");
	if (!file)
		return -1;

	while (getline(&buf, &len, file) > 0) {
		ret = strncmp(buf, search, strlen(search));
		if (!ret)
			break;
	}

	if (ret) {
		ret = -1;
		goto done;
	}

	s = buf;

	p = strchr(buf, ':');
	if (p && *(p+1) == ' ' && *(p+2))
		s = p + 2;
	p = strchr(s, '\n');
	if (p)
		*p = '\0';

	/* squash extra space characters (branding string) */
	p = s;
	while (*p) {
		if (isspace(*p)) {
			char *r = p + 1;
			char *q = r;
			*p = ' ';
			while (*q && isspace(*q))
				q++;
			if (q != (p+1))
				while ((*r++ = *q++));
		}
		p++;
	}
	ret = do_write_string(fd, s);
done:
	free(buf);
	fclose(file);
	return ret;
}

static int write_cpudesc(int fd, struct perf_header *h __maybe_unused,
		       struct perf_evlist *evlist __maybe_unused)
{
#ifndef CPUINFO_PROC
#define CPUINFO_PROC {"model name", }
#endif
	const char *cpuinfo_procs[] = CPUINFO_PROC;
	unsigned int i;

	for (i = 0; i < ARRAY_SIZE(cpuinfo_procs); i++) {
		int ret;
		ret = __write_cpudesc(fd, cpuinfo_procs[i]);
		if (ret >= 0)
			return ret;
	}
	return -1;
}


static int write_nrcpus(int fd, struct perf_header *h __maybe_unused,
			struct perf_evlist *evlist __maybe_unused)
{
	long nr;
	u32 nrc, nra;
	int ret;

	nr = sysconf(_SC_NPROCESSORS_CONF);
	if (nr < 0)
		return -1;

	nrc = (u32)(nr & UINT_MAX);

	nr = sysconf(_SC_NPROCESSORS_ONLN);
	if (nr < 0)
		return -1;

	nra = (u32)(nr & UINT_MAX);

	ret = do_write(fd, &nrc, sizeof(nrc));
	if (ret < 0)
		return ret;

	return do_write(fd, &nra, sizeof(nra));
}

static int write_event_desc(int fd, struct perf_header *h __maybe_unused,
			    struct perf_evlist *evlist)
{
	struct perf_evsel *evsel;
	u32 nre, nri, sz;
	int ret;

	nre = evlist->nr_entries;

	/*
	 * write number of events
	 */
	ret = do_write(fd, &nre, sizeof(nre));
	if (ret < 0)
		return ret;

	/*
	 * size of perf_event_attr struct
	 */
	sz = (u32)sizeof(evsel->attr);
	ret = do_write(fd, &sz, sizeof(sz));
	if (ret < 0)
		return ret;

	evlist__for_each(evlist, evsel) {
		ret = do_write(fd, &evsel->attr, sz);
		if (ret < 0)
			return ret;
		/*
		 * write number of unique id per event
		 * there is one id per instance of an event
		 *
		 * copy into an nri to be independent of the
		 * type of ids,
		 */
		nri = evsel->ids;
		ret = do_write(fd, &nri, sizeof(nri));
		if (ret < 0)
			return ret;

		/*
		 * write event string as passed on cmdline
		 */
		ret = do_write_string(fd, perf_evsel__name(evsel));
		if (ret < 0)
			return ret;
		/*
		 * write unique ids for this event
		 */
		ret = do_write(fd, evsel->id, evsel->ids * sizeof(u64));
		if (ret < 0)
			return ret;
	}
	return 0;
}

static int write_cmdline(int fd, struct perf_header *h __maybe_unused,
			 struct perf_evlist *evlist __maybe_unused)
{
	char buf[MAXPATHLEN];
	char proc[32];
	u32 i, n;
	int ret;

	/*
	 * actual atual path to perf binary
	 */
	sprintf(proc, "/proc/%d/exe", getpid());
	ret = readlink(proc, buf, sizeof(buf));
	if (ret <= 0)
		return -1;

	/* readlink() does not add null termination */
	buf[ret] = '\0';

	/* account for binary path */
	n = header_argc + 1;

	ret = do_write(fd, &n, sizeof(n));
	if (ret < 0)
		return ret;

	ret = do_write_string(fd, buf);
	if (ret < 0)
		return ret;

	for (i = 0 ; i < header_argc; i++) {
		ret = do_write_string(fd, header_argv[i]);
		if (ret < 0)
			return ret;
	}
	return 0;
}

#define CORE_SIB_FMT \
	"/sys/devices/system/cpu/cpu%d/topology/core_siblings_list"
#define THRD_SIB_FMT \
	"/sys/devices/system/cpu/cpu%d/topology/thread_siblings_list"

struct cpu_topo {
	u32 core_sib;
	u32 thread_sib;
	char **core_siblings;
	char **thread_siblings;
};

static int build_cpu_topo(struct cpu_topo *tp, int cpu)
{
	FILE *fp;
	char filename[MAXPATHLEN];
	char *buf = NULL, *p;
	size_t len = 0;
	ssize_t sret;
	u32 i = 0;
	int ret = -1;

	sprintf(filename, CORE_SIB_FMT, cpu);
	fp = fopen(filename, "r");
	if (!fp)
		goto try_threads;

	sret = getline(&buf, &len, fp);
	fclose(fp);
	if (sret <= 0)
		goto try_threads;

	p = strchr(buf, '\n');
	if (p)
		*p = '\0';

	for (i = 0; i < tp->core_sib; i++) {
		if (!strcmp(buf, tp->core_siblings[i]))
			break;
	}
	if (i == tp->core_sib) {
		tp->core_siblings[i] = buf;
		tp->core_sib++;
		buf = NULL;
		len = 0;
	}
	ret = 0;

try_threads:
	sprintf(filename, THRD_SIB_FMT, cpu);
	fp = fopen(filename, "r");
	if (!fp)
		goto done;

	if (getline(&buf, &len, fp) <= 0)
		goto done;

	p = strchr(buf, '\n');
	if (p)
		*p = '\0';

	for (i = 0; i < tp->thread_sib; i++) {
		if (!strcmp(buf, tp->thread_siblings[i]))
			break;
	}
	if (i == tp->thread_sib) {
		tp->thread_siblings[i] = buf;
		tp->thread_sib++;
		buf = NULL;
	}
	ret = 0;
done:
	if(fp)
		fclose(fp);
	free(buf);
	return ret;
}

static void free_cpu_topo(struct cpu_topo *tp)
{
	u32 i;

	if (!tp)
		return;

	for (i = 0 ; i < tp->core_sib; i++)
		zfree(&tp->core_siblings[i]);

	for (i = 0 ; i < tp->thread_sib; i++)
		zfree(&tp->thread_siblings[i]);

	free(tp);
}

static struct cpu_topo *build_cpu_topology(void)
{
	struct cpu_topo *tp;
	void *addr;
	u32 nr, i;
	size_t sz;
	long ncpus;
	int ret = -1;

	ncpus = sysconf(_SC_NPROCESSORS_CONF);
	if (ncpus < 0)
		return NULL;

	nr = (u32)(ncpus & UINT_MAX);

	sz = nr * sizeof(char *);

	addr = calloc(1, sizeof(*tp) + 2 * sz);
	if (!addr)
		return NULL;

	tp = addr;

	addr += sizeof(*tp);
	tp->core_siblings = addr;
	addr += sz;
	tp->thread_siblings = addr;

	for (i = 0; i < nr; i++) {
		ret = build_cpu_topo(tp, i);
		if (ret < 0)
			break;
	}
	if (ret) {
		free_cpu_topo(tp);
		tp = NULL;
	}
	return tp;
}

static int write_cpu_topology(int fd, struct perf_header *h __maybe_unused,
			  struct perf_evlist *evlist __maybe_unused)
{
	struct cpu_topo *tp;
	u32 i;
	int ret;

	tp = build_cpu_topology();
	if (!tp)
		return -1;

	ret = do_write(fd, &tp->core_sib, sizeof(tp->core_sib));
	if (ret < 0)
		goto done;

	for (i = 0; i < tp->core_sib; i++) {
		ret = do_write_string(fd, tp->core_siblings[i]);
		if (ret < 0)
			goto done;
	}
	ret = do_write(fd, &tp->thread_sib, sizeof(tp->thread_sib));
	if (ret < 0)
		goto done;

	for (i = 0; i < tp->thread_sib; i++) {
		ret = do_write_string(fd, tp->thread_siblings[i]);
		if (ret < 0)
			break;
	}
done:
	free_cpu_topo(tp);
	return ret;
}



static int write_total_mem(int fd, struct perf_header *h __maybe_unused,
			  struct perf_evlist *evlist __maybe_unused)
{
	char *buf = NULL;
	FILE *fp;
	size_t len = 0;
	int ret = -1, n;
	uint64_t mem;

	fp = fopen("/proc/meminfo", "r");
	if (!fp)
		return -1;

	while (getline(&buf, &len, fp) > 0) {
		ret = strncmp(buf, "MemTotal:", 9);
		if (!ret)
			break;
	}
	if (!ret) {
		n = sscanf(buf, "%*s %"PRIu64, &mem);
		if (n == 1)
			ret = do_write(fd, &mem, sizeof(mem));
	} else
		ret = -1;
	free(buf);
	fclose(fp);
	return ret;
}

static int write_topo_node(int fd, int node)
{
	char str[MAXPATHLEN];
	char field[32];
	char *buf = NULL, *p;
	size_t len = 0;
	FILE *fp;
	u64 mem_total, mem_free, mem;
	int ret = -1;

	sprintf(str, "/sys/devices/system/node/node%d/meminfo", node);
	fp = fopen(str, "r");
	if (!fp)
		return -1;

	while (getline(&buf, &len, fp) > 0) {
		/* skip over invalid lines */
		if (!strchr(buf, ':'))
			continue;
		if (sscanf(buf, "%*s %*d %31s %"PRIu64, field, &mem) != 2)
			goto done;
		if (!strcmp(field, "MemTotal:"))
			mem_total = mem;
		if (!strcmp(field, "MemFree:"))
			mem_free = mem;
	}

	fclose(fp);
	fp = NULL;

	ret = do_write(fd, &mem_total, sizeof(u64));
	if (ret)
		goto done;

	ret = do_write(fd, &mem_free, sizeof(u64));
	if (ret)
		goto done;

	ret = -1;
	sprintf(str, "/sys/devices/system/node/node%d/cpulist", node);

	fp = fopen(str, "r");
	if (!fp)
		goto done;

	if (getline(&buf, &len, fp) <= 0)
		goto done;

	p = strchr(buf, '\n');
	if (p)
		*p = '\0';

	ret = do_write_string(fd, buf);
done:
	free(buf);
	if (fp)
		fclose(fp);
	return ret;
}

static int write_numa_topology(int fd, struct perf_header *h __maybe_unused,
			  struct perf_evlist *evlist __maybe_unused)
{
	char *buf = NULL;
	size_t len = 0;
	FILE *fp;
	struct cpu_map *node_map = NULL;
	char *c;
	u32 nr, i, j;
	int ret = -1;

	fp = fopen("/sys/devices/system/node/online", "r");
	if (!fp)
		return -1;

	if (getline(&buf, &len, fp) <= 0)
		goto done;

	c = strchr(buf, '\n');
	if (c)
		*c = '\0';

	node_map = cpu_map__new(buf);
	if (!node_map)
		goto done;

	nr = (u32)node_map->nr;

	ret = do_write(fd, &nr, sizeof(nr));
	if (ret < 0)
		goto done;

	for (i = 0; i < nr; i++) {
		j = (u32)node_map->map[i];
		ret = do_write(fd, &j, sizeof(j));
		if (ret < 0)
			break;

		ret = write_topo_node(fd, i);
		if (ret < 0)
			break;
	}
done:
	free(buf);
	fclose(fp);
	free(node_map);
	return ret;
}

/*
 * File format:
 *
 * struct pmu_mappings {
 *	u32	pmu_num;
 *	struct pmu_map {
 *		u32	type;
 *		char	name[];
 *	}[pmu_num];
 * };
 */

static int write_pmu_mappings(int fd, struct perf_header *h __maybe_unused,
			      struct perf_evlist *evlist __maybe_unused)
{
	struct perf_pmu *pmu = NULL;
	off_t offset = lseek(fd, 0, SEEK_CUR);
	__u32 pmu_num = 0;
	int ret;

	/* write real pmu_num later */
	ret = do_write(fd, &pmu_num, sizeof(pmu_num));
	if (ret < 0)
		return ret;

	while ((pmu = perf_pmu__scan(pmu))) {
		if (!pmu->name)
			continue;
		pmu_num++;

		ret = do_write(fd, &pmu->type, sizeof(pmu->type));
		if (ret < 0)
			return ret;

		ret = do_write_string(fd, pmu->name);
		if (ret < 0)
			return ret;
	}

	if (pwrite(fd, &pmu_num, sizeof(pmu_num), offset) != sizeof(pmu_num)) {
		/* discard all */
		lseek(fd, offset, SEEK_SET);
		return -1;
	}

	return 0;
}

/*
 * File format:
 *
 * struct group_descs {
 *	u32	nr_groups;
 *	struct group_desc {
 *		char	name[];
 *		u32	leader_idx;
 *		u32	nr_members;
 *	}[nr_groups];
 * };
 */
static int write_group_desc(int fd, struct perf_header *h __maybe_unused,
			    struct perf_evlist *evlist)
{
	u32 nr_groups = evlist->nr_groups;
	struct perf_evsel *evsel;
	int ret;

	ret = do_write(fd, &nr_groups, sizeof(nr_groups));
	if (ret < 0)
		return ret;

	evlist__for_each(evlist, evsel) {
		if (perf_evsel__is_group_leader(evsel) &&
		    evsel->nr_members > 1) {
			const char *name = evsel->group_name ?: "{anon_group}";
			u32 leader_idx = evsel->idx;
			u32 nr_members = evsel->nr_members;

			ret = do_write_string(fd, name);
			if (ret < 0)
				return ret;

			ret = do_write(fd, &leader_idx, sizeof(leader_idx));
			if (ret < 0)
				return ret;

			ret = do_write(fd, &nr_members, sizeof(nr_members));
			if (ret < 0)
				return ret;
		}
	}
	return 0;
}

/*
 * default get_cpuid(): nothing gets recorded
 * actual implementation must be in arch/$(ARCH)/util/header.c
 */
int __attribute__ ((weak)) get_cpuid(char *buffer __maybe_unused,
				     size_t sz __maybe_unused)
{
	return -1;
}

static int write_cpuid(int fd, struct perf_header *h __maybe_unused,
		       struct perf_evlist *evlist __maybe_unused)
{
	char buffer[64];
	int ret;

	ret = get_cpuid(buffer, sizeof(buffer));
	if (!ret)
		goto write_it;

	return -1;
write_it:
	return do_write_string(fd, buffer);
}

static int write_branch_stack(int fd __maybe_unused,
			      struct perf_header *h __maybe_unused,
		       struct perf_evlist *evlist __maybe_unused)
{
	return 0;
}

static void print_hostname(struct perf_header *ph, int fd __maybe_unused,
			   FILE *fp)
{
	fprintf(fp, "# hostname : %s\n", ph->env.hostname);
}

static void print_osrelease(struct perf_header *ph, int fd __maybe_unused,
			    FILE *fp)
{
	fprintf(fp, "# os release : %s\n", ph->env.os_release);
}

static void print_arch(struct perf_header *ph, int fd __maybe_unused, FILE *fp)
{
	fprintf(fp, "# arch : %s\n", ph->env.arch);
}

static void print_cpudesc(struct perf_header *ph, int fd __maybe_unused,
			  FILE *fp)
{
	fprintf(fp, "# cpudesc : %s\n", ph->env.cpu_desc);
}

static void print_nrcpus(struct perf_header *ph, int fd __maybe_unused,
			 FILE *fp)
{
	fprintf(fp, "# nrcpus online : %u\n", ph->env.nr_cpus_online);
	fprintf(fp, "# nrcpus avail : %u\n", ph->env.nr_cpus_avail);
}

static void print_version(struct perf_header *ph, int fd __maybe_unused,
			  FILE *fp)
{
	fprintf(fp, "# perf version : %s\n", ph->env.version);
}

static void print_cmdline(struct perf_header *ph, int fd __maybe_unused,
			  FILE *fp)
{
	int nr, i;
	char *str;

	nr = ph->env.nr_cmdline;
	str = ph->env.cmdline;

	fprintf(fp, "# cmdline : ");

	for (i = 0; i < nr; i++) {
		fprintf(fp, "%s ", str);
		str += strlen(str) + 1;
	}
	fputc('\n', fp);
}

static void print_cpu_topology(struct perf_header *ph, int fd __maybe_unused,
			       FILE *fp)
{
	int nr, i;
	char *str;

	nr = ph->env.nr_sibling_cores;
	str = ph->env.sibling_cores;

	for (i = 0; i < nr; i++) {
		fprintf(fp, "# sibling cores   : %s\n", str);
		str += strlen(str) + 1;
	}

	nr = ph->env.nr_sibling_threads;
	str = ph->env.sibling_threads;

	for (i = 0; i < nr; i++) {
		fprintf(fp, "# sibling threads : %s\n", str);
		str += strlen(str) + 1;
	}
}

static void free_event_desc(struct perf_evsel *events)
{
	struct perf_evsel *evsel;

	if (!events)
		return;

	for (evsel = events; evsel->attr.size; evsel++) {
		zfree(&evsel->name);
		zfree(&evsel->id);
	}

	free(events);
}

static struct perf_evsel *
read_event_desc(struct perf_header *ph, int fd)
{
	struct perf_evsel *evsel, *events = NULL;
	u64 *id;
	void *buf = NULL;
	u32 nre, sz, nr, i, j;
	ssize_t ret;
	size_t msz;

	/* number of events */
	ret = readn(fd, &nre, sizeof(nre));
	if (ret != (ssize_t)sizeof(nre))
		goto error;

	if (ph->needs_swap)
		nre = bswap_32(nre);

	ret = readn(fd, &sz, sizeof(sz));
	if (ret != (ssize_t)sizeof(sz))
		goto error;

	if (ph->needs_swap)
		sz = bswap_32(sz);

	/* buffer to hold on file attr struct */
	buf = malloc(sz);
	if (!buf)
		goto error;

	/* the last event terminates with evsel->attr.size == 0: */
	events = calloc(nre + 1, sizeof(*events));
	if (!events)
		goto error;

	msz = sizeof(evsel->attr);
	if (sz < msz)
		msz = sz;

	for (i = 0, evsel = events; i < nre; evsel++, i++) {
		evsel->idx = i;

		/*
		 * must read entire on-file attr struct to
		 * sync up with layout.
		 */
		ret = readn(fd, buf, sz);
		if (ret != (ssize_t)sz)
			goto error;

		if (ph->needs_swap)
			perf_event__attr_swap(buf);

		memcpy(&evsel->attr, buf, msz);

		ret = readn(fd, &nr, sizeof(nr));
		if (ret != (ssize_t)sizeof(nr))
			goto error;

		if (ph->needs_swap) {
			nr = bswap_32(nr);
			evsel->needs_swap = true;
		}

		evsel->name = do_read_string(fd, ph);

		if (!nr)
			continue;

		id = calloc(nr, sizeof(*id));
		if (!id)
			goto error;
		evsel->ids = nr;
		evsel->id = id;

		for (j = 0 ; j < nr; j++) {
			ret = readn(fd, id, sizeof(*id));
			if (ret != (ssize_t)sizeof(*id))
				goto error;
			if (ph->needs_swap)
				*id = bswap_64(*id);
			id++;
		}
	}
out:
	free(buf);
	return events;
error:
	if (events)
		free_event_desc(events);
	events = NULL;
	goto out;
}

static void print_event_desc(struct perf_header *ph, int fd, FILE *fp)
{
	struct perf_evsel *evsel, *events = read_event_desc(ph, fd);
	u32 j;
	u64 *id;

	if (!events) {
		fprintf(fp, "# event desc: not available or unable to read\n");
		return;
	}

	for (evsel = events; evsel->attr.size; evsel++) {
		fprintf(fp, "# event : name = %s, ", evsel->name);

		fprintf(fp, "type = %d, config = 0x%"PRIx64
			    ", config1 = 0x%"PRIx64", config2 = 0x%"PRIx64,
				evsel->attr.type,
				(u64)evsel->attr.config,
				(u64)evsel->attr.config1,
				(u64)evsel->attr.config2);

		fprintf(fp, ", excl_usr = %d, excl_kern = %d",
				evsel->attr.exclude_user,
				evsel->attr.exclude_kernel);

		fprintf(fp, ", excl_host = %d, excl_guest = %d",
				evsel->attr.exclude_host,
				evsel->attr.exclude_guest);

		fprintf(fp, ", precise_ip = %d", evsel->attr.precise_ip);

		fprintf(fp, ", attr_mmap2 = %d", evsel->attr.mmap2);
		fprintf(fp, ", attr_mmap  = %d", evsel->attr.mmap);
		fprintf(fp, ", attr_mmap_data = %d", evsel->attr.mmap_data);
		if (evsel->ids) {
			fprintf(fp, ", id = {");
			for (j = 0, id = evsel->id; j < evsel->ids; j++, id++) {
				if (j)
					fputc(',', fp);
				fprintf(fp, " %"PRIu64, *id);
			}
			fprintf(fp, " }");
		}

		fputc('\n', fp);
	}

	free_event_desc(events);
}

static void print_total_mem(struct perf_header *ph, int fd __maybe_unused,
			    FILE *fp)
{
	fprintf(fp, "# total memory : %Lu kB\n", ph->env.total_mem);
}

static void print_numa_topology(struct perf_header *ph, int fd __maybe_unused,
				FILE *fp)
{
	u32 nr, c, i;
	char *str, *tmp;
	uint64_t mem_total, mem_free;

	/* nr nodes */
	nr = ph->env.nr_numa_nodes;
	str = ph->env.numa_nodes;

	for (i = 0; i < nr; i++) {
		/* node number */
		c = strtoul(str, &tmp, 0);
		if (*tmp != ':')
			goto error;

		str = tmp + 1;
		mem_total = strtoull(str, &tmp, 0);
		if (*tmp != ':')
			goto error;

		str = tmp + 1;
		mem_free = strtoull(str, &tmp, 0);
		if (*tmp != ':')
			goto error;

		fprintf(fp, "# node%u meminfo  : total = %"PRIu64" kB,"
			    " free = %"PRIu64" kB\n",
			c, mem_total, mem_free);

		str = tmp + 1;
		fprintf(fp, "# node%u cpu list : %s\n", c, str);

		str += strlen(str) + 1;
	}
	return;
error:
	fprintf(fp, "# numa topology : not available\n");
}

static void print_cpuid(struct perf_header *ph, int fd __maybe_unused, FILE *fp)
{
	fprintf(fp, "# cpuid : %s\n", ph->env.cpuid);
}

static void print_branch_stack(struct perf_header *ph __maybe_unused,
			       int fd __maybe_unused, FILE *fp)
{
	fprintf(fp, "# contains samples with branch stack\n");
}

static void print_pmu_mappings(struct perf_header *ph, int fd __maybe_unused,
			       FILE *fp)
{
	const char *delimiter = "# pmu mappings: ";
	char *str, *tmp;
	u32 pmu_num;
	u32 type;

	pmu_num = ph->env.nr_pmu_mappings;
	if (!pmu_num) {
		fprintf(fp, "# pmu mappings: not available\n");
		return;
	}

	str = ph->env.pmu_mappings;

	while (pmu_num) {
		type = strtoul(str, &tmp, 0);
		if (*tmp != ':')
			goto error;

		str = tmp + 1;
		fprintf(fp, "%s%s = %" PRIu32, delimiter, str, type);

		delimiter = ", ";
		str += strlen(str) + 1;
		pmu_num--;
	}

	fprintf(fp, "\n");

	if (!pmu_num)
		return;
error:
	fprintf(fp, "# pmu mappings: unable to read\n");
}

static void print_group_desc(struct perf_header *ph, int fd __maybe_unused,
			     FILE *fp)
{
	struct perf_session *session;
	struct perf_evsel *evsel;
	u32 nr = 0;

	session = container_of(ph, struct perf_session, header);

	evlist__for_each(session->evlist, evsel) {
		if (perf_evsel__is_group_leader(evsel) &&
		    evsel->nr_members > 1) {
			fprintf(fp, "# group: %s{%s", evsel->group_name ?: "",
				perf_evsel__name(evsel));

			nr = evsel->nr_members - 1;
		} else if (nr) {
			fprintf(fp, ",%s", perf_evsel__name(evsel));

			if (--nr == 0)
				fprintf(fp, "}\n");
		}
	}
}

static int __event_process_build_id(struct build_id_event *bev,
				    char *filename,
				    struct perf_session *session)
{
	int err = -1;
	struct dsos *dsos;
	struct machine *machine;
	u16 misc;
	struct dso *dso;
	enum dso_kernel_type dso_type;

	machine = perf_session__findnew_machine(session, bev->pid);
	if (!machine)
		goto out;

	misc = bev->header.misc & PERF_RECORD_MISC_CPUMODE_MASK;

	switch (misc) {
	case PERF_RECORD_MISC_KERNEL:
		dso_type = DSO_TYPE_KERNEL;
		dsos = &machine->kernel_dsos;
		break;
	case PERF_RECORD_MISC_GUEST_KERNEL:
		dso_type = DSO_TYPE_GUEST_KERNEL;
		dsos = &machine->kernel_dsos;
		break;
	case PERF_RECORD_MISC_USER:
	case PERF_RECORD_MISC_GUEST_USER:
		dso_type = DSO_TYPE_USER;
		dsos = &machine->user_dsos;
		break;
	default:
		goto out;
	}

	dso = __dsos__findnew(dsos, filename);
	if (dso != NULL) {
		char sbuild_id[BUILD_ID_SIZE * 2 + 1];

		dso__set_build_id(dso, &bev->build_id);

		if (!is_kernel_module(filename, NULL))
			dso->kernel = dso_type;

		build_id__sprintf(dso->build_id, sizeof(dso->build_id),
				  sbuild_id);
		pr_debug("build id event received for %s: %s\n",
			 dso->long_name, sbuild_id);
	}

	err = 0;
out:
	return err;
}

static int perf_header__read_build_ids_abi_quirk(struct perf_header *header,
						 int input, u64 offset, u64 size)
{
	struct perf_session *session = container_of(header, struct perf_session, header);
	struct {
		struct perf_event_header   header;
		u8			   build_id[PERF_ALIGN(BUILD_ID_SIZE, sizeof(u64))];
		char			   filename[0];
	} old_bev;
	struct build_id_event bev;
	char filename[PATH_MAX];
	u64 limit = offset + size;

	while (offset < limit) {
		ssize_t len;

		if (readn(input, &old_bev, sizeof(old_bev)) != sizeof(old_bev))
			return -1;

		if (header->needs_swap)
			perf_event_header__bswap(&old_bev.header);

		len = old_bev.header.size - sizeof(old_bev);
		if (readn(input, filename, len) != len)
			return -1;

		bev.header = old_bev.header;

		/*
		 * As the pid is the missing value, we need to fill
		 * it properly. The header.misc value give us nice hint.
		 */
		bev.pid	= HOST_KERNEL_ID;
		if (bev.header.misc == PERF_RECORD_MISC_GUEST_USER ||
		    bev.header.misc == PERF_RECORD_MISC_GUEST_KERNEL)
			bev.pid	= DEFAULT_GUEST_KERNEL_ID;

		memcpy(bev.build_id, old_bev.build_id, sizeof(bev.build_id));
		__event_process_build_id(&bev, filename, session);

		offset += bev.header.size;
	}

	return 0;
}

static int perf_header__read_build_ids(struct perf_header *header,
				       int input, u64 offset, u64 size)
{
	struct perf_session *session = container_of(header, struct perf_session, header);
	struct build_id_event bev;
	char filename[PATH_MAX];
	u64 limit = offset + size, orig_offset = offset;
	int err = -1;

	while (offset < limit) {
		ssize_t len;

		if (readn(input, &bev, sizeof(bev)) != sizeof(bev))
			goto out;

		if (header->needs_swap)
			perf_event_header__bswap(&bev.header);

		len = bev.header.size - sizeof(bev);
		if (readn(input, filename, len) != len)
			goto out;
		/*
		 * The a1645ce1 changeset:
		 *
		 * "perf: 'perf kvm' tool for monitoring guest performance from host"
		 *
		 * Added a field to struct build_id_event that broke the file
		 * format.
		 *
		 * Since the kernel build-id is the first entry, process the
		 * table using the old format if the well known
		 * '[kernel.kallsyms]' string for the kernel build-id has the
		 * first 4 characters chopped off (where the pid_t sits).
		 */
		if (memcmp(filename, "nel.kallsyms]", 13) == 0) {
			if (lseek(input, orig_offset, SEEK_SET) == (off_t)-1)
				return -1;
			return perf_header__read_build_ids_abi_quirk(header, input, offset, size);
		}

		__event_process_build_id(&bev, filename, session);

		offset += bev.header.size;
	}
	err = 0;
out:
	return err;
}

static int process_tracing_data(struct perf_file_section *section __maybe_unused,
				struct perf_header *ph __maybe_unused,
				int fd, void *data)
{
	ssize_t ret = trace_report(fd, data, false);
	return ret < 0 ? -1 : 0;
}

static int process_build_id(struct perf_file_section *section,
			    struct perf_header *ph, int fd,
			    void *data __maybe_unused)
{
	if (perf_header__read_build_ids(ph, fd, section->offset, section->size))
		pr_debug("Failed to read buildids, continuing...\n");
	return 0;
}

static int process_hostname(struct perf_file_section *section __maybe_unused,
			    struct perf_header *ph, int fd,
			    void *data __maybe_unused)
{
	ph->env.hostname = do_read_string(fd, ph);
	return ph->env.hostname ? 0 : -ENOMEM;
}

static int process_osrelease(struct perf_file_section *section __maybe_unused,
			     struct perf_header *ph, int fd,
			     void *data __maybe_unused)
{
	ph->env.os_release = do_read_string(fd, ph);
	return ph->env.os_release ? 0 : -ENOMEM;
}

static int process_version(struct perf_file_section *section __maybe_unused,
			   struct perf_header *ph, int fd,
			   void *data __maybe_unused)
{
	ph->env.version = do_read_string(fd, ph);
	return ph->env.version ? 0 : -ENOMEM;
}

static int process_arch(struct perf_file_section *section __maybe_unused,
			struct perf_header *ph,	int fd,
			void *data __maybe_unused)
{
	ph->env.arch = do_read_string(fd, ph);
	return ph->env.arch ? 0 : -ENOMEM;
}

static int process_nrcpus(struct perf_file_section *section __maybe_unused,
			  struct perf_header *ph, int fd,
			  void *data __maybe_unused)
{
	ssize_t ret;
	u32 nr;

	ret = readn(fd, &nr, sizeof(nr));
	if (ret != sizeof(nr))
		return -1;

	if (ph->needs_swap)
		nr = bswap_32(nr);

	ph->env.nr_cpus_online = nr;

	ret = readn(fd, &nr, sizeof(nr));
	if (ret != sizeof(nr))
		return -1;

	if (ph->needs_swap)
		nr = bswap_32(nr);

	ph->env.nr_cpus_avail = nr;
	return 0;
}

static int process_cpudesc(struct perf_file_section *section __maybe_unused,
			   struct perf_header *ph, int fd,
			   void *data __maybe_unused)
{
	ph->env.cpu_desc = do_read_string(fd, ph);
	return ph->env.cpu_desc ? 0 : -ENOMEM;
}

static int process_cpuid(struct perf_file_section *section __maybe_unused,
			 struct perf_header *ph,  int fd,
			 void *data __maybe_unused)
{
	ph->env.cpuid = do_read_string(fd, ph);
	return ph->env.cpuid ? 0 : -ENOMEM;
}

static int process_total_mem(struct perf_file_section *section __maybe_unused,
			     struct perf_header *ph, int fd,
			     void *data __maybe_unused)
{
	uint64_t mem;
	ssize_t ret;

	ret = readn(fd, &mem, sizeof(mem));
	if (ret != sizeof(mem))
		return -1;

	if (ph->needs_swap)
		mem = bswap_64(mem);

	ph->env.total_mem = mem;
	return 0;
}

static struct perf_evsel *
perf_evlist__find_by_index(struct perf_evlist *evlist, int idx)
{
	struct perf_evsel *evsel;

	evlist__for_each(evlist, evsel) {
		if (evsel->idx == idx)
			return evsel;
	}

	return NULL;
}

static void
perf_evlist__set_event_name(struct perf_evlist *evlist,
			    struct perf_evsel *event)
{
	struct perf_evsel *evsel;

	if (!event->name)
		return;

	evsel = perf_evlist__find_by_index(evlist, event->idx);
	if (!evsel)
		return;

	if (evsel->name)
		return;

	evsel->name = strdup(event->name);
}

static int
process_event_desc(struct perf_file_section *section __maybe_unused,
		   struct perf_header *header, int fd,
		   void *data __maybe_unused)
{
	struct perf_session *session;
	struct perf_evsel *evsel, *events = read_event_desc(header, fd);

	if (!events)
		return 0;

	session = container_of(header, struct perf_session, header);
	for (evsel = events; evsel->attr.size; evsel++)
		perf_evlist__set_event_name(session->evlist, evsel);

	free_event_desc(events);

	return 0;
}

static int process_cmdline(struct perf_file_section *section __maybe_unused,
			   struct perf_header *ph, int fd,
			   void *data __maybe_unused)
{
	ssize_t ret;
	char *str;
	u32 nr, i;
	struct strbuf sb;

	ret = readn(fd, &nr, sizeof(nr));
	if (ret != sizeof(nr))
		return -1;

	if (ph->needs_swap)
		nr = bswap_32(nr);

	ph->env.nr_cmdline = nr;
	strbuf_init(&sb, 128);

	for (i = 0; i < nr; i++) {
		str = do_read_string(fd, ph);
		if (!str)
			goto error;

		/* include a NULL character at the end */
		strbuf_add(&sb, str, strlen(str) + 1);
		free(str);
	}
	ph->env.cmdline = strbuf_detach(&sb, NULL);
	return 0;

error:
	strbuf_release(&sb);
	return -1;
}

static int process_cpu_topology(struct perf_file_section *section __maybe_unused,
				struct perf_header *ph, int fd,
				void *data __maybe_unused)
{
	ssize_t ret;
	u32 nr, i;
	char *str;
	struct strbuf sb;

	ret = readn(fd, &nr, sizeof(nr));
	if (ret != sizeof(nr))
		return -1;

	if (ph->needs_swap)
		nr = bswap_32(nr);

	ph->env.nr_sibling_cores = nr;
	strbuf_init(&sb, 128);

	for (i = 0; i < nr; i++) {
		str = do_read_string(fd, ph);
		if (!str)
			goto error;

		/* include a NULL character at the end */
		strbuf_add(&sb, str, strlen(str) + 1);
		free(str);
	}
	ph->env.sibling_cores = strbuf_detach(&sb, NULL);

	ret = readn(fd, &nr, sizeof(nr));
	if (ret != sizeof(nr))
		return -1;

	if (ph->needs_swap)
		nr = bswap_32(nr);

	ph->env.nr_sibling_threads = nr;

	for (i = 0; i < nr; i++) {
		str = do_read_string(fd, ph);
		if (!str)
			goto error;

		/* include a NULL character at the end */
		strbuf_add(&sb, str, strlen(str) + 1);
		free(str);
	}
	ph->env.sibling_threads = strbuf_detach(&sb, NULL);
	return 0;

error:
	strbuf_release(&sb);
	return -1;
}

static int process_numa_topology(struct perf_file_section *section __maybe_unused,
				 struct perf_header *ph, int fd,
				 void *data __maybe_unused)
{
	ssize_t ret;
	u32 nr, node, i;
	char *str;
	uint64_t mem_total, mem_free;
	struct strbuf sb;

	/* nr nodes */
	ret = readn(fd, &nr, sizeof(nr));
	if (ret != sizeof(nr))
		goto error;

	if (ph->needs_swap)
		nr = bswap_32(nr);

	ph->env.nr_numa_nodes = nr;
	strbuf_init(&sb, 256);

	for (i = 0; i < nr; i++) {
		/* node number */
		ret = readn(fd, &node, sizeof(node));
		if (ret != sizeof(node))
			goto error;

		ret = readn(fd, &mem_total, sizeof(u64));
		if (ret != sizeof(u64))
			goto error;

		ret = readn(fd, &mem_free, sizeof(u64));
		if (ret != sizeof(u64))
			goto error;

		if (ph->needs_swap) {
			node = bswap_32(node);
			mem_total = bswap_64(mem_total);
			mem_free = bswap_64(mem_free);
		}

		strbuf_addf(&sb, "%u:%"PRIu64":%"PRIu64":",
			    node, mem_total, mem_free);

		str = do_read_string(fd, ph);
		if (!str)
			goto error;

		/* include a NULL character at the end */
		strbuf_add(&sb, str, strlen(str) + 1);
		free(str);
	}
	ph->env.numa_nodes = strbuf_detach(&sb, NULL);
	return 0;

error:
	strbuf_release(&sb);
	return -1;
}

static int process_pmu_mappings(struct perf_file_section *section __maybe_unused,
				struct perf_header *ph, int fd,
				void *data __maybe_unused)
{
	ssize_t ret;
	char *name;
	u32 pmu_num;
	u32 type;
	struct strbuf sb;

	ret = readn(fd, &pmu_num, sizeof(pmu_num));
	if (ret != sizeof(pmu_num))
		return -1;

	if (ph->needs_swap)
		pmu_num = bswap_32(pmu_num);

	if (!pmu_num) {
		pr_debug("pmu mappings not available\n");
		return 0;
	}

	ph->env.nr_pmu_mappings = pmu_num;
	strbuf_init(&sb, 128);

	while (pmu_num) {
		if (readn(fd, &type, sizeof(type)) != sizeof(type))
			goto error;
		if (ph->needs_swap)
			type = bswap_32(type);

		name = do_read_string(fd, ph);
		if (!name)
			goto error;

		strbuf_addf(&sb, "%u:%s", type, name);
		/* include a NULL character at the end */
		strbuf_add(&sb, "", 1);

		free(name);
		pmu_num--;
	}
	ph->env.pmu_mappings = strbuf_detach(&sb, NULL);
	return 0;

error:
	strbuf_release(&sb);
	return -1;
}

static int process_group_desc(struct perf_file_section *section __maybe_unused,
			      struct perf_header *ph, int fd,
			      void *data __maybe_unused)
{
	size_t ret = -1;
	u32 i, nr, nr_groups;
	struct perf_session *session;
	struct perf_evsel *evsel, *leader = NULL;
	struct group_desc {
		char *name;
		u32 leader_idx;
		u32 nr_members;
	} *desc;

	if (readn(fd, &nr_groups, sizeof(nr_groups)) != sizeof(nr_groups))
		return -1;

	if (ph->needs_swap)
		nr_groups = bswap_32(nr_groups);

	ph->env.nr_groups = nr_groups;
	if (!nr_groups) {
		pr_debug("group desc not available\n");
		return 0;
	}

	desc = calloc(nr_groups, sizeof(*desc));
	if (!desc)
		return -1;

	for (i = 0; i < nr_groups; i++) {
		desc[i].name = do_read_string(fd, ph);
		if (!desc[i].name)
			goto out_free;

		if (readn(fd, &desc[i].leader_idx, sizeof(u32)) != sizeof(u32))
			goto out_free;

		if (readn(fd, &desc[i].nr_members, sizeof(u32)) != sizeof(u32))
			goto out_free;

		if (ph->needs_swap) {
			desc[i].leader_idx = bswap_32(desc[i].leader_idx);
			desc[i].nr_members = bswap_32(desc[i].nr_members);
		}
	}

	/*
	 * Rebuild group relationship based on the group_desc
	 */
	session = container_of(ph, struct perf_session, header);
	session->evlist->nr_groups = nr_groups;

	i = nr = 0;
	evlist__for_each(session->evlist, evsel) {
		if (evsel->idx == (int) desc[i].leader_idx) {
			evsel->leader = evsel;
			/* {anon_group} is a dummy name */
			if (strcmp(desc[i].name, "{anon_group}")) {
				evsel->group_name = desc[i].name;
				desc[i].name = NULL;
			}
			evsel->nr_members = desc[i].nr_members;

			if (i >= nr_groups || nr > 0) {
				pr_debug("invalid group desc\n");
				goto out_free;
			}

			leader = evsel;
			nr = evsel->nr_members - 1;
			i++;
		} else if (nr) {
			/* This is a group member */
			evsel->leader = leader;

			nr--;
		}
	}

	if (i != nr_groups || nr != 0) {
		pr_debug("invalid group desc\n");
		goto out_free;
	}

	ret = 0;
out_free:
	for (i = 0; i < nr_groups; i++)
		zfree(&desc[i].name);
	free(desc);

	return ret;
}

struct feature_ops {
	int (*write)(int fd, struct perf_header *h, struct perf_evlist *evlist);
	void (*print)(struct perf_header *h, int fd, FILE *fp);
	int (*process)(struct perf_file_section *section,
		       struct perf_header *h, int fd, void *data);
	const char *name;
	bool full_only;
};

#define FEAT_OPA(n, func) \
	[n] = { .name = #n, .write = write_##func, .print = print_##func }
#define FEAT_OPP(n, func) \
	[n] = { .name = #n, .write = write_##func, .print = print_##func, \
		.process = process_##func }
#define FEAT_OPF(n, func) \
	[n] = { .name = #n, .write = write_##func, .print = print_##func, \
		.process = process_##func, .full_only = true }

/* feature_ops not implemented: */
#define print_tracing_data	NULL
#define print_build_id		NULL

static const struct feature_ops feat_ops[HEADER_LAST_FEATURE] = {
	FEAT_OPP(HEADER_TRACING_DATA,	tracing_data),
	FEAT_OPP(HEADER_BUILD_ID,	build_id),
	FEAT_OPP(HEADER_HOSTNAME,	hostname),
	FEAT_OPP(HEADER_OSRELEASE,	osrelease),
	FEAT_OPP(HEADER_VERSION,	version),
	FEAT_OPP(HEADER_ARCH,		arch),
	FEAT_OPP(HEADER_NRCPUS,		nrcpus),
	FEAT_OPP(HEADER_CPUDESC,	cpudesc),
	FEAT_OPP(HEADER_CPUID,		cpuid),
	FEAT_OPP(HEADER_TOTAL_MEM,	total_mem),
	FEAT_OPP(HEADER_EVENT_DESC,	event_desc),
	FEAT_OPP(HEADER_CMDLINE,	cmdline),
	FEAT_OPF(HEADER_CPU_TOPOLOGY,	cpu_topology),
	FEAT_OPF(HEADER_NUMA_TOPOLOGY,	numa_topology),
	FEAT_OPA(HEADER_BRANCH_STACK,	branch_stack),
	FEAT_OPP(HEADER_PMU_MAPPINGS,	pmu_mappings),
	FEAT_OPP(HEADER_GROUP_DESC,	group_desc),
};

struct header_print_data {
	FILE *fp;
	bool full; /* extended list of headers */
};

static int perf_file_section__fprintf_info(struct perf_file_section *section,
					   struct perf_header *ph,
					   int feat, int fd, void *data)
{
	struct header_print_data *hd = data;

	if (lseek(fd, section->offset, SEEK_SET) == (off_t)-1) {
		pr_debug("Failed to lseek to %" PRIu64 " offset for feature "
				"%d, continuing...\n", section->offset, feat);
		return 0;
	}
	if (feat >= HEADER_LAST_FEATURE) {
		pr_warning("unknown feature %d\n", feat);
		return 0;
	}
	if (!feat_ops[feat].print)
		return 0;

	if (!feat_ops[feat].full_only || hd->full)
		feat_ops[feat].print(ph, fd, hd->fp);
	else
		fprintf(hd->fp, "# %s info available, use -I to display\n",
			feat_ops[feat].name);

	return 0;
}

int perf_header__fprintf_info(struct perf_session *session, FILE *fp, bool full)
{
	struct header_print_data hd;
	struct perf_header *header = &session->header;
	int fd = perf_data_file__fd(session->file);
	hd.fp = fp;
	hd.full = full;

	perf_header__process_sections(header, fd, &hd,
				      perf_file_section__fprintf_info);
	return 0;
}

static int do_write_feat(int fd, struct perf_header *h, int type,
			 struct perf_file_section **p,
			 struct perf_evlist *evlist)
{
	int err;
	int ret = 0;

	if (perf_header__has_feat(h, type)) {
		if (!feat_ops[type].write)
			return -1;

		(*p)->offset = lseek(fd, 0, SEEK_CUR);

		err = feat_ops[type].write(fd, h, evlist);
		if (err < 0) {
			pr_debug("failed to write feature %d\n", type);

			/* undo anything written */
			lseek(fd, (*p)->offset, SEEK_SET);

			return -1;
		}
		(*p)->size = lseek(fd, 0, SEEK_CUR) - (*p)->offset;
		(*p)++;
	}
	return ret;
}

static int perf_header__adds_write(struct perf_header *header,
				   struct perf_evlist *evlist, int fd)
{
	int nr_sections;
	struct perf_file_section *feat_sec, *p;
	int sec_size;
	u64 sec_start;
	int feat;
	int err;

	nr_sections = bitmap_weight(header->adds_features, HEADER_FEAT_BITS);
	if (!nr_sections)
		return 0;

	feat_sec = p = calloc(nr_sections, sizeof(*feat_sec));
	if (feat_sec == NULL)
		return -ENOMEM;

	sec_size = sizeof(*feat_sec) * nr_sections;

	sec_start = header->feat_offset;
	lseek(fd, sec_start + sec_size, SEEK_SET);

	for_each_set_bit(feat, header->adds_features, HEADER_FEAT_BITS) {
		if (do_write_feat(fd, header, feat, &p, evlist))
			perf_header__clear_feat(header, feat);
	}

	lseek(fd, sec_start, SEEK_SET);
	/*
	 * may write more than needed due to dropped feature, but
	 * this is okay, reader will skip the mising entries
	 */
	err = do_write(fd, feat_sec, sec_size);
	if (err < 0)
		pr_debug("failed to write feature section\n");
	free(feat_sec);
	return err;
}

int perf_header__write_pipe(int fd)
{
	struct perf_pipe_file_header f_header;
	int err;

	f_header = (struct perf_pipe_file_header){
		.magic	   = PERF_MAGIC,
		.size	   = sizeof(f_header),
	};

	err = do_write(fd, &f_header, sizeof(f_header));
	if (err < 0) {
		pr_debug("failed to write perf pipe header\n");
		return err;
	}

	return 0;
}

int perf_session__write_header(struct perf_session *session,
			       struct perf_evlist *evlist,
			       int fd, bool at_exit)
{
	struct perf_file_header f_header;
	struct perf_file_attr   f_attr;
	struct perf_header *header = &session->header;
	struct perf_evsel *evsel;
	u64 attr_offset;
	int err;

	lseek(fd, sizeof(f_header), SEEK_SET);

	evlist__for_each(session->evlist, evsel) {
		evsel->id_offset = lseek(fd, 0, SEEK_CUR);
		err = do_write(fd, evsel->id, evsel->ids * sizeof(u64));
		if (err < 0) {
			pr_debug("failed to write perf header\n");
			return err;
		}
	}

	attr_offset = lseek(fd, 0, SEEK_CUR);

	evlist__for_each(evlist, evsel) {
		f_attr = (struct perf_file_attr){
			.attr = evsel->attr,
			.ids  = {
				.offset = evsel->id_offset,
				.size   = evsel->ids * sizeof(u64),
			}
		};
		err = do_write(fd, &f_attr, sizeof(f_attr));
		if (err < 0) {
			pr_debug("failed to write perf header attribute\n");
			return err;
		}
	}

	if (!header->data_offset)
		header->data_offset = lseek(fd, 0, SEEK_CUR);
	header->feat_offset = header->data_offset + header->data_size;

	if (at_exit) {
		err = perf_header__adds_write(header, evlist, fd);
		if (err < 0)
			return err;
	}

	f_header = (struct perf_file_header){
		.magic	   = PERF_MAGIC,
		.size	   = sizeof(f_header),
		.attr_size = sizeof(f_attr),
		.attrs = {
			.offset = attr_offset,
			.size   = evlist->nr_entries * sizeof(f_attr),
		},
		.data = {
			.offset = header->data_offset,
			.size	= header->data_size,
		},
		/* event_types is ignored, store zeros */
	};

	memcpy(&f_header.adds_features, &header->adds_features, sizeof(header->adds_features));

	lseek(fd, 0, SEEK_SET);
	err = do_write(fd, &f_header, sizeof(f_header));
	if (err < 0) {
		pr_debug("failed to write perf header\n");
		return err;
	}
	lseek(fd, header->data_offset + header->data_size, SEEK_SET);

	return 0;
}

static int perf_header__getbuffer64(struct perf_header *header,
				    int fd, void *buf, size_t size)
{
	if (readn(fd, buf, size) <= 0)
		return -1;

	if (header->needs_swap)
		mem_bswap_64(buf, size);

	return 0;
}

int perf_header__process_sections(struct perf_header *header, int fd,
				  void *data,
				  int (*process)(struct perf_file_section *section,
						 struct perf_header *ph,
						 int feat, int fd, void *data))
{
	struct perf_file_section *feat_sec, *sec;
	int nr_sections;
	int sec_size;
	int feat;
	int err;

	nr_sections = bitmap_weight(header->adds_features, HEADER_FEAT_BITS);
	if (!nr_sections)
		return 0;

	feat_sec = sec = calloc(nr_sections, sizeof(*feat_sec));
	if (!feat_sec)
		return -1;

	sec_size = sizeof(*feat_sec) * nr_sections;

	lseek(fd, header->feat_offset, SEEK_SET);

	err = perf_header__getbuffer64(header, fd, feat_sec, sec_size);
	if (err < 0)
		goto out_free;

	for_each_set_bit(feat, header->adds_features, HEADER_LAST_FEATURE) {
		err = process(sec++, header, feat, fd, data);
		if (err < 0)
			goto out_free;
	}
	err = 0;
out_free:
	free(feat_sec);
	return err;
}

static const int attr_file_abi_sizes[] = {
	[0] = PERF_ATTR_SIZE_VER0,
	[1] = PERF_ATTR_SIZE_VER1,
	[2] = PERF_ATTR_SIZE_VER2,
	[3] = PERF_ATTR_SIZE_VER3,
	[4] = PERF_ATTR_SIZE_VER4,
	0,
};

/*
 * In the legacy file format, the magic number is not used to encode endianness.
 * hdr_sz was used to encode endianness. But given that hdr_sz can vary based
 * on ABI revisions, we need to try all combinations for all endianness to
 * detect the endianness.
 */
static int try_all_file_abis(uint64_t hdr_sz, struct perf_header *ph)
{
	uint64_t ref_size, attr_size;
	int i;

	for (i = 0 ; attr_file_abi_sizes[i]; i++) {
		ref_size = attr_file_abi_sizes[i]
			 + sizeof(struct perf_file_section);
		if (hdr_sz != ref_size) {
			attr_size = bswap_64(hdr_sz);
			if (attr_size != ref_size)
				continue;

			ph->needs_swap = true;
		}
		pr_debug("ABI%d perf.data file detected, need_swap=%d\n",
			 i,
			 ph->needs_swap);
		return 0;
	}
	/* could not determine endianness */
	return -1;
}

#define PERF_PIPE_HDR_VER0	16

static const size_t attr_pipe_abi_sizes[] = {
	[0] = PERF_PIPE_HDR_VER0,
	0,
};

/*
 * In the legacy pipe format, there is an implicit assumption that endiannesss
 * between host recording the samples, and host parsing the samples is the
 * same. This is not always the case given that the pipe output may always be
 * redirected into a file and analyzed on a different machine with possibly a
 * different endianness and perf_event ABI revsions in the perf tool itself.
 */
static int try_all_pipe_abis(uint64_t hdr_sz, struct perf_header *ph)
{
	u64 attr_size;
	int i;

	for (i = 0 ; attr_pipe_abi_sizes[i]; i++) {
		if (hdr_sz != attr_pipe_abi_sizes[i]) {
			attr_size = bswap_64(hdr_sz);
			if (attr_size != hdr_sz)
				continue;

			ph->needs_swap = true;
		}
		pr_debug("Pipe ABI%d perf.data file detected\n", i);
		return 0;
	}
	return -1;
}

bool is_perf_magic(u64 magic)
{
	if (!memcmp(&magic, __perf_magic1, sizeof(magic))
		|| magic == __perf_magic2
		|| magic == __perf_magic2_sw)
		return true;

	return false;
}

static int check_magic_endian(u64 magic, uint64_t hdr_sz,
			      bool is_pipe, struct perf_header *ph)
{
	int ret;

	/* check for legacy format */
	ret = memcmp(&magic, __perf_magic1, sizeof(magic));
	if (ret == 0) {
		ph->version = PERF_HEADER_VERSION_1;
		pr_debug("legacy perf.data format\n");
		if (is_pipe)
			return try_all_pipe_abis(hdr_sz, ph);

		return try_all_file_abis(hdr_sz, ph);
	}
	/*
	 * the new magic number serves two purposes:
	 * - unique number to identify actual perf.data files
	 * - encode endianness of file
	 */

	/* check magic number with one endianness */
	if (magic == __perf_magic2)
		return 0;

	/* check magic number with opposite endianness */
	if (magic != __perf_magic2_sw)
		return -1;

	ph->needs_swap = true;
	ph->version = PERF_HEADER_VERSION_2;

	return 0;
}

int perf_file_header__read(struct perf_file_header *header,
			   struct perf_header *ph, int fd)
{
	ssize_t ret;

	lseek(fd, 0, SEEK_SET);

	ret = readn(fd, header, sizeof(*header));
	if (ret <= 0)
		return -1;

	if (check_magic_endian(header->magic,
			       header->attr_size, false, ph) < 0) {
		pr_debug("magic/endian check failed\n");
		return -1;
	}

	if (ph->needs_swap) {
		mem_bswap_64(header, offsetof(struct perf_file_header,
			     adds_features));
	}

	if (header->size != sizeof(*header)) {
		/* Support the previous format */
		if (header->size == offsetof(typeof(*header), adds_features))
			bitmap_zero(header->adds_features, HEADER_FEAT_BITS);
		else
			return -1;
	} else if (ph->needs_swap) {
		/*
		 * feature bitmap is declared as an array of unsigned longs --
		 * not good since its size can differ between the host that
		 * generated the data file and the host analyzing the file.
		 *
		 * We need to handle endianness, but we don't know the size of
		 * the unsigned long where the file was generated. Take a best
		 * guess at determining it: try 64-bit swap first (ie., file
		 * created on a 64-bit host), and check if the hostname feature
		 * bit is set (this feature bit is forced on as of fbe96f2).
		 * If the bit is not, undo the 64-bit swap and try a 32-bit
		 * swap. If the hostname bit is still not set (e.g., older data
		 * file), punt and fallback to the original behavior --
		 * clearing all feature bits and setting buildid.
		 */
		mem_bswap_64(&header->adds_features,
			    BITS_TO_U64(HEADER_FEAT_BITS));

		if (!test_bit(HEADER_HOSTNAME, header->adds_features)) {
			/* unswap as u64 */
			mem_bswap_64(&header->adds_features,
				    BITS_TO_U64(HEADER_FEAT_BITS));

			/* unswap as u32 */
			mem_bswap_32(&header->adds_features,
				    BITS_TO_U32(HEADER_FEAT_BITS));
		}

		if (!test_bit(HEADER_HOSTNAME, header->adds_features)) {
			bitmap_zero(header->adds_features, HEADER_FEAT_BITS);
			set_bit(HEADER_BUILD_ID, header->adds_features);
		}
	}

	memcpy(&ph->adds_features, &header->adds_features,
	       sizeof(ph->adds_features));

	ph->data_offset  = header->data.offset;
	ph->data_size	 = header->data.size;
	ph->feat_offset  = header->data.offset + header->data.size;
	return 0;
}

static int perf_file_section__process(struct perf_file_section *section,
				      struct perf_header *ph,
				      int feat, int fd, void *data)
{
	if (lseek(fd, section->offset, SEEK_SET) == (off_t)-1) {
		pr_debug("Failed to lseek to %" PRIu64 " offset for feature "
			  "%d, continuing...\n", section->offset, feat);
		return 0;
	}

	if (feat >= HEADER_LAST_FEATURE) {
		pr_debug("unknown feature %d, continuing...\n", feat);
		return 0;
	}

	if (!feat_ops[feat].process)
		return 0;

	return feat_ops[feat].process(section, ph, fd, data);
}

static int perf_file_header__read_pipe(struct perf_pipe_file_header *header,
				       struct perf_header *ph, int fd,
				       bool repipe)
{
	ssize_t ret;

	ret = readn(fd, header, sizeof(*header));
	if (ret <= 0)
		return -1;

	if (check_magic_endian(header->magic, header->size, true, ph) < 0) {
		pr_debug("endian/magic failed\n");
		return -1;
	}

	if (ph->needs_swap)
		header->size = bswap_64(header->size);

	if (repipe && do_write(STDOUT_FILENO, header, sizeof(*header)) < 0)
		return -1;

	return 0;
}

static int perf_header__read_pipe(struct perf_session *session)
{
	struct perf_header *header = &session->header;
	struct perf_pipe_file_header f_header;

	if (perf_file_header__read_pipe(&f_header, header,
					perf_data_file__fd(session->file),
					session->repipe) < 0) {
		pr_debug("incompatible file format\n");
		return -EINVAL;
	}

	return 0;
}

static int read_attr(int fd, struct perf_header *ph,
		     struct perf_file_attr *f_attr)
{
	struct perf_event_attr *attr = &f_attr->attr;
	size_t sz, left;
	size_t our_sz = sizeof(f_attr->attr);
	ssize_t ret;

	memset(f_attr, 0, sizeof(*f_attr));

	/* read minimal guaranteed structure */
	ret = readn(fd, attr, PERF_ATTR_SIZE_VER0);
	if (ret <= 0) {
		pr_debug("cannot read %d bytes of header attr\n",
			 PERF_ATTR_SIZE_VER0);
		return -1;
	}

	/* on file perf_event_attr size */
	sz = attr->size;

	if (ph->needs_swap)
		sz = bswap_32(sz);

	if (sz == 0) {
		/* assume ABI0 */
		sz =  PERF_ATTR_SIZE_VER0;
	} else if (sz > our_sz) {
		pr_debug("file uses a more recent and unsupported ABI"
			 " (%zu bytes extra)\n", sz - our_sz);
		return -1;
	}
	/* what we have not yet read and that we know about */
	left = sz - PERF_ATTR_SIZE_VER0;
	if (left) {
		void *ptr = attr;
		ptr += PERF_ATTR_SIZE_VER0;

		ret = readn(fd, ptr, left);
	}
	/* read perf_file_section, ids are read in caller */
	ret = readn(fd, &f_attr->ids, sizeof(f_attr->ids));

	return ret <= 0 ? -1 : 0;
}

static int perf_evsel__prepare_tracepoint_event(struct perf_evsel *evsel,
						struct pevent *pevent)
{
	struct event_format *event;
	char bf[128];

	/* already prepared */
	if (evsel->tp_format)
		return 0;

	if (pevent == NULL) {
		pr_debug("broken or missing trace data\n");
		return -1;
	}

	event = pevent_find_event(pevent, evsel->attr.config);
	if (event == NULL)
		return -1;

	if (!evsel->name) {
		snprintf(bf, sizeof(bf), "%s:%s", event->system, event->name);
		evsel->name = strdup(bf);
		if (evsel->name == NULL)
			return -1;
	}

	evsel->tp_format = event;
	return 0;
}

static int perf_evlist__prepare_tracepoint_events(struct perf_evlist *evlist,
						  struct pevent *pevent)
{
	struct perf_evsel *pos;

	evlist__for_each(evlist, pos) {
		if (pos->attr.type == PERF_TYPE_TRACEPOINT &&
		    perf_evsel__prepare_tracepoint_event(pos, pevent))
			return -1;
	}

	return 0;
}

int perf_session__read_header(struct perf_session *session)
{
	struct perf_data_file *file = session->file;
	struct perf_header *header = &session->header;
	struct perf_file_header	f_header;
	struct perf_file_attr	f_attr;
	u64			f_id;
	int nr_attrs, nr_ids, i, j;
	int fd = perf_data_file__fd(file);

	session->evlist = perf_evlist__new();
	if (session->evlist == NULL)
		return -ENOMEM;

	if (perf_data_file__is_pipe(file))
		return perf_header__read_pipe(session);

	if (perf_file_header__read(&f_header, header, fd) < 0)
		return -EINVAL;

	/*
	 * Sanity check that perf.data was written cleanly; data size is
	 * initialized to 0 and updated only if the on_exit function is run.
	 * If data size is still 0 then the file contains only partial
	 * information.  Just warn user and process it as much as it can.
	 */
	if (f_header.data.size == 0) {
		pr_warning("WARNING: The %s file's data size field is 0 which is unexpected.\n"
			   "Was the 'perf record' command properly terminated?\n",
			   file->path);
	}

	nr_attrs = f_header.attrs.size / f_header.attr_size;
	lseek(fd, f_header.attrs.offset, SEEK_SET);

	for (i = 0; i < nr_attrs; i++) {
		struct perf_evsel *evsel;
		off_t tmp;

		if (read_attr(fd, header, &f_attr) < 0)
			goto out_errno;

		if (header->needs_swap)
			perf_event__attr_swap(&f_attr.attr);

		tmp = lseek(fd, 0, SEEK_CUR);
		evsel = perf_evsel__new(&f_attr.attr);

		if (evsel == NULL)
			goto out_delete_evlist;

		evsel->needs_swap = header->needs_swap;
		/*
		 * Do it before so that if perf_evsel__alloc_id fails, this
		 * entry gets purged too at perf_evlist__delete().
		 */
		perf_evlist__add(session->evlist, evsel);

		nr_ids = f_attr.ids.size / sizeof(u64);
		/*
		 * We don't have the cpu and thread maps on the header, so
		 * for allocating the perf_sample_id table we fake 1 cpu and
		 * hattr->ids threads.
		 */
		if (perf_evsel__alloc_id(evsel, 1, nr_ids))
			goto out_delete_evlist;

		lseek(fd, f_attr.ids.offset, SEEK_SET);

		for (j = 0; j < nr_ids; j++) {
			if (perf_header__getbuffer64(header, fd, &f_id, sizeof(f_id)))
				goto out_errno;

			perf_evlist__id_add(session->evlist, evsel, 0, j, f_id);
		}

		lseek(fd, tmp, SEEK_SET);
	}

	symbol_conf.nr_events = nr_attrs;

	perf_header__process_sections(header, fd, &session->tevent,
				      perf_file_section__process);

	if (perf_evlist__prepare_tracepoint_events(session->evlist,
						   session->tevent.pevent))
		goto out_delete_evlist;

	return 0;
out_errno:
	return -errno;

out_delete_evlist:
	perf_evlist__delete(session->evlist);
	session->evlist = NULL;
	return -ENOMEM;
}

int perf_event__synthesize_attr(struct perf_tool *tool,
				struct perf_event_attr *attr, u32 ids, u64 *id,
				perf_event__handler_t process)
{
	union perf_event *ev;
	size_t size;
	int err;

	size = sizeof(struct perf_event_attr);
	size = PERF_ALIGN(size, sizeof(u64));
	size += sizeof(struct perf_event_header);
	size += ids * sizeof(u64);

	ev = malloc(size);

	if (ev == NULL)
		return -ENOMEM;

	ev->attr.attr = *attr;
	memcpy(ev->attr.id, id, ids * sizeof(u64));

	ev->attr.header.type = PERF_RECORD_HEADER_ATTR;
	ev->attr.header.size = (u16)size;

	if (ev->attr.header.size == size)
		err = process(tool, ev, NULL, NULL);
	else
		err = -E2BIG;

	free(ev);

	return err;
}

int perf_event__synthesize_attrs(struct perf_tool *tool,
				   struct perf_session *session,
				   perf_event__handler_t process)
{
	struct perf_evsel *evsel;
	int err = 0;

	evlist__for_each(session->evlist, evsel) {
		err = perf_event__synthesize_attr(tool, &evsel->attr, evsel->ids,
						  evsel->id, process);
		if (err) {
			pr_debug("failed to create perf header attribute\n");
			return err;
		}
	}

	return err;
}

int perf_event__process_attr(struct perf_tool *tool __maybe_unused,
			     union perf_event *event,
			     struct perf_evlist **pevlist)
{
	u32 i, ids, n_ids;
	struct perf_evsel *evsel;
	struct perf_evlist *evlist = *pevlist;

	if (evlist == NULL) {
		*pevlist = evlist = perf_evlist__new();
		if (evlist == NULL)
			return -ENOMEM;
	}

	evsel = perf_evsel__new(&event->attr.attr);
	if (evsel == NULL)
		return -ENOMEM;

	perf_evlist__add(evlist, evsel);

	ids = event->header.size;
	ids -= (void *)&event->attr.id - (void *)event;
	n_ids = ids / sizeof(u64);
	/*
	 * We don't have the cpu and thread maps on the header, so
	 * for allocating the perf_sample_id table we fake 1 cpu and
	 * hattr->ids threads.
	 */
	if (perf_evsel__alloc_id(evsel, 1, n_ids))
		return -ENOMEM;

	for (i = 0; i < n_ids; i++) {
		perf_evlist__id_add(evlist, evsel, 0, i, event->attr.id[i]);
	}

	symbol_conf.nr_events = evlist->nr_entries;

	return 0;
}

int perf_event__synthesize_tracing_data(struct perf_tool *tool, int fd,
					struct perf_evlist *evlist,
					perf_event__handler_t process)
{
	union perf_event ev;
	struct tracing_data *tdata;
	ssize_t size = 0, aligned_size = 0, padding;
	int err __maybe_unused = 0;

	/*
	 * We are going to store the size of the data followed
	 * by the data contents. Since the fd descriptor is a pipe,
	 * we cannot seek back to store the size of the data once
	 * we know it. Instead we:
	 *
	 * - write the tracing data to the temp file
	 * - get/write the data size to pipe
	 * - write the tracing data from the temp file
	 *   to the pipe
	 */
	tdata = tracing_data_get(&evlist->entries, fd, true);
	if (!tdata)
		return -1;

	memset(&ev, 0, sizeof(ev));

	ev.tracing_data.header.type = PERF_RECORD_HEADER_TRACING_DATA;
	size = tdata->size;
	aligned_size = PERF_ALIGN(size, sizeof(u64));
	padding = aligned_size - size;
	ev.tracing_data.header.size = sizeof(ev.tracing_data);
	ev.tracing_data.size = aligned_size;

	process(tool, &ev, NULL, NULL);

	/*
	 * The put function will copy all the tracing data
	 * stored in temp file to the pipe.
	 */
	tracing_data_put(tdata);

	write_padded(fd, NULL, 0, padding);

	return aligned_size;
}

int perf_event__process_tracing_data(struct perf_tool *tool __maybe_unused,
				     union perf_event *event,
				     struct perf_session *session)
{
	ssize_t size_read, padding, size = event->tracing_data.size;
	int fd = perf_data_file__fd(session->file);
	off_t offset = lseek(fd, 0, SEEK_CUR);
	char buf[BUFSIZ];

	/* setup for reading amidst mmap */
	lseek(fd, offset + sizeof(struct tracing_data_event),
	      SEEK_SET);

	size_read = trace_report(fd, &session->tevent,
				 session->repipe);
	padding = PERF_ALIGN(size_read, sizeof(u64)) - size_read;

	if (readn(fd, buf, padding) < 0) {
		pr_err("%s: reading input file", __func__);
		return -1;
	}
	if (session->repipe) {
		int retw = write(STDOUT_FILENO, buf, padding);
		if (retw <= 0 || retw != padding) {
			pr_err("%s: repiping tracing data padding", __func__);
			return -1;
		}
	}

	if (size_read + padding != size) {
		pr_err("%s: tracing data size mismatch", __func__);
		return -1;
	}

	perf_evlist__prepare_tracepoint_events(session->evlist,
					       session->tevent.pevent);

	return size_read + padding;
}

int perf_event__synthesize_build_id(struct perf_tool *tool,
				    struct dso *pos, u16 misc,
				    perf_event__handler_t process,
				    struct machine *machine)
{
	union perf_event ev;
	size_t len;
	int err = 0;

	if (!pos->hit)
		return err;

	memset(&ev, 0, sizeof(ev));

	len = pos->long_name_len + 1;
	len = PERF_ALIGN(len, NAME_ALIGN);
	memcpy(&ev.build_id.build_id, pos->build_id, sizeof(pos->build_id));
	ev.build_id.header.type = PERF_RECORD_HEADER_BUILD_ID;
	ev.build_id.header.misc = misc;
	ev.build_id.pid = machine->pid;
	ev.build_id.header.size = sizeof(ev.build_id) + len;
	memcpy(&ev.build_id.filename, pos->long_name, pos->long_name_len);

	err = process(tool, &ev, NULL, machine);

	return err;
}

int perf_event__process_build_id(struct perf_tool *tool __maybe_unused,
				 union perf_event *event,
				 struct perf_session *session)
{
	__event_process_build_id(&event->build_id,
				 event->build_id.filename,
				 session);
	return 0;
}<|MERGE_RESOLUTION|>--- conflicted
+++ resolved
@@ -166,343 +166,6 @@
 	return 0;
 }
 
-<<<<<<< HEAD
-#define dsos__for_each_with_build_id(pos, head)	\
-	list_for_each_entry(pos, head, node)	\
-		if (!pos->has_build_id)		\
-			continue;		\
-		else
-
-static int write_buildid(const char *name, size_t name_len, u8 *build_id,
-			 pid_t pid, u16 misc, int fd)
-{
-	int err;
-	struct build_id_event b;
-	size_t len;
-
-	len = name_len + 1;
-	len = PERF_ALIGN(len, NAME_ALIGN);
-
-	memset(&b, 0, sizeof(b));
-	memcpy(&b.build_id, build_id, BUILD_ID_SIZE);
-	b.pid = pid;
-	b.header.misc = misc;
-	b.header.size = sizeof(b) + len;
-
-	err = do_write(fd, &b, sizeof(b));
-	if (err < 0)
-		return err;
-
-	return write_padded(fd, name, name_len + 1, len);
-}
-
-static int __dsos__hit_all(struct list_head *head)
-{
-	struct dso *pos;
-
-	list_for_each_entry(pos, head, node)
-		pos->hit = true;
-
-	return 0;
-}
-
-static int machine__hit_all_dsos(struct machine *machine)
-{
-	int err;
-
-	err = __dsos__hit_all(&machine->kernel_dsos.head);
-	if (err)
-		return err;
-
-	return __dsos__hit_all(&machine->user_dsos.head);
-}
-
-int dsos__hit_all(struct perf_session *session)
-{
-	struct rb_node *nd;
-	int err;
-
-	err = machine__hit_all_dsos(&session->machines.host);
-	if (err)
-		return err;
-
-	for (nd = rb_first(&session->machines.guests); nd; nd = rb_next(nd)) {
-		struct machine *pos = rb_entry(nd, struct machine, rb_node);
-
-		err = machine__hit_all_dsos(pos);
-		if (err)
-			return err;
-	}
-
-	return 0;
-}
-
-static int __dsos__write_buildid_table(struct list_head *head,
-				       struct machine *machine,
-				       pid_t pid, u16 misc, int fd)
-{
-	char nm[PATH_MAX];
-	struct dso *pos;
-
-	dsos__for_each_with_build_id(pos, head) {
-		int err;
-		const char *name;
-		size_t name_len;
-
-		if (!pos->hit)
-			continue;
-
-		if (dso__is_vdso(pos)) {
-			name = pos->short_name;
-			name_len = pos->short_name_len + 1;
-		} else if (dso__is_kcore(pos)) {
-			machine__mmap_name(machine, nm, sizeof(nm));
-			name = nm;
-			name_len = strlen(nm) + 1;
-		} else {
-			name = pos->long_name;
-			name_len = pos->long_name_len + 1;
-		}
-
-		err = write_buildid(name, name_len, pos->build_id,
-				    pid, misc, fd);
-		if (err)
-			return err;
-	}
-
-	return 0;
-}
-
-static int machine__write_buildid_table(struct machine *machine, int fd)
-{
-	int err;
-	u16 kmisc = PERF_RECORD_MISC_KERNEL,
-	    umisc = PERF_RECORD_MISC_USER;
-
-	if (!machine__is_host(machine)) {
-		kmisc = PERF_RECORD_MISC_GUEST_KERNEL;
-		umisc = PERF_RECORD_MISC_GUEST_USER;
-	}
-
-	err = __dsos__write_buildid_table(&machine->kernel_dsos.head, machine,
-					  machine->pid, kmisc, fd);
-	if (err == 0)
-		err = __dsos__write_buildid_table(&machine->user_dsos.head,
-						  machine, machine->pid, umisc,
-						  fd);
-	return err;
-}
-
-static int dsos__write_buildid_table(struct perf_header *header, int fd)
-{
-	struct perf_session *session = container_of(header,
-			struct perf_session, header);
-	struct rb_node *nd;
-	int err = machine__write_buildid_table(&session->machines.host, fd);
-
-	if (err)
-		return err;
-
-	for (nd = rb_first(&session->machines.guests); nd; nd = rb_next(nd)) {
-		struct machine *pos = rb_entry(nd, struct machine, rb_node);
-		err = machine__write_buildid_table(pos, fd);
-		if (err)
-			break;
-	}
-	return err;
-}
-
-int build_id_cache__add_s(const char *sbuild_id, const char *debugdir,
-			  const char *name, bool is_kallsyms, bool is_vdso)
-{
-	const size_t size = PATH_MAX;
-	char *realname, *filename = zalloc(size),
-	     *linkname = zalloc(size), *targetname;
-	int len, err = -1;
-	bool slash = is_kallsyms || is_vdso;
-
-	if (is_kallsyms) {
-		if (symbol_conf.kptr_restrict) {
-			pr_debug("Not caching a kptr_restrict'ed /proc/kallsyms\n");
-			err = 0;
-			goto out_free;
-		}
-		realname = (char *) name;
-	} else
-		realname = realpath(name, NULL);
-
-	if (realname == NULL || filename == NULL || linkname == NULL)
-		goto out_free;
-
-	len = scnprintf(filename, size, "%s%s%s",
-		       debugdir, slash ? "/" : "",
-		       is_vdso ? DSO__NAME_VDSO : realname);
-	if (mkdir_p(filename, 0755))
-		goto out_free;
-
-	snprintf(filename + len, size - len, "/%s", sbuild_id);
-
-	if (access(filename, F_OK)) {
-		if (is_kallsyms) {
-			 if (copyfile("/proc/kallsyms", filename))
-				goto out_free;
-		} else if (link(realname, filename) && copyfile(name, filename))
-			goto out_free;
-	}
-
-	len = scnprintf(linkname, size, "%s/.build-id/%.2s",
-		       debugdir, sbuild_id);
-
-	if (access(linkname, X_OK) && mkdir_p(linkname, 0755))
-		goto out_free;
-
-	snprintf(linkname + len, size - len, "/%s", sbuild_id + 2);
-	targetname = filename + strlen(debugdir) - 5;
-	memcpy(targetname, "../..", 5);
-
-	if (symlink(targetname, linkname) == 0)
-		err = 0;
-out_free:
-	if (!is_kallsyms)
-		free(realname);
-	free(filename);
-	free(linkname);
-	return err;
-}
-
-static int build_id_cache__add_b(const u8 *build_id, size_t build_id_size,
-				 const char *name, const char *debugdir,
-				 bool is_kallsyms, bool is_vdso)
-{
-	char sbuild_id[BUILD_ID_SIZE * 2 + 1];
-
-	build_id__sprintf(build_id, build_id_size, sbuild_id);
-
-	return build_id_cache__add_s(sbuild_id, debugdir, name,
-				     is_kallsyms, is_vdso);
-}
-
-int build_id_cache__remove_s(const char *sbuild_id, const char *debugdir)
-{
-	const size_t size = PATH_MAX;
-	char *filename = zalloc(size),
-	     *linkname = zalloc(size);
-	int err = -1;
-
-	if (filename == NULL || linkname == NULL)
-		goto out_free;
-
-	snprintf(linkname, size, "%s/.build-id/%.2s/%s",
-		 debugdir, sbuild_id, sbuild_id + 2);
-
-	if (access(linkname, F_OK))
-		goto out_free;
-
-	if (readlink(linkname, filename, size - 1) < 0)
-		goto out_free;
-
-	if (unlink(linkname))
-		goto out_free;
-
-	/*
-	 * Since the link is relative, we must make it absolute:
-	 */
-	snprintf(linkname, size, "%s/.build-id/%.2s/%s",
-		 debugdir, sbuild_id, filename);
-
-	if (unlink(linkname))
-		goto out_free;
-
-	err = 0;
-out_free:
-	free(filename);
-	free(linkname);
-	return err;
-}
-
-static int dso__cache_build_id(struct dso *dso, struct machine *machine,
-			       const char *debugdir)
-{
-	bool is_kallsyms = dso->kernel && dso->long_name[0] != '/';
-	bool is_vdso = dso__is_vdso(dso);
-	const char *name = dso->long_name;
-	char nm[PATH_MAX];
-
-	if (dso__is_kcore(dso)) {
-		is_kallsyms = true;
-		machine__mmap_name(machine, nm, sizeof(nm));
-		name = nm;
-	}
-	return build_id_cache__add_b(dso->build_id, sizeof(dso->build_id), name,
-				     debugdir, is_kallsyms, is_vdso);
-}
-
-static int __dsos__cache_build_ids(struct list_head *head,
-				   struct machine *machine, const char *debugdir)
-{
-	struct dso *pos;
-	int err = 0;
-
-	dsos__for_each_with_build_id(pos, head)
-		if (dso__cache_build_id(pos, machine, debugdir))
-			err = -1;
-
-	return err;
-}
-
-static int machine__cache_build_ids(struct machine *machine, const char *debugdir)
-{
-	int ret = __dsos__cache_build_ids(&machine->kernel_dsos.head, machine,
-					  debugdir);
-	ret |= __dsos__cache_build_ids(&machine->user_dsos.head, machine,
-				       debugdir);
-	return ret;
-}
-
-static int perf_session__cache_build_ids(struct perf_session *session)
-{
-	struct rb_node *nd;
-	int ret;
-	char debugdir[PATH_MAX];
-
-	snprintf(debugdir, sizeof(debugdir), "%s", buildid_dir);
-
-	if (mkdir(debugdir, 0755) != 0 && errno != EEXIST)
-		return -1;
-
-	ret = machine__cache_build_ids(&session->machines.host, debugdir);
-
-	for (nd = rb_first(&session->machines.guests); nd; nd = rb_next(nd)) {
-		struct machine *pos = rb_entry(nd, struct machine, rb_node);
-		ret |= machine__cache_build_ids(pos, debugdir);
-	}
-	return ret ? -1 : 0;
-}
-
-static bool machine__read_build_ids(struct machine *machine, bool with_hits)
-{
-	bool ret;
-
-	ret  = __dsos__read_build_ids(&machine->kernel_dsos.head, with_hits);
-	ret |= __dsos__read_build_ids(&machine->user_dsos.head, with_hits);
-	return ret;
-}
-
-static bool perf_session__read_build_ids(struct perf_session *session, bool with_hits)
-{
-	struct rb_node *nd;
-	bool ret = machine__read_build_ids(&session->machines.host, with_hits);
-
-	for (nd = rb_first(&session->machines.guests); nd; nd = rb_next(nd)) {
-		struct machine *pos = rb_entry(nd, struct machine, rb_node);
-		ret |= machine__read_build_ids(pos, with_hits);
-	}
-
-	return ret;
-}
-
-=======
->>>>>>> e529fea9
 static int write_tracing_data(int fd, struct perf_header *h __maybe_unused,
 			    struct perf_evlist *evlist)
 {
