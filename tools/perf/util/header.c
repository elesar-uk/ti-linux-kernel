#include "util.h"
#include <sys/types.h>
#include <byteswap.h>
#include <unistd.h>
#include <stdio.h>
#include <stdlib.h>
#include <linux/list.h>
#include <linux/kernel.h>
#include <linux/bitops.h>
#include <sys/utsname.h>

#include "evlist.h"
#include "evsel.h"
#include "header.h"
#include "../perf.h"
#include "trace-event.h"
#include "session.h"
#include "symbol.h"
#include "debug.h"
#include "cpumap.h"
#include "pmu.h"
#include "vdso.h"
#include "strbuf.h"
#include "build-id.h"
#include "data.h"

/*
 * magic2 = "PERFILE2"
 * must be a numerical value to let the endianness
 * determine the memory layout. That way we are able
 * to detect endianness when reading the perf.data file
 * back.
 *
 * we check for legacy (PERFFILE) format.
 */
static const char *__perf_magic1 = "PERFFILE";
static const u64 __perf_magic2    = 0x32454c4946524550ULL;
static const u64 __perf_magic2_sw = 0x50455246494c4532ULL;

#define PERF_MAGIC	__perf_magic2

struct perf_file_attr {
	struct perf_event_attr	attr;
	struct perf_file_section	ids;
};

void perf_header__set_feat(struct perf_header *header, int feat)
{
	set_bit(feat, header->adds_features);
}

void perf_header__clear_feat(struct perf_header *header, int feat)
{
	clear_bit(feat, header->adds_features);
}

bool perf_header__has_feat(const struct perf_header *header, int feat)
{
	return test_bit(feat, header->adds_features);
}

static int do_write(int fd, const void *buf, size_t size)
{
	while (size) {
		int ret = write(fd, buf, size);

		if (ret < 0)
			return -errno;

		size -= ret;
		buf += ret;
	}

	return 0;
}

int write_padded(int fd, const void *bf, size_t count, size_t count_aligned)
{
	static const char zero_buf[NAME_ALIGN];
	int err = do_write(fd, bf, count);

	if (!err)
		err = do_write(fd, zero_buf, count_aligned - count);

	return err;
}

#define string_size(str)						\
	(PERF_ALIGN((strlen(str) + 1), NAME_ALIGN) + sizeof(u32))

static int do_write_string(int fd, const char *str)
{
	u32 len, olen;
	int ret;

	olen = strlen(str) + 1;
	len = PERF_ALIGN(olen, NAME_ALIGN);

	/* write len, incl. \0 */
	ret = do_write(fd, &len, sizeof(len));
	if (ret < 0)
		return ret;

	return write_padded(fd, str, olen, len);
}

static char *do_read_string(int fd, struct perf_header *ph)
{
	ssize_t sz, ret;
	u32 len;
	char *buf;

	sz = readn(fd, &len, sizeof(len));
	if (sz < (ssize_t)sizeof(len))
		return NULL;

	if (ph->needs_swap)
		len = bswap_32(len);

	buf = malloc(len);
	if (!buf)
		return NULL;

	ret = readn(fd, buf, len);
	if (ret == (ssize_t)len) {
		/*
		 * strings are padded by zeroes
		 * thus the actual strlen of buf
		 * may be less than len
		 */
		return buf;
	}

	free(buf);
	return NULL;
}

static int write_tracing_data(int fd, struct perf_header *h __maybe_unused,
			    struct perf_evlist *evlist)
{
	return read_tracing_data(fd, &evlist->entries);
}


static int write_build_id(int fd, struct perf_header *h,
			  struct perf_evlist *evlist __maybe_unused)
{
	struct perf_session *session;
	int err;

	session = container_of(h, struct perf_session, header);

	if (!perf_session__read_build_ids(session, true))
		return -1;

	err = perf_session__write_buildid_table(session, fd);
	if (err < 0) {
		pr_debug("failed to write buildid table\n");
		return err;
	}
	perf_session__cache_build_ids(session);

	return 0;
}

static int write_hostname(int fd, struct perf_header *h __maybe_unused,
			  struct perf_evlist *evlist __maybe_unused)
{
	struct utsname uts;
	int ret;

	ret = uname(&uts);
	if (ret < 0)
		return -1;

	return do_write_string(fd, uts.nodename);
}

static int write_osrelease(int fd, struct perf_header *h __maybe_unused,
			   struct perf_evlist *evlist __maybe_unused)
{
	struct utsname uts;
	int ret;

	ret = uname(&uts);
	if (ret < 0)
		return -1;

	return do_write_string(fd, uts.release);
}

static int write_arch(int fd, struct perf_header *h __maybe_unused,
		      struct perf_evlist *evlist __maybe_unused)
{
	struct utsname uts;
	int ret;

	ret = uname(&uts);
	if (ret < 0)
		return -1;

	return do_write_string(fd, uts.machine);
}

static int write_version(int fd, struct perf_header *h __maybe_unused,
			 struct perf_evlist *evlist __maybe_unused)
{
	return do_write_string(fd, perf_version_string);
}

static int __write_cpudesc(int fd, const char *cpuinfo_proc)
{
	FILE *file;
	char *buf = NULL;
	char *s, *p;
	const char *search = cpuinfo_proc;
	size_t len = 0;
	int ret = -1;

	if (!search)
		return -1;

	file = fopen("/proc/cpuinfo", "r");
	if (!file)
		return -1;

	while (getline(&buf, &len, file) > 0) {
		ret = strncmp(buf, search, strlen(search));
		if (!ret)
			break;
	}

	if (ret) {
		ret = -1;
		goto done;
	}

	s = buf;

	p = strchr(buf, ':');
	if (p && *(p+1) == ' ' && *(p+2))
		s = p + 2;
	p = strchr(s, '\n');
	if (p)
		*p = '\0';

	/* squash extra space characters (branding string) */
	p = s;
	while (*p) {
		if (isspace(*p)) {
			char *r = p + 1;
			char *q = r;
			*p = ' ';
			while (*q && isspace(*q))
				q++;
			if (q != (p+1))
				while ((*r++ = *q++));
		}
		p++;
	}
	ret = do_write_string(fd, s);
done:
	free(buf);
	fclose(file);
	return ret;
}

static int write_cpudesc(int fd, struct perf_header *h __maybe_unused,
		       struct perf_evlist *evlist __maybe_unused)
{
#ifndef CPUINFO_PROC
#define CPUINFO_PROC {"model name", }
#endif
	const char *cpuinfo_procs[] = CPUINFO_PROC;
	unsigned int i;

	for (i = 0; i < ARRAY_SIZE(cpuinfo_procs); i++) {
		int ret;
		ret = __write_cpudesc(fd, cpuinfo_procs[i]);
		if (ret >= 0)
			return ret;
	}
	return -1;
}


static int write_nrcpus(int fd, struct perf_header *h __maybe_unused,
			struct perf_evlist *evlist __maybe_unused)
{
	long nr;
	u32 nrc, nra;
	int ret;

	nr = sysconf(_SC_NPROCESSORS_CONF);
	if (nr < 0)
		return -1;

	nrc = (u32)(nr & UINT_MAX);

	nr = sysconf(_SC_NPROCESSORS_ONLN);
	if (nr < 0)
		return -1;

	nra = (u32)(nr & UINT_MAX);

	ret = do_write(fd, &nrc, sizeof(nrc));
	if (ret < 0)
		return ret;

	return do_write(fd, &nra, sizeof(nra));
}

static int write_event_desc(int fd, struct perf_header *h __maybe_unused,
			    struct perf_evlist *evlist)
{
	struct perf_evsel *evsel;
	u32 nre, nri, sz;
	int ret;

	nre = evlist->nr_entries;

	/*
	 * write number of events
	 */
	ret = do_write(fd, &nre, sizeof(nre));
	if (ret < 0)
		return ret;

	/*
	 * size of perf_event_attr struct
	 */
	sz = (u32)sizeof(evsel->attr);
	ret = do_write(fd, &sz, sizeof(sz));
	if (ret < 0)
		return ret;

	evlist__for_each(evlist, evsel) {
		ret = do_write(fd, &evsel->attr, sz);
		if (ret < 0)
			return ret;
		/*
		 * write number of unique id per event
		 * there is one id per instance of an event
		 *
		 * copy into an nri to be independent of the
		 * type of ids,
		 */
		nri = evsel->ids;
		ret = do_write(fd, &nri, sizeof(nri));
		if (ret < 0)
			return ret;

		/*
		 * write event string as passed on cmdline
		 */
		ret = do_write_string(fd, perf_evsel__name(evsel));
		if (ret < 0)
			return ret;
		/*
		 * write unique ids for this event
		 */
		ret = do_write(fd, evsel->id, evsel->ids * sizeof(u64));
		if (ret < 0)
			return ret;
	}
	return 0;
}

static int write_cmdline(int fd, struct perf_header *h __maybe_unused,
			 struct perf_evlist *evlist __maybe_unused)
{
	char buf[MAXPATHLEN];
	char proc[32];
	u32 n;
	int i, ret;

	/*
	 * actual atual path to perf binary
	 */
	sprintf(proc, "/proc/%d/exe", getpid());
	ret = readlink(proc, buf, sizeof(buf));
	if (ret <= 0)
		return -1;

	/* readlink() does not add null termination */
	buf[ret] = '\0';

	/* account for binary path */
	n = perf_env.nr_cmdline + 1;

	ret = do_write(fd, &n, sizeof(n));
	if (ret < 0)
		return ret;

	ret = do_write_string(fd, buf);
	if (ret < 0)
		return ret;

	for (i = 0 ; i < perf_env.nr_cmdline; i++) {
		ret = do_write_string(fd, perf_env.cmdline_argv[i]);
		if (ret < 0)
			return ret;
	}
	return 0;
}

#define CORE_SIB_FMT \
	"/sys/devices/system/cpu/cpu%d/topology/core_siblings_list"
#define THRD_SIB_FMT \
	"/sys/devices/system/cpu/cpu%d/topology/thread_siblings_list"

struct cpu_topo {
	u32 cpu_nr;
	u32 core_sib;
	u32 thread_sib;
	char **core_siblings;
	char **thread_siblings;
};

static int build_cpu_topo(struct cpu_topo *tp, int cpu)
{
	FILE *fp;
	char filename[MAXPATHLEN];
	char *buf = NULL, *p;
	size_t len = 0;
	ssize_t sret;
	u32 i = 0;
	int ret = -1;

	sprintf(filename, CORE_SIB_FMT, cpu);
	fp = fopen(filename, "r");
	if (!fp)
		goto try_threads;

	sret = getline(&buf, &len, fp);
	fclose(fp);
	if (sret <= 0)
		goto try_threads;

	p = strchr(buf, '\n');
	if (p)
		*p = '\0';

	for (i = 0; i < tp->core_sib; i++) {
		if (!strcmp(buf, tp->core_siblings[i]))
			break;
	}
	if (i == tp->core_sib) {
		tp->core_siblings[i] = buf;
		tp->core_sib++;
		buf = NULL;
		len = 0;
	}
	ret = 0;

try_threads:
	sprintf(filename, THRD_SIB_FMT, cpu);
	fp = fopen(filename, "r");
	if (!fp)
		goto done;

	if (getline(&buf, &len, fp) <= 0)
		goto done;

	p = strchr(buf, '\n');
	if (p)
		*p = '\0';

	for (i = 0; i < tp->thread_sib; i++) {
		if (!strcmp(buf, tp->thread_siblings[i]))
			break;
	}
	if (i == tp->thread_sib) {
		tp->thread_siblings[i] = buf;
		tp->thread_sib++;
		buf = NULL;
	}
	ret = 0;
done:
	if(fp)
		fclose(fp);
	free(buf);
	return ret;
}

static void free_cpu_topo(struct cpu_topo *tp)
{
	u32 i;

	if (!tp)
		return;

	for (i = 0 ; i < tp->core_sib; i++)
		zfree(&tp->core_siblings[i]);

	for (i = 0 ; i < tp->thread_sib; i++)
		zfree(&tp->thread_siblings[i]);

	free(tp);
}

static struct cpu_topo *build_cpu_topology(void)
{
	struct cpu_topo *tp;
	void *addr;
	u32 nr, i;
	size_t sz;
	long ncpus;
	int ret = -1;

	ncpus = sysconf(_SC_NPROCESSORS_CONF);
	if (ncpus < 0)
		return NULL;

	nr = (u32)(ncpus & UINT_MAX);

	sz = nr * sizeof(char *);

	addr = calloc(1, sizeof(*tp) + 2 * sz);
	if (!addr)
		return NULL;

	tp = addr;
	tp->cpu_nr = nr;
	addr += sizeof(*tp);
	tp->core_siblings = addr;
	addr += sz;
	tp->thread_siblings = addr;

	for (i = 0; i < nr; i++) {
		ret = build_cpu_topo(tp, i);
		if (ret < 0)
			break;
	}
	if (ret) {
		free_cpu_topo(tp);
		tp = NULL;
	}
	return tp;
}

static int write_cpu_topology(int fd, struct perf_header *h __maybe_unused,
			  struct perf_evlist *evlist __maybe_unused)
{
	struct cpu_topo *tp;
	u32 i;
	int ret, j;

	tp = build_cpu_topology();
	if (!tp)
		return -1;

	ret = do_write(fd, &tp->core_sib, sizeof(tp->core_sib));
	if (ret < 0)
		goto done;

	for (i = 0; i < tp->core_sib; i++) {
		ret = do_write_string(fd, tp->core_siblings[i]);
		if (ret < 0)
			goto done;
	}
	ret = do_write(fd, &tp->thread_sib, sizeof(tp->thread_sib));
	if (ret < 0)
		goto done;

	for (i = 0; i < tp->thread_sib; i++) {
		ret = do_write_string(fd, tp->thread_siblings[i]);
		if (ret < 0)
			break;
	}

	ret = perf_env__read_cpu_topology_map(&perf_env);
	if (ret < 0)
		goto done;

	for (j = 0; j < perf_env.nr_cpus_avail; j++) {
		ret = do_write(fd, &perf_env.cpu[j].core_id,
			       sizeof(perf_env.cpu[j].core_id));
		if (ret < 0)
			return ret;
		ret = do_write(fd, &perf_env.cpu[j].socket_id,
			       sizeof(perf_env.cpu[j].socket_id));
		if (ret < 0)
			return ret;
	}
done:
	free_cpu_topo(tp);
	return ret;
}



static int write_total_mem(int fd, struct perf_header *h __maybe_unused,
			  struct perf_evlist *evlist __maybe_unused)
{
	char *buf = NULL;
	FILE *fp;
	size_t len = 0;
	int ret = -1, n;
	uint64_t mem;

	fp = fopen("/proc/meminfo", "r");
	if (!fp)
		return -1;

	while (getline(&buf, &len, fp) > 0) {
		ret = strncmp(buf, "MemTotal:", 9);
		if (!ret)
			break;
	}
	if (!ret) {
		n = sscanf(buf, "%*s %"PRIu64, &mem);
		if (n == 1)
			ret = do_write(fd, &mem, sizeof(mem));
	} else
		ret = -1;
	free(buf);
	fclose(fp);
	return ret;
}

static int write_topo_node(int fd, int node)
{
	char str[MAXPATHLEN];
	char field[32];
	char *buf = NULL, *p;
	size_t len = 0;
	FILE *fp;
	u64 mem_total, mem_free, mem;
	int ret = -1;

	sprintf(str, "/sys/devices/system/node/node%d/meminfo", node);
	fp = fopen(str, "r");
	if (!fp)
		return -1;

	while (getline(&buf, &len, fp) > 0) {
		/* skip over invalid lines */
		if (!strchr(buf, ':'))
			continue;
		if (sscanf(buf, "%*s %*d %31s %"PRIu64, field, &mem) != 2)
			goto done;
		if (!strcmp(field, "MemTotal:"))
			mem_total = mem;
		if (!strcmp(field, "MemFree:"))
			mem_free = mem;
	}

	fclose(fp);
	fp = NULL;

	ret = do_write(fd, &mem_total, sizeof(u64));
	if (ret)
		goto done;

	ret = do_write(fd, &mem_free, sizeof(u64));
	if (ret)
		goto done;

	ret = -1;
	sprintf(str, "/sys/devices/system/node/node%d/cpulist", node);

	fp = fopen(str, "r");
	if (!fp)
		goto done;

	if (getline(&buf, &len, fp) <= 0)
		goto done;

	p = strchr(buf, '\n');
	if (p)
		*p = '\0';

	ret = do_write_string(fd, buf);
done:
	free(buf);
	if (fp)
		fclose(fp);
	return ret;
}

static int write_numa_topology(int fd, struct perf_header *h __maybe_unused,
			  struct perf_evlist *evlist __maybe_unused)
{
	char *buf = NULL;
	size_t len = 0;
	FILE *fp;
	struct cpu_map *node_map = NULL;
	char *c;
	u32 nr, i, j;
	int ret = -1;

	fp = fopen("/sys/devices/system/node/online", "r");
	if (!fp)
		return -1;

	if (getline(&buf, &len, fp) <= 0)
		goto done;

	c = strchr(buf, '\n');
	if (c)
		*c = '\0';

	node_map = cpu_map__new(buf);
	if (!node_map)
		goto done;

	nr = (u32)node_map->nr;

	ret = do_write(fd, &nr, sizeof(nr));
	if (ret < 0)
		goto done;

	for (i = 0; i < nr; i++) {
		j = (u32)node_map->map[i];
		ret = do_write(fd, &j, sizeof(j));
		if (ret < 0)
			break;

		ret = write_topo_node(fd, i);
		if (ret < 0)
			break;
	}
done:
	free(buf);
	fclose(fp);
	free(node_map);
	return ret;
}

/*
 * File format:
 *
 * struct pmu_mappings {
 *	u32	pmu_num;
 *	struct pmu_map {
 *		u32	type;
 *		char	name[];
 *	}[pmu_num];
 * };
 */

static int write_pmu_mappings(int fd, struct perf_header *h __maybe_unused,
			      struct perf_evlist *evlist __maybe_unused)
{
	struct perf_pmu *pmu = NULL;
	off_t offset = lseek(fd, 0, SEEK_CUR);
	__u32 pmu_num = 0;
	int ret;

	/* write real pmu_num later */
	ret = do_write(fd, &pmu_num, sizeof(pmu_num));
	if (ret < 0)
		return ret;

	while ((pmu = perf_pmu__scan(pmu))) {
		if (!pmu->name)
			continue;
		pmu_num++;

		ret = do_write(fd, &pmu->type, sizeof(pmu->type));
		if (ret < 0)
			return ret;

		ret = do_write_string(fd, pmu->name);
		if (ret < 0)
			return ret;
	}

	if (pwrite(fd, &pmu_num, sizeof(pmu_num), offset) != sizeof(pmu_num)) {
		/* discard all */
		lseek(fd, offset, SEEK_SET);
		return -1;
	}

	return 0;
}

/*
 * File format:
 *
 * struct group_descs {
 *	u32	nr_groups;
 *	struct group_desc {
 *		char	name[];
 *		u32	leader_idx;
 *		u32	nr_members;
 *	}[nr_groups];
 * };
 */
static int write_group_desc(int fd, struct perf_header *h __maybe_unused,
			    struct perf_evlist *evlist)
{
	u32 nr_groups = evlist->nr_groups;
	struct perf_evsel *evsel;
	int ret;

	ret = do_write(fd, &nr_groups, sizeof(nr_groups));
	if (ret < 0)
		return ret;

	evlist__for_each(evlist, evsel) {
		if (perf_evsel__is_group_leader(evsel) &&
		    evsel->nr_members > 1) {
			const char *name = evsel->group_name ?: "{anon_group}";
			u32 leader_idx = evsel->idx;
			u32 nr_members = evsel->nr_members;

			ret = do_write_string(fd, name);
			if (ret < 0)
				return ret;

			ret = do_write(fd, &leader_idx, sizeof(leader_idx));
			if (ret < 0)
				return ret;

			ret = do_write(fd, &nr_members, sizeof(nr_members));
			if (ret < 0)
				return ret;
		}
	}
	return 0;
}

/*
 * default get_cpuid(): nothing gets recorded
 * actual implementation must be in arch/$(ARCH)/util/header.c
 */
int __attribute__ ((weak)) get_cpuid(char *buffer __maybe_unused,
				     size_t sz __maybe_unused)
{
	return -1;
}

static int write_cpuid(int fd, struct perf_header *h __maybe_unused,
		       struct perf_evlist *evlist __maybe_unused)
{
	char buffer[64];
	int ret;

	ret = get_cpuid(buffer, sizeof(buffer));
	if (!ret)
		goto write_it;

	return -1;
write_it:
	return do_write_string(fd, buffer);
}

static int write_branch_stack(int fd __maybe_unused,
			      struct perf_header *h __maybe_unused,
		       struct perf_evlist *evlist __maybe_unused)
{
	return 0;
}

static int write_auxtrace(int fd, struct perf_header *h,
			  struct perf_evlist *evlist __maybe_unused)
{
	struct perf_session *session;
	int err;

	session = container_of(h, struct perf_session, header);

	err = auxtrace_index__write(fd, &session->auxtrace_index);
	if (err < 0)
		pr_err("Failed to write auxtrace index\n");
	return err;
}

static void print_hostname(struct perf_header *ph, int fd __maybe_unused,
			   FILE *fp)
{
	fprintf(fp, "# hostname : %s\n", ph->env.hostname);
}

static void print_osrelease(struct perf_header *ph, int fd __maybe_unused,
			    FILE *fp)
{
	fprintf(fp, "# os release : %s\n", ph->env.os_release);
}

static void print_arch(struct perf_header *ph, int fd __maybe_unused, FILE *fp)
{
	fprintf(fp, "# arch : %s\n", ph->env.arch);
}

static void print_cpudesc(struct perf_header *ph, int fd __maybe_unused,
			  FILE *fp)
{
	fprintf(fp, "# cpudesc : %s\n", ph->env.cpu_desc);
}

static void print_nrcpus(struct perf_header *ph, int fd __maybe_unused,
			 FILE *fp)
{
	fprintf(fp, "# nrcpus online : %u\n", ph->env.nr_cpus_online);
	fprintf(fp, "# nrcpus avail : %u\n", ph->env.nr_cpus_avail);
}

static void print_version(struct perf_header *ph, int fd __maybe_unused,
			  FILE *fp)
{
	fprintf(fp, "# perf version : %s\n", ph->env.version);
}

static void print_cmdline(struct perf_header *ph, int fd __maybe_unused,
			  FILE *fp)
{
	int nr, i;

	nr = ph->env.nr_cmdline;

	fprintf(fp, "# cmdline : ");

	for (i = 0; i < nr; i++)
		fprintf(fp, "%s ", ph->env.cmdline_argv[i]);
	fputc('\n', fp);
}

static void print_cpu_topology(struct perf_header *ph, int fd __maybe_unused,
			       FILE *fp)
{
	int nr, i;
	char *str;
	int cpu_nr = ph->env.nr_cpus_online;

	nr = ph->env.nr_sibling_cores;
	str = ph->env.sibling_cores;

	for (i = 0; i < nr; i++) {
		fprintf(fp, "# sibling cores   : %s\n", str);
		str += strlen(str) + 1;
	}

	nr = ph->env.nr_sibling_threads;
	str = ph->env.sibling_threads;

	for (i = 0; i < nr; i++) {
		fprintf(fp, "# sibling threads : %s\n", str);
		str += strlen(str) + 1;
	}

	if (ph->env.cpu != NULL) {
		for (i = 0; i < cpu_nr; i++)
			fprintf(fp, "# CPU %d: Core ID %d, Socket ID %d\n", i,
				ph->env.cpu[i].core_id, ph->env.cpu[i].socket_id);
	} else
		fprintf(fp, "# Core ID and Socket ID information is not available\n");
}

static void free_event_desc(struct perf_evsel *events)
{
	struct perf_evsel *evsel;

	if (!events)
		return;

	for (evsel = events; evsel->attr.size; evsel++) {
		zfree(&evsel->name);
		zfree(&evsel->id);
	}

	free(events);
}

static struct perf_evsel *
read_event_desc(struct perf_header *ph, int fd)
{
	struct perf_evsel *evsel, *events = NULL;
	u64 *id;
	void *buf = NULL;
	u32 nre, sz, nr, i, j;
	ssize_t ret;
	size_t msz;

	/* number of events */
	ret = readn(fd, &nre, sizeof(nre));
	if (ret != (ssize_t)sizeof(nre))
		goto error;

	if (ph->needs_swap)
		nre = bswap_32(nre);

	ret = readn(fd, &sz, sizeof(sz));
	if (ret != (ssize_t)sizeof(sz))
		goto error;

	if (ph->needs_swap)
		sz = bswap_32(sz);

	/* buffer to hold on file attr struct */
	buf = malloc(sz);
	if (!buf)
		goto error;

	/* the last event terminates with evsel->attr.size == 0: */
	events = calloc(nre + 1, sizeof(*events));
	if (!events)
		goto error;

	msz = sizeof(evsel->attr);
	if (sz < msz)
		msz = sz;

	for (i = 0, evsel = events; i < nre; evsel++, i++) {
		evsel->idx = i;

		/*
		 * must read entire on-file attr struct to
		 * sync up with layout.
		 */
		ret = readn(fd, buf, sz);
		if (ret != (ssize_t)sz)
			goto error;

		if (ph->needs_swap)
			perf_event__attr_swap(buf);

		memcpy(&evsel->attr, buf, msz);

		ret = readn(fd, &nr, sizeof(nr));
		if (ret != (ssize_t)sizeof(nr))
			goto error;

		if (ph->needs_swap) {
			nr = bswap_32(nr);
			evsel->needs_swap = true;
		}

		evsel->name = do_read_string(fd, ph);

		if (!nr)
			continue;

		id = calloc(nr, sizeof(*id));
		if (!id)
			goto error;
		evsel->ids = nr;
		evsel->id = id;

		for (j = 0 ; j < nr; j++) {
			ret = readn(fd, id, sizeof(*id));
			if (ret != (ssize_t)sizeof(*id))
				goto error;
			if (ph->needs_swap)
				*id = bswap_64(*id);
			id++;
		}
	}
out:
	free(buf);
	return events;
error:
	free_event_desc(events);
	events = NULL;
	goto out;
}

static int __desc_attr__fprintf(FILE *fp, const char *name, const char *val,
				void *priv __attribute__((unused)))
{
	return fprintf(fp, ", %s = %s", name, val);
}

static void print_event_desc(struct perf_header *ph, int fd, FILE *fp)
{
	struct perf_evsel *evsel, *events = read_event_desc(ph, fd);
	u32 j;
	u64 *id;

	if (!events) {
		fprintf(fp, "# event desc: not available or unable to read\n");
		return;
	}

	for (evsel = events; evsel->attr.size; evsel++) {
		fprintf(fp, "# event : name = %s, ", evsel->name);

		if (evsel->ids) {
			fprintf(fp, ", id = {");
			for (j = 0, id = evsel->id; j < evsel->ids; j++, id++) {
				if (j)
					fputc(',', fp);
				fprintf(fp, " %"PRIu64, *id);
			}
			fprintf(fp, " }");
		}

		perf_event_attr__fprintf(fp, &evsel->attr, __desc_attr__fprintf, NULL);

		fputc('\n', fp);
	}

	free_event_desc(events);
}

static void print_total_mem(struct perf_header *ph, int fd __maybe_unused,
			    FILE *fp)
{
	fprintf(fp, "# total memory : %Lu kB\n", ph->env.total_mem);
}

static void print_numa_topology(struct perf_header *ph, int fd __maybe_unused,
				FILE *fp)
{
	u32 nr, c, i;
	char *str, *tmp;
	uint64_t mem_total, mem_free;

	/* nr nodes */
	nr = ph->env.nr_numa_nodes;
	str = ph->env.numa_nodes;

	for (i = 0; i < nr; i++) {
		/* node number */
		c = strtoul(str, &tmp, 0);
		if (*tmp != ':')
			goto error;

		str = tmp + 1;
		mem_total = strtoull(str, &tmp, 0);
		if (*tmp != ':')
			goto error;

		str = tmp + 1;
		mem_free = strtoull(str, &tmp, 0);
		if (*tmp != ':')
			goto error;

		fprintf(fp, "# node%u meminfo  : total = %"PRIu64" kB,"
			    " free = %"PRIu64" kB\n",
			c, mem_total, mem_free);

		str = tmp + 1;
		fprintf(fp, "# node%u cpu list : %s\n", c, str);

		str += strlen(str) + 1;
	}
	return;
error:
	fprintf(fp, "# numa topology : not available\n");
}

static void print_cpuid(struct perf_header *ph, int fd __maybe_unused, FILE *fp)
{
	fprintf(fp, "# cpuid : %s\n", ph->env.cpuid);
}

static void print_branch_stack(struct perf_header *ph __maybe_unused,
			       int fd __maybe_unused, FILE *fp)
{
	fprintf(fp, "# contains samples with branch stack\n");
}

static void print_auxtrace(struct perf_header *ph __maybe_unused,
			   int fd __maybe_unused, FILE *fp)
{
	fprintf(fp, "# contains AUX area data (e.g. instruction trace)\n");
}

static void print_pmu_mappings(struct perf_header *ph, int fd __maybe_unused,
			       FILE *fp)
{
	const char *delimiter = "# pmu mappings: ";
	char *str, *tmp;
	u32 pmu_num;
	u32 type;

	pmu_num = ph->env.nr_pmu_mappings;
	if (!pmu_num) {
		fprintf(fp, "# pmu mappings: not available\n");
		return;
	}

	str = ph->env.pmu_mappings;

	while (pmu_num) {
		type = strtoul(str, &tmp, 0);
		if (*tmp != ':')
			goto error;

		str = tmp + 1;
		fprintf(fp, "%s%s = %" PRIu32, delimiter, str, type);

		delimiter = ", ";
		str += strlen(str) + 1;
		pmu_num--;
	}

	fprintf(fp, "\n");

	if (!pmu_num)
		return;
error:
	fprintf(fp, "# pmu mappings: unable to read\n");
}

static void print_group_desc(struct perf_header *ph, int fd __maybe_unused,
			     FILE *fp)
{
	struct perf_session *session;
	struct perf_evsel *evsel;
	u32 nr = 0;

	session = container_of(ph, struct perf_session, header);

	evlist__for_each(session->evlist, evsel) {
		if (perf_evsel__is_group_leader(evsel) &&
		    evsel->nr_members > 1) {
			fprintf(fp, "# group: %s{%s", evsel->group_name ?: "",
				perf_evsel__name(evsel));

			nr = evsel->nr_members - 1;
		} else if (nr) {
			fprintf(fp, ",%s", perf_evsel__name(evsel));

			if (--nr == 0)
				fprintf(fp, "}\n");
		}
	}
}

static int __event_process_build_id(struct build_id_event *bev,
				    char *filename,
				    struct perf_session *session)
{
	int err = -1;
	struct machine *machine;
	u16 cpumode;
	struct dso *dso;
	enum dso_kernel_type dso_type;

	machine = perf_session__findnew_machine(session, bev->pid);
	if (!machine)
		goto out;

	cpumode = bev->header.misc & PERF_RECORD_MISC_CPUMODE_MASK;

	switch (cpumode) {
	case PERF_RECORD_MISC_KERNEL:
		dso_type = DSO_TYPE_KERNEL;
		break;
	case PERF_RECORD_MISC_GUEST_KERNEL:
		dso_type = DSO_TYPE_GUEST_KERNEL;
		break;
	case PERF_RECORD_MISC_USER:
	case PERF_RECORD_MISC_GUEST_USER:
		dso_type = DSO_TYPE_USER;
		break;
	default:
		goto out;
	}

	dso = machine__findnew_dso(machine, filename);
	if (dso != NULL) {
		char sbuild_id[BUILD_ID_SIZE * 2 + 1];

		dso__set_build_id(dso, &bev->build_id);

		if (!is_kernel_module(filename, cpumode))
			dso->kernel = dso_type;

		build_id__sprintf(dso->build_id, sizeof(dso->build_id),
				  sbuild_id);
		pr_debug("build id event received for %s: %s\n",
			 dso->long_name, sbuild_id);
		dso__put(dso);
	}

	err = 0;
out:
	return err;
}

static int perf_header__read_build_ids_abi_quirk(struct perf_header *header,
						 int input, u64 offset, u64 size)
{
	struct perf_session *session = container_of(header, struct perf_session, header);
	struct {
		struct perf_event_header   header;
		u8			   build_id[PERF_ALIGN(BUILD_ID_SIZE, sizeof(u64))];
		char			   filename[0];
	} old_bev;
	struct build_id_event bev;
	char filename[PATH_MAX];
	u64 limit = offset + size;

	while (offset < limit) {
		ssize_t len;

		if (readn(input, &old_bev, sizeof(old_bev)) != sizeof(old_bev))
			return -1;

		if (header->needs_swap)
			perf_event_header__bswap(&old_bev.header);

		len = old_bev.header.size - sizeof(old_bev);
		if (readn(input, filename, len) != len)
			return -1;

		bev.header = old_bev.header;

		/*
		 * As the pid is the missing value, we need to fill
		 * it properly. The header.misc value give us nice hint.
		 */
		bev.pid	= HOST_KERNEL_ID;
		if (bev.header.misc == PERF_RECORD_MISC_GUEST_USER ||
		    bev.header.misc == PERF_RECORD_MISC_GUEST_KERNEL)
			bev.pid	= DEFAULT_GUEST_KERNEL_ID;

		memcpy(bev.build_id, old_bev.build_id, sizeof(bev.build_id));
		__event_process_build_id(&bev, filename, session);

		offset += bev.header.size;
	}

	return 0;
}

static int perf_header__read_build_ids(struct perf_header *header,
				       int input, u64 offset, u64 size)
{
	struct perf_session *session = container_of(header, struct perf_session, header);
	struct build_id_event bev;
	char filename[PATH_MAX];
	u64 limit = offset + size, orig_offset = offset;
	int err = -1;

	while (offset < limit) {
		ssize_t len;

		if (readn(input, &bev, sizeof(bev)) != sizeof(bev))
			goto out;

		if (header->needs_swap)
			perf_event_header__bswap(&bev.header);

		len = bev.header.size - sizeof(bev);
		if (readn(input, filename, len) != len)
			goto out;
		/*
		 * The a1645ce1 changeset:
		 *
		 * "perf: 'perf kvm' tool for monitoring guest performance from host"
		 *
		 * Added a field to struct build_id_event that broke the file
		 * format.
		 *
		 * Since the kernel build-id is the first entry, process the
		 * table using the old format if the well known
		 * '[kernel.kallsyms]' string for the kernel build-id has the
		 * first 4 characters chopped off (where the pid_t sits).
		 */
		if (memcmp(filename, "nel.kallsyms]", 13) == 0) {
			if (lseek(input, orig_offset, SEEK_SET) == (off_t)-1)
				return -1;
			return perf_header__read_build_ids_abi_quirk(header, input, offset, size);
		}

		__event_process_build_id(&bev, filename, session);

		offset += bev.header.size;
	}
	err = 0;
out:
	return err;
}

static int process_tracing_data(struct perf_file_section *section __maybe_unused,
				struct perf_header *ph __maybe_unused,
				int fd, void *data)
{
	ssize_t ret = trace_report(fd, data, false);
	return ret < 0 ? -1 : 0;
}

static int process_build_id(struct perf_file_section *section,
			    struct perf_header *ph, int fd,
			    void *data __maybe_unused)
{
	if (perf_header__read_build_ids(ph, fd, section->offset, section->size))
		pr_debug("Failed to read buildids, continuing...\n");
	return 0;
}

static int process_hostname(struct perf_file_section *section __maybe_unused,
			    struct perf_header *ph, int fd,
			    void *data __maybe_unused)
{
	ph->env.hostname = do_read_string(fd, ph);
	return ph->env.hostname ? 0 : -ENOMEM;
}

static int process_osrelease(struct perf_file_section *section __maybe_unused,
			     struct perf_header *ph, int fd,
			     void *data __maybe_unused)
{
	ph->env.os_release = do_read_string(fd, ph);
	return ph->env.os_release ? 0 : -ENOMEM;
}

static int process_version(struct perf_file_section *section __maybe_unused,
			   struct perf_header *ph, int fd,
			   void *data __maybe_unused)
{
	ph->env.version = do_read_string(fd, ph);
	return ph->env.version ? 0 : -ENOMEM;
}

static int process_arch(struct perf_file_section *section __maybe_unused,
			struct perf_header *ph,	int fd,
			void *data __maybe_unused)
{
	ph->env.arch = do_read_string(fd, ph);
	return ph->env.arch ? 0 : -ENOMEM;
}

static int process_nrcpus(struct perf_file_section *section __maybe_unused,
			  struct perf_header *ph, int fd,
			  void *data __maybe_unused)
{
	ssize_t ret;
	u32 nr;

	ret = readn(fd, &nr, sizeof(nr));
	if (ret != sizeof(nr))
		return -1;

	if (ph->needs_swap)
		nr = bswap_32(nr);

	ph->env.nr_cpus_avail = nr;

	ret = readn(fd, &nr, sizeof(nr));
	if (ret != sizeof(nr))
		return -1;

	if (ph->needs_swap)
		nr = bswap_32(nr);

	ph->env.nr_cpus_online = nr;
	return 0;
}

static int process_cpudesc(struct perf_file_section *section __maybe_unused,
			   struct perf_header *ph, int fd,
			   void *data __maybe_unused)
{
	ph->env.cpu_desc = do_read_string(fd, ph);
	return ph->env.cpu_desc ? 0 : -ENOMEM;
}

static int process_cpuid(struct perf_file_section *section __maybe_unused,
			 struct perf_header *ph,  int fd,
			 void *data __maybe_unused)
{
	ph->env.cpuid = do_read_string(fd, ph);
	return ph->env.cpuid ? 0 : -ENOMEM;
}

static int process_total_mem(struct perf_file_section *section __maybe_unused,
			     struct perf_header *ph, int fd,
			     void *data __maybe_unused)
{
	uint64_t mem;
	ssize_t ret;

	ret = readn(fd, &mem, sizeof(mem));
	if (ret != sizeof(mem))
		return -1;

	if (ph->needs_swap)
		mem = bswap_64(mem);

	ph->env.total_mem = mem;
	return 0;
}

static struct perf_evsel *
perf_evlist__find_by_index(struct perf_evlist *evlist, int idx)
{
	struct perf_evsel *evsel;

	evlist__for_each(evlist, evsel) {
		if (evsel->idx == idx)
			return evsel;
	}

	return NULL;
}

static void
perf_evlist__set_event_name(struct perf_evlist *evlist,
			    struct perf_evsel *event)
{
	struct perf_evsel *evsel;

	if (!event->name)
		return;

	evsel = perf_evlist__find_by_index(evlist, event->idx);
	if (!evsel)
		return;

	if (evsel->name)
		return;

	evsel->name = strdup(event->name);
}

static int
process_event_desc(struct perf_file_section *section __maybe_unused,
		   struct perf_header *header, int fd,
		   void *data __maybe_unused)
{
	struct perf_session *session;
	struct perf_evsel *evsel, *events = read_event_desc(header, fd);

	if (!events)
		return 0;

	session = container_of(header, struct perf_session, header);
	for (evsel = events; evsel->attr.size; evsel++)
		perf_evlist__set_event_name(session->evlist, evsel);

	free_event_desc(events);

	return 0;
}

static int process_cmdline(struct perf_file_section *section,
			   struct perf_header *ph, int fd,
			   void *data __maybe_unused)
{
	ssize_t ret;
	char *str, *cmdline = NULL, **argv = NULL;
	u32 nr, i, len = 0;

	ret = readn(fd, &nr, sizeof(nr));
	if (ret != sizeof(nr))
		return -1;

	if (ph->needs_swap)
		nr = bswap_32(nr);

	ph->env.nr_cmdline = nr;

	cmdline = zalloc(section->size + nr + 1);
	if (!cmdline)
		return -1;

	argv = zalloc(sizeof(char *) * (nr + 1));
	if (!argv)
		goto error;

	for (i = 0; i < nr; i++) {
		str = do_read_string(fd, ph);
		if (!str)
			goto error;

		argv[i] = cmdline + len;
		memcpy(argv[i], str, strlen(str) + 1);
		len += strlen(str) + 1;
		free(str);
	}
	ph->env.cmdline = cmdline;
	ph->env.cmdline_argv = (const char **) argv;
	return 0;

error:
	free(argv);
	free(cmdline);
	return -1;
}

static int process_cpu_topology(struct perf_file_section *section,
				struct perf_header *ph, int fd,
				void *data __maybe_unused)
{
	ssize_t ret;
	u32 nr, i;
	char *str;
	struct strbuf sb;
	int cpu_nr = ph->env.nr_cpus_online;
	u64 size = 0;

	ph->env.cpu = calloc(cpu_nr, sizeof(*ph->env.cpu));
	if (!ph->env.cpu)
		return -1;

	ret = readn(fd, &nr, sizeof(nr));
	if (ret != sizeof(nr))
		goto free_cpu;

	if (ph->needs_swap)
		nr = bswap_32(nr);

	ph->env.nr_sibling_cores = nr;
	size += sizeof(u32);
	strbuf_init(&sb, 128);

	for (i = 0; i < nr; i++) {
		str = do_read_string(fd, ph);
		if (!str)
			goto error;

		/* include a NULL character at the end */
		strbuf_add(&sb, str, strlen(str) + 1);
		size += string_size(str);
		free(str);
	}
	ph->env.sibling_cores = strbuf_detach(&sb, NULL);

	ret = readn(fd, &nr, sizeof(nr));
	if (ret != sizeof(nr))
		return -1;

	if (ph->needs_swap)
		nr = bswap_32(nr);

	ph->env.nr_sibling_threads = nr;
	size += sizeof(u32);

	for (i = 0; i < nr; i++) {
		str = do_read_string(fd, ph);
		if (!str)
			goto error;

		/* include a NULL character at the end */
		strbuf_add(&sb, str, strlen(str) + 1);
		size += string_size(str);
		free(str);
	}
	ph->env.sibling_threads = strbuf_detach(&sb, NULL);

	/*
	 * The header may be from old perf,
	 * which doesn't include core id and socket id information.
	 */
	if (section->size <= size) {
		zfree(&ph->env.cpu);
		return 0;
	}

	for (i = 0; i < (u32)cpu_nr; i++) {
		ret = readn(fd, &nr, sizeof(nr));
		if (ret != sizeof(nr))
			goto free_cpu;

		if (ph->needs_swap)
			nr = bswap_32(nr);

		if (nr > (u32)cpu_nr) {
			pr_debug("core_id number is too big."
				 "You may need to upgrade the perf tool.\n");
			goto free_cpu;
		}
		ph->env.cpu[i].core_id = nr;

		ret = readn(fd, &nr, sizeof(nr));
		if (ret != sizeof(nr))
			goto free_cpu;

		if (ph->needs_swap)
			nr = bswap_32(nr);

		if (nr > (u32)cpu_nr) {
			pr_debug("socket_id number is too big."
				 "You may need to upgrade the perf tool.\n");
			goto free_cpu;
		}

		ph->env.cpu[i].socket_id = nr;
	}

	return 0;

error:
	strbuf_release(&sb);
free_cpu:
	zfree(&ph->env.cpu);
	return -1;
}

static int process_numa_topology(struct perf_file_section *section __maybe_unused,
				 struct perf_header *ph, int fd,
				 void *data __maybe_unused)
{
	ssize_t ret;
	u32 nr, node, i;
	char *str;
	uint64_t mem_total, mem_free;
	struct strbuf sb;

	/* nr nodes */
	ret = readn(fd, &nr, sizeof(nr));
	if (ret != sizeof(nr))
		goto error;

	if (ph->needs_swap)
		nr = bswap_32(nr);

	ph->env.nr_numa_nodes = nr;
	strbuf_init(&sb, 256);

	for (i = 0; i < nr; i++) {
		/* node number */
		ret = readn(fd, &node, sizeof(node));
		if (ret != sizeof(node))
			goto error;

		ret = readn(fd, &mem_total, sizeof(u64));
		if (ret != sizeof(u64))
			goto error;

		ret = readn(fd, &mem_free, sizeof(u64));
		if (ret != sizeof(u64))
			goto error;

		if (ph->needs_swap) {
			node = bswap_32(node);
			mem_total = bswap_64(mem_total);
			mem_free = bswap_64(mem_free);
		}

		strbuf_addf(&sb, "%u:%"PRIu64":%"PRIu64":",
			    node, mem_total, mem_free);

		str = do_read_string(fd, ph);
		if (!str)
			goto error;

		/* include a NULL character at the end */
		strbuf_add(&sb, str, strlen(str) + 1);
		free(str);
	}
	ph->env.numa_nodes = strbuf_detach(&sb, NULL);
	return 0;

error:
	strbuf_release(&sb);
	return -1;
}

static int process_pmu_mappings(struct perf_file_section *section __maybe_unused,
				struct perf_header *ph, int fd,
				void *data __maybe_unused)
{
	ssize_t ret;
	char *name;
	u32 pmu_num;
	u32 type;
	struct strbuf sb;

	ret = readn(fd, &pmu_num, sizeof(pmu_num));
	if (ret != sizeof(pmu_num))
		return -1;

	if (ph->needs_swap)
		pmu_num = bswap_32(pmu_num);

	if (!pmu_num) {
		pr_debug("pmu mappings not available\n");
		return 0;
	}

	ph->env.nr_pmu_mappings = pmu_num;
	strbuf_init(&sb, 128);

	while (pmu_num) {
		if (readn(fd, &type, sizeof(type)) != sizeof(type))
			goto error;
		if (ph->needs_swap)
			type = bswap_32(type);

		name = do_read_string(fd, ph);
		if (!name)
			goto error;

		strbuf_addf(&sb, "%u:%s", type, name);
		/* include a NULL character at the end */
		strbuf_add(&sb, "", 1);

		if (!strcmp(name, "msr"))
			ph->env.msr_pmu_type = type;

		free(name);
		pmu_num--;
	}
	ph->env.pmu_mappings = strbuf_detach(&sb, NULL);
	return 0;

error:
	strbuf_release(&sb);
	return -1;
}

static int process_group_desc(struct perf_file_section *section __maybe_unused,
			      struct perf_header *ph, int fd,
			      void *data __maybe_unused)
{
	size_t ret = -1;
	u32 i, nr, nr_groups;
	struct perf_session *session;
	struct perf_evsel *evsel, *leader = NULL;
	struct group_desc {
		char *name;
		u32 leader_idx;
		u32 nr_members;
	} *desc;

	if (readn(fd, &nr_groups, sizeof(nr_groups)) != sizeof(nr_groups))
		return -1;

	if (ph->needs_swap)
		nr_groups = bswap_32(nr_groups);

	ph->env.nr_groups = nr_groups;
	if (!nr_groups) {
		pr_debug("group desc not available\n");
		return 0;
	}

	desc = calloc(nr_groups, sizeof(*desc));
	if (!desc)
		return -1;

	for (i = 0; i < nr_groups; i++) {
		desc[i].name = do_read_string(fd, ph);
		if (!desc[i].name)
			goto out_free;

		if (readn(fd, &desc[i].leader_idx, sizeof(u32)) != sizeof(u32))
			goto out_free;

		if (readn(fd, &desc[i].nr_members, sizeof(u32)) != sizeof(u32))
			goto out_free;

		if (ph->needs_swap) {
			desc[i].leader_idx = bswap_32(desc[i].leader_idx);
			desc[i].nr_members = bswap_32(desc[i].nr_members);
		}
	}

	/*
	 * Rebuild group relationship based on the group_desc
	 */
	session = container_of(ph, struct perf_session, header);
	session->evlist->nr_groups = nr_groups;

	i = nr = 0;
	evlist__for_each(session->evlist, evsel) {
		if (evsel->idx == (int) desc[i].leader_idx) {
			evsel->leader = evsel;
			/* {anon_group} is a dummy name */
			if (strcmp(desc[i].name, "{anon_group}")) {
				evsel->group_name = desc[i].name;
				desc[i].name = NULL;
			}
			evsel->nr_members = desc[i].nr_members;

			if (i >= nr_groups || nr > 0) {
				pr_debug("invalid group desc\n");
				goto out_free;
			}

			leader = evsel;
			nr = evsel->nr_members - 1;
			i++;
		} else if (nr) {
			/* This is a group member */
			evsel->leader = leader;

			nr--;
		}
	}

	if (i != nr_groups || nr != 0) {
		pr_debug("invalid group desc\n");
		goto out_free;
	}

	ret = 0;
out_free:
	for (i = 0; i < nr_groups; i++)
		zfree(&desc[i].name);
	free(desc);

	return ret;
}

static int process_auxtrace(struct perf_file_section *section,
			    struct perf_header *ph, int fd,
			    void *data __maybe_unused)
{
	struct perf_session *session;
	int err;

	session = container_of(ph, struct perf_session, header);

	err = auxtrace_index__process(fd, section->size, session,
				      ph->needs_swap);
	if (err < 0)
		pr_err("Failed to process auxtrace index\n");
	return err;
}

struct feature_ops {
	int (*write)(int fd, struct perf_header *h, struct perf_evlist *evlist);
	void (*print)(struct perf_header *h, int fd, FILE *fp);
	int (*process)(struct perf_file_section *section,
		       struct perf_header *h, int fd, void *data);
	const char *name;
	bool full_only;
};

#define FEAT_OPA(n, func) \
	[n] = { .name = #n, .write = write_##func, .print = print_##func }
#define FEAT_OPP(n, func) \
	[n] = { .name = #n, .write = write_##func, .print = print_##func, \
		.process = process_##func }
#define FEAT_OPF(n, func) \
	[n] = { .name = #n, .write = write_##func, .print = print_##func, \
		.process = process_##func, .full_only = true }

/* feature_ops not implemented: */
#define print_tracing_data	NULL
#define print_build_id		NULL

static const struct feature_ops feat_ops[HEADER_LAST_FEATURE] = {
	FEAT_OPP(HEADER_TRACING_DATA,	tracing_data),
	FEAT_OPP(HEADER_BUILD_ID,	build_id),
	FEAT_OPP(HEADER_HOSTNAME,	hostname),
	FEAT_OPP(HEADER_OSRELEASE,	osrelease),
	FEAT_OPP(HEADER_VERSION,	version),
	FEAT_OPP(HEADER_ARCH,		arch),
	FEAT_OPP(HEADER_NRCPUS,		nrcpus),
	FEAT_OPP(HEADER_CPUDESC,	cpudesc),
	FEAT_OPP(HEADER_CPUID,		cpuid),
	FEAT_OPP(HEADER_TOTAL_MEM,	total_mem),
	FEAT_OPP(HEADER_EVENT_DESC,	event_desc),
	FEAT_OPP(HEADER_CMDLINE,	cmdline),
	FEAT_OPF(HEADER_CPU_TOPOLOGY,	cpu_topology),
	FEAT_OPF(HEADER_NUMA_TOPOLOGY,	numa_topology),
	FEAT_OPA(HEADER_BRANCH_STACK,	branch_stack),
	FEAT_OPP(HEADER_PMU_MAPPINGS,	pmu_mappings),
	FEAT_OPP(HEADER_GROUP_DESC,	group_desc),
	FEAT_OPP(HEADER_AUXTRACE,	auxtrace),
};

struct header_print_data {
	FILE *fp;
	bool full; /* extended list of headers */
};

static int perf_file_section__fprintf_info(struct perf_file_section *section,
					   struct perf_header *ph,
					   int feat, int fd, void *data)
{
	struct header_print_data *hd = data;

	if (lseek(fd, section->offset, SEEK_SET) == (off_t)-1) {
		pr_debug("Failed to lseek to %" PRIu64 " offset for feature "
				"%d, continuing...\n", section->offset, feat);
		return 0;
	}
	if (feat >= HEADER_LAST_FEATURE) {
		pr_warning("unknown feature %d\n", feat);
		return 0;
	}
	if (!feat_ops[feat].print)
		return 0;

	if (!feat_ops[feat].full_only || hd->full)
		feat_ops[feat].print(ph, fd, hd->fp);
	else
		fprintf(hd->fp, "# %s info available, use -I to display\n",
			feat_ops[feat].name);

	return 0;
}

int perf_header__fprintf_info(struct perf_session *session, FILE *fp, bool full)
{
	struct header_print_data hd;
	struct perf_header *header = &session->header;
	int fd = perf_data_file__fd(session->file);
	hd.fp = fp;
	hd.full = full;

	perf_header__process_sections(header, fd, &hd,
				      perf_file_section__fprintf_info);
	return 0;
}

static int do_write_feat(int fd, struct perf_header *h, int type,
			 struct perf_file_section **p,
			 struct perf_evlist *evlist)
{
	int err;
	int ret = 0;

	if (perf_header__has_feat(h, type)) {
		if (!feat_ops[type].write)
			return -1;

		(*p)->offset = lseek(fd, 0, SEEK_CUR);

		err = feat_ops[type].write(fd, h, evlist);
		if (err < 0) {
			pr_debug("failed to write feature %d\n", type);

			/* undo anything written */
			lseek(fd, (*p)->offset, SEEK_SET);

			return -1;
		}
		(*p)->size = lseek(fd, 0, SEEK_CUR) - (*p)->offset;
		(*p)++;
	}
	return ret;
}

static int perf_header__adds_write(struct perf_header *header,
				   struct perf_evlist *evlist, int fd)
{
	int nr_sections;
	struct perf_file_section *feat_sec, *p;
	int sec_size;
	u64 sec_start;
	int feat;
	int err;

	nr_sections = bitmap_weight(header->adds_features, HEADER_FEAT_BITS);
	if (!nr_sections)
		return 0;

	feat_sec = p = calloc(nr_sections, sizeof(*feat_sec));
	if (feat_sec == NULL)
		return -ENOMEM;

	sec_size = sizeof(*feat_sec) * nr_sections;

	sec_start = header->feat_offset;
	lseek(fd, sec_start + sec_size, SEEK_SET);

	for_each_set_bit(feat, header->adds_features, HEADER_FEAT_BITS) {
		if (do_write_feat(fd, header, feat, &p, evlist))
			perf_header__clear_feat(header, feat);
	}

	lseek(fd, sec_start, SEEK_SET);
	/*
	 * may write more than needed due to dropped feature, but
	 * this is okay, reader will skip the mising entries
	 */
	err = do_write(fd, feat_sec, sec_size);
	if (err < 0)
		pr_debug("failed to write feature section\n");
	free(feat_sec);
	return err;
}

int perf_header__write_pipe(int fd)
{
	struct perf_pipe_file_header f_header;
	int err;

	f_header = (struct perf_pipe_file_header){
		.magic	   = PERF_MAGIC,
		.size	   = sizeof(f_header),
	};

	err = do_write(fd, &f_header, sizeof(f_header));
	if (err < 0) {
		pr_debug("failed to write perf pipe header\n");
		return err;
	}

	return 0;
}

int perf_session__write_header(struct perf_session *session,
			       struct perf_evlist *evlist,
			       int fd, bool at_exit)
{
	struct perf_file_header f_header;
	struct perf_file_attr   f_attr;
	struct perf_header *header = &session->header;
	struct perf_evsel *evsel;
	u64 attr_offset;
	int err;

	lseek(fd, sizeof(f_header), SEEK_SET);

	evlist__for_each(session->evlist, evsel) {
		evsel->id_offset = lseek(fd, 0, SEEK_CUR);
		err = do_write(fd, evsel->id, evsel->ids * sizeof(u64));
		if (err < 0) {
			pr_debug("failed to write perf header\n");
			return err;
		}
	}

	attr_offset = lseek(fd, 0, SEEK_CUR);

	evlist__for_each(evlist, evsel) {
		f_attr = (struct perf_file_attr){
			.attr = evsel->attr,
			.ids  = {
				.offset = evsel->id_offset,
				.size   = evsel->ids * sizeof(u64),
			}
		};
		err = do_write(fd, &f_attr, sizeof(f_attr));
		if (err < 0) {
			pr_debug("failed to write perf header attribute\n");
			return err;
		}
	}

	if (!header->data_offset)
		header->data_offset = lseek(fd, 0, SEEK_CUR);
	header->feat_offset = header->data_offset + header->data_size;

	if (at_exit) {
		err = perf_header__adds_write(header, evlist, fd);
		if (err < 0)
			return err;
	}

	f_header = (struct perf_file_header){
		.magic	   = PERF_MAGIC,
		.size	   = sizeof(f_header),
		.attr_size = sizeof(f_attr),
		.attrs = {
			.offset = attr_offset,
			.size   = evlist->nr_entries * sizeof(f_attr),
		},
		.data = {
			.offset = header->data_offset,
			.size	= header->data_size,
		},
		/* event_types is ignored, store zeros */
	};

	memcpy(&f_header.adds_features, &header->adds_features, sizeof(header->adds_features));

	lseek(fd, 0, SEEK_SET);
	err = do_write(fd, &f_header, sizeof(f_header));
	if (err < 0) {
		pr_debug("failed to write perf header\n");
		return err;
	}
	lseek(fd, header->data_offset + header->data_size, SEEK_SET);

	return 0;
}

static int perf_header__getbuffer64(struct perf_header *header,
				    int fd, void *buf, size_t size)
{
	if (readn(fd, buf, size) <= 0)
		return -1;

	if (header->needs_swap)
		mem_bswap_64(buf, size);

	return 0;
}

int perf_header__process_sections(struct perf_header *header, int fd,
				  void *data,
				  int (*process)(struct perf_file_section *section,
						 struct perf_header *ph,
						 int feat, int fd, void *data))
{
	struct perf_file_section *feat_sec, *sec;
	int nr_sections;
	int sec_size;
	int feat;
	int err;

	nr_sections = bitmap_weight(header->adds_features, HEADER_FEAT_BITS);
	if (!nr_sections)
		return 0;

	feat_sec = sec = calloc(nr_sections, sizeof(*feat_sec));
	if (!feat_sec)
		return -1;

	sec_size = sizeof(*feat_sec) * nr_sections;

	lseek(fd, header->feat_offset, SEEK_SET);

	err = perf_header__getbuffer64(header, fd, feat_sec, sec_size);
	if (err < 0)
		goto out_free;

	for_each_set_bit(feat, header->adds_features, HEADER_LAST_FEATURE) {
		err = process(sec++, header, feat, fd, data);
		if (err < 0)
			goto out_free;
	}
	err = 0;
out_free:
	free(feat_sec);
	return err;
}

static const int attr_file_abi_sizes[] = {
	[0] = PERF_ATTR_SIZE_VER0,
	[1] = PERF_ATTR_SIZE_VER1,
	[2] = PERF_ATTR_SIZE_VER2,
	[3] = PERF_ATTR_SIZE_VER3,
	[4] = PERF_ATTR_SIZE_VER4,
	0,
};

/*
 * In the legacy file format, the magic number is not used to encode endianness.
 * hdr_sz was used to encode endianness. But given that hdr_sz can vary based
 * on ABI revisions, we need to try all combinations for all endianness to
 * detect the endianness.
 */
static int try_all_file_abis(uint64_t hdr_sz, struct perf_header *ph)
{
	uint64_t ref_size, attr_size;
	int i;

	for (i = 0 ; attr_file_abi_sizes[i]; i++) {
		ref_size = attr_file_abi_sizes[i]
			 + sizeof(struct perf_file_section);
		if (hdr_sz != ref_size) {
			attr_size = bswap_64(hdr_sz);
			if (attr_size != ref_size)
				continue;

			ph->needs_swap = true;
		}
		pr_debug("ABI%d perf.data file detected, need_swap=%d\n",
			 i,
			 ph->needs_swap);
		return 0;
	}
	/* could not determine endianness */
	return -1;
}

#define PERF_PIPE_HDR_VER0	16

static const size_t attr_pipe_abi_sizes[] = {
	[0] = PERF_PIPE_HDR_VER0,
	0,
};

/*
 * In the legacy pipe format, there is an implicit assumption that endiannesss
 * between host recording the samples, and host parsing the samples is the
 * same. This is not always the case given that the pipe output may always be
 * redirected into a file and analyzed on a different machine with possibly a
 * different endianness and perf_event ABI revsions in the perf tool itself.
 */
static int try_all_pipe_abis(uint64_t hdr_sz, struct perf_header *ph)
{
	u64 attr_size;
	int i;

	for (i = 0 ; attr_pipe_abi_sizes[i]; i++) {
		if (hdr_sz != attr_pipe_abi_sizes[i]) {
			attr_size = bswap_64(hdr_sz);
			if (attr_size != hdr_sz)
				continue;

			ph->needs_swap = true;
		}
		pr_debug("Pipe ABI%d perf.data file detected\n", i);
		return 0;
	}
	return -1;
}

bool is_perf_magic(u64 magic)
{
	if (!memcmp(&magic, __perf_magic1, sizeof(magic))
		|| magic == __perf_magic2
		|| magic == __perf_magic2_sw)
		return true;

	return false;
}

static int check_magic_endian(u64 magic, uint64_t hdr_sz,
			      bool is_pipe, struct perf_header *ph)
{
	int ret;

	/* check for legacy format */
	ret = memcmp(&magic, __perf_magic1, sizeof(magic));
	if (ret == 0) {
		ph->version = PERF_HEADER_VERSION_1;
		pr_debug("legacy perf.data format\n");
		if (is_pipe)
			return try_all_pipe_abis(hdr_sz, ph);

		return try_all_file_abis(hdr_sz, ph);
	}
	/*
	 * the new magic number serves two purposes:
	 * - unique number to identify actual perf.data files
	 * - encode endianness of file
	 */
	ph->version = PERF_HEADER_VERSION_2;

	/* check magic number with one endianness */
	if (magic == __perf_magic2)
		return 0;

	/* check magic number with opposite endianness */
	if (magic != __perf_magic2_sw)
		return -1;

	ph->needs_swap = true;

	return 0;
}

int perf_file_header__read(struct perf_file_header *header,
			   struct perf_header *ph, int fd)
{
	ssize_t ret;

	lseek(fd, 0, SEEK_SET);

	ret = readn(fd, header, sizeof(*header));
	if (ret <= 0)
		return -1;

	if (check_magic_endian(header->magic,
			       header->attr_size, false, ph) < 0) {
		pr_debug("magic/endian check failed\n");
		return -1;
	}

	if (ph->needs_swap) {
		mem_bswap_64(header, offsetof(struct perf_file_header,
			     adds_features));
	}

	if (header->size != sizeof(*header)) {
		/* Support the previous format */
		if (header->size == offsetof(typeof(*header), adds_features))
			bitmap_zero(header->adds_features, HEADER_FEAT_BITS);
		else
			return -1;
	} else if (ph->needs_swap) {
		/*
		 * feature bitmap is declared as an array of unsigned longs --
		 * not good since its size can differ between the host that
		 * generated the data file and the host analyzing the file.
		 *
		 * We need to handle endianness, but we don't know the size of
		 * the unsigned long where the file was generated. Take a best
		 * guess at determining it: try 64-bit swap first (ie., file
		 * created on a 64-bit host), and check if the hostname feature
		 * bit is set (this feature bit is forced on as of fbe96f2).
		 * If the bit is not, undo the 64-bit swap and try a 32-bit
		 * swap. If the hostname bit is still not set (e.g., older data
		 * file), punt and fallback to the original behavior --
		 * clearing all feature bits and setting buildid.
		 */
		mem_bswap_64(&header->adds_features,
			    BITS_TO_U64(HEADER_FEAT_BITS));

		if (!test_bit(HEADER_HOSTNAME, header->adds_features)) {
			/* unswap as u64 */
			mem_bswap_64(&header->adds_features,
				    BITS_TO_U64(HEADER_FEAT_BITS));

			/* unswap as u32 */
			mem_bswap_32(&header->adds_features,
				    BITS_TO_U32(HEADER_FEAT_BITS));
		}

		if (!test_bit(HEADER_HOSTNAME, header->adds_features)) {
			bitmap_zero(header->adds_features, HEADER_FEAT_BITS);
			set_bit(HEADER_BUILD_ID, header->adds_features);
		}
	}

	memcpy(&ph->adds_features, &header->adds_features,
	       sizeof(ph->adds_features));

	ph->data_offset  = header->data.offset;
	ph->data_size	 = header->data.size;
	ph->feat_offset  = header->data.offset + header->data.size;
	return 0;
}

static int perf_file_section__process(struct perf_file_section *section,
				      struct perf_header *ph,
				      int feat, int fd, void *data)
{
	if (lseek(fd, section->offset, SEEK_SET) == (off_t)-1) {
		pr_debug("Failed to lseek to %" PRIu64 " offset for feature "
			  "%d, continuing...\n", section->offset, feat);
		return 0;
	}

	if (feat >= HEADER_LAST_FEATURE) {
		pr_debug("unknown feature %d, continuing...\n", feat);
		return 0;
	}

	if (!feat_ops[feat].process)
		return 0;

	return feat_ops[feat].process(section, ph, fd, data);
}

static int perf_file_header__read_pipe(struct perf_pipe_file_header *header,
				       struct perf_header *ph, int fd,
				       bool repipe)
{
	ssize_t ret;

	ret = readn(fd, header, sizeof(*header));
	if (ret <= 0)
		return -1;

	if (check_magic_endian(header->magic, header->size, true, ph) < 0) {
		pr_debug("endian/magic failed\n");
		return -1;
	}

	if (ph->needs_swap)
		header->size = bswap_64(header->size);

	if (repipe && do_write(STDOUT_FILENO, header, sizeof(*header)) < 0)
		return -1;

	return 0;
}

static int perf_header__read_pipe(struct perf_session *session)
{
	struct perf_header *header = &session->header;
	struct perf_pipe_file_header f_header;

	if (perf_file_header__read_pipe(&f_header, header,
					perf_data_file__fd(session->file),
					session->repipe) < 0) {
		pr_debug("incompatible file format\n");
		return -EINVAL;
	}

	return 0;
}

static int read_attr(int fd, struct perf_header *ph,
		     struct perf_file_attr *f_attr)
{
	struct perf_event_attr *attr = &f_attr->attr;
	size_t sz, left;
	size_t our_sz = sizeof(f_attr->attr);
	ssize_t ret;

	memset(f_attr, 0, sizeof(*f_attr));

	/* read minimal guaranteed structure */
	ret = readn(fd, attr, PERF_ATTR_SIZE_VER0);
	if (ret <= 0) {
		pr_debug("cannot read %d bytes of header attr\n",
			 PERF_ATTR_SIZE_VER0);
		return -1;
	}

	/* on file perf_event_attr size */
	sz = attr->size;

	if (ph->needs_swap)
		sz = bswap_32(sz);

	if (sz == 0) {
		/* assume ABI0 */
		sz =  PERF_ATTR_SIZE_VER0;
	} else if (sz > our_sz) {
		pr_debug("file uses a more recent and unsupported ABI"
			 " (%zu bytes extra)\n", sz - our_sz);
		return -1;
	}
	/* what we have not yet read and that we know about */
	left = sz - PERF_ATTR_SIZE_VER0;
	if (left) {
		void *ptr = attr;
		ptr += PERF_ATTR_SIZE_VER0;

		ret = readn(fd, ptr, left);
	}
	/* read perf_file_section, ids are read in caller */
	ret = readn(fd, &f_attr->ids, sizeof(f_attr->ids));

	return ret <= 0 ? -1 : 0;
}

static int perf_evsel__prepare_tracepoint_event(struct perf_evsel *evsel,
						struct pevent *pevent)
{
	struct event_format *event;
	char bf[128];

	/* already prepared */
	if (evsel->tp_format)
		return 0;

	if (pevent == NULL) {
		pr_debug("broken or missing trace data\n");
		return -1;
	}

	event = pevent_find_event(pevent, evsel->attr.config);
	if (event == NULL)
		return -1;

	if (!evsel->name) {
		snprintf(bf, sizeof(bf), "%s:%s", event->system, event->name);
		evsel->name = strdup(bf);
		if (evsel->name == NULL)
			return -1;
	}

	evsel->tp_format = event;
	return 0;
}

static int perf_evlist__prepare_tracepoint_events(struct perf_evlist *evlist,
						  struct pevent *pevent)
{
	struct perf_evsel *pos;

	evlist__for_each(evlist, pos) {
		if (pos->attr.type == PERF_TYPE_TRACEPOINT &&
		    perf_evsel__prepare_tracepoint_event(pos, pevent))
			return -1;
	}

	return 0;
}

int perf_session__read_header(struct perf_session *session)
{
	struct perf_data_file *file = session->file;
	struct perf_header *header = &session->header;
	struct perf_file_header	f_header;
	struct perf_file_attr	f_attr;
	u64			f_id;
	int nr_attrs, nr_ids, i, j;
	int fd = perf_data_file__fd(file);

	session->evlist = perf_evlist__new();
	if (session->evlist == NULL)
		return -ENOMEM;

	session->evlist->env = &header->env;
<<<<<<< HEAD
=======
	session->machines.host.env = &header->env;
>>>>>>> 0b2dd639
	if (perf_data_file__is_pipe(file))
		return perf_header__read_pipe(session);

	if (perf_file_header__read(&f_header, header, fd) < 0)
		return -EINVAL;

	/*
	 * Sanity check that perf.data was written cleanly; data size is
	 * initialized to 0 and updated only if the on_exit function is run.
	 * If data size is still 0 then the file contains only partial
	 * information.  Just warn user and process it as much as it can.
	 */
	if (f_header.data.size == 0) {
		pr_warning("WARNING: The %s file's data size field is 0 which is unexpected.\n"
			   "Was the 'perf record' command properly terminated?\n",
			   file->path);
	}

	nr_attrs = f_header.attrs.size / f_header.attr_size;
	lseek(fd, f_header.attrs.offset, SEEK_SET);

	for (i = 0; i < nr_attrs; i++) {
		struct perf_evsel *evsel;
		off_t tmp;

		if (read_attr(fd, header, &f_attr) < 0)
			goto out_errno;

		if (header->needs_swap) {
			f_attr.ids.size   = bswap_64(f_attr.ids.size);
			f_attr.ids.offset = bswap_64(f_attr.ids.offset);
			perf_event__attr_swap(&f_attr.attr);
		}

		tmp = lseek(fd, 0, SEEK_CUR);
		evsel = perf_evsel__new(&f_attr.attr);

		if (evsel == NULL)
			goto out_delete_evlist;

		evsel->needs_swap = header->needs_swap;
		/*
		 * Do it before so that if perf_evsel__alloc_id fails, this
		 * entry gets purged too at perf_evlist__delete().
		 */
		perf_evlist__add(session->evlist, evsel);

		nr_ids = f_attr.ids.size / sizeof(u64);
		/*
		 * We don't have the cpu and thread maps on the header, so
		 * for allocating the perf_sample_id table we fake 1 cpu and
		 * hattr->ids threads.
		 */
		if (perf_evsel__alloc_id(evsel, 1, nr_ids))
			goto out_delete_evlist;

		lseek(fd, f_attr.ids.offset, SEEK_SET);

		for (j = 0; j < nr_ids; j++) {
			if (perf_header__getbuffer64(header, fd, &f_id, sizeof(f_id)))
				goto out_errno;

			perf_evlist__id_add(session->evlist, evsel, 0, j, f_id);
		}

		lseek(fd, tmp, SEEK_SET);
	}

	symbol_conf.nr_events = nr_attrs;

	perf_header__process_sections(header, fd, &session->tevent,
				      perf_file_section__process);

	if (perf_evlist__prepare_tracepoint_events(session->evlist,
						   session->tevent.pevent))
		goto out_delete_evlist;

	return 0;
out_errno:
	return -errno;

out_delete_evlist:
	perf_evlist__delete(session->evlist);
	session->evlist = NULL;
	return -ENOMEM;
}

int perf_event__synthesize_attr(struct perf_tool *tool,
				struct perf_event_attr *attr, u32 ids, u64 *id,
				perf_event__handler_t process)
{
	union perf_event *ev;
	size_t size;
	int err;

	size = sizeof(struct perf_event_attr);
	size = PERF_ALIGN(size, sizeof(u64));
	size += sizeof(struct perf_event_header);
	size += ids * sizeof(u64);

	ev = malloc(size);

	if (ev == NULL)
		return -ENOMEM;

	ev->attr.attr = *attr;
	memcpy(ev->attr.id, id, ids * sizeof(u64));

	ev->attr.header.type = PERF_RECORD_HEADER_ATTR;
	ev->attr.header.size = (u16)size;

	if (ev->attr.header.size == size)
		err = process(tool, ev, NULL, NULL);
	else
		err = -E2BIG;

	free(ev);

	return err;
}

int perf_event__synthesize_attrs(struct perf_tool *tool,
				   struct perf_session *session,
				   perf_event__handler_t process)
{
	struct perf_evsel *evsel;
	int err = 0;

	evlist__for_each(session->evlist, evsel) {
		err = perf_event__synthesize_attr(tool, &evsel->attr, evsel->ids,
						  evsel->id, process);
		if (err) {
			pr_debug("failed to create perf header attribute\n");
			return err;
		}
	}

	return err;
}

int perf_event__process_attr(struct perf_tool *tool __maybe_unused,
			     union perf_event *event,
			     struct perf_evlist **pevlist)
{
	u32 i, ids, n_ids;
	struct perf_evsel *evsel;
	struct perf_evlist *evlist = *pevlist;

	if (evlist == NULL) {
		*pevlist = evlist = perf_evlist__new();
		if (evlist == NULL)
			return -ENOMEM;
	}

	evsel = perf_evsel__new(&event->attr.attr);
	if (evsel == NULL)
		return -ENOMEM;

	perf_evlist__add(evlist, evsel);

	ids = event->header.size;
	ids -= (void *)&event->attr.id - (void *)event;
	n_ids = ids / sizeof(u64);
	/*
	 * We don't have the cpu and thread maps on the header, so
	 * for allocating the perf_sample_id table we fake 1 cpu and
	 * hattr->ids threads.
	 */
	if (perf_evsel__alloc_id(evsel, 1, n_ids))
		return -ENOMEM;

	for (i = 0; i < n_ids; i++) {
		perf_evlist__id_add(evlist, evsel, 0, i, event->attr.id[i]);
	}

	symbol_conf.nr_events = evlist->nr_entries;

	return 0;
}

int perf_event__synthesize_tracing_data(struct perf_tool *tool, int fd,
					struct perf_evlist *evlist,
					perf_event__handler_t process)
{
	union perf_event ev;
	struct tracing_data *tdata;
	ssize_t size = 0, aligned_size = 0, padding;
	int err __maybe_unused = 0;

	/*
	 * We are going to store the size of the data followed
	 * by the data contents. Since the fd descriptor is a pipe,
	 * we cannot seek back to store the size of the data once
	 * we know it. Instead we:
	 *
	 * - write the tracing data to the temp file
	 * - get/write the data size to pipe
	 * - write the tracing data from the temp file
	 *   to the pipe
	 */
	tdata = tracing_data_get(&evlist->entries, fd, true);
	if (!tdata)
		return -1;

	memset(&ev, 0, sizeof(ev));

	ev.tracing_data.header.type = PERF_RECORD_HEADER_TRACING_DATA;
	size = tdata->size;
	aligned_size = PERF_ALIGN(size, sizeof(u64));
	padding = aligned_size - size;
	ev.tracing_data.header.size = sizeof(ev.tracing_data);
	ev.tracing_data.size = aligned_size;

	process(tool, &ev, NULL, NULL);

	/*
	 * The put function will copy all the tracing data
	 * stored in temp file to the pipe.
	 */
	tracing_data_put(tdata);

	write_padded(fd, NULL, 0, padding);

	return aligned_size;
}

int perf_event__process_tracing_data(struct perf_tool *tool __maybe_unused,
				     union perf_event *event,
				     struct perf_session *session)
{
	ssize_t size_read, padding, size = event->tracing_data.size;
	int fd = perf_data_file__fd(session->file);
	off_t offset = lseek(fd, 0, SEEK_CUR);
	char buf[BUFSIZ];

	/* setup for reading amidst mmap */
	lseek(fd, offset + sizeof(struct tracing_data_event),
	      SEEK_SET);

	size_read = trace_report(fd, &session->tevent,
				 session->repipe);
	padding = PERF_ALIGN(size_read, sizeof(u64)) - size_read;

	if (readn(fd, buf, padding) < 0) {
		pr_err("%s: reading input file", __func__);
		return -1;
	}
	if (session->repipe) {
		int retw = write(STDOUT_FILENO, buf, padding);
		if (retw <= 0 || retw != padding) {
			pr_err("%s: repiping tracing data padding", __func__);
			return -1;
		}
	}

	if (size_read + padding != size) {
		pr_err("%s: tracing data size mismatch", __func__);
		return -1;
	}

	perf_evlist__prepare_tracepoint_events(session->evlist,
					       session->tevent.pevent);

	return size_read + padding;
}

int perf_event__synthesize_build_id(struct perf_tool *tool,
				    struct dso *pos, u16 misc,
				    perf_event__handler_t process,
				    struct machine *machine)
{
	union perf_event ev;
	size_t len;
	int err = 0;

	if (!pos->hit)
		return err;

	memset(&ev, 0, sizeof(ev));

	len = pos->long_name_len + 1;
	len = PERF_ALIGN(len, NAME_ALIGN);
	memcpy(&ev.build_id.build_id, pos->build_id, sizeof(pos->build_id));
	ev.build_id.header.type = PERF_RECORD_HEADER_BUILD_ID;
	ev.build_id.header.misc = misc;
	ev.build_id.pid = machine->pid;
	ev.build_id.header.size = sizeof(ev.build_id) + len;
	memcpy(&ev.build_id.filename, pos->long_name, pos->long_name_len);

	err = process(tool, &ev, NULL, machine);

	return err;
}

int perf_event__process_build_id(struct perf_tool *tool __maybe_unused,
				 union perf_event *event,
				 struct perf_session *session)
{
	__event_process_build_id(&event->build_id,
				 event->build_id.filename,
				 session);
	return 0;
}<|MERGE_RESOLUTION|>--- conflicted
+++ resolved
@@ -2564,10 +2564,7 @@
 		return -ENOMEM;
 
 	session->evlist->env = &header->env;
-<<<<<<< HEAD
-=======
 	session->machines.host.env = &header->env;
->>>>>>> 0b2dd639
 	if (perf_data_file__is_pipe(file))
 		return perf_header__read_pipe(session);
 
