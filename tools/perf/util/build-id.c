/*
 * build-id.c
 *
 * build-id support
 *
 * Copyright (C) 2009, 2010 Red Hat Inc.
 * Copyright (C) 2009, 2010 Arnaldo Carvalho de Melo <acme@redhat.com>
 */
#include "util.h"
#include <stdio.h>
#include "build-id.h"
#include "event.h"
#include "symbol.h"
#include <linux/kernel.h>
#include "debug.h"
#include "session.h"
#include "tool.h"
#include "header.h"
#include "vdso.h"


static bool no_buildid_cache;

int build_id__mark_dso_hit(struct perf_tool *tool __maybe_unused,
			   union perf_event *event,
			   struct perf_sample *sample,
			   struct perf_evsel *evsel __maybe_unused,
			   struct machine *machine)
{
	struct addr_location al;
	u8 cpumode = event->header.misc & PERF_RECORD_MISC_CPUMODE_MASK;
	struct thread *thread = machine__findnew_thread(machine, sample->pid,
							sample->tid);

	if (thread == NULL) {
		pr_err("problem processing %d event, skipping it.\n",
			event->header.type);
		return -1;
	}

	thread__find_addr_map(thread, cpumode, MAP__FUNCTION, sample->ip, &al);

	if (al.map != NULL)
		al.map->dso->hit = 1;

	thread__put(thread);
	return 0;
}

static int perf_event__exit_del_thread(struct perf_tool *tool __maybe_unused,
				       union perf_event *event,
				       struct perf_sample *sample
				       __maybe_unused,
				       struct machine *machine)
{
	struct thread *thread = machine__findnew_thread(machine,
							event->fork.pid,
							event->fork.tid);

	dump_printf("(%d:%d):(%d:%d)\n", event->fork.pid, event->fork.tid,
		    event->fork.ppid, event->fork.ptid);

<<<<<<< HEAD
	if (thread)
		machine__remove_thread(machine, thread);
=======
	if (thread) {
		machine__remove_thread(machine, thread);
		thread__put(thread);
	}
>>>>>>> 4b8a8262

	return 0;
}

struct perf_tool build_id__mark_dso_hit_ops = {
	.sample	= build_id__mark_dso_hit,
	.mmap	= perf_event__process_mmap,
	.mmap2	= perf_event__process_mmap2,
	.fork	= perf_event__process_fork,
	.exit	= perf_event__exit_del_thread,
	.attr		 = perf_event__process_attr,
	.build_id	 = perf_event__process_build_id,
};

int build_id__sprintf(const u8 *build_id, int len, char *bf)
{
	char *bid = bf;
	const u8 *raw = build_id;
	int i;

	for (i = 0; i < len; ++i) {
		sprintf(bid, "%02x", *raw);
		++raw;
		bid += 2;
	}

	return raw - build_id;
}

/* asnprintf consolidates asprintf and snprintf */
static int asnprintf(char **strp, size_t size, const char *fmt, ...)
{
	va_list ap;
	int ret;

	if (!strp)
		return -EINVAL;

	va_start(ap, fmt);
	if (*strp)
		ret = vsnprintf(*strp, size, fmt, ap);
	else
		ret = vasprintf(strp, fmt, ap);
	va_end(ap);

	return ret;
}

static char *build_id__filename(const char *sbuild_id, char *bf, size_t size)
{
	char *tmp = bf;
	int ret = asnprintf(&bf, size, "%s/.build-id/%.2s/%s", buildid_dir,
			    sbuild_id, sbuild_id + 2);
	if (ret < 0 || (tmp && size < (unsigned int)ret))
		return NULL;
	return bf;
}

char *dso__build_id_filename(const struct dso *dso, char *bf, size_t size)
{
	char build_id_hex[BUILD_ID_SIZE * 2 + 1];

	if (!dso->has_build_id)
		return NULL;

	build_id__sprintf(dso->build_id, sizeof(dso->build_id), build_id_hex);
	return build_id__filename(build_id_hex, bf, size);
}

#define dsos__for_each_with_build_id(pos, head)	\
	list_for_each_entry(pos, head, node)	\
		if (!pos->has_build_id)		\
			continue;		\
		else

static int write_buildid(const char *name, size_t name_len, u8 *build_id,
			 pid_t pid, u16 misc, int fd)
{
	int err;
	struct build_id_event b;
	size_t len;

	len = name_len + 1;
	len = PERF_ALIGN(len, NAME_ALIGN);

	memset(&b, 0, sizeof(b));
	memcpy(&b.build_id, build_id, BUILD_ID_SIZE);
	b.pid = pid;
	b.header.misc = misc;
	b.header.size = sizeof(b) + len;

	err = writen(fd, &b, sizeof(b));
	if (err < 0)
		return err;

	return write_padded(fd, name, name_len + 1, len);
}

static int machine__write_buildid_table(struct machine *machine, int fd)
{
	int err = 0;
	char nm[PATH_MAX];
	struct dso *pos;
	u16 kmisc = PERF_RECORD_MISC_KERNEL,
	    umisc = PERF_RECORD_MISC_USER;

	if (!machine__is_host(machine)) {
		kmisc = PERF_RECORD_MISC_GUEST_KERNEL;
		umisc = PERF_RECORD_MISC_GUEST_USER;
	}

	dsos__for_each_with_build_id(pos, &machine->dsos.head) {
		const char *name;
		size_t name_len;

		if (!pos->hit)
			continue;

		if (dso__is_vdso(pos)) {
			name = pos->short_name;
			name_len = pos->short_name_len + 1;
		} else if (dso__is_kcore(pos)) {
			machine__mmap_name(machine, nm, sizeof(nm));
			name = nm;
			name_len = strlen(nm) + 1;
		} else {
			name = pos->long_name;
			name_len = pos->long_name_len + 1;
		}

		err = write_buildid(name, name_len, pos->build_id, machine->pid,
				    pos->kernel ? kmisc : umisc, fd);
		if (err)
			break;
	}

	return err;
}

int perf_session__write_buildid_table(struct perf_session *session, int fd)
{
	struct rb_node *nd;
	int err = machine__write_buildid_table(&session->machines.host, fd);

	if (err)
		return err;

	for (nd = rb_first(&session->machines.guests); nd; nd = rb_next(nd)) {
		struct machine *pos = rb_entry(nd, struct machine, rb_node);
		err = machine__write_buildid_table(pos, fd);
		if (err)
			break;
	}
	return err;
}

static int __dsos__hit_all(struct list_head *head)
{
	struct dso *pos;

	list_for_each_entry(pos, head, node)
		pos->hit = true;

	return 0;
}

static int machine__hit_all_dsos(struct machine *machine)
{
	return __dsos__hit_all(&machine->dsos.head);
}

int dsos__hit_all(struct perf_session *session)
{
	struct rb_node *nd;
	int err;

	err = machine__hit_all_dsos(&session->machines.host);
	if (err)
		return err;

	for (nd = rb_first(&session->machines.guests); nd; nd = rb_next(nd)) {
		struct machine *pos = rb_entry(nd, struct machine, rb_node);

		err = machine__hit_all_dsos(pos);
		if (err)
			return err;
	}

	return 0;
}

void disable_buildid_cache(void)
{
	no_buildid_cache = true;
}

static char *build_id_cache__dirname_from_path(const char *name,
					       bool is_kallsyms, bool is_vdso)
{
	char *realname = (char *)name, *filename;
	bool slash = is_kallsyms || is_vdso;

	if (!slash) {
		realname = realpath(name, NULL);
		if (!realname)
			return NULL;
	}
<<<<<<< HEAD

	if (asprintf(&filename, "%s%s%s", buildid_dir, slash ? "/" : "",
		     is_vdso ? DSO__NAME_VDSO : realname) < 0)
		filename = NULL;

	if (!slash)
		free(realname);

	return filename;
}

int build_id_cache__list_build_ids(const char *pathname,
				   struct strlist **result)
{
	struct strlist *list;
	char *dir_name;
	DIR *dir;
	struct dirent *d;
	int ret = 0;

	list = strlist__new(true, NULL);
	dir_name = build_id_cache__dirname_from_path(pathname, false, false);
	if (!list || !dir_name) {
		ret = -ENOMEM;
		goto out;
	}

=======

	if (asprintf(&filename, "%s%s%s", buildid_dir, slash ? "/" : "",
		     is_vdso ? DSO__NAME_VDSO : realname) < 0)
		filename = NULL;

	if (!slash)
		free(realname);

	return filename;
}

int build_id_cache__list_build_ids(const char *pathname,
				   struct strlist **result)
{
	struct strlist *list;
	char *dir_name;
	DIR *dir;
	struct dirent *d;
	int ret = 0;

	list = strlist__new(true, NULL);
	dir_name = build_id_cache__dirname_from_path(pathname, false, false);
	if (!list || !dir_name) {
		ret = -ENOMEM;
		goto out;
	}

>>>>>>> 4b8a8262
	/* List up all dirents */
	dir = opendir(dir_name);
	if (!dir) {
		ret = -errno;
		goto out;
	}

	while ((d = readdir(dir)) != NULL) {
		if (!strcmp(d->d_name, ".") || !strcmp(d->d_name, ".."))
			continue;
		strlist__add(list, d->d_name);
	}
	closedir(dir);

out:
	free(dir_name);
	if (ret)
		strlist__delete(list);
	else
		*result = list;

	return ret;
}

int build_id_cache__add_s(const char *sbuild_id, const char *name,
			  bool is_kallsyms, bool is_vdso)
{
	const size_t size = PATH_MAX;
	char *realname = NULL, *filename = NULL, *dir_name = NULL,
	     *linkname = zalloc(size), *targetname, *tmp;
	int err = -1;

	if (!is_kallsyms) {
		realname = realpath(name, NULL);
		if (!realname)
			goto out_free;
	}

	dir_name = build_id_cache__dirname_from_path(name, is_kallsyms, is_vdso);
	if (!dir_name)
		goto out_free;

	if (mkdir_p(dir_name, 0755))
		goto out_free;

	if (asprintf(&filename, "%s/%s", dir_name, sbuild_id) < 0) {
		filename = NULL;
		goto out_free;
	}

	if (access(filename, F_OK)) {
		if (is_kallsyms) {
			 if (copyfile("/proc/kallsyms", filename))
				goto out_free;
		} else if (link(realname, filename) && errno != EEXIST &&
				copyfile(name, filename))
			goto out_free;
	}

	if (!build_id__filename(sbuild_id, linkname, size))
		goto out_free;
	tmp = strrchr(linkname, '/');
	*tmp = '\0';

	if (access(linkname, X_OK) && mkdir_p(linkname, 0755))
		goto out_free;

	*tmp = '/';
	targetname = filename + strlen(buildid_dir) - 5;
	memcpy(targetname, "../..", 5);

	if (symlink(targetname, linkname) == 0)
		err = 0;
out_free:
	if (!is_kallsyms)
		free(realname);
	free(filename);
	free(dir_name);
	free(linkname);
	return err;
}

static int build_id_cache__add_b(const u8 *build_id, size_t build_id_size,
				 const char *name, bool is_kallsyms,
				 bool is_vdso)
{
	char sbuild_id[BUILD_ID_SIZE * 2 + 1];

	build_id__sprintf(build_id, build_id_size, sbuild_id);

	return build_id_cache__add_s(sbuild_id, name, is_kallsyms, is_vdso);
}

bool build_id_cache__cached(const char *sbuild_id)
{
	bool ret = false;
	char *filename = build_id__filename(sbuild_id, NULL, 0);

	if (filename && !access(filename, F_OK))
		ret = true;
	free(filename);

	return ret;
}

int build_id_cache__remove_s(const char *sbuild_id)
{
	const size_t size = PATH_MAX;
	char *filename = zalloc(size),
	     *linkname = zalloc(size), *tmp;
	int err = -1;

	if (filename == NULL || linkname == NULL)
		goto out_free;

	if (!build_id__filename(sbuild_id, linkname, size))
		goto out_free;

	if (access(linkname, F_OK))
		goto out_free;

	if (readlink(linkname, filename, size - 1) < 0)
		goto out_free;

	if (unlink(linkname))
		goto out_free;

	/*
	 * Since the link is relative, we must make it absolute:
	 */
	tmp = strrchr(linkname, '/') + 1;
	snprintf(tmp, size - (tmp - linkname), "%s", filename);

	if (unlink(linkname))
		goto out_free;

	err = 0;
out_free:
	free(filename);
	free(linkname);
	return err;
}

static int dso__cache_build_id(struct dso *dso, struct machine *machine)
{
	bool is_kallsyms = dso->kernel && dso->long_name[0] != '/';
	bool is_vdso = dso__is_vdso(dso);
	const char *name = dso->long_name;
	char nm[PATH_MAX];

	if (dso__is_kcore(dso)) {
		is_kallsyms = true;
		machine__mmap_name(machine, nm, sizeof(nm));
		name = nm;
	}
	return build_id_cache__add_b(dso->build_id, sizeof(dso->build_id), name,
				     is_kallsyms, is_vdso);
}

static int __dsos__cache_build_ids(struct list_head *head,
				   struct machine *machine)
{
	struct dso *pos;
	int err = 0;

	dsos__for_each_with_build_id(pos, head)
		if (dso__cache_build_id(pos, machine))
			err = -1;

	return err;
}

static int machine__cache_build_ids(struct machine *machine)
{
<<<<<<< HEAD
	int ret = __dsos__cache_build_ids(&machine->kernel_dsos.head, machine);
	ret |= __dsos__cache_build_ids(&machine->user_dsos.head, machine);
	return ret;
=======
	return __dsos__cache_build_ids(&machine->dsos.head, machine);
>>>>>>> 4b8a8262
}

int perf_session__cache_build_ids(struct perf_session *session)
{
	struct rb_node *nd;
	int ret;

	if (no_buildid_cache)
		return 0;

	if (mkdir(buildid_dir, 0755) != 0 && errno != EEXIST)
		return -1;

	ret = machine__cache_build_ids(&session->machines.host);

	for (nd = rb_first(&session->machines.guests); nd; nd = rb_next(nd)) {
		struct machine *pos = rb_entry(nd, struct machine, rb_node);
		ret |= machine__cache_build_ids(pos);
	}
	return ret ? -1 : 0;
}

static bool machine__read_build_ids(struct machine *machine, bool with_hits)
{
	return __dsos__read_build_ids(&machine->dsos.head, with_hits);
}

bool perf_session__read_build_ids(struct perf_session *session, bool with_hits)
{
	struct rb_node *nd;
	bool ret = machine__read_build_ids(&session->machines.host, with_hits);

	for (nd = rb_first(&session->machines.guests); nd; nd = rb_next(nd)) {
		struct machine *pos = rb_entry(nd, struct machine, rb_node);
		ret |= machine__read_build_ids(pos, with_hits);
	}

	return ret;
}<|MERGE_RESOLUTION|>--- conflicted
+++ resolved
@@ -60,15 +60,10 @@
 	dump_printf("(%d:%d):(%d:%d)\n", event->fork.pid, event->fork.tid,
 		    event->fork.ppid, event->fork.ptid);
 
-<<<<<<< HEAD
-	if (thread)
-		machine__remove_thread(machine, thread);
-=======
 	if (thread) {
 		machine__remove_thread(machine, thread);
 		thread__put(thread);
 	}
->>>>>>> 4b8a8262
 
 	return 0;
 }
@@ -276,7 +271,6 @@
 		if (!realname)
 			return NULL;
 	}
-<<<<<<< HEAD
 
 	if (asprintf(&filename, "%s%s%s", buildid_dir, slash ? "/" : "",
 		     is_vdso ? DSO__NAME_VDSO : realname) < 0)
@@ -304,35 +298,6 @@
 		goto out;
 	}
 
-=======
-
-	if (asprintf(&filename, "%s%s%s", buildid_dir, slash ? "/" : "",
-		     is_vdso ? DSO__NAME_VDSO : realname) < 0)
-		filename = NULL;
-
-	if (!slash)
-		free(realname);
-
-	return filename;
-}
-
-int build_id_cache__list_build_ids(const char *pathname,
-				   struct strlist **result)
-{
-	struct strlist *list;
-	char *dir_name;
-	DIR *dir;
-	struct dirent *d;
-	int ret = 0;
-
-	list = strlist__new(true, NULL);
-	dir_name = build_id_cache__dirname_from_path(pathname, false, false);
-	if (!list || !dir_name) {
-		ret = -ENOMEM;
-		goto out;
-	}
-
->>>>>>> 4b8a8262
 	/* List up all dirents */
 	dir = opendir(dir_name);
 	if (!dir) {
@@ -507,13 +472,7 @@
 
 static int machine__cache_build_ids(struct machine *machine)
 {
-<<<<<<< HEAD
-	int ret = __dsos__cache_build_ids(&machine->kernel_dsos.head, machine);
-	ret |= __dsos__cache_build_ids(&machine->user_dsos.head, machine);
-	return ret;
-=======
 	return __dsos__cache_build_ids(&machine->dsos.head, machine);
->>>>>>> 4b8a8262
 }
 
 int perf_session__cache_build_ids(struct perf_session *session)
