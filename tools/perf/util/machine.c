#include "callchain.h"
#include "debug.h"
#include "event.h"
#include "evsel.h"
#include "hist.h"
#include "machine.h"
#include "map.h"
#include "sort.h"
#include "strlist.h"
#include "thread.h"
#include "vdso.h"
#include <stdbool.h>
#include <symbol/kallsyms.h>
#include "unwind.h"
#include "linux/hash.h"

static void dsos__init(struct dsos *dsos)
{
	INIT_LIST_HEAD(&dsos->head);
	dsos->root = RB_ROOT;
}

int machine__init(struct machine *machine, const char *root_dir, pid_t pid)
{
	map_groups__init(&machine->kmaps, machine);
	RB_CLEAR_NODE(&machine->rb_node);
	dsos__init(&machine->user_dsos);
	dsos__init(&machine->kernel_dsos);

	machine->threads = RB_ROOT;
	INIT_LIST_HEAD(&machine->dead_threads);
	machine->last_match = NULL;

	machine->vdso_info = NULL;

	machine->pid = pid;

	machine->symbol_filter = NULL;
	machine->id_hdr_size = 0;
	machine->comm_exec = false;
	machine->kernel_start = 0;

	machine->root_dir = strdup(root_dir);
	if (machine->root_dir == NULL)
		return -ENOMEM;

	if (pid != HOST_KERNEL_ID) {
		struct thread *thread = machine__findnew_thread(machine, -1,
								pid);
		char comm[64];

		if (thread == NULL)
			return -ENOMEM;

		snprintf(comm, sizeof(comm), "[guest/%d]", pid);
		thread__set_comm(thread, comm, 0);
	}

	machine->current_tid = NULL;

	return 0;
}

struct machine *machine__new_host(void)
{
	struct machine *machine = malloc(sizeof(*machine));

	if (machine != NULL) {
		machine__init(machine, "", HOST_KERNEL_ID);

		if (machine__create_kernel_maps(machine) < 0)
			goto out_delete;
	}

	return machine;
out_delete:
	free(machine);
	return NULL;
}

static void dsos__delete(struct dsos *dsos)
{
	struct dso *pos, *n;

	list_for_each_entry_safe(pos, n, &dsos->head, node) {
		RB_CLEAR_NODE(&pos->rb_node);
		list_del(&pos->node);
		dso__delete(pos);
	}
}

void machine__delete_threads(struct machine *machine)
{
	struct rb_node *nd = rb_first(&machine->threads);

	while (nd) {
		struct thread *t = rb_entry(nd, struct thread, rb_node);

		nd = rb_next(nd);
		machine__remove_thread(machine, t);
	}
}

void machine__exit(struct machine *machine)
{
	map_groups__exit(&machine->kmaps);
	dsos__delete(&machine->user_dsos);
	dsos__delete(&machine->kernel_dsos);
	vdso__exit(machine);
	zfree(&machine->root_dir);
	zfree(&machine->current_tid);
}

void machine__delete(struct machine *machine)
{
	machine__exit(machine);
	free(machine);
}

void machines__init(struct machines *machines)
{
	machine__init(&machines->host, "", HOST_KERNEL_ID);
	machines->guests = RB_ROOT;
	machines->symbol_filter = NULL;
}

void machines__exit(struct machines *machines)
{
	machine__exit(&machines->host);
	/* XXX exit guest */
}

struct machine *machines__add(struct machines *machines, pid_t pid,
			      const char *root_dir)
{
	struct rb_node **p = &machines->guests.rb_node;
	struct rb_node *parent = NULL;
	struct machine *pos, *machine = malloc(sizeof(*machine));

	if (machine == NULL)
		return NULL;

	if (machine__init(machine, root_dir, pid) != 0) {
		free(machine);
		return NULL;
	}

	machine->symbol_filter = machines->symbol_filter;

	while (*p != NULL) {
		parent = *p;
		pos = rb_entry(parent, struct machine, rb_node);
		if (pid < pos->pid)
			p = &(*p)->rb_left;
		else
			p = &(*p)->rb_right;
	}

	rb_link_node(&machine->rb_node, parent, p);
	rb_insert_color(&machine->rb_node, &machines->guests);

	return machine;
}

void machines__set_symbol_filter(struct machines *machines,
				 symbol_filter_t symbol_filter)
{
	struct rb_node *nd;

	machines->symbol_filter = symbol_filter;
	machines->host.symbol_filter = symbol_filter;

	for (nd = rb_first(&machines->guests); nd; nd = rb_next(nd)) {
		struct machine *machine = rb_entry(nd, struct machine, rb_node);

		machine->symbol_filter = symbol_filter;
	}
}

void machines__set_comm_exec(struct machines *machines, bool comm_exec)
{
	struct rb_node *nd;

	machines->host.comm_exec = comm_exec;

	for (nd = rb_first(&machines->guests); nd; nd = rb_next(nd)) {
		struct machine *machine = rb_entry(nd, struct machine, rb_node);

		machine->comm_exec = comm_exec;
	}
}

struct machine *machines__find(struct machines *machines, pid_t pid)
{
	struct rb_node **p = &machines->guests.rb_node;
	struct rb_node *parent = NULL;
	struct machine *machine;
	struct machine *default_machine = NULL;

	if (pid == HOST_KERNEL_ID)
		return &machines->host;

	while (*p != NULL) {
		parent = *p;
		machine = rb_entry(parent, struct machine, rb_node);
		if (pid < machine->pid)
			p = &(*p)->rb_left;
		else if (pid > machine->pid)
			p = &(*p)->rb_right;
		else
			return machine;
		if (!machine->pid)
			default_machine = machine;
	}

	return default_machine;
}

struct machine *machines__findnew(struct machines *machines, pid_t pid)
{
	char path[PATH_MAX];
	const char *root_dir = "";
	struct machine *machine = machines__find(machines, pid);

	if (machine && (machine->pid == pid))
		goto out;

	if ((pid != HOST_KERNEL_ID) &&
	    (pid != DEFAULT_GUEST_KERNEL_ID) &&
	    (symbol_conf.guestmount)) {
		sprintf(path, "%s/%d", symbol_conf.guestmount, pid);
		if (access(path, R_OK)) {
			static struct strlist *seen;

			if (!seen)
				seen = strlist__new(true, NULL);

			if (!strlist__has_entry(seen, path)) {
				pr_err("Can't access file %s\n", path);
				strlist__add(seen, path);
			}
			machine = NULL;
			goto out;
		}
		root_dir = path;
	}

	machine = machines__add(machines, pid, root_dir);
out:
	return machine;
}

void machines__process_guests(struct machines *machines,
			      machine__process_t process, void *data)
{
	struct rb_node *nd;

	for (nd = rb_first(&machines->guests); nd; nd = rb_next(nd)) {
		struct machine *pos = rb_entry(nd, struct machine, rb_node);
		process(pos, data);
	}
}

char *machine__mmap_name(struct machine *machine, char *bf, size_t size)
{
	if (machine__is_host(machine))
		snprintf(bf, size, "[%s]", "kernel.kallsyms");
	else if (machine__is_default_guest(machine))
		snprintf(bf, size, "[%s]", "guest.kernel.kallsyms");
	else {
		snprintf(bf, size, "[%s.%d]", "guest.kernel.kallsyms",
			 machine->pid);
	}

	return bf;
}

void machines__set_id_hdr_size(struct machines *machines, u16 id_hdr_size)
{
	struct rb_node *node;
	struct machine *machine;

	machines->host.id_hdr_size = id_hdr_size;

	for (node = rb_first(&machines->guests); node; node = rb_next(node)) {
		machine = rb_entry(node, struct machine, rb_node);
		machine->id_hdr_size = id_hdr_size;
	}

	return;
}

static void machine__update_thread_pid(struct machine *machine,
				       struct thread *th, pid_t pid)
{
	struct thread *leader;

	if (pid == th->pid_ || pid == -1 || th->pid_ != -1)
		return;

	th->pid_ = pid;

	if (th->pid_ == th->tid)
		return;

	leader = machine__findnew_thread(machine, th->pid_, th->pid_);
	if (!leader)
		goto out_err;

	if (!leader->mg)
		leader->mg = map_groups__new(machine);

	if (!leader->mg)
		goto out_err;

	if (th->mg == leader->mg)
		return;

	if (th->mg) {
		/*
		 * Maps are created from MMAP events which provide the pid and
		 * tid.  Consequently there never should be any maps on a thread
		 * with an unknown pid.  Just print an error if there are.
		 */
		if (!map_groups__empty(th->mg))
			pr_err("Discarding thread maps for %d:%d\n",
			       th->pid_, th->tid);
		map_groups__delete(th->mg);
	}

	th->mg = map_groups__get(leader->mg);

	return;

out_err:
	pr_err("Failed to join map groups for %d:%d\n", th->pid_, th->tid);
}

static struct thread *__machine__findnew_thread(struct machine *machine,
						pid_t pid, pid_t tid,
						bool create)
{
	struct rb_node **p = &machine->threads.rb_node;
	struct rb_node *parent = NULL;
	struct thread *th;

	/*
	 * Front-end cache - TID lookups come in blocks,
	 * so most of the time we dont have to look up
	 * the full rbtree:
	 */
	th = machine->last_match;
	if (th != NULL) {
		if (th->tid == tid) {
			machine__update_thread_pid(machine, th, pid);
			return th;
		}

		thread__zput(machine->last_match);
	}

	while (*p != NULL) {
		parent = *p;
		th = rb_entry(parent, struct thread, rb_node);

		if (th->tid == tid) {
			machine->last_match = thread__get(th);
			machine__update_thread_pid(machine, th, pid);
			return th;
		}

		if (tid < th->tid)
			p = &(*p)->rb_left;
		else
			p = &(*p)->rb_right;
	}

	if (!create)
		return NULL;

	th = thread__new(pid, tid);
	if (th != NULL) {
		rb_link_node(&th->rb_node, parent, p);
		rb_insert_color(&th->rb_node, &machine->threads);

		/*
		 * We have to initialize map_groups separately
		 * after rb tree is updated.
		 *
		 * The reason is that we call machine__findnew_thread
		 * within thread__init_map_groups to find the thread
		 * leader and that would screwed the rb tree.
		 */
		if (thread__init_map_groups(th, machine)) {
			rb_erase(&th->rb_node, &machine->threads);
			thread__delete(th);
			return NULL;
		}
		/*
		 * It is now in the rbtree, get a ref
		 */
		thread__get(th);
		machine->last_match = thread__get(th);
	}

	return th;
}

struct thread *machine__findnew_thread(struct machine *machine, pid_t pid,
				       pid_t tid)
{
	return __machine__findnew_thread(machine, pid, tid, true);
}

struct thread *machine__find_thread(struct machine *machine, pid_t pid,
				    pid_t tid)
{
	return __machine__findnew_thread(machine, pid, tid, false);
}

struct comm *machine__thread_exec_comm(struct machine *machine,
				       struct thread *thread)
{
	if (machine->comm_exec)
		return thread__exec_comm(thread);
	else
		return thread__comm(thread);
}

int machine__process_comm_event(struct machine *machine, union perf_event *event,
				struct perf_sample *sample)
{
	struct thread *thread = machine__findnew_thread(machine,
							event->comm.pid,
							event->comm.tid);
	bool exec = event->header.misc & PERF_RECORD_MISC_COMM_EXEC;

	if (exec)
		machine->comm_exec = true;

	if (dump_trace)
		perf_event__fprintf_comm(event, stdout);

	if (thread == NULL ||
	    __thread__set_comm(thread, event->comm.comm, sample->time, exec)) {
		dump_printf("problem processing PERF_RECORD_COMM, skipping event.\n");
		return -1;
	}

	return 0;
}

int machine__process_lost_event(struct machine *machine __maybe_unused,
				union perf_event *event, struct perf_sample *sample __maybe_unused)
{
	dump_printf(": id:%" PRIu64 ": lost:%" PRIu64 "\n",
		    event->lost.id, event->lost.lost);
	return 0;
}

static struct dso*
machine__module_dso(struct machine *machine, struct kmod_path *m,
		    const char *filename)
{
	struct dso *dso;

	dso = dsos__find(&machine->kernel_dsos, m->name, true);
	if (!dso) {
		dso = dsos__addnew(&machine->kernel_dsos, m->name);
		if (dso == NULL)
			return NULL;

		if (machine__is_host(machine))
			dso->symtab_type = DSO_BINARY_TYPE__SYSTEM_PATH_KMODULE;
		else
			dso->symtab_type = DSO_BINARY_TYPE__GUEST_KMODULE;

		/* _KMODULE_COMP should be next to _KMODULE */
		if (m->kmod && m->comp)
			dso->symtab_type++;

		dso__set_short_name(dso, strdup(m->name), true);
		dso__set_long_name(dso, strdup(filename), true);
	}

	return dso;
}

<<<<<<< HEAD
=======
int machine__process_aux_event(struct machine *machine __maybe_unused,
			       union perf_event *event)
{
	if (dump_trace)
		perf_event__fprintf_aux(event, stdout);
	return 0;
}

int machine__process_itrace_start_event(struct machine *machine __maybe_unused,
					union perf_event *event)
{
	if (dump_trace)
		perf_event__fprintf_itrace_start(event, stdout);
	return 0;
}

>>>>>>> ea169fd3
struct map *machine__new_module(struct machine *machine, u64 start,
				const char *filename)
{
	struct map *map = NULL;
	struct dso *dso;
	struct kmod_path m;

	if (kmod_path__parse_name(&m, filename))
		return NULL;

	map = map_groups__find_by_name(&machine->kmaps, MAP__FUNCTION,
				       m.name);
	if (map)
		goto out;

	dso = machine__module_dso(machine, &m, filename);
	if (dso == NULL)
		goto out;

	map = map__new2(start, dso, MAP__FUNCTION);
	if (map == NULL)
		goto out;

	map_groups__insert(&machine->kmaps, map);

out:
	free(m.name);
	return map;
}

size_t machines__fprintf_dsos(struct machines *machines, FILE *fp)
{
	struct rb_node *nd;
	size_t ret = __dsos__fprintf(&machines->host.kernel_dsos.head, fp) +
		     __dsos__fprintf(&machines->host.user_dsos.head, fp);

	for (nd = rb_first(&machines->guests); nd; nd = rb_next(nd)) {
		struct machine *pos = rb_entry(nd, struct machine, rb_node);
		ret += __dsos__fprintf(&pos->kernel_dsos.head, fp);
		ret += __dsos__fprintf(&pos->user_dsos.head, fp);
	}

	return ret;
}

size_t machine__fprintf_dsos_buildid(struct machine *m, FILE *fp,
				     bool (skip)(struct dso *dso, int parm), int parm)
{
	return __dsos__fprintf_buildid(&m->kernel_dsos.head, fp, skip, parm) +
	       __dsos__fprintf_buildid(&m->user_dsos.head, fp, skip, parm);
}

size_t machines__fprintf_dsos_buildid(struct machines *machines, FILE *fp,
				     bool (skip)(struct dso *dso, int parm), int parm)
{
	struct rb_node *nd;
	size_t ret = machine__fprintf_dsos_buildid(&machines->host, fp, skip, parm);

	for (nd = rb_first(&machines->guests); nd; nd = rb_next(nd)) {
		struct machine *pos = rb_entry(nd, struct machine, rb_node);
		ret += machine__fprintf_dsos_buildid(pos, fp, skip, parm);
	}
	return ret;
}

size_t machine__fprintf_vmlinux_path(struct machine *machine, FILE *fp)
{
	int i;
	size_t printed = 0;
	struct dso *kdso = machine->vmlinux_maps[MAP__FUNCTION]->dso;

	if (kdso->has_build_id) {
		char filename[PATH_MAX];
		if (dso__build_id_filename(kdso, filename, sizeof(filename)))
			printed += fprintf(fp, "[0] %s\n", filename);
	}

	for (i = 0; i < vmlinux_path__nr_entries; ++i)
		printed += fprintf(fp, "[%d] %s\n",
				   i + kdso->has_build_id, vmlinux_path[i]);

	return printed;
}

size_t machine__fprintf(struct machine *machine, FILE *fp)
{
	size_t ret = 0;
	struct rb_node *nd;

	for (nd = rb_first(&machine->threads); nd; nd = rb_next(nd)) {
		struct thread *pos = rb_entry(nd, struct thread, rb_node);

		ret += thread__fprintf(pos, fp);
	}

	return ret;
}

static struct dso *machine__get_kernel(struct machine *machine)
{
	const char *vmlinux_name = NULL;
	struct dso *kernel;

	if (machine__is_host(machine)) {
		vmlinux_name = symbol_conf.vmlinux_name;
		if (!vmlinux_name)
			vmlinux_name = "[kernel.kallsyms]";

		kernel = dso__kernel_findnew(machine, vmlinux_name,
					     "[kernel]",
					     DSO_TYPE_KERNEL);
	} else {
		char bf[PATH_MAX];

		if (machine__is_default_guest(machine))
			vmlinux_name = symbol_conf.default_guest_vmlinux_name;
		if (!vmlinux_name)
			vmlinux_name = machine__mmap_name(machine, bf,
							  sizeof(bf));

		kernel = dso__kernel_findnew(machine, vmlinux_name,
					     "[guest.kernel]",
					     DSO_TYPE_GUEST_KERNEL);
	}

	if (kernel != NULL && (!kernel->has_build_id))
		dso__read_running_kernel_build_id(kernel, machine);

	return kernel;
}

struct process_args {
	u64 start;
};

static void machine__get_kallsyms_filename(struct machine *machine, char *buf,
					   size_t bufsz)
{
	if (machine__is_default_guest(machine))
		scnprintf(buf, bufsz, "%s", symbol_conf.default_guest_kallsyms);
	else
		scnprintf(buf, bufsz, "%s/proc/kallsyms", machine->root_dir);
}

const char *ref_reloc_sym_names[] = {"_text", "_stext", NULL};

/* Figure out the start address of kernel map from /proc/kallsyms.
 * Returns the name of the start symbol in *symbol_name. Pass in NULL as
 * symbol_name if it's not that important.
 */
static u64 machine__get_running_kernel_start(struct machine *machine,
					     const char **symbol_name)
{
	char filename[PATH_MAX];
	int i;
	const char *name;
	u64 addr = 0;

	machine__get_kallsyms_filename(machine, filename, PATH_MAX);

	if (symbol__restricted_filename(filename, "/proc/kallsyms"))
		return 0;

	for (i = 0; (name = ref_reloc_sym_names[i]) != NULL; i++) {
		addr = kallsyms__get_function_start(filename, name);
		if (addr)
			break;
	}

	if (symbol_name)
		*symbol_name = name;

	return addr;
}

int __machine__create_kernel_maps(struct machine *machine, struct dso *kernel)
{
	enum map_type type;
	u64 start = machine__get_running_kernel_start(machine, NULL);

	for (type = 0; type < MAP__NR_TYPES; ++type) {
		struct kmap *kmap;

		machine->vmlinux_maps[type] = map__new2(start, kernel, type);
		if (machine->vmlinux_maps[type] == NULL)
			return -1;

		machine->vmlinux_maps[type]->map_ip =
			machine->vmlinux_maps[type]->unmap_ip =
				identity__map_ip;
		kmap = map__kmap(machine->vmlinux_maps[type]);
		if (!kmap)
			return -1;

		kmap->kmaps = &machine->kmaps;
		map_groups__insert(&machine->kmaps,
				   machine->vmlinux_maps[type]);
	}

	return 0;
}

void machine__destroy_kernel_maps(struct machine *machine)
{
	enum map_type type;

	for (type = 0; type < MAP__NR_TYPES; ++type) {
		struct kmap *kmap;

		if (machine->vmlinux_maps[type] == NULL)
			continue;

		kmap = map__kmap(machine->vmlinux_maps[type]);
		map_groups__remove(&machine->kmaps,
				   machine->vmlinux_maps[type]);
		if (kmap && kmap->ref_reloc_sym) {
			/*
			 * ref_reloc_sym is shared among all maps, so free just
			 * on one of them.
			 */
			if (type == MAP__FUNCTION) {
				zfree((char **)&kmap->ref_reloc_sym->name);
				zfree(&kmap->ref_reloc_sym);
			} else
				kmap->ref_reloc_sym = NULL;
		}

		map__delete(machine->vmlinux_maps[type]);
		machine->vmlinux_maps[type] = NULL;
	}
}

int machines__create_guest_kernel_maps(struct machines *machines)
{
	int ret = 0;
	struct dirent **namelist = NULL;
	int i, items = 0;
	char path[PATH_MAX];
	pid_t pid;
	char *endp;

	if (symbol_conf.default_guest_vmlinux_name ||
	    symbol_conf.default_guest_modules ||
	    symbol_conf.default_guest_kallsyms) {
		machines__create_kernel_maps(machines, DEFAULT_GUEST_KERNEL_ID);
	}

	if (symbol_conf.guestmount) {
		items = scandir(symbol_conf.guestmount, &namelist, NULL, NULL);
		if (items <= 0)
			return -ENOENT;
		for (i = 0; i < items; i++) {
			if (!isdigit(namelist[i]->d_name[0])) {
				/* Filter out . and .. */
				continue;
			}
			pid = (pid_t)strtol(namelist[i]->d_name, &endp, 10);
			if ((*endp != '\0') ||
			    (endp == namelist[i]->d_name) ||
			    (errno == ERANGE)) {
				pr_debug("invalid directory (%s). Skipping.\n",
					 namelist[i]->d_name);
				continue;
			}
			sprintf(path, "%s/%s/proc/kallsyms",
				symbol_conf.guestmount,
				namelist[i]->d_name);
			ret = access(path, R_OK);
			if (ret) {
				pr_debug("Can't access file %s\n", path);
				goto failure;
			}
			machines__create_kernel_maps(machines, pid);
		}
failure:
		free(namelist);
	}

	return ret;
}

void machines__destroy_kernel_maps(struct machines *machines)
{
	struct rb_node *next = rb_first(&machines->guests);

	machine__destroy_kernel_maps(&machines->host);

	while (next) {
		struct machine *pos = rb_entry(next, struct machine, rb_node);

		next = rb_next(&pos->rb_node);
		rb_erase(&pos->rb_node, &machines->guests);
		machine__delete(pos);
	}
}

int machines__create_kernel_maps(struct machines *machines, pid_t pid)
{
	struct machine *machine = machines__findnew(machines, pid);

	if (machine == NULL)
		return -1;

	return machine__create_kernel_maps(machine);
}

int machine__load_kallsyms(struct machine *machine, const char *filename,
			   enum map_type type, symbol_filter_t filter)
{
	struct map *map = machine->vmlinux_maps[type];
	int ret = dso__load_kallsyms(map->dso, filename, map, filter);

	if (ret > 0) {
		dso__set_loaded(map->dso, type);
		/*
		 * Since /proc/kallsyms will have multiple sessions for the
		 * kernel, with modules between them, fixup the end of all
		 * sections.
		 */
		__map_groups__fixup_end(&machine->kmaps, type);
	}

	return ret;
}

int machine__load_vmlinux_path(struct machine *machine, enum map_type type,
			       symbol_filter_t filter)
{
	struct map *map = machine->vmlinux_maps[type];
	int ret = dso__load_vmlinux_path(map->dso, map, filter);

	if (ret > 0)
		dso__set_loaded(map->dso, type);

	return ret;
}

static void map_groups__fixup_end(struct map_groups *mg)
{
	int i;
	for (i = 0; i < MAP__NR_TYPES; ++i)
		__map_groups__fixup_end(mg, i);
}

static char *get_kernel_version(const char *root_dir)
{
	char version[PATH_MAX];
	FILE *file;
	char *name, *tmp;
	const char *prefix = "Linux version ";

	sprintf(version, "%s/proc/version", root_dir);
	file = fopen(version, "r");
	if (!file)
		return NULL;

	version[0] = '\0';
	tmp = fgets(version, sizeof(version), file);
	fclose(file);

	name = strstr(version, prefix);
	if (!name)
		return NULL;
	name += strlen(prefix);
	tmp = strchr(name, ' ');
	if (tmp)
		*tmp = '\0';

	return strdup(name);
}

static bool is_kmod_dso(struct dso *dso)
{
	return dso->symtab_type == DSO_BINARY_TYPE__SYSTEM_PATH_KMODULE ||
	       dso->symtab_type == DSO_BINARY_TYPE__GUEST_KMODULE;
}

static int map_groups__set_module_path(struct map_groups *mg, const char *path,
				       struct kmod_path *m)
{
	struct map *map;
	char *long_name;

	map = map_groups__find_by_name(mg, MAP__FUNCTION, m->name);
	if (map == NULL)
		return 0;

	long_name = strdup(path);
	if (long_name == NULL)
		return -ENOMEM;

	dso__set_long_name(map->dso, long_name, true);
	dso__kernel_module_get_build_id(map->dso, "");

	/*
	 * Full name could reveal us kmod compression, so
	 * we need to update the symtab_type if needed.
	 */
	if (m->comp && is_kmod_dso(map->dso))
		map->dso->symtab_type++;

	return 0;
}

static int map_groups__set_modules_path_dir(struct map_groups *mg,
				const char *dir_name, int depth)
{
	struct dirent *dent;
	DIR *dir = opendir(dir_name);
	int ret = 0;

	if (!dir) {
		pr_debug("%s: cannot open %s dir\n", __func__, dir_name);
		return -1;
	}

	while ((dent = readdir(dir)) != NULL) {
		char path[PATH_MAX];
		struct stat st;

		/*sshfs might return bad dent->d_type, so we have to stat*/
		snprintf(path, sizeof(path), "%s/%s", dir_name, dent->d_name);
		if (stat(path, &st))
			continue;

		if (S_ISDIR(st.st_mode)) {
			if (!strcmp(dent->d_name, ".") ||
			    !strcmp(dent->d_name, ".."))
				continue;

			/* Do not follow top-level source and build symlinks */
			if (depth == 0) {
				if (!strcmp(dent->d_name, "source") ||
				    !strcmp(dent->d_name, "build"))
					continue;
			}

			ret = map_groups__set_modules_path_dir(mg, path,
							       depth + 1);
			if (ret < 0)
				goto out;
		} else {
			struct kmod_path m;

			ret = kmod_path__parse_name(&m, dent->d_name);
			if (ret)
				goto out;

			if (m.kmod)
				ret = map_groups__set_module_path(mg, path, &m);

			free(m.name);

			if (ret)
				goto out;
		}
	}

out:
	closedir(dir);
	return ret;
}

static int machine__set_modules_path(struct machine *machine)
{
	char *version;
	char modules_path[PATH_MAX];

	version = get_kernel_version(machine->root_dir);
	if (!version)
		return -1;

	snprintf(modules_path, sizeof(modules_path), "%s/lib/modules/%s",
		 machine->root_dir, version);
	free(version);

	return map_groups__set_modules_path_dir(&machine->kmaps, modules_path, 0);
}

static int machine__create_module(void *arg, const char *name, u64 start)
{
	struct machine *machine = arg;
	struct map *map;

	map = machine__new_module(machine, start, name);
	if (map == NULL)
		return -1;

	dso__kernel_module_get_build_id(map->dso, machine->root_dir);

	return 0;
}

static int machine__create_modules(struct machine *machine)
{
	const char *modules;
	char path[PATH_MAX];

	if (machine__is_default_guest(machine)) {
		modules = symbol_conf.default_guest_modules;
	} else {
		snprintf(path, PATH_MAX, "%s/proc/modules", machine->root_dir);
		modules = path;
	}

	if (symbol__restricted_filename(modules, "/proc/modules"))
		return -1;

	if (modules__parse(modules, machine, machine__create_module))
		return -1;

	if (!machine__set_modules_path(machine))
		return 0;

	pr_debug("Problems setting modules path maps, continuing anyway...\n");

	return 0;
}

int machine__create_kernel_maps(struct machine *machine)
{
	struct dso *kernel = machine__get_kernel(machine);
	const char *name;
	u64 addr = machine__get_running_kernel_start(machine, &name);
	if (!addr)
		return -1;

	if (kernel == NULL ||
	    __machine__create_kernel_maps(machine, kernel) < 0)
		return -1;

	if (symbol_conf.use_modules && machine__create_modules(machine) < 0) {
		if (machine__is_host(machine))
			pr_debug("Problems creating module maps, "
				 "continuing anyway...\n");
		else
			pr_debug("Problems creating module maps for guest %d, "
				 "continuing anyway...\n", machine->pid);
	}

	/*
	 * Now that we have all the maps created, just set the ->end of them:
	 */
	map_groups__fixup_end(&machine->kmaps);

	if (maps__set_kallsyms_ref_reloc_sym(machine->vmlinux_maps, name,
					     addr)) {
		machine__destroy_kernel_maps(machine);
		return -1;
	}

	return 0;
}

static void machine__set_kernel_mmap_len(struct machine *machine,
					 union perf_event *event)
{
	int i;

	for (i = 0; i < MAP__NR_TYPES; i++) {
		machine->vmlinux_maps[i]->start = event->mmap.start;
		machine->vmlinux_maps[i]->end   = (event->mmap.start +
						   event->mmap.len);
		/*
		 * Be a bit paranoid here, some perf.data file came with
		 * a zero sized synthesized MMAP event for the kernel.
		 */
		if (machine->vmlinux_maps[i]->end == 0)
			machine->vmlinux_maps[i]->end = ~0ULL;
	}
}

static bool machine__uses_kcore(struct machine *machine)
{
	struct dso *dso;

	list_for_each_entry(dso, &machine->kernel_dsos.head, node) {
		if (dso__is_kcore(dso))
			return true;
	}

	return false;
}

static int machine__process_kernel_mmap_event(struct machine *machine,
					      union perf_event *event)
{
	struct map *map;
	char kmmap_prefix[PATH_MAX];
	enum dso_kernel_type kernel_type;
	bool is_kernel_mmap;

	/* If we have maps from kcore then we do not need or want any others */
	if (machine__uses_kcore(machine))
		return 0;

	machine__mmap_name(machine, kmmap_prefix, sizeof(kmmap_prefix));
	if (machine__is_host(machine))
		kernel_type = DSO_TYPE_KERNEL;
	else
		kernel_type = DSO_TYPE_GUEST_KERNEL;

	is_kernel_mmap = memcmp(event->mmap.filename,
				kmmap_prefix,
				strlen(kmmap_prefix) - 1) == 0;
	if (event->mmap.filename[0] == '/' ||
	    (!is_kernel_mmap && event->mmap.filename[0] == '[')) {
		map = machine__new_module(machine, event->mmap.start,
					  event->mmap.filename);
		if (map == NULL)
			goto out_problem;

		map->end = map->start + event->mmap.len;
	} else if (is_kernel_mmap) {
		const char *symbol_name = (event->mmap.filename +
				strlen(kmmap_prefix));
		/*
		 * Should be there already, from the build-id table in
		 * the header.
		 */
		struct dso *kernel = NULL;
		struct dso *dso;

		list_for_each_entry(dso, &machine->kernel_dsos.head, node) {
			if (is_kernel_module(dso->long_name))
				continue;

			kernel = dso;
			break;
		}

		if (kernel == NULL)
			kernel = __dsos__findnew(&machine->kernel_dsos,
						 kmmap_prefix);
		if (kernel == NULL)
			goto out_problem;

		kernel->kernel = kernel_type;
		if (__machine__create_kernel_maps(machine, kernel) < 0)
			goto out_problem;

		if (strstr(kernel->long_name, "vmlinux"))
			dso__set_short_name(kernel, "[kernel.vmlinux]", false);

		machine__set_kernel_mmap_len(machine, event);

		/*
		 * Avoid using a zero address (kptr_restrict) for the ref reloc
		 * symbol. Effectively having zero here means that at record
		 * time /proc/sys/kernel/kptr_restrict was non zero.
		 */
		if (event->mmap.pgoff != 0) {
			maps__set_kallsyms_ref_reloc_sym(machine->vmlinux_maps,
							 symbol_name,
							 event->mmap.pgoff);
		}

		if (machine__is_default_guest(machine)) {
			/*
			 * preload dso of guest kernel and modules
			 */
			dso__load(kernel, machine->vmlinux_maps[MAP__FUNCTION],
				  NULL);
		}
	}
	return 0;
out_problem:
	return -1;
}

int machine__process_mmap2_event(struct machine *machine,
				 union perf_event *event,
				 struct perf_sample *sample __maybe_unused)
{
	u8 cpumode = event->header.misc & PERF_RECORD_MISC_CPUMODE_MASK;
	struct thread *thread;
	struct map *map;
	enum map_type type;
	int ret = 0;

	if (dump_trace)
		perf_event__fprintf_mmap2(event, stdout);

	if (cpumode == PERF_RECORD_MISC_GUEST_KERNEL ||
	    cpumode == PERF_RECORD_MISC_KERNEL) {
		ret = machine__process_kernel_mmap_event(machine, event);
		if (ret < 0)
			goto out_problem;
		return 0;
	}

	thread = machine__findnew_thread(machine, event->mmap2.pid,
					event->mmap2.tid);
	if (thread == NULL)
		goto out_problem;

	if (event->header.misc & PERF_RECORD_MISC_MMAP_DATA)
		type = MAP__VARIABLE;
	else
		type = MAP__FUNCTION;

	map = map__new(machine, event->mmap2.start,
			event->mmap2.len, event->mmap2.pgoff,
			event->mmap2.pid, event->mmap2.maj,
			event->mmap2.min, event->mmap2.ino,
			event->mmap2.ino_generation,
			event->mmap2.prot,
			event->mmap2.flags,
			event->mmap2.filename, type, thread);

	if (map == NULL)
		goto out_problem;

	thread__insert_map(thread, map);
	return 0;

out_problem:
	dump_printf("problem processing PERF_RECORD_MMAP2, skipping event.\n");
	return 0;
}

int machine__process_mmap_event(struct machine *machine, union perf_event *event,
				struct perf_sample *sample __maybe_unused)
{
	u8 cpumode = event->header.misc & PERF_RECORD_MISC_CPUMODE_MASK;
	struct thread *thread;
	struct map *map;
	enum map_type type;
	int ret = 0;

	if (dump_trace)
		perf_event__fprintf_mmap(event, stdout);

	if (cpumode == PERF_RECORD_MISC_GUEST_KERNEL ||
	    cpumode == PERF_RECORD_MISC_KERNEL) {
		ret = machine__process_kernel_mmap_event(machine, event);
		if (ret < 0)
			goto out_problem;
		return 0;
	}

	thread = machine__findnew_thread(machine, event->mmap.pid,
					 event->mmap.tid);
	if (thread == NULL)
		goto out_problem;

	if (event->header.misc & PERF_RECORD_MISC_MMAP_DATA)
		type = MAP__VARIABLE;
	else
		type = MAP__FUNCTION;

	map = map__new(machine, event->mmap.start,
			event->mmap.len, event->mmap.pgoff,
			event->mmap.pid, 0, 0, 0, 0, 0, 0,
			event->mmap.filename,
			type, thread);

	if (map == NULL)
		goto out_problem;

	thread__insert_map(thread, map);
	return 0;

out_problem:
	dump_printf("problem processing PERF_RECORD_MMAP, skipping event.\n");
	return 0;
}

void machine__remove_thread(struct machine *machine, struct thread *th)
{
	if (machine->last_match == th)
		thread__zput(machine->last_match);

	rb_erase(&th->rb_node, &machine->threads);
	/*
	 * Move it first to the dead_threads list, then drop the reference,
	 * if this is the last reference, then the thread__delete destructor
	 * will be called and we will remove it from the dead_threads list.
	 */
	list_add_tail(&th->node, &machine->dead_threads);
	thread__put(th);
}

int machine__process_fork_event(struct machine *machine, union perf_event *event,
				struct perf_sample *sample)
{
	struct thread *thread = machine__find_thread(machine,
						     event->fork.pid,
						     event->fork.tid);
	struct thread *parent = machine__findnew_thread(machine,
							event->fork.ppid,
							event->fork.ptid);

	/* if a thread currently exists for the thread id remove it */
	if (thread != NULL)
		machine__remove_thread(machine, thread);

	thread = machine__findnew_thread(machine, event->fork.pid,
					 event->fork.tid);
	if (dump_trace)
		perf_event__fprintf_task(event, stdout);

	if (thread == NULL || parent == NULL ||
	    thread__fork(thread, parent, sample->time) < 0) {
		dump_printf("problem processing PERF_RECORD_FORK, skipping event.\n");
		return -1;
	}

	return 0;
}

int machine__process_exit_event(struct machine *machine, union perf_event *event,
				struct perf_sample *sample __maybe_unused)
{
	struct thread *thread = machine__find_thread(machine,
						     event->fork.pid,
						     event->fork.tid);

	if (dump_trace)
		perf_event__fprintf_task(event, stdout);

	if (thread != NULL)
		thread__exited(thread);

	return 0;
}

int machine__process_event(struct machine *machine, union perf_event *event,
			   struct perf_sample *sample)
{
	int ret;

	switch (event->header.type) {
	case PERF_RECORD_COMM:
		ret = machine__process_comm_event(machine, event, sample); break;
	case PERF_RECORD_MMAP:
		ret = machine__process_mmap_event(machine, event, sample); break;
	case PERF_RECORD_MMAP2:
		ret = machine__process_mmap2_event(machine, event, sample); break;
	case PERF_RECORD_FORK:
		ret = machine__process_fork_event(machine, event, sample); break;
	case PERF_RECORD_EXIT:
		ret = machine__process_exit_event(machine, event, sample); break;
	case PERF_RECORD_LOST:
		ret = machine__process_lost_event(machine, event, sample); break;
	case PERF_RECORD_AUX:
		ret = machine__process_aux_event(machine, event); break;
	case PERF_RECORD_ITRACE_START:
		ret = machine__process_itrace_start_event(machine, event);
		break;
	default:
		ret = -1;
		break;
	}

	return ret;
}

static bool symbol__match_regex(struct symbol *sym, regex_t *regex)
{
	if (sym->name && !regexec(regex, sym->name, 0, NULL, 0))
		return 1;
	return 0;
}

static void ip__resolve_ams(struct thread *thread,
			    struct addr_map_symbol *ams,
			    u64 ip)
{
	struct addr_location al;

	memset(&al, 0, sizeof(al));
	/*
	 * We cannot use the header.misc hint to determine whether a
	 * branch stack address is user, kernel, guest, hypervisor.
	 * Branches may straddle the kernel/user/hypervisor boundaries.
	 * Thus, we have to try consecutively until we find a match
	 * or else, the symbol is unknown
	 */
	thread__find_cpumode_addr_location(thread, MAP__FUNCTION, ip, &al);

	ams->addr = ip;
	ams->al_addr = al.addr;
	ams->sym = al.sym;
	ams->map = al.map;
}

static void ip__resolve_data(struct thread *thread,
			     u8 m, struct addr_map_symbol *ams, u64 addr)
{
	struct addr_location al;

	memset(&al, 0, sizeof(al));

	thread__find_addr_location(thread, m, MAP__VARIABLE, addr, &al);
	if (al.map == NULL) {
		/*
		 * some shared data regions have execute bit set which puts
		 * their mapping in the MAP__FUNCTION type array.
		 * Check there as a fallback option before dropping the sample.
		 */
		thread__find_addr_location(thread, m, MAP__FUNCTION, addr, &al);
	}

	ams->addr = addr;
	ams->al_addr = al.addr;
	ams->sym = al.sym;
	ams->map = al.map;
}

struct mem_info *sample__resolve_mem(struct perf_sample *sample,
				     struct addr_location *al)
{
	struct mem_info *mi = zalloc(sizeof(*mi));

	if (!mi)
		return NULL;

	ip__resolve_ams(al->thread, &mi->iaddr, sample->ip);
	ip__resolve_data(al->thread, al->cpumode, &mi->daddr, sample->addr);
	mi->data_src.val = sample->data_src;

	return mi;
}

static int add_callchain_ip(struct thread *thread,
			    struct symbol **parent,
			    struct addr_location *root_al,
			    u8 *cpumode,
			    u64 ip)
{
	struct addr_location al;

	al.filtered = 0;
	al.sym = NULL;
	if (!cpumode) {
		thread__find_cpumode_addr_location(thread, MAP__FUNCTION,
						   ip, &al);
	} else {
		if (ip >= PERF_CONTEXT_MAX) {
			switch (ip) {
			case PERF_CONTEXT_HV:
				*cpumode = PERF_RECORD_MISC_HYPERVISOR;
				break;
			case PERF_CONTEXT_KERNEL:
				*cpumode = PERF_RECORD_MISC_KERNEL;
				break;
			case PERF_CONTEXT_USER:
				*cpumode = PERF_RECORD_MISC_USER;
				break;
			default:
				pr_debug("invalid callchain context: "
					 "%"PRId64"\n", (s64) ip);
				/*
				 * It seems the callchain is corrupted.
				 * Discard all.
				 */
				callchain_cursor_reset(&callchain_cursor);
				return 1;
			}
			return 0;
		}
		thread__find_addr_location(thread, *cpumode, MAP__FUNCTION,
					   ip, &al);
	}

	if (al.sym != NULL) {
		if (sort__has_parent && !*parent &&
		    symbol__match_regex(al.sym, &parent_regex))
			*parent = al.sym;
		else if (have_ignore_callees && root_al &&
		  symbol__match_regex(al.sym, &ignore_callees_regex)) {
			/* Treat this symbol as the root,
			   forgetting its callees. */
			*root_al = al;
			callchain_cursor_reset(&callchain_cursor);
		}
	}

	return callchain_cursor_append(&callchain_cursor, al.addr, al.map, al.sym);
}

struct branch_info *sample__resolve_bstack(struct perf_sample *sample,
					   struct addr_location *al)
{
	unsigned int i;
	const struct branch_stack *bs = sample->branch_stack;
	struct branch_info *bi = calloc(bs->nr, sizeof(struct branch_info));

	if (!bi)
		return NULL;

	for (i = 0; i < bs->nr; i++) {
		ip__resolve_ams(al->thread, &bi[i].to, bs->entries[i].to);
		ip__resolve_ams(al->thread, &bi[i].from, bs->entries[i].from);
		bi[i].flags = bs->entries[i].flags;
	}
	return bi;
}

#define CHASHSZ 127
#define CHASHBITS 7
#define NO_ENTRY 0xff

#define PERF_MAX_BRANCH_DEPTH 127

/* Remove loops. */
static int remove_loops(struct branch_entry *l, int nr)
{
	int i, j, off;
	unsigned char chash[CHASHSZ];

	memset(chash, NO_ENTRY, sizeof(chash));

	BUG_ON(PERF_MAX_BRANCH_DEPTH > 255);

	for (i = 0; i < nr; i++) {
		int h = hash_64(l[i].from, CHASHBITS) % CHASHSZ;

		/* no collision handling for now */
		if (chash[h] == NO_ENTRY) {
			chash[h] = i;
		} else if (l[chash[h]].from == l[i].from) {
			bool is_loop = true;
			/* check if it is a real loop */
			off = 0;
			for (j = chash[h]; j < i && i + off < nr; j++, off++)
				if (l[j].from != l[i + off].from) {
					is_loop = false;
					break;
				}
			if (is_loop) {
				memmove(l + i, l + i + off,
					(nr - (i + off)) * sizeof(*l));
				nr -= off;
			}
		}
	}
	return nr;
}

/*
 * Recolve LBR callstack chain sample
 * Return:
 * 1 on success get LBR callchain information
 * 0 no available LBR callchain information, should try fp
 * negative error code on other errors.
 */
static int resolve_lbr_callchain_sample(struct thread *thread,
					struct perf_sample *sample,
					struct symbol **parent,
					struct addr_location *root_al,
					int max_stack)
{
	struct ip_callchain *chain = sample->callchain;
	int chain_nr = min(max_stack, (int)chain->nr);
	u8 cpumode = PERF_RECORD_MISC_USER;
	int i, j, err;
	u64 ip;

	for (i = 0; i < chain_nr; i++) {
		if (chain->ips[i] == PERF_CONTEXT_USER)
			break;
	}

	/* LBR only affects the user callchain */
	if (i != chain_nr) {
		struct branch_stack *lbr_stack = sample->branch_stack;
		int lbr_nr = lbr_stack->nr;
		/*
		 * LBR callstack can only get user call chain.
		 * The mix_chain_nr is kernel call chain
		 * number plus LBR user call chain number.
		 * i is kernel call chain number,
		 * 1 is PERF_CONTEXT_USER,
		 * lbr_nr + 1 is the user call chain number.
		 * For details, please refer to the comments
		 * in callchain__printf
		 */
		int mix_chain_nr = i + 1 + lbr_nr + 1;

		if (mix_chain_nr > PERF_MAX_STACK_DEPTH + PERF_MAX_BRANCH_DEPTH) {
			pr_warning("corrupted callchain. skipping...\n");
			return 0;
		}

		for (j = 0; j < mix_chain_nr; j++) {
			if (callchain_param.order == ORDER_CALLEE) {
				if (j < i + 1)
					ip = chain->ips[j];
				else if (j > i + 1)
					ip = lbr_stack->entries[j - i - 2].from;
				else
					ip = lbr_stack->entries[0].to;
			} else {
				if (j < lbr_nr)
					ip = lbr_stack->entries[lbr_nr - j - 1].from;
				else if (j > lbr_nr)
					ip = chain->ips[i + 1 - (j - lbr_nr)];
				else
					ip = lbr_stack->entries[0].to;
			}

			err = add_callchain_ip(thread, parent, root_al, &cpumode, ip);
			if (err)
				return (err < 0) ? err : 0;
		}
		return 1;
	}

	return 0;
}

static int thread__resolve_callchain_sample(struct thread *thread,
					    struct perf_evsel *evsel,
					    struct perf_sample *sample,
					    struct symbol **parent,
					    struct addr_location *root_al,
					    int max_stack)
{
	struct branch_stack *branch = sample->branch_stack;
	struct ip_callchain *chain = sample->callchain;
	int chain_nr = min(max_stack, (int)chain->nr);
	u8 cpumode = PERF_RECORD_MISC_USER;
	int i, j, err;
	int skip_idx = -1;
	int first_call = 0;

	callchain_cursor_reset(&callchain_cursor);

	if (has_branch_callstack(evsel)) {
		err = resolve_lbr_callchain_sample(thread, sample, parent,
						   root_al, max_stack);
		if (err)
			return (err < 0) ? err : 0;
	}

	/*
	 * Based on DWARF debug information, some architectures skip
	 * a callchain entry saved by the kernel.
	 */
	if (chain->nr < PERF_MAX_STACK_DEPTH)
		skip_idx = arch_skip_callchain_idx(thread, chain);

	/*
	 * Add branches to call stack for easier browsing. This gives
	 * more context for a sample than just the callers.
	 *
	 * This uses individual histograms of paths compared to the
	 * aggregated histograms the normal LBR mode uses.
	 *
	 * Limitations for now:
	 * - No extra filters
	 * - No annotations (should annotate somehow)
	 */

	if (branch && callchain_param.branch_callstack) {
		int nr = min(max_stack, (int)branch->nr);
		struct branch_entry be[nr];

		if (branch->nr > PERF_MAX_BRANCH_DEPTH) {
			pr_warning("corrupted branch chain. skipping...\n");
			goto check_calls;
		}

		for (i = 0; i < nr; i++) {
			if (callchain_param.order == ORDER_CALLEE) {
				be[i] = branch->entries[i];
				/*
				 * Check for overlap into the callchain.
				 * The return address is one off compared to
				 * the branch entry. To adjust for this
				 * assume the calling instruction is not longer
				 * than 8 bytes.
				 */
				if (i == skip_idx ||
				    chain->ips[first_call] >= PERF_CONTEXT_MAX)
					first_call++;
				else if (be[i].from < chain->ips[first_call] &&
				    be[i].from >= chain->ips[first_call] - 8)
					first_call++;
			} else
				be[i] = branch->entries[branch->nr - i - 1];
		}

		nr = remove_loops(be, nr);

		for (i = 0; i < nr; i++) {
			err = add_callchain_ip(thread, parent, root_al,
					       NULL, be[i].to);
			if (!err)
				err = add_callchain_ip(thread, parent, root_al,
						       NULL, be[i].from);
			if (err == -EINVAL)
				break;
			if (err)
				return err;
		}
		chain_nr -= nr;
	}

check_calls:
	if (chain->nr > PERF_MAX_STACK_DEPTH) {
		pr_warning("corrupted callchain. skipping...\n");
		return 0;
	}

	for (i = first_call; i < chain_nr; i++) {
		u64 ip;

		if (callchain_param.order == ORDER_CALLEE)
			j = i;
		else
			j = chain->nr - i - 1;

#ifdef HAVE_SKIP_CALLCHAIN_IDX
		if (j == skip_idx)
			continue;
#endif
		ip = chain->ips[j];

		err = add_callchain_ip(thread, parent, root_al, &cpumode, ip);

		if (err)
			return (err < 0) ? err : 0;
	}

	return 0;
}

static int unwind_entry(struct unwind_entry *entry, void *arg)
{
	struct callchain_cursor *cursor = arg;
	return callchain_cursor_append(cursor, entry->ip,
				       entry->map, entry->sym);
}

int thread__resolve_callchain(struct thread *thread,
			      struct perf_evsel *evsel,
			      struct perf_sample *sample,
			      struct symbol **parent,
			      struct addr_location *root_al,
			      int max_stack)
{
	int ret = thread__resolve_callchain_sample(thread, evsel,
						   sample, parent,
						   root_al, max_stack);
	if (ret)
		return ret;

	/* Can we do dwarf post unwind? */
	if (!((evsel->attr.sample_type & PERF_SAMPLE_REGS_USER) &&
	      (evsel->attr.sample_type & PERF_SAMPLE_STACK_USER)))
		return 0;

	/* Bail out if nothing was captured. */
	if ((!sample->user_regs.regs) ||
	    (!sample->user_stack.size))
		return 0;

	return unwind__get_entries(unwind_entry, &callchain_cursor,
				   thread, sample, max_stack);

}

int machine__for_each_thread(struct machine *machine,
			     int (*fn)(struct thread *thread, void *p),
			     void *priv)
{
	struct rb_node *nd;
	struct thread *thread;
	int rc = 0;

	for (nd = rb_first(&machine->threads); nd; nd = rb_next(nd)) {
		thread = rb_entry(nd, struct thread, rb_node);
		rc = fn(thread, priv);
		if (rc != 0)
			return rc;
	}

	list_for_each_entry(thread, &machine->dead_threads, node) {
		rc = fn(thread, priv);
		if (rc != 0)
			return rc;
	}
	return rc;
}

int __machine__synthesize_threads(struct machine *machine, struct perf_tool *tool,
				  struct target *target, struct thread_map *threads,
				  perf_event__handler_t process, bool data_mmap)
{
	if (target__has_task(target))
		return perf_event__synthesize_thread_map(tool, threads, process, machine, data_mmap);
	else if (target__has_cpu(target))
		return perf_event__synthesize_threads(tool, process, machine, data_mmap);
	/* command specified */
	return 0;
}

pid_t machine__get_current_tid(struct machine *machine, int cpu)
{
	if (cpu < 0 || cpu >= MAX_NR_CPUS || !machine->current_tid)
		return -1;

	return machine->current_tid[cpu];
}

int machine__set_current_tid(struct machine *machine, int cpu, pid_t pid,
			     pid_t tid)
{
	struct thread *thread;

	if (cpu < 0)
		return -EINVAL;

	if (!machine->current_tid) {
		int i;

		machine->current_tid = calloc(MAX_NR_CPUS, sizeof(pid_t));
		if (!machine->current_tid)
			return -ENOMEM;
		for (i = 0; i < MAX_NR_CPUS; i++)
			machine->current_tid[i] = -1;
	}

	if (cpu >= MAX_NR_CPUS) {
		pr_err("Requested CPU %d too large. ", cpu);
		pr_err("Consider raising MAX_NR_CPUS\n");
		return -EINVAL;
	}

	machine->current_tid[cpu] = tid;

	thread = machine__findnew_thread(machine, pid, tid);
	if (!thread)
		return -ENOMEM;

	thread->cpu = cpu;

	return 0;
}

int machine__get_kernel_start(struct machine *machine)
{
	struct map *map = machine__kernel_map(machine, MAP__FUNCTION);
	int err = 0;

	/*
	 * The only addresses above 2^63 are kernel addresses of a 64-bit
	 * kernel.  Note that addresses are unsigned so that on a 32-bit system
	 * all addresses including kernel addresses are less than 2^32.  In
	 * that case (32-bit system), if the kernel mapping is unknown, all
	 * addresses will be assumed to be in user space - see
	 * machine__kernel_ip().
	 */
	machine->kernel_start = 1ULL << 63;
	if (map) {
		err = map__load(map, machine->symbol_filter);
		if (map->start)
			machine->kernel_start = map->start;
	}
	return err;
}<|MERGE_RESOLUTION|>--- conflicted
+++ resolved
@@ -486,8 +486,6 @@
 	return dso;
 }
 
-<<<<<<< HEAD
-=======
 int machine__process_aux_event(struct machine *machine __maybe_unused,
 			       union perf_event *event)
 {
@@ -504,7 +502,6 @@
 	return 0;
 }
 
->>>>>>> ea169fd3
 struct map *machine__new_module(struct machine *machine, u64 start,
 				const char *filename)
 {
