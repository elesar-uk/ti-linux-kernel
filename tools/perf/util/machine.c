#include "callchain.h"
#include "debug.h"
#include "event.h"
#include "evsel.h"
#include "hist.h"
#include "machine.h"
#include "map.h"
#include "sort.h"
#include "strlist.h"
#include "thread.h"
#include "vdso.h"
#include <stdbool.h>
#include <symbol/kallsyms.h>
#include "unwind.h"
#include "linux/hash.h"

static void dsos__init(struct dsos *dsos)
{
	INIT_LIST_HEAD(&dsos->head);
	dsos->root = RB_ROOT;
}

int machine__init(struct machine *machine, const char *root_dir, pid_t pid)
{
	map_groups__init(&machine->kmaps, machine);
	RB_CLEAR_NODE(&machine->rb_node);
	dsos__init(&machine->user_dsos);
	dsos__init(&machine->kernel_dsos);

	machine->threads = RB_ROOT;
	INIT_LIST_HEAD(&machine->dead_threads);
	machine->last_match = NULL;

	machine->vdso_info = NULL;

	machine->pid = pid;

	machine->symbol_filter = NULL;
	machine->id_hdr_size = 0;
	machine->comm_exec = false;
	machine->kernel_start = 0;

	machine->root_dir = strdup(root_dir);
	if (machine->root_dir == NULL)
		return -ENOMEM;

	if (pid != HOST_KERNEL_ID) {
		struct thread *thread = machine__findnew_thread(machine, -1,
								pid);
		char comm[64];

		if (thread == NULL)
			return -ENOMEM;

		snprintf(comm, sizeof(comm), "[guest/%d]", pid);
		thread__set_comm(thread, comm, 0);
	}

	machine->current_tid = NULL;

	return 0;
}

struct machine *machine__new_host(void)
{
	struct machine *machine = malloc(sizeof(*machine));

	if (machine != NULL) {
		machine__init(machine, "", HOST_KERNEL_ID);

		if (machine__create_kernel_maps(machine) < 0)
			goto out_delete;
	}

	return machine;
out_delete:
	free(machine);
	return NULL;
}

static void dsos__delete(struct dsos *dsos)
{
	struct dso *pos, *n;

	list_for_each_entry_safe(pos, n, &dsos->head, node) {
		RB_CLEAR_NODE(&pos->rb_node);
		list_del(&pos->node);
		dso__delete(pos);
	}
}

void machine__delete_dead_threads(struct machine *machine)
{
	struct thread *n, *t;

	list_for_each_entry_safe(t, n, &machine->dead_threads, node) {
		list_del(&t->node);
		thread__delete(t);
	}
}

void machine__delete_threads(struct machine *machine)
{
	struct rb_node *nd = rb_first(&machine->threads);

	while (nd) {
		struct thread *t = rb_entry(nd, struct thread, rb_node);

		rb_erase(&t->rb_node, &machine->threads);
		nd = rb_next(nd);
		thread__delete(t);
	}
}

void machine__exit(struct machine *machine)
{
	map_groups__exit(&machine->kmaps);
	dsos__delete(&machine->user_dsos);
	dsos__delete(&machine->kernel_dsos);
	vdso__exit(machine);
	zfree(&machine->root_dir);
	zfree(&machine->current_tid);
}

void machine__delete(struct machine *machine)
{
	machine__exit(machine);
	free(machine);
}

void machines__init(struct machines *machines)
{
	machine__init(&machines->host, "", HOST_KERNEL_ID);
	machines->guests = RB_ROOT;
	machines->symbol_filter = NULL;
}

void machines__exit(struct machines *machines)
{
	machine__exit(&machines->host);
	/* XXX exit guest */
}

struct machine *machines__add(struct machines *machines, pid_t pid,
			      const char *root_dir)
{
	struct rb_node **p = &machines->guests.rb_node;
	struct rb_node *parent = NULL;
	struct machine *pos, *machine = malloc(sizeof(*machine));

	if (machine == NULL)
		return NULL;

	if (machine__init(machine, root_dir, pid) != 0) {
		free(machine);
		return NULL;
	}

	machine->symbol_filter = machines->symbol_filter;

	while (*p != NULL) {
		parent = *p;
		pos = rb_entry(parent, struct machine, rb_node);
		if (pid < pos->pid)
			p = &(*p)->rb_left;
		else
			p = &(*p)->rb_right;
	}

	rb_link_node(&machine->rb_node, parent, p);
	rb_insert_color(&machine->rb_node, &machines->guests);

	return machine;
}

void machines__set_symbol_filter(struct machines *machines,
				 symbol_filter_t symbol_filter)
{
	struct rb_node *nd;

	machines->symbol_filter = symbol_filter;
	machines->host.symbol_filter = symbol_filter;

	for (nd = rb_first(&machines->guests); nd; nd = rb_next(nd)) {
		struct machine *machine = rb_entry(nd, struct machine, rb_node);

		machine->symbol_filter = symbol_filter;
	}
}

void machines__set_comm_exec(struct machines *machines, bool comm_exec)
{
	struct rb_node *nd;

	machines->host.comm_exec = comm_exec;

	for (nd = rb_first(&machines->guests); nd; nd = rb_next(nd)) {
		struct machine *machine = rb_entry(nd, struct machine, rb_node);

		machine->comm_exec = comm_exec;
	}
}

struct machine *machines__find(struct machines *machines, pid_t pid)
{
	struct rb_node **p = &machines->guests.rb_node;
	struct rb_node *parent = NULL;
	struct machine *machine;
	struct machine *default_machine = NULL;

	if (pid == HOST_KERNEL_ID)
		return &machines->host;

	while (*p != NULL) {
		parent = *p;
		machine = rb_entry(parent, struct machine, rb_node);
		if (pid < machine->pid)
			p = &(*p)->rb_left;
		else if (pid > machine->pid)
			p = &(*p)->rb_right;
		else
			return machine;
		if (!machine->pid)
			default_machine = machine;
	}

	return default_machine;
}

struct machine *machines__findnew(struct machines *machines, pid_t pid)
{
	char path[PATH_MAX];
	const char *root_dir = "";
	struct machine *machine = machines__find(machines, pid);

	if (machine && (machine->pid == pid))
		goto out;

	if ((pid != HOST_KERNEL_ID) &&
	    (pid != DEFAULT_GUEST_KERNEL_ID) &&
	    (symbol_conf.guestmount)) {
		sprintf(path, "%s/%d", symbol_conf.guestmount, pid);
		if (access(path, R_OK)) {
			static struct strlist *seen;

			if (!seen)
				seen = strlist__new(true, NULL);

			if (!strlist__has_entry(seen, path)) {
				pr_err("Can't access file %s\n", path);
				strlist__add(seen, path);
			}
			machine = NULL;
			goto out;
		}
		root_dir = path;
	}

	machine = machines__add(machines, pid, root_dir);
out:
	return machine;
}

void machines__process_guests(struct machines *machines,
			      machine__process_t process, void *data)
{
	struct rb_node *nd;

	for (nd = rb_first(&machines->guests); nd; nd = rb_next(nd)) {
		struct machine *pos = rb_entry(nd, struct machine, rb_node);
		process(pos, data);
	}
}

char *machine__mmap_name(struct machine *machine, char *bf, size_t size)
{
	if (machine__is_host(machine))
		snprintf(bf, size, "[%s]", "kernel.kallsyms");
	else if (machine__is_default_guest(machine))
		snprintf(bf, size, "[%s]", "guest.kernel.kallsyms");
	else {
		snprintf(bf, size, "[%s.%d]", "guest.kernel.kallsyms",
			 machine->pid);
	}

	return bf;
}

void machines__set_id_hdr_size(struct machines *machines, u16 id_hdr_size)
{
	struct rb_node *node;
	struct machine *machine;

	machines->host.id_hdr_size = id_hdr_size;

	for (node = rb_first(&machines->guests); node; node = rb_next(node)) {
		machine = rb_entry(node, struct machine, rb_node);
		machine->id_hdr_size = id_hdr_size;
	}

	return;
}

static void machine__update_thread_pid(struct machine *machine,
				       struct thread *th, pid_t pid)
{
	struct thread *leader;

	if (pid == th->pid_ || pid == -1 || th->pid_ != -1)
		return;

	th->pid_ = pid;

	if (th->pid_ == th->tid)
		return;

	leader = machine__findnew_thread(machine, th->pid_, th->pid_);
	if (!leader)
		goto out_err;

	if (!leader->mg)
		leader->mg = map_groups__new(machine);

	if (!leader->mg)
		goto out_err;

	if (th->mg == leader->mg)
		return;

	if (th->mg) {
		/*
		 * Maps are created from MMAP events which provide the pid and
		 * tid.  Consequently there never should be any maps on a thread
		 * with an unknown pid.  Just print an error if there are.
		 */
		if (!map_groups__empty(th->mg))
			pr_err("Discarding thread maps for %d:%d\n",
			       th->pid_, th->tid);
		map_groups__delete(th->mg);
	}

	th->mg = map_groups__get(leader->mg);

	return;

out_err:
	pr_err("Failed to join map groups for %d:%d\n", th->pid_, th->tid);
}

static struct thread *__machine__findnew_thread(struct machine *machine,
						pid_t pid, pid_t tid,
						bool create)
{
	struct rb_node **p = &machine->threads.rb_node;
	struct rb_node *parent = NULL;
	struct thread *th;

	/*
	 * Front-end cache - TID lookups come in blocks,
	 * so most of the time we dont have to look up
	 * the full rbtree:
	 */
	th = machine->last_match;
	if (th && th->tid == tid) {
		machine__update_thread_pid(machine, th, pid);
		return th;
	}

	while (*p != NULL) {
		parent = *p;
		th = rb_entry(parent, struct thread, rb_node);

		if (th->tid == tid) {
			machine->last_match = th;
			machine__update_thread_pid(machine, th, pid);
			return th;
		}

		if (tid < th->tid)
			p = &(*p)->rb_left;
		else
			p = &(*p)->rb_right;
	}

	if (!create)
		return NULL;

	th = thread__new(pid, tid);
	if (th != NULL) {
		rb_link_node(&th->rb_node, parent, p);
		rb_insert_color(&th->rb_node, &machine->threads);
		machine->last_match = th;

		/*
		 * We have to initialize map_groups separately
		 * after rb tree is updated.
		 *
		 * The reason is that we call machine__findnew_thread
		 * within thread__init_map_groups to find the thread
		 * leader and that would screwed the rb tree.
		 */
		if (thread__init_map_groups(th, machine)) {
			thread__delete(th);
			return NULL;
		}
	}

	return th;
}

struct thread *machine__findnew_thread(struct machine *machine, pid_t pid,
				       pid_t tid)
{
	return __machine__findnew_thread(machine, pid, tid, true);
}

struct thread *machine__find_thread(struct machine *machine, pid_t pid,
				    pid_t tid)
{
	return __machine__findnew_thread(machine, pid, tid, false);
}

struct comm *machine__thread_exec_comm(struct machine *machine,
				       struct thread *thread)
{
	if (machine->comm_exec)
		return thread__exec_comm(thread);
	else
		return thread__comm(thread);
}

int machine__process_comm_event(struct machine *machine, union perf_event *event,
				struct perf_sample *sample)
{
	struct thread *thread = machine__findnew_thread(machine,
							event->comm.pid,
							event->comm.tid);
	bool exec = event->header.misc & PERF_RECORD_MISC_COMM_EXEC;

	if (exec)
		machine->comm_exec = true;

	if (dump_trace)
		perf_event__fprintf_comm(event, stdout);

	if (thread == NULL ||
	    __thread__set_comm(thread, event->comm.comm, sample->time, exec)) {
		dump_printf("problem processing PERF_RECORD_COMM, skipping event.\n");
		return -1;
	}

	return 0;
}

int machine__process_lost_event(struct machine *machine __maybe_unused,
				union perf_event *event, struct perf_sample *sample __maybe_unused)
{
	dump_printf(": id:%" PRIu64 ": lost:%" PRIu64 "\n",
		    event->lost.id, event->lost.lost);
	return 0;
}

struct map *machine__new_module(struct machine *machine, u64 start,
				const char *filename)
{
	struct map *map;
	struct dso *dso = __dsos__findnew(&machine->kernel_dsos, filename);
	bool compressed;

	if (dso == NULL)
		return NULL;

	map = map__new2(start, dso, MAP__FUNCTION);
	if (map == NULL)
		return NULL;

	if (machine__is_host(machine))
		dso->symtab_type = DSO_BINARY_TYPE__SYSTEM_PATH_KMODULE;
	else
		dso->symtab_type = DSO_BINARY_TYPE__GUEST_KMODULE;

	/* _KMODULE_COMP should be next to _KMODULE */
	if (is_kernel_module(filename, &compressed) && compressed)
		dso->symtab_type++;

	map_groups__insert(&machine->kmaps, map);
	return map;
}

size_t machines__fprintf_dsos(struct machines *machines, FILE *fp)
{
	struct rb_node *nd;
	size_t ret = __dsos__fprintf(&machines->host.kernel_dsos.head, fp) +
		     __dsos__fprintf(&machines->host.user_dsos.head, fp);

	for (nd = rb_first(&machines->guests); nd; nd = rb_next(nd)) {
		struct machine *pos = rb_entry(nd, struct machine, rb_node);
		ret += __dsos__fprintf(&pos->kernel_dsos.head, fp);
		ret += __dsos__fprintf(&pos->user_dsos.head, fp);
	}

	return ret;
}

size_t machine__fprintf_dsos_buildid(struct machine *m, FILE *fp,
				     bool (skip)(struct dso *dso, int parm), int parm)
{
	return __dsos__fprintf_buildid(&m->kernel_dsos.head, fp, skip, parm) +
	       __dsos__fprintf_buildid(&m->user_dsos.head, fp, skip, parm);
}

size_t machines__fprintf_dsos_buildid(struct machines *machines, FILE *fp,
				     bool (skip)(struct dso *dso, int parm), int parm)
{
	struct rb_node *nd;
	size_t ret = machine__fprintf_dsos_buildid(&machines->host, fp, skip, parm);

	for (nd = rb_first(&machines->guests); nd; nd = rb_next(nd)) {
		struct machine *pos = rb_entry(nd, struct machine, rb_node);
		ret += machine__fprintf_dsos_buildid(pos, fp, skip, parm);
	}
	return ret;
}

size_t machine__fprintf_vmlinux_path(struct machine *machine, FILE *fp)
{
	int i;
	size_t printed = 0;
	struct dso *kdso = machine->vmlinux_maps[MAP__FUNCTION]->dso;

	if (kdso->has_build_id) {
		char filename[PATH_MAX];
		if (dso__build_id_filename(kdso, filename, sizeof(filename)))
			printed += fprintf(fp, "[0] %s\n", filename);
	}

	for (i = 0; i < vmlinux_path__nr_entries; ++i)
		printed += fprintf(fp, "[%d] %s\n",
				   i + kdso->has_build_id, vmlinux_path[i]);

	return printed;
}

size_t machine__fprintf(struct machine *machine, FILE *fp)
{
	size_t ret = 0;
	struct rb_node *nd;

	for (nd = rb_first(&machine->threads); nd; nd = rb_next(nd)) {
		struct thread *pos = rb_entry(nd, struct thread, rb_node);

		ret += thread__fprintf(pos, fp);
	}

	return ret;
}

static struct dso *machine__get_kernel(struct machine *machine)
{
	const char *vmlinux_name = NULL;
	struct dso *kernel;

	if (machine__is_host(machine)) {
		vmlinux_name = symbol_conf.vmlinux_name;
		if (!vmlinux_name)
			vmlinux_name = "[kernel.kallsyms]";

		kernel = dso__kernel_findnew(machine, vmlinux_name,
					     "[kernel]",
					     DSO_TYPE_KERNEL);
	} else {
		char bf[PATH_MAX];

		if (machine__is_default_guest(machine))
			vmlinux_name = symbol_conf.default_guest_vmlinux_name;
		if (!vmlinux_name)
			vmlinux_name = machine__mmap_name(machine, bf,
							  sizeof(bf));

		kernel = dso__kernel_findnew(machine, vmlinux_name,
					     "[guest.kernel]",
					     DSO_TYPE_GUEST_KERNEL);
	}

	if (kernel != NULL && (!kernel->has_build_id))
		dso__read_running_kernel_build_id(kernel, machine);

	return kernel;
}

struct process_args {
	u64 start;
};

static void machine__get_kallsyms_filename(struct machine *machine, char *buf,
					   size_t bufsz)
{
	if (machine__is_default_guest(machine))
		scnprintf(buf, bufsz, "%s", symbol_conf.default_guest_kallsyms);
	else
		scnprintf(buf, bufsz, "%s/proc/kallsyms", machine->root_dir);
}

const char *ref_reloc_sym_names[] = {"_text", "_stext", NULL};

/* Figure out the start address of kernel map from /proc/kallsyms.
 * Returns the name of the start symbol in *symbol_name. Pass in NULL as
 * symbol_name if it's not that important.
 */
static u64 machine__get_running_kernel_start(struct machine *machine,
					     const char **symbol_name)
{
	char filename[PATH_MAX];
	int i;
	const char *name;
	u64 addr = 0;

	machine__get_kallsyms_filename(machine, filename, PATH_MAX);

	if (symbol__restricted_filename(filename, "/proc/kallsyms"))
		return 0;

	for (i = 0; (name = ref_reloc_sym_names[i]) != NULL; i++) {
		addr = kallsyms__get_function_start(filename, name);
		if (addr)
			break;
	}

	if (symbol_name)
		*symbol_name = name;

	return addr;
}

int __machine__create_kernel_maps(struct machine *machine, struct dso *kernel)
{
	enum map_type type;
	u64 start = machine__get_running_kernel_start(machine, NULL);

	for (type = 0; type < MAP__NR_TYPES; ++type) {
		struct kmap *kmap;

		machine->vmlinux_maps[type] = map__new2(start, kernel, type);
		if (machine->vmlinux_maps[type] == NULL)
			return -1;

		machine->vmlinux_maps[type]->map_ip =
			machine->vmlinux_maps[type]->unmap_ip =
				identity__map_ip;
		kmap = map__kmap(machine->vmlinux_maps[type]);
		kmap->kmaps = &machine->kmaps;
		map_groups__insert(&machine->kmaps,
				   machine->vmlinux_maps[type]);
	}

	return 0;
}

void machine__destroy_kernel_maps(struct machine *machine)
{
	enum map_type type;

	for (type = 0; type < MAP__NR_TYPES; ++type) {
		struct kmap *kmap;

		if (machine->vmlinux_maps[type] == NULL)
			continue;

		kmap = map__kmap(machine->vmlinux_maps[type]);
		map_groups__remove(&machine->kmaps,
				   machine->vmlinux_maps[type]);
		if (kmap->ref_reloc_sym) {
			/*
			 * ref_reloc_sym is shared among all maps, so free just
			 * on one of them.
			 */
			if (type == MAP__FUNCTION) {
				zfree((char **)&kmap->ref_reloc_sym->name);
				zfree(&kmap->ref_reloc_sym);
			} else
				kmap->ref_reloc_sym = NULL;
		}

		map__delete(machine->vmlinux_maps[type]);
		machine->vmlinux_maps[type] = NULL;
	}
}

int machines__create_guest_kernel_maps(struct machines *machines)
{
	int ret = 0;
	struct dirent **namelist = NULL;
	int i, items = 0;
	char path[PATH_MAX];
	pid_t pid;
	char *endp;

	if (symbol_conf.default_guest_vmlinux_name ||
	    symbol_conf.default_guest_modules ||
	    symbol_conf.default_guest_kallsyms) {
		machines__create_kernel_maps(machines, DEFAULT_GUEST_KERNEL_ID);
	}

	if (symbol_conf.guestmount) {
		items = scandir(symbol_conf.guestmount, &namelist, NULL, NULL);
		if (items <= 0)
			return -ENOENT;
		for (i = 0; i < items; i++) {
			if (!isdigit(namelist[i]->d_name[0])) {
				/* Filter out . and .. */
				continue;
			}
			pid = (pid_t)strtol(namelist[i]->d_name, &endp, 10);
			if ((*endp != '\0') ||
			    (endp == namelist[i]->d_name) ||
			    (errno == ERANGE)) {
				pr_debug("invalid directory (%s). Skipping.\n",
					 namelist[i]->d_name);
				continue;
			}
			sprintf(path, "%s/%s/proc/kallsyms",
				symbol_conf.guestmount,
				namelist[i]->d_name);
			ret = access(path, R_OK);
			if (ret) {
				pr_debug("Can't access file %s\n", path);
				goto failure;
			}
			machines__create_kernel_maps(machines, pid);
		}
failure:
		free(namelist);
	}

	return ret;
}

void machines__destroy_kernel_maps(struct machines *machines)
{
	struct rb_node *next = rb_first(&machines->guests);

	machine__destroy_kernel_maps(&machines->host);

	while (next) {
		struct machine *pos = rb_entry(next, struct machine, rb_node);

		next = rb_next(&pos->rb_node);
		rb_erase(&pos->rb_node, &machines->guests);
		machine__delete(pos);
	}
}

int machines__create_kernel_maps(struct machines *machines, pid_t pid)
{
	struct machine *machine = machines__findnew(machines, pid);

	if (machine == NULL)
		return -1;

	return machine__create_kernel_maps(machine);
}

int machine__load_kallsyms(struct machine *machine, const char *filename,
			   enum map_type type, symbol_filter_t filter)
{
	struct map *map = machine->vmlinux_maps[type];
	int ret = dso__load_kallsyms(map->dso, filename, map, filter);

	if (ret > 0) {
		dso__set_loaded(map->dso, type);
		/*
		 * Since /proc/kallsyms will have multiple sessions for the
		 * kernel, with modules between them, fixup the end of all
		 * sections.
		 */
		__map_groups__fixup_end(&machine->kmaps, type);
	}

	return ret;
}

int machine__load_vmlinux_path(struct machine *machine, enum map_type type,
			       symbol_filter_t filter)
{
	struct map *map = machine->vmlinux_maps[type];
	int ret = dso__load_vmlinux_path(map->dso, map, filter);

	if (ret > 0)
		dso__set_loaded(map->dso, type);

	return ret;
}

static void map_groups__fixup_end(struct map_groups *mg)
{
	int i;
	for (i = 0; i < MAP__NR_TYPES; ++i)
		__map_groups__fixup_end(mg, i);
}

static char *get_kernel_version(const char *root_dir)
{
	char version[PATH_MAX];
	FILE *file;
	char *name, *tmp;
	const char *prefix = "Linux version ";

	sprintf(version, "%s/proc/version", root_dir);
	file = fopen(version, "r");
	if (!file)
		return NULL;

	version[0] = '\0';
	tmp = fgets(version, sizeof(version), file);
	fclose(file);

	name = strstr(version, prefix);
	if (!name)
		return NULL;
	name += strlen(prefix);
	tmp = strchr(name, ' ');
	if (tmp)
		*tmp = '\0';

	return strdup(name);
}

static int map_groups__set_modules_path_dir(struct map_groups *mg,
				const char *dir_name, int depth)
{
	struct dirent *dent;
	DIR *dir = opendir(dir_name);
	int ret = 0;

	if (!dir) {
		pr_debug("%s: cannot open %s dir\n", __func__, dir_name);
		return -1;
	}

	while ((dent = readdir(dir)) != NULL) {
		char path[PATH_MAX];
		struct stat st;

		/*sshfs might return bad dent->d_type, so we have to stat*/
		snprintf(path, sizeof(path), "%s/%s", dir_name, dent->d_name);
		if (stat(path, &st))
			continue;

		if (S_ISDIR(st.st_mode)) {
			if (!strcmp(dent->d_name, ".") ||
			    !strcmp(dent->d_name, ".."))
				continue;

			/* Do not follow top-level source and build symlinks */
			if (depth == 0) {
				if (!strcmp(dent->d_name, "source") ||
				    !strcmp(dent->d_name, "build"))
					continue;
			}

			ret = map_groups__set_modules_path_dir(mg, path,
							       depth + 1);
			if (ret < 0)
				goto out;
		} else {
			char *dot = strrchr(dent->d_name, '.'),
			     dso_name[PATH_MAX];
			struct map *map;
			char *long_name;

			if (dot == NULL)
				continue;

			/* On some system, modules are compressed like .ko.gz */
			if (is_supported_compression(dot + 1) &&
			    is_kmodule_extension(dot - 2))
				dot -= 3;

			snprintf(dso_name, sizeof(dso_name), "[%.*s]",
				 (int)(dot - dent->d_name), dent->d_name);

			strxfrchar(dso_name, '-', '_');
			map = map_groups__find_by_name(mg, MAP__FUNCTION,
						       dso_name);
			if (map == NULL)
				continue;

			long_name = strdup(path);
			if (long_name == NULL) {
				ret = -1;
				goto out;
			}
			dso__set_long_name(map->dso, long_name, true);
			dso__kernel_module_get_build_id(map->dso, "");
		}
	}

out:
	closedir(dir);
	return ret;
}

static int machine__set_modules_path(struct machine *machine)
{
	char *version;
	char modules_path[PATH_MAX];

	version = get_kernel_version(machine->root_dir);
	if (!version)
		return -1;

	snprintf(modules_path, sizeof(modules_path), "%s/lib/modules/%s",
		 machine->root_dir, version);
	free(version);

	return map_groups__set_modules_path_dir(&machine->kmaps, modules_path, 0);
}

static int machine__create_module(void *arg, const char *name, u64 start)
{
	struct machine *machine = arg;
	struct map *map;

	map = machine__new_module(machine, start, name);
	if (map == NULL)
		return -1;

	dso__kernel_module_get_build_id(map->dso, machine->root_dir);

	return 0;
}

static int machine__create_modules(struct machine *machine)
{
	const char *modules;
	char path[PATH_MAX];

	if (machine__is_default_guest(machine)) {
		modules = symbol_conf.default_guest_modules;
	} else {
		snprintf(path, PATH_MAX, "%s/proc/modules", machine->root_dir);
		modules = path;
	}

	if (symbol__restricted_filename(modules, "/proc/modules"))
		return -1;

	if (modules__parse(modules, machine, machine__create_module))
		return -1;

	if (!machine__set_modules_path(machine))
		return 0;

	pr_debug("Problems setting modules path maps, continuing anyway...\n");

	return 0;
}

int machine__create_kernel_maps(struct machine *machine)
{
	struct dso *kernel = machine__get_kernel(machine);
	const char *name;
	u64 addr = machine__get_running_kernel_start(machine, &name);
	if (!addr)
		return -1;

	if (kernel == NULL ||
	    __machine__create_kernel_maps(machine, kernel) < 0)
		return -1;

	if (symbol_conf.use_modules && machine__create_modules(machine) < 0) {
		if (machine__is_host(machine))
			pr_debug("Problems creating module maps, "
				 "continuing anyway...\n");
		else
			pr_debug("Problems creating module maps for guest %d, "
				 "continuing anyway...\n", machine->pid);
	}

	/*
	 * Now that we have all the maps created, just set the ->end of them:
	 */
	map_groups__fixup_end(&machine->kmaps);

	if (maps__set_kallsyms_ref_reloc_sym(machine->vmlinux_maps, name,
					     addr)) {
		machine__destroy_kernel_maps(machine);
		return -1;
	}

	return 0;
}

static void machine__set_kernel_mmap_len(struct machine *machine,
					 union perf_event *event)
{
	int i;

	for (i = 0; i < MAP__NR_TYPES; i++) {
		machine->vmlinux_maps[i]->start = event->mmap.start;
		machine->vmlinux_maps[i]->end   = (event->mmap.start +
						   event->mmap.len);
		/*
		 * Be a bit paranoid here, some perf.data file came with
		 * a zero sized synthesized MMAP event for the kernel.
		 */
		if (machine->vmlinux_maps[i]->end == 0)
			machine->vmlinux_maps[i]->end = ~0ULL;
	}
}

static bool machine__uses_kcore(struct machine *machine)
{
	struct dso *dso;

	list_for_each_entry(dso, &machine->kernel_dsos.head, node) {
		if (dso__is_kcore(dso))
			return true;
	}

	return false;
}

static int machine__process_kernel_mmap_event(struct machine *machine,
					      union perf_event *event)
{
	struct map *map;
	char kmmap_prefix[PATH_MAX];
	enum dso_kernel_type kernel_type;
	bool is_kernel_mmap;

	/* If we have maps from kcore then we do not need or want any others */
	if (machine__uses_kcore(machine))
		return 0;

	machine__mmap_name(machine, kmmap_prefix, sizeof(kmmap_prefix));
	if (machine__is_host(machine))
		kernel_type = DSO_TYPE_KERNEL;
	else
		kernel_type = DSO_TYPE_GUEST_KERNEL;

	is_kernel_mmap = memcmp(event->mmap.filename,
				kmmap_prefix,
				strlen(kmmap_prefix) - 1) == 0;
	if (event->mmap.filename[0] == '/' ||
	    (!is_kernel_mmap && event->mmap.filename[0] == '[')) {

		char short_module_name[1024];
		char *name, *dot;

		if (event->mmap.filename[0] == '/') {
			name = strrchr(event->mmap.filename, '/');
			if (name == NULL)
				goto out_problem;

			++name; /* skip / */
			dot = strrchr(name, '.');
			if (dot == NULL)
				goto out_problem;
			/* On some system, modules are compressed like .ko.gz */
			if (is_supported_compression(dot + 1))
				dot -= 3;
			if (!is_kmodule_extension(dot + 1))
				goto out_problem;
			snprintf(short_module_name, sizeof(short_module_name),
					"[%.*s]", (int)(dot - name), name);
			strxfrchar(short_module_name, '-', '_');
		} else
			strcpy(short_module_name, event->mmap.filename);

		map = machine__new_module(machine, event->mmap.start,
					  event->mmap.filename);
		if (map == NULL)
			goto out_problem;

		name = strdup(short_module_name);
		if (name == NULL)
			goto out_problem;

		dso__set_short_name(map->dso, name, true);
		map->end = map->start + event->mmap.len;
	} else if (is_kernel_mmap) {
		const char *symbol_name = (event->mmap.filename +
				strlen(kmmap_prefix));
		/*
		 * Should be there already, from the build-id table in
		 * the header.
		 */
		struct dso *kernel = NULL;
		struct dso *dso;

		list_for_each_entry(dso, &machine->kernel_dsos.head, node) {
			if (is_kernel_module(dso->long_name, NULL))
				continue;

			kernel = dso;
			break;
		}

		if (kernel == NULL)
			kernel = __dsos__findnew(&machine->kernel_dsos,
						 kmmap_prefix);
		if (kernel == NULL)
			goto out_problem;

		kernel->kernel = kernel_type;
		if (__machine__create_kernel_maps(machine, kernel) < 0)
			goto out_problem;

		if (strstr(kernel->long_name, "vmlinux"))
			dso__set_short_name(kernel, "[kernel.vmlinux]", false);

		machine__set_kernel_mmap_len(machine, event);

		/*
		 * Avoid using a zero address (kptr_restrict) for the ref reloc
		 * symbol. Effectively having zero here means that at record
		 * time /proc/sys/kernel/kptr_restrict was non zero.
		 */
		if (event->mmap.pgoff != 0) {
			maps__set_kallsyms_ref_reloc_sym(machine->vmlinux_maps,
							 symbol_name,
							 event->mmap.pgoff);
		}

		if (machine__is_default_guest(machine)) {
			/*
			 * preload dso of guest kernel and modules
			 */
			dso__load(kernel, machine->vmlinux_maps[MAP__FUNCTION],
				  NULL);
		}
	}
	return 0;
out_problem:
	return -1;
}

int machine__process_mmap2_event(struct machine *machine,
				 union perf_event *event,
				 struct perf_sample *sample __maybe_unused)
{
	u8 cpumode = event->header.misc & PERF_RECORD_MISC_CPUMODE_MASK;
	struct thread *thread;
	struct map *map;
	enum map_type type;
	int ret = 0;

	if (dump_trace)
		perf_event__fprintf_mmap2(event, stdout);

	if (cpumode == PERF_RECORD_MISC_GUEST_KERNEL ||
	    cpumode == PERF_RECORD_MISC_KERNEL) {
		ret = machine__process_kernel_mmap_event(machine, event);
		if (ret < 0)
			goto out_problem;
		return 0;
	}

	thread = machine__findnew_thread(machine, event->mmap2.pid,
					event->mmap2.tid);
	if (thread == NULL)
		goto out_problem;

	if (event->header.misc & PERF_RECORD_MISC_MMAP_DATA)
		type = MAP__VARIABLE;
	else
		type = MAP__FUNCTION;

	map = map__new(machine, event->mmap2.start,
			event->mmap2.len, event->mmap2.pgoff,
			event->mmap2.pid, event->mmap2.maj,
			event->mmap2.min, event->mmap2.ino,
			event->mmap2.ino_generation,
			event->mmap2.prot,
			event->mmap2.flags,
			event->mmap2.filename, type, thread);

	if (map == NULL)
		goto out_problem;

	thread__insert_map(thread, map);
	return 0;

out_problem:
	dump_printf("problem processing PERF_RECORD_MMAP2, skipping event.\n");
	return 0;
}

int machine__process_mmap_event(struct machine *machine, union perf_event *event,
				struct perf_sample *sample __maybe_unused)
{
	u8 cpumode = event->header.misc & PERF_RECORD_MISC_CPUMODE_MASK;
	struct thread *thread;
	struct map *map;
	enum map_type type;
	int ret = 0;

	if (dump_trace)
		perf_event__fprintf_mmap(event, stdout);

	if (cpumode == PERF_RECORD_MISC_GUEST_KERNEL ||
	    cpumode == PERF_RECORD_MISC_KERNEL) {
		ret = machine__process_kernel_mmap_event(machine, event);
		if (ret < 0)
			goto out_problem;
		return 0;
	}

	thread = machine__findnew_thread(machine, event->mmap.pid,
					 event->mmap.tid);
	if (thread == NULL)
		goto out_problem;

	if (event->header.misc & PERF_RECORD_MISC_MMAP_DATA)
		type = MAP__VARIABLE;
	else
		type = MAP__FUNCTION;

	map = map__new(machine, event->mmap.start,
			event->mmap.len, event->mmap.pgoff,
			event->mmap.pid, 0, 0, 0, 0, 0, 0,
			event->mmap.filename,
			type, thread);

	if (map == NULL)
		goto out_problem;

	thread__insert_map(thread, map);
	return 0;

out_problem:
	dump_printf("problem processing PERF_RECORD_MMAP, skipping event.\n");
	return 0;
}

static void machine__remove_thread(struct machine *machine, struct thread *th)
{
	machine->last_match = NULL;
	rb_erase(&th->rb_node, &machine->threads);
	/*
	 * We may have references to this thread, for instance in some hist_entry
	 * instances, so just move them to a separate list.
	 */
	list_add_tail(&th->node, &machine->dead_threads);
}

int machine__process_fork_event(struct machine *machine, union perf_event *event,
				struct perf_sample *sample)
{
	struct thread *thread = machine__find_thread(machine,
						     event->fork.pid,
						     event->fork.tid);
	struct thread *parent = machine__findnew_thread(machine,
							event->fork.ppid,
							event->fork.ptid);

	/* if a thread currently exists for the thread id remove it */
	if (thread != NULL)
		machine__remove_thread(machine, thread);

	thread = machine__findnew_thread(machine, event->fork.pid,
					 event->fork.tid);
	if (dump_trace)
		perf_event__fprintf_task(event, stdout);

	if (thread == NULL || parent == NULL ||
	    thread__fork(thread, parent, sample->time) < 0) {
		dump_printf("problem processing PERF_RECORD_FORK, skipping event.\n");
		return -1;
	}

	return 0;
}

int machine__process_exit_event(struct machine *machine, union perf_event *event,
				struct perf_sample *sample __maybe_unused)
{
	struct thread *thread = machine__find_thread(machine,
						     event->fork.pid,
						     event->fork.tid);

	if (dump_trace)
		perf_event__fprintf_task(event, stdout);

	if (thread != NULL)
		thread__exited(thread);

	return 0;
}

int machine__process_event(struct machine *machine, union perf_event *event,
			   struct perf_sample *sample)
{
	int ret;

	switch (event->header.type) {
	case PERF_RECORD_COMM:
		ret = machine__process_comm_event(machine, event, sample); break;
	case PERF_RECORD_MMAP:
		ret = machine__process_mmap_event(machine, event, sample); break;
	case PERF_RECORD_MMAP2:
		ret = machine__process_mmap2_event(machine, event, sample); break;
	case PERF_RECORD_FORK:
		ret = machine__process_fork_event(machine, event, sample); break;
	case PERF_RECORD_EXIT:
		ret = machine__process_exit_event(machine, event, sample); break;
	case PERF_RECORD_LOST:
		ret = machine__process_lost_event(machine, event, sample); break;
	default:
		ret = -1;
		break;
	}

	return ret;
}

static bool symbol__match_regex(struct symbol *sym, regex_t *regex)
{
	if (sym->name && !regexec(regex, sym->name, 0, NULL, 0))
		return 1;
	return 0;
}

static void ip__resolve_ams(struct thread *thread,
			    struct addr_map_symbol *ams,
			    u64 ip)
{
	struct addr_location al;

	memset(&al, 0, sizeof(al));
	/*
	 * We cannot use the header.misc hint to determine whether a
	 * branch stack address is user, kernel, guest, hypervisor.
	 * Branches may straddle the kernel/user/hypervisor boundaries.
	 * Thus, we have to try consecutively until we find a match
	 * or else, the symbol is unknown
	 */
	thread__find_cpumode_addr_location(thread, MAP__FUNCTION, ip, &al);

	ams->addr = ip;
	ams->al_addr = al.addr;
	ams->sym = al.sym;
	ams->map = al.map;
}

static void ip__resolve_data(struct thread *thread,
			     u8 m, struct addr_map_symbol *ams, u64 addr)
{
	struct addr_location al;

	memset(&al, 0, sizeof(al));

	thread__find_addr_location(thread, m, MAP__VARIABLE, addr, &al);
	if (al.map == NULL) {
		/*
		 * some shared data regions have execute bit set which puts
		 * their mapping in the MAP__FUNCTION type array.
		 * Check there as a fallback option before dropping the sample.
		 */
		thread__find_addr_location(thread, m, MAP__FUNCTION, addr, &al);
	}

	ams->addr = addr;
	ams->al_addr = al.addr;
	ams->sym = al.sym;
	ams->map = al.map;
}

struct mem_info *sample__resolve_mem(struct perf_sample *sample,
				     struct addr_location *al)
{
	struct mem_info *mi = zalloc(sizeof(*mi));

	if (!mi)
		return NULL;

	ip__resolve_ams(al->thread, &mi->iaddr, sample->ip);
	ip__resolve_data(al->thread, al->cpumode, &mi->daddr, sample->addr);
	mi->data_src.val = sample->data_src;

	return mi;
}

static int add_callchain_ip(struct thread *thread,
			    struct symbol **parent,
			    struct addr_location *root_al,
<<<<<<< HEAD
			    int cpumode,
=======
			    bool branch_history,
>>>>>>> 9f8d144b
			    u64 ip)
{
	struct addr_location al;

	al.filtered = 0;
	al.sym = NULL;
<<<<<<< HEAD
	if (cpumode == -1)
		thread__find_cpumode_addr_location(thread, MAP__FUNCTION,
						   ip, &al);
	else
		thread__find_addr_location(thread, cpumode, MAP__FUNCTION,
				   ip, &al);
=======
	if (branch_history)
		thread__find_cpumode_addr_location(thread, MAP__FUNCTION,
						   ip, &al);
	else {
		u8 cpumode = PERF_RECORD_MISC_USER;

		if (ip >= PERF_CONTEXT_MAX) {
			switch (ip) {
			case PERF_CONTEXT_HV:
				cpumode = PERF_RECORD_MISC_HYPERVISOR;
				break;
			case PERF_CONTEXT_KERNEL:
				cpumode = PERF_RECORD_MISC_KERNEL;
				break;
			case PERF_CONTEXT_USER:
				cpumode = PERF_RECORD_MISC_USER;
				break;
			default:
				pr_debug("invalid callchain context: "
					 "%"PRId64"\n", (s64) ip);
				/*
				 * It seems the callchain is corrupted.
				 * Discard all.
				 */
				callchain_cursor_reset(&callchain_cursor);
				return 1;
			}
			return 0;
		}
		thread__find_addr_location(thread, cpumode, MAP__FUNCTION,
				   ip, &al);
	}

>>>>>>> 9f8d144b
	if (al.sym != NULL) {
		if (sort__has_parent && !*parent &&
		    symbol__match_regex(al.sym, &parent_regex))
			*parent = al.sym;
		else if (have_ignore_callees && root_al &&
		  symbol__match_regex(al.sym, &ignore_callees_regex)) {
			/* Treat this symbol as the root,
			   forgetting its callees. */
			*root_al = al;
			callchain_cursor_reset(&callchain_cursor);
		}
	}

	return callchain_cursor_append(&callchain_cursor, al.addr, al.map, al.sym);
}

struct branch_info *sample__resolve_bstack(struct perf_sample *sample,
					   struct addr_location *al)
{
	unsigned int i;
	const struct branch_stack *bs = sample->branch_stack;
	struct branch_info *bi = calloc(bs->nr, sizeof(struct branch_info));

	if (!bi)
		return NULL;

	for (i = 0; i < bs->nr; i++) {
		ip__resolve_ams(al->thread, &bi[i].to, bs->entries[i].to);
		ip__resolve_ams(al->thread, &bi[i].from, bs->entries[i].from);
		bi[i].flags = bs->entries[i].flags;
	}
	return bi;
}

#define CHASHSZ 127
#define CHASHBITS 7
#define NO_ENTRY 0xff

#define PERF_MAX_BRANCH_DEPTH 127

/* Remove loops. */
static int remove_loops(struct branch_entry *l, int nr)
{
	int i, j, off;
	unsigned char chash[CHASHSZ];

	memset(chash, NO_ENTRY, sizeof(chash));

	BUG_ON(PERF_MAX_BRANCH_DEPTH > 255);

	for (i = 0; i < nr; i++) {
		int h = hash_64(l[i].from, CHASHBITS) % CHASHSZ;

		/* no collision handling for now */
		if (chash[h] == NO_ENTRY) {
			chash[h] = i;
		} else if (l[chash[h]].from == l[i].from) {
			bool is_loop = true;
			/* check if it is a real loop */
			off = 0;
			for (j = chash[h]; j < i && i + off < nr; j++, off++)
				if (l[j].from != l[i + off].from) {
					is_loop = false;
					break;
				}
			if (is_loop) {
				memmove(l + i, l + i + off,
					(nr - (i + off)) * sizeof(*l));
				nr -= off;
			}
		}
	}
	return nr;
}

static int thread__resolve_callchain_sample(struct thread *thread,
					     struct ip_callchain *chain,
					     struct branch_stack *branch,
					     struct symbol **parent,
					     struct addr_location *root_al,
					     int max_stack)
{
	int chain_nr = min(max_stack, (int)chain->nr);
<<<<<<< HEAD
	int i;
	int j;
	int err;
=======
	int i, j, err;
>>>>>>> 9f8d144b
	int skip_idx = -1;
	int first_call = 0;

	/*
	 * Based on DWARF debug information, some architectures skip
	 * a callchain entry saved by the kernel.
	 */
	if (chain->nr < PERF_MAX_STACK_DEPTH)
		skip_idx = arch_skip_callchain_idx(thread, chain);

	callchain_cursor_reset(&callchain_cursor);

	/*
	 * Add branches to call stack for easier browsing. This gives
	 * more context for a sample than just the callers.
	 *
	 * This uses individual histograms of paths compared to the
	 * aggregated histograms the normal LBR mode uses.
	 *
	 * Limitations for now:
	 * - No extra filters
	 * - No annotations (should annotate somehow)
	 */

	if (branch && callchain_param.branch_callstack) {
		int nr = min(max_stack, (int)branch->nr);
		struct branch_entry be[nr];

		if (branch->nr > PERF_MAX_BRANCH_DEPTH) {
			pr_warning("corrupted branch chain. skipping...\n");
			goto check_calls;
		}

		for (i = 0; i < nr; i++) {
			if (callchain_param.order == ORDER_CALLEE) {
				be[i] = branch->entries[i];
				/*
				 * Check for overlap into the callchain.
				 * The return address is one off compared to
				 * the branch entry. To adjust for this
				 * assume the calling instruction is not longer
				 * than 8 bytes.
				 */
				if (i == skip_idx ||
				    chain->ips[first_call] >= PERF_CONTEXT_MAX)
					first_call++;
				else if (be[i].from < chain->ips[first_call] &&
				    be[i].from >= chain->ips[first_call] - 8)
					first_call++;
			} else
				be[i] = branch->entries[branch->nr - i - 1];
		}

		nr = remove_loops(be, nr);

		for (i = 0; i < nr; i++) {
			err = add_callchain_ip(thread, parent, root_al,
<<<<<<< HEAD
					       -1, be[i].to);
			if (!err)
				err = add_callchain_ip(thread, parent, root_al,
						       -1, be[i].from);
=======
					       true, be[i].to);
			if (!err)
				err = add_callchain_ip(thread, parent, root_al,
						       true, be[i].from);
>>>>>>> 9f8d144b
			if (err == -EINVAL)
				break;
			if (err)
				return err;
		}
		chain_nr -= nr;
	}

check_calls:
	if (chain->nr > PERF_MAX_STACK_DEPTH) {
		pr_warning("corrupted callchain. skipping...\n");
		return 0;
	}

	for (i = first_call; i < chain_nr; i++) {
		u64 ip;

		if (callchain_param.order == ORDER_CALLEE)
			j = i;
		else
			j = chain->nr - i - 1;

#ifdef HAVE_SKIP_CALLCHAIN_IDX
		if (j == skip_idx)
			continue;
#endif
		ip = chain->ips[j];

		err = add_callchain_ip(thread, parent, root_al, false, ip);

<<<<<<< HEAD
		err = add_callchain_ip(thread, parent, root_al,
				       cpumode, ip);
		if (err == -EINVAL)
			break;
=======
>>>>>>> 9f8d144b
		if (err)
			return (err < 0) ? err : 0;
	}

	return 0;
}

static int unwind_entry(struct unwind_entry *entry, void *arg)
{
	struct callchain_cursor *cursor = arg;
	return callchain_cursor_append(cursor, entry->ip,
				       entry->map, entry->sym);
}

int thread__resolve_callchain(struct thread *thread,
			      struct perf_evsel *evsel,
			      struct perf_sample *sample,
			      struct symbol **parent,
			      struct addr_location *root_al,
			      int max_stack)
{
	int ret = thread__resolve_callchain_sample(thread, sample->callchain,
						   sample->branch_stack,
						   parent, root_al, max_stack);
	if (ret)
		return ret;

	/* Can we do dwarf post unwind? */
	if (!((evsel->attr.sample_type & PERF_SAMPLE_REGS_USER) &&
	      (evsel->attr.sample_type & PERF_SAMPLE_STACK_USER)))
		return 0;

	/* Bail out if nothing was captured. */
	if ((!sample->user_regs.regs) ||
	    (!sample->user_stack.size))
		return 0;

	return unwind__get_entries(unwind_entry, &callchain_cursor,
				   thread, sample, max_stack);

}

int machine__for_each_thread(struct machine *machine,
			     int (*fn)(struct thread *thread, void *p),
			     void *priv)
{
	struct rb_node *nd;
	struct thread *thread;
	int rc = 0;

	for (nd = rb_first(&machine->threads); nd; nd = rb_next(nd)) {
		thread = rb_entry(nd, struct thread, rb_node);
		rc = fn(thread, priv);
		if (rc != 0)
			return rc;
	}

	list_for_each_entry(thread, &machine->dead_threads, node) {
		rc = fn(thread, priv);
		if (rc != 0)
			return rc;
	}
	return rc;
}

int __machine__synthesize_threads(struct machine *machine, struct perf_tool *tool,
				  struct target *target, struct thread_map *threads,
				  perf_event__handler_t process, bool data_mmap)
{
	if (target__has_task(target))
		return perf_event__synthesize_thread_map(tool, threads, process, machine, data_mmap);
	else if (target__has_cpu(target))
		return perf_event__synthesize_threads(tool, process, machine, data_mmap);
	/* command specified */
	return 0;
}

pid_t machine__get_current_tid(struct machine *machine, int cpu)
{
	if (cpu < 0 || cpu >= MAX_NR_CPUS || !machine->current_tid)
		return -1;

	return machine->current_tid[cpu];
}

int machine__set_current_tid(struct machine *machine, int cpu, pid_t pid,
			     pid_t tid)
{
	struct thread *thread;

	if (cpu < 0)
		return -EINVAL;

	if (!machine->current_tid) {
		int i;

		machine->current_tid = calloc(MAX_NR_CPUS, sizeof(pid_t));
		if (!machine->current_tid)
			return -ENOMEM;
		for (i = 0; i < MAX_NR_CPUS; i++)
			machine->current_tid[i] = -1;
	}

	if (cpu >= MAX_NR_CPUS) {
		pr_err("Requested CPU %d too large. ", cpu);
		pr_err("Consider raising MAX_NR_CPUS\n");
		return -EINVAL;
	}

	machine->current_tid[cpu] = tid;

	thread = machine__findnew_thread(machine, pid, tid);
	if (!thread)
		return -ENOMEM;

	thread->cpu = cpu;

	return 0;
}

int machine__get_kernel_start(struct machine *machine)
{
	struct map *map = machine__kernel_map(machine, MAP__FUNCTION);
	int err = 0;

	/*
	 * The only addresses above 2^63 are kernel addresses of a 64-bit
	 * kernel.  Note that addresses are unsigned so that on a 32-bit system
	 * all addresses including kernel addresses are less than 2^32.  In
	 * that case (32-bit system), if the kernel mapping is unknown, all
	 * addresses will be assumed to be in user space - see
	 * machine__kernel_ip().
	 */
	machine->kernel_start = 1ULL << 63;
	if (map) {
		err = map__load(map, machine->symbol_filter);
		if (map->start)
			machine->kernel_start = map->start;
	}
	return err;
}<|MERGE_RESOLUTION|>--- conflicted
+++ resolved
@@ -1385,25 +1385,13 @@
 static int add_callchain_ip(struct thread *thread,
 			    struct symbol **parent,
 			    struct addr_location *root_al,
-<<<<<<< HEAD
-			    int cpumode,
-=======
 			    bool branch_history,
->>>>>>> 9f8d144b
 			    u64 ip)
 {
 	struct addr_location al;
 
 	al.filtered = 0;
 	al.sym = NULL;
-<<<<<<< HEAD
-	if (cpumode == -1)
-		thread__find_cpumode_addr_location(thread, MAP__FUNCTION,
-						   ip, &al);
-	else
-		thread__find_addr_location(thread, cpumode, MAP__FUNCTION,
-				   ip, &al);
-=======
 	if (branch_history)
 		thread__find_cpumode_addr_location(thread, MAP__FUNCTION,
 						   ip, &al);
@@ -1437,7 +1425,6 @@
 				   ip, &al);
 	}
 
->>>>>>> 9f8d144b
 	if (al.sym != NULL) {
 		if (sort__has_parent && !*parent &&
 		    symbol__match_regex(al.sym, &parent_regex))
@@ -1521,13 +1508,7 @@
 					     int max_stack)
 {
 	int chain_nr = min(max_stack, (int)chain->nr);
-<<<<<<< HEAD
-	int i;
-	int j;
-	int err;
-=======
 	int i, j, err;
->>>>>>> 9f8d144b
 	int skip_idx = -1;
 	int first_call = 0;
 
@@ -1585,17 +1566,10 @@
 
 		for (i = 0; i < nr; i++) {
 			err = add_callchain_ip(thread, parent, root_al,
-<<<<<<< HEAD
-					       -1, be[i].to);
-			if (!err)
-				err = add_callchain_ip(thread, parent, root_al,
-						       -1, be[i].from);
-=======
 					       true, be[i].to);
 			if (!err)
 				err = add_callchain_ip(thread, parent, root_al,
 						       true, be[i].from);
->>>>>>> 9f8d144b
 			if (err == -EINVAL)
 				break;
 			if (err)
@@ -1626,13 +1600,6 @@
 
 		err = add_callchain_ip(thread, parent, root_al, false, ip);
 
-<<<<<<< HEAD
-		err = add_callchain_ip(thread, parent, root_al,
-				       cpumode, ip);
-		if (err == -EINVAL)
-			break;
-=======
->>>>>>> 9f8d144b
 		if (err)
 			return (err < 0) ? err : 0;
 	}
