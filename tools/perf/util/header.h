#ifndef __PERF_HEADER_H
#define __PERF_HEADER_H

#include <linux/perf_event.h>
#include <sys/types.h>
#include <stdbool.h>
#include <linux/bitmap.h>
#include <linux/types.h>
#include "event.h"
#include "env.h"

enum {
	HEADER_RESERVED		= 0,	/* always cleared */
	HEADER_FIRST_FEATURE	= 1,
	HEADER_TRACING_DATA	= 1,
	HEADER_BUILD_ID,

	HEADER_HOSTNAME,
	HEADER_OSRELEASE,
	HEADER_VERSION,
	HEADER_ARCH,
	HEADER_NRCPUS,
	HEADER_CPUDESC,
	HEADER_CPUID,
	HEADER_TOTAL_MEM,
	HEADER_CMDLINE,
	HEADER_EVENT_DESC,
	HEADER_CPU_TOPOLOGY,
	HEADER_NUMA_TOPOLOGY,
	HEADER_BRANCH_STACK,
	HEADER_PMU_MAPPINGS,
	HEADER_GROUP_DESC,
	HEADER_AUXTRACE,
	HEADER_LAST_FEATURE,
	HEADER_FEAT_BITS	= 256,
};

enum perf_header_version {
	PERF_HEADER_VERSION_1,
	PERF_HEADER_VERSION_2,
};

struct perf_file_section {
	u64 offset;
	u64 size;
};

struct perf_file_header {
	u64				magic;
	u64				size;
	u64				attr_size;
	struct perf_file_section	attrs;
	struct perf_file_section	data;
	/* event_types is ignored */
	struct perf_file_section	event_types;
	DECLARE_BITMAP(adds_features, HEADER_FEAT_BITS);
};

struct perf_pipe_file_header {
	u64				magic;
	u64				size;
};

struct perf_header;

int perf_file_header__read(struct perf_file_header *header,
			   struct perf_header *ph, int fd);

<<<<<<< HEAD
struct perf_env {
	char			*hostname;
	char			*os_release;
	char			*version;
	char			*arch;
	int			nr_cpus_online;
	int			nr_cpus_avail;
	char			*cpu_desc;
	char			*cpuid;
	unsigned long long	total_mem;

	int			nr_cmdline;
	int			nr_sibling_cores;
	int			nr_sibling_threads;
	int			nr_numa_nodes;
	int			nr_pmu_mappings;
	int			nr_groups;
	char			*cmdline;
	const char		**cmdline_argv;
	char			*sibling_cores;
	char			*sibling_threads;
	char			*numa_nodes;
	char			*pmu_mappings;
};

=======
>>>>>>> 0b2dd639
struct perf_header {
	enum perf_header_version	version;
	bool				needs_swap;
	u64				data_offset;
	u64				data_size;
	u64				feat_offset;
	DECLARE_BITMAP(adds_features, HEADER_FEAT_BITS);
	struct perf_env 	env;
};

struct perf_evlist;
struct perf_session;

int perf_session__read_header(struct perf_session *session);
int perf_session__write_header(struct perf_session *session,
			       struct perf_evlist *evlist,
			       int fd, bool at_exit);
int perf_header__write_pipe(int fd);

void perf_header__set_feat(struct perf_header *header, int feat);
void perf_header__clear_feat(struct perf_header *header, int feat);
bool perf_header__has_feat(const struct perf_header *header, int feat);

int perf_header__set_cmdline(int argc, const char **argv);

int perf_header__process_sections(struct perf_header *header, int fd,
				  void *data,
				  int (*process)(struct perf_file_section *section,
				  struct perf_header *ph,
				  int feat, int fd, void *data));

int perf_header__fprintf_info(struct perf_session *s, FILE *fp, bool full);

int perf_event__synthesize_attr(struct perf_tool *tool,
				struct perf_event_attr *attr, u32 ids, u64 *id,
				perf_event__handler_t process);
int perf_event__synthesize_attrs(struct perf_tool *tool,
				 struct perf_session *session,
				 perf_event__handler_t process);
int perf_event__process_attr(struct perf_tool *tool, union perf_event *event,
			     struct perf_evlist **pevlist);

int perf_event__synthesize_tracing_data(struct perf_tool *tool,
					int fd, struct perf_evlist *evlist,
					perf_event__handler_t process);
int perf_event__process_tracing_data(struct perf_tool *tool,
				     union perf_event *event,
				     struct perf_session *session);

int perf_event__synthesize_build_id(struct perf_tool *tool,
				    struct dso *pos, u16 misc,
				    perf_event__handler_t process,
				    struct machine *machine);
int perf_event__process_build_id(struct perf_tool *tool,
				 union perf_event *event,
				 struct perf_session *session);
bool is_perf_magic(u64 magic);

#define NAME_ALIGN 64

int write_padded(int fd, const void *bf, size_t count, size_t count_aligned);

/*
 * arch specific callback
 */
int get_cpuid(char *buffer, size_t sz);

#endif /* __PERF_HEADER_H */<|MERGE_RESOLUTION|>--- conflicted
+++ resolved
@@ -66,34 +66,6 @@
 int perf_file_header__read(struct perf_file_header *header,
 			   struct perf_header *ph, int fd);
 
-<<<<<<< HEAD
-struct perf_env {
-	char			*hostname;
-	char			*os_release;
-	char			*version;
-	char			*arch;
-	int			nr_cpus_online;
-	int			nr_cpus_avail;
-	char			*cpu_desc;
-	char			*cpuid;
-	unsigned long long	total_mem;
-
-	int			nr_cmdline;
-	int			nr_sibling_cores;
-	int			nr_sibling_threads;
-	int			nr_numa_nodes;
-	int			nr_pmu_mappings;
-	int			nr_groups;
-	char			*cmdline;
-	const char		**cmdline_argv;
-	char			*sibling_cores;
-	char			*sibling_threads;
-	char			*numa_nodes;
-	char			*pmu_mappings;
-};
-
-=======
->>>>>>> 0b2dd639
 struct perf_header {
 	enum perf_header_version	version;
 	bool				needs_swap;
