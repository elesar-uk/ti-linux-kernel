--- conflicted
+++ resolved
@@ -2186,16 +2186,6 @@
 	if (!ret && module)
 		ret = strbuf_addf(result, " in %s", module);
 
-<<<<<<< HEAD
-	if (pev->nargs > 0) {
-		strbuf_add(result, " with", 5);
-		for (i = 0; i < pev->nargs; i++) {
-			ret = synthesize_perf_probe_arg(&pev->args[i],
-							buf, 128);
-			if (ret < 0)
-				goto out;
-			strbuf_addf(result, " %s", buf);
-=======
 	if (!ret && pev->nargs > 0) {
 		ret = strbuf_add(result, " with", 5);
 		for (i = 0; !ret && i < pev->nargs; i++) {
@@ -2204,7 +2194,6 @@
 				return -ENOMEM;
 			ret = strbuf_addf(result, " %s", buf);
 			free(buf);
->>>>>>> ed596a4a
 		}
 	}
 	if (!ret)
