/*
 * probe-event.c : perf-probe definition to probe_events format converter
 *
 * Written by Masami Hiramatsu <mhiramat@redhat.com>
 *
 * This program is free software; you can redistribute it and/or modify
 * it under the terms of the GNU General Public License as published by
 * the Free Software Foundation; either version 2 of the License, or
 * (at your option) any later version.
 *
 * This program is distributed in the hope that it will be useful,
 * but WITHOUT ANY WARRANTY; without even the implied warranty of
 * MERCHANTABILITY or FITNESS FOR A PARTICULAR PURPOSE.  See the
 * GNU General Public License for more details.
 *
 * You should have received a copy of the GNU General Public License
 * along with this program; if not, write to the Free Software
 * Foundation, Inc., 59 Temple Place - Suite 330, Boston, MA 02111-1307, USA.
 *
 */

#include <sys/utsname.h>
#include <sys/types.h>
#include <sys/stat.h>
#include <fcntl.h>
#include <errno.h>
#include <stdio.h>
#include <unistd.h>
#include <stdlib.h>
#include <string.h>
#include <stdarg.h>
#include <limits.h>
#include <elf.h>

#include "util.h"
#include "event.h"
#include "strlist.h"
#include "debug.h"
#include "cache.h"
#include "color.h"
#include "symbol.h"
#include "thread.h"
#include <api/fs/debugfs.h>
#include <api/fs/tracefs.h>
#include "trace-event.h"	/* For __maybe_unused */
#include "probe-event.h"
#include "probe-finder.h"
#include "session.h"

#define MAX_CMDLEN 256
#define PERFPROBE_GROUP "probe"

bool probe_event_dry_run;	/* Dry run flag */

#define semantic_error(msg ...) pr_err("Semantic error :" msg)

/* If there is no space to write, returns -E2BIG. */
static int e_snprintf(char *str, size_t size, const char *format, ...)
	__attribute__((format(printf, 3, 4)));

static int e_snprintf(char *str, size_t size, const char *format, ...)
{
	int ret;
	va_list ap;
	va_start(ap, format);
	ret = vsnprintf(str, size, format, ap);
	va_end(ap);
	if (ret >= (int)size)
		ret = -E2BIG;
	return ret;
}

static char *synthesize_perf_probe_point(struct perf_probe_point *pp);
static void clear_probe_trace_event(struct probe_trace_event *tev);
static struct machine *host_machine;

/* Initialize symbol maps and path of vmlinux/modules */
static int init_symbol_maps(bool user_only)
{
	int ret;

	symbol_conf.sort_by_name = true;
	symbol_conf.allow_aliases = true;
	ret = symbol__init(NULL);
	if (ret < 0) {
		pr_debug("Failed to init symbol map.\n");
		goto out;
	}

	if (host_machine || user_only)	/* already initialized */
		return 0;

	if (symbol_conf.vmlinux_name)
		pr_debug("Use vmlinux: %s\n", symbol_conf.vmlinux_name);

	host_machine = machine__new_host();
	if (!host_machine) {
		pr_debug("machine__new_host() failed.\n");
		symbol__exit();
		ret = -1;
	}
out:
	if (ret < 0)
		pr_warning("Failed to init vmlinux path.\n");
	return ret;
}

static void exit_symbol_maps(void)
{
	if (host_machine) {
		machine__delete(host_machine);
		host_machine = NULL;
	}
	symbol__exit();
}

static struct symbol *__find_kernel_function_by_name(const char *name,
						     struct map **mapp)
{
	return machine__find_kernel_function_by_name(host_machine, name, mapp,
						     NULL);
}

static struct symbol *__find_kernel_function(u64 addr, struct map **mapp)
{
	return machine__find_kernel_function(host_machine, addr, mapp, NULL);
}

static struct ref_reloc_sym *kernel_get_ref_reloc_sym(void)
{
	/* kmap->ref_reloc_sym should be set if host_machine is initialized */
	struct kmap *kmap;

	if (map__load(host_machine->vmlinux_maps[MAP__FUNCTION], NULL) < 0)
		return NULL;

	kmap = map__kmap(host_machine->vmlinux_maps[MAP__FUNCTION]);
	if (!kmap)
		return NULL;
	return kmap->ref_reloc_sym;
}

static u64 kernel_get_symbol_address_by_name(const char *name, bool reloc)
{
	struct ref_reloc_sym *reloc_sym;
	struct symbol *sym;
	struct map *map;

	/* ref_reloc_sym is just a label. Need a special fix*/
	reloc_sym = kernel_get_ref_reloc_sym();
	if (reloc_sym && strcmp(name, reloc_sym->name) == 0)
		return (reloc) ? reloc_sym->addr : reloc_sym->unrelocated_addr;
	else {
		sym = __find_kernel_function_by_name(name, &map);
		if (sym)
			return map->unmap_ip(map, sym->start) -
				((reloc) ? 0 : map->reloc);
	}
	return 0;
}

static struct map *kernel_get_module_map(const char *module)
{
	struct rb_node *nd;
	struct map_groups *grp = &host_machine->kmaps;

	/* A file path -- this is an offline module */
	if (module && strchr(module, '/'))
		return machine__new_module(host_machine, 0, module);

	if (!module)
		module = "kernel";

	for (nd = rb_first(&grp->maps[MAP__FUNCTION]); nd; nd = rb_next(nd)) {
		struct map *pos = rb_entry(nd, struct map, rb_node);
		if (strncmp(pos->dso->short_name + 1, module,
			    pos->dso->short_name_len - 2) == 0) {
			return pos;
		}
	}
	return NULL;
}

static struct map *get_target_map(const char *target, bool user)
{
	/* Init maps of given executable or kernel */
	if (user)
		return dso__new_map(target);
	else
		return kernel_get_module_map(target);
}

static void put_target_map(struct map *map, bool user)
{
	if (map && user) {
		/* Only the user map needs to be released */
		dso__delete(map->dso);
		map__delete(map);
	}
}


static struct dso *kernel_get_module_dso(const char *module)
{
	struct dso *dso;
	struct map *map;
	const char *vmlinux_name;

	if (module) {
		list_for_each_entry(dso, &host_machine->kernel_dsos.head,
				    node) {
			if (strncmp(dso->short_name + 1, module,
				    dso->short_name_len - 2) == 0)
				goto found;
		}
		pr_debug("Failed to find module %s.\n", module);
		return NULL;
	}

	map = host_machine->vmlinux_maps[MAP__FUNCTION];
	dso = map->dso;

	vmlinux_name = symbol_conf.vmlinux_name;
	if (vmlinux_name) {
		if (dso__load_vmlinux(dso, map, vmlinux_name, false, NULL) <= 0)
			return NULL;
	} else {
		if (dso__load_vmlinux_path(dso, map, NULL) <= 0) {
			pr_debug("Failed to load kernel map.\n");
			return NULL;
		}
	}
found:
	return dso;
}

const char *kernel_get_module_path(const char *module)
{
	struct dso *dso = kernel_get_module_dso(module);
	return (dso) ? dso->long_name : NULL;
}

static int convert_exec_to_group(const char *exec, char **result)
{
	char *ptr1, *ptr2, *exec_copy;
	char buf[64];
	int ret;

	exec_copy = strdup(exec);
	if (!exec_copy)
		return -ENOMEM;

	ptr1 = basename(exec_copy);
	if (!ptr1) {
		ret = -EINVAL;
		goto out;
	}

	ptr2 = strpbrk(ptr1, "-._");
	if (ptr2)
		*ptr2 = '\0';
	ret = e_snprintf(buf, 64, "%s_%s", PERFPROBE_GROUP, ptr1);
	if (ret < 0)
		goto out;

	*result = strdup(buf);
	ret = *result ? 0 : -ENOMEM;

out:
	free(exec_copy);
	return ret;
}

static void clear_perf_probe_point(struct perf_probe_point *pp)
{
	free(pp->file);
	free(pp->function);
	free(pp->lazy_line);
}

static void clear_probe_trace_events(struct probe_trace_event *tevs, int ntevs)
{
	int i;

	for (i = 0; i < ntevs; i++)
		clear_probe_trace_event(tevs + i);
}

#ifdef HAVE_DWARF_SUPPORT
/*
 * Some binaries like glibc have special symbols which are on the symbol
 * table, but not in the debuginfo. If we can find the address of the
 * symbol from map, we can translate the address back to the probe point.
 */
static int find_alternative_probe_point(struct debuginfo *dinfo,
					struct perf_probe_point *pp,
					struct perf_probe_point *result,
					const char *target, bool uprobes)
{
	struct map *map = NULL;
	struct symbol *sym;
	u64 address = 0;
	int ret = -ENOENT;

	/* This can work only for function-name based one */
	if (!pp->function || pp->file)
		return -ENOTSUP;

	map = get_target_map(target, uprobes);
	if (!map)
		return -EINVAL;

	/* Find the address of given function */
	map__for_each_symbol_by_name(map, pp->function, sym) {
		if (uprobes)
			address = sym->start;
		else
			address = map->unmap_ip(map, sym->start);
		break;
	}
	if (!address) {
		ret = -ENOENT;
		goto out;
	}
	pr_debug("Symbol %s address found : %" PRIx64 "\n",
			pp->function, address);

	ret = debuginfo__find_probe_point(dinfo, (unsigned long)address,
					  result);
	if (ret <= 0)
		ret = (!ret) ? -ENOENT : ret;
	else {
		result->offset += pp->offset;
		result->line += pp->line;
		result->retprobe = pp->retprobe;
		ret = 0;
	}

out:
	put_target_map(map, uprobes);
	return ret;

}

static int get_alternative_probe_event(struct debuginfo *dinfo,
				       struct perf_probe_event *pev,
				       struct perf_probe_point *tmp,
				       const char *target)
{
	int ret;

	memcpy(tmp, &pev->point, sizeof(*tmp));
	memset(&pev->point, 0, sizeof(pev->point));
	ret = find_alternative_probe_point(dinfo, tmp, &pev->point,
					   target, pev->uprobes);
	if (ret < 0)
		memcpy(&pev->point, tmp, sizeof(*tmp));

	return ret;
}

static int get_alternative_line_range(struct debuginfo *dinfo,
				      struct line_range *lr,
				      const char *target, bool user)
{
	struct perf_probe_point pp = { .function = lr->function,
				       .file = lr->file,
				       .line = lr->start };
	struct perf_probe_point result;
	int ret, len = 0;

	memset(&result, 0, sizeof(result));

	if (lr->end != INT_MAX)
		len = lr->end - lr->start;
	ret = find_alternative_probe_point(dinfo, &pp, &result,
					   target, user);
	if (!ret) {
		lr->function = result.function;
		lr->file = result.file;
		lr->start = result.line;
		if (lr->end != INT_MAX)
			lr->end = lr->start + len;
		clear_perf_probe_point(&pp);
	}
	return ret;
}

/* Open new debuginfo of given module */
static struct debuginfo *open_debuginfo(const char *module, bool silent)
{
	const char *path = module;
	struct debuginfo *ret;

	if (!module || !strchr(module, '/')) {
		path = kernel_get_module_path(module);
		if (!path) {
			if (!silent)
				pr_err("Failed to find path of %s module.\n",
				       module ?: "kernel");
			return NULL;
		}
	}
	ret = debuginfo__new(path);
	if (!ret && !silent) {
		pr_warning("The %s file has no debug information.\n", path);
		if (!module || !strtailcmp(path, ".ko"))
			pr_warning("Rebuild with CONFIG_DEBUG_INFO=y, ");
		else
			pr_warning("Rebuild with -g, ");
		pr_warning("or install an appropriate debuginfo package.\n");
	}
	return ret;
}


static int get_text_start_address(const char *exec, unsigned long *address)
{
	Elf *elf;
	GElf_Ehdr ehdr;
	GElf_Shdr shdr;
	int fd, ret = -ENOENT;

	fd = open(exec, O_RDONLY);
	if (fd < 0)
		return -errno;

	elf = elf_begin(fd, PERF_ELF_C_READ_MMAP, NULL);
	if (elf == NULL)
		return -EINVAL;

	if (gelf_getehdr(elf, &ehdr) == NULL)
		goto out;

	if (!elf_section_by_name(elf, &ehdr, &shdr, ".text", NULL))
		goto out;

	*address = shdr.sh_addr - shdr.sh_offset;
	ret = 0;
out:
	elf_end(elf);
	return ret;
}

/*
 * Convert trace point to probe point with debuginfo
 */
static int find_perf_probe_point_from_dwarf(struct probe_trace_point *tp,
					    struct perf_probe_point *pp,
					    bool is_kprobe)
{
	struct debuginfo *dinfo = NULL;
	unsigned long stext = 0;
	u64 addr = tp->address;
	int ret = -ENOENT;

	/* convert the address to dwarf address */
	if (!is_kprobe) {
		if (!addr) {
			ret = -EINVAL;
			goto error;
		}
		ret = get_text_start_address(tp->module, &stext);
		if (ret < 0)
			goto error;
		addr += stext;
	} else {
		addr = kernel_get_symbol_address_by_name(tp->symbol, false);
		if (addr == 0)
			goto error;
		addr += tp->offset;
	}

	pr_debug("try to find information at %" PRIx64 " in %s\n", addr,
		 tp->module ? : "kernel");

	dinfo = open_debuginfo(tp->module, verbose == 0);
	if (dinfo) {
		ret = debuginfo__find_probe_point(dinfo,
						 (unsigned long)addr, pp);
		debuginfo__delete(dinfo);
	} else
		ret = -ENOENT;

	if (ret > 0) {
		pp->retprobe = tp->retprobe;
		return 0;
	}
error:
	pr_debug("Failed to find corresponding probes from debuginfo.\n");
	return ret ? : -ENOENT;
}

static int add_exec_to_probe_trace_events(struct probe_trace_event *tevs,
					  int ntevs, const char *exec)
{
	int i, ret = 0;
	unsigned long stext = 0;

	if (!exec)
		return 0;

	ret = get_text_start_address(exec, &stext);
	if (ret < 0)
		return ret;

	for (i = 0; i < ntevs && ret >= 0; i++) {
		/* point.address is the addres of point.symbol + point.offset */
		tevs[i].point.address -= stext;
		tevs[i].point.module = strdup(exec);
		if (!tevs[i].point.module) {
			ret = -ENOMEM;
			break;
		}
		tevs[i].uprobes = true;
	}

	return ret;
}

static int add_module_to_probe_trace_events(struct probe_trace_event *tevs,
					    int ntevs, const char *module)
{
	int i, ret = 0;
	char *tmp;

	if (!module)
		return 0;

	tmp = strrchr(module, '/');
	if (tmp) {
		/* This is a module path -- get the module name */
		module = strdup(tmp + 1);
		if (!module)
			return -ENOMEM;
		tmp = strchr(module, '.');
		if (tmp)
			*tmp = '\0';
		tmp = (char *)module;	/* For free() */
	}

	for (i = 0; i < ntevs; i++) {
		tevs[i].point.module = strdup(module);
		if (!tevs[i].point.module) {
			ret = -ENOMEM;
			break;
		}
	}

	free(tmp);
	return ret;
}

/* Post processing the probe events */
static int post_process_probe_trace_events(struct probe_trace_event *tevs,
					   int ntevs, const char *module,
					   bool uprobe)
{
	struct ref_reloc_sym *reloc_sym;
	char *tmp;
	int i;

	if (uprobe)
		return add_exec_to_probe_trace_events(tevs, ntevs, module);

	/* Note that currently ref_reloc_sym based probe is not for drivers */
	if (module)
		return add_module_to_probe_trace_events(tevs, ntevs, module);

	reloc_sym = kernel_get_ref_reloc_sym();
	if (!reloc_sym) {
		pr_warning("Relocated base symbol is not found!\n");
		return -EINVAL;
	}

	for (i = 0; i < ntevs; i++) {
		if (tevs[i].point.address && !tevs[i].point.retprobe) {
			tmp = strdup(reloc_sym->name);
			if (!tmp)
				return -ENOMEM;
			free(tevs[i].point.symbol);
			tevs[i].point.symbol = tmp;
			tevs[i].point.offset = tevs[i].point.address -
					       reloc_sym->unrelocated_addr;
		}
	}
	return 0;
}

/* Try to find perf_probe_event with debuginfo */
static int try_to_find_probe_trace_events(struct perf_probe_event *pev,
					  struct probe_trace_event **tevs,
					  int max_tevs, const char *target)
{
	bool need_dwarf = perf_probe_event_need_dwarf(pev);
	struct perf_probe_point tmp;
	struct debuginfo *dinfo;
	int ntevs, ret = 0;

	dinfo = open_debuginfo(target, !need_dwarf);

	if (!dinfo) {
		if (need_dwarf)
			return -ENOENT;
		pr_debug("Could not open debuginfo. Try to use symbols.\n");
		return 0;
	}

	pr_debug("Try to find probe point from debuginfo.\n");
	/* Searching trace events corresponding to a probe event */
	ntevs = debuginfo__find_trace_events(dinfo, pev, tevs, max_tevs);

	if (ntevs == 0)	{  /* Not found, retry with an alternative */
		ret = get_alternative_probe_event(dinfo, pev, &tmp, target);
		if (!ret) {
			ntevs = debuginfo__find_trace_events(dinfo, pev,
							     tevs, max_tevs);
			/*
			 * Write back to the original probe_event for
			 * setting appropriate (user given) event name
			 */
			clear_perf_probe_point(&pev->point);
			memcpy(&pev->point, &tmp, sizeof(tmp));
		}
	}

	debuginfo__delete(dinfo);

	if (ntevs > 0) {	/* Succeeded to find trace events */
		pr_debug("Found %d probe_trace_events.\n", ntevs);
		ret = post_process_probe_trace_events(*tevs, ntevs,
							target, pev->uprobes);
		if (ret < 0) {
			clear_probe_trace_events(*tevs, ntevs);
			zfree(tevs);
		}
		return ret < 0 ? ret : ntevs;
	}

	if (ntevs == 0)	{	/* No error but failed to find probe point. */
		pr_warning("Probe point '%s' not found.\n",
			   synthesize_perf_probe_point(&pev->point));
		return -ENOENT;
	}
	/* Error path : ntevs < 0 */
	pr_debug("An error occurred in debuginfo analysis (%d).\n", ntevs);
	if (ntevs == -EBADF) {
		pr_warning("Warning: No dwarf info found in the vmlinux - "
			"please rebuild kernel with CONFIG_DEBUG_INFO=y.\n");
		if (!need_dwarf) {
			pr_debug("Trying to use symbols.\n");
			return 0;
		}
	}
	return ntevs;
}

#define LINEBUF_SIZE 256
#define NR_ADDITIONAL_LINES 2

static int __show_one_line(FILE *fp, int l, bool skip, bool show_num)
{
	char buf[LINEBUF_SIZE], sbuf[STRERR_BUFSIZE];
	const char *color = show_num ? "" : PERF_COLOR_BLUE;
	const char *prefix = NULL;

	do {
		if (fgets(buf, LINEBUF_SIZE, fp) == NULL)
			goto error;
		if (skip)
			continue;
		if (!prefix) {
			prefix = show_num ? "%7d  " : "         ";
			color_fprintf(stdout, color, prefix, l);
		}
		color_fprintf(stdout, color, "%s", buf);

	} while (strchr(buf, '\n') == NULL);

	return 1;
error:
	if (ferror(fp)) {
		pr_warning("File read error: %s\n",
			   strerror_r(errno, sbuf, sizeof(sbuf)));
		return -1;
	}
	return 0;
}

static int _show_one_line(FILE *fp, int l, bool skip, bool show_num)
{
	int rv = __show_one_line(fp, l, skip, show_num);
	if (rv == 0) {
		pr_warning("Source file is shorter than expected.\n");
		rv = -1;
	}
	return rv;
}

#define show_one_line_with_num(f,l)	_show_one_line(f,l,false,true)
#define show_one_line(f,l)		_show_one_line(f,l,false,false)
#define skip_one_line(f,l)		_show_one_line(f,l,true,false)
#define show_one_line_or_eof(f,l)	__show_one_line(f,l,false,false)

/*
 * Show line-range always requires debuginfo to find source file and
 * line number.
 */
static int __show_line_range(struct line_range *lr, const char *module,
			     bool user)
{
	int l = 1;
	struct int_node *ln;
	struct debuginfo *dinfo;
	FILE *fp;
	int ret;
	char *tmp;
	char sbuf[STRERR_BUFSIZE];

	/* Search a line range */
	dinfo = open_debuginfo(module, false);
	if (!dinfo)
		return -ENOENT;

	ret = debuginfo__find_line_range(dinfo, lr);
	if (!ret) {	/* Not found, retry with an alternative */
		ret = get_alternative_line_range(dinfo, lr, module, user);
		if (!ret)
			ret = debuginfo__find_line_range(dinfo, lr);
	}
	debuginfo__delete(dinfo);
	if (ret == 0 || ret == -ENOENT) {
		pr_warning("Specified source line is not found.\n");
		return -ENOENT;
	} else if (ret < 0) {
		pr_warning("Debuginfo analysis failed.\n");
		return ret;
	}

	/* Convert source file path */
	tmp = lr->path;
	ret = get_real_path(tmp, lr->comp_dir, &lr->path);

	/* Free old path when new path is assigned */
	if (tmp != lr->path)
		free(tmp);

	if (ret < 0) {
		pr_warning("Failed to find source file path.\n");
		return ret;
	}

	setup_pager();

	if (lr->function)
		fprintf(stdout, "<%s@%s:%d>\n", lr->function, lr->path,
			lr->start - lr->offset);
	else
		fprintf(stdout, "<%s:%d>\n", lr->path, lr->start);

	fp = fopen(lr->path, "r");
	if (fp == NULL) {
		pr_warning("Failed to open %s: %s\n", lr->path,
			   strerror_r(errno, sbuf, sizeof(sbuf)));
		return -errno;
	}
	/* Skip to starting line number */
	while (l < lr->start) {
		ret = skip_one_line(fp, l++);
		if (ret < 0)
			goto end;
	}

	intlist__for_each(ln, lr->line_list) {
		for (; ln->i > l; l++) {
			ret = show_one_line(fp, l - lr->offset);
			if (ret < 0)
				goto end;
		}
		ret = show_one_line_with_num(fp, l++ - lr->offset);
		if (ret < 0)
			goto end;
	}

	if (lr->end == INT_MAX)
		lr->end = l + NR_ADDITIONAL_LINES;
	while (l <= lr->end) {
		ret = show_one_line_or_eof(fp, l++ - lr->offset);
		if (ret <= 0)
			break;
	}
end:
	fclose(fp);
	return ret;
}

int show_line_range(struct line_range *lr, const char *module, bool user)
{
	int ret;

	ret = init_symbol_maps(user);
	if (ret < 0)
		return ret;
	ret = __show_line_range(lr, module, user);
	exit_symbol_maps();

	return ret;
}

static int show_available_vars_at(struct debuginfo *dinfo,
				  struct perf_probe_event *pev,
				  int max_vls, struct strfilter *_filter,
				  bool externs, const char *target)
{
	char *buf;
	int ret, i, nvars;
	struct str_node *node;
	struct variable_list *vls = NULL, *vl;
	struct perf_probe_point tmp;
	const char *var;

	buf = synthesize_perf_probe_point(&pev->point);
	if (!buf)
		return -EINVAL;
	pr_debug("Searching variables at %s\n", buf);

	ret = debuginfo__find_available_vars_at(dinfo, pev, &vls,
						max_vls, externs);
	if (!ret) {  /* Not found, retry with an alternative */
		ret = get_alternative_probe_event(dinfo, pev, &tmp, target);
		if (!ret) {
			ret = debuginfo__find_available_vars_at(dinfo, pev,
						&vls, max_vls, externs);
			/* Release the old probe_point */
			clear_perf_probe_point(&tmp);
		}
	}
	if (ret <= 0) {
		if (ret == 0 || ret == -ENOENT) {
			pr_err("Failed to find the address of %s\n", buf);
			ret = -ENOENT;
		} else
			pr_warning("Debuginfo analysis failed.\n");
		goto end;
	}

	/* Some variables are found */
	fprintf(stdout, "Available variables at %s\n", buf);
	for (i = 0; i < ret; i++) {
		vl = &vls[i];
		/*
		 * A probe point might be converted to
		 * several trace points.
		 */
		fprintf(stdout, "\t@<%s+%lu>\n", vl->point.symbol,
			vl->point.offset);
		zfree(&vl->point.symbol);
		nvars = 0;
		if (vl->vars) {
			strlist__for_each(node, vl->vars) {
				var = strchr(node->s, '\t') + 1;
				if (strfilter__compare(_filter, var)) {
					fprintf(stdout, "\t\t%s\n", node->s);
					nvars++;
				}
			}
			strlist__delete(vl->vars);
		}
		if (nvars == 0)
			fprintf(stdout, "\t\t(No matched variables)\n");
	}
	free(vls);
end:
	free(buf);
	return ret;
}

/* Show available variables on given probe point */
int show_available_vars(struct perf_probe_event *pevs, int npevs,
			int max_vls, const char *module,
			struct strfilter *_filter, bool externs)
{
	int i, ret = 0;
	struct debuginfo *dinfo;

	ret = init_symbol_maps(pevs->uprobes);
	if (ret < 0)
		return ret;

	dinfo = open_debuginfo(module, false);
	if (!dinfo) {
		ret = -ENOENT;
		goto out;
	}

	setup_pager();

	for (i = 0; i < npevs && ret >= 0; i++)
		ret = show_available_vars_at(dinfo, &pevs[i], max_vls, _filter,
					     externs, module);

	debuginfo__delete(dinfo);
out:
	exit_symbol_maps();
	return ret;
}

#else	/* !HAVE_DWARF_SUPPORT */

static int
find_perf_probe_point_from_dwarf(struct probe_trace_point *tp __maybe_unused,
				 struct perf_probe_point *pp __maybe_unused,
				 bool is_kprobe __maybe_unused)
{
	return -ENOSYS;
}

static int try_to_find_probe_trace_events(struct perf_probe_event *pev,
				struct probe_trace_event **tevs __maybe_unused,
				int max_tevs __maybe_unused,
				const char *target __maybe_unused)
{
	if (perf_probe_event_need_dwarf(pev)) {
		pr_warning("Debuginfo-analysis is not supported.\n");
		return -ENOSYS;
	}

	return 0;
}

int show_line_range(struct line_range *lr __maybe_unused,
		    const char *module __maybe_unused,
		    bool user __maybe_unused)
{
	pr_warning("Debuginfo-analysis is not supported.\n");
	return -ENOSYS;
}

int show_available_vars(struct perf_probe_event *pevs __maybe_unused,
			int npevs __maybe_unused, int max_vls __maybe_unused,
			const char *module __maybe_unused,
			struct strfilter *filter __maybe_unused,
			bool externs __maybe_unused)
{
	pr_warning("Debuginfo-analysis is not supported.\n");
	return -ENOSYS;
}
#endif

void line_range__clear(struct line_range *lr)
{
	free(lr->function);
	free(lr->file);
	free(lr->path);
	free(lr->comp_dir);
	intlist__delete(lr->line_list);
	memset(lr, 0, sizeof(*lr));
}

int line_range__init(struct line_range *lr)
{
	memset(lr, 0, sizeof(*lr));
	lr->line_list = intlist__new(NULL);
	if (!lr->line_list)
		return -ENOMEM;
	else
		return 0;
}

static int parse_line_num(char **ptr, int *val, const char *what)
{
	const char *start = *ptr;

	errno = 0;
	*val = strtol(*ptr, ptr, 0);
	if (errno || *ptr == start) {
		semantic_error("'%s' is not a valid number.\n", what);
		return -EINVAL;
	}
	return 0;
}

/*
 * Stuff 'lr' according to the line range described by 'arg'.
 * The line range syntax is described by:
 *
 *         SRC[:SLN[+NUM|-ELN]]
 *         FNC[@SRC][:SLN[+NUM|-ELN]]
 */
int parse_line_range_desc(const char *arg, struct line_range *lr)
{
	char *range, *file, *name = strdup(arg);
	int err;

	if (!name)
		return -ENOMEM;

	lr->start = 0;
	lr->end = INT_MAX;

	range = strchr(name, ':');
	if (range) {
		*range++ = '\0';

		err = parse_line_num(&range, &lr->start, "start line");
		if (err)
			goto err;

		if (*range == '+' || *range == '-') {
			const char c = *range++;

			err = parse_line_num(&range, &lr->end, "end line");
			if (err)
				goto err;

			if (c == '+') {
				lr->end += lr->start;
				/*
				 * Adjust the number of lines here.
				 * If the number of lines == 1, the
				 * the end of line should be equal to
				 * the start of line.
				 */
				lr->end--;
			}
		}

		pr_debug("Line range is %d to %d\n", lr->start, lr->end);

		err = -EINVAL;
		if (lr->start > lr->end) {
			semantic_error("Start line must be smaller"
				       " than end line.\n");
			goto err;
		}
		if (*range != '\0') {
			semantic_error("Tailing with invalid str '%s'.\n", range);
			goto err;
		}
	}

	file = strchr(name, '@');
	if (file) {
		*file = '\0';
		lr->file = strdup(++file);
		if (lr->file == NULL) {
			err = -ENOMEM;
			goto err;
		}
		lr->function = name;
	} else if (strchr(name, '.'))
		lr->file = name;
	else
		lr->function = name;

	return 0;
err:
	free(name);
	return err;
}

/* Check the name is good for event/group */
static bool check_event_name(const char *name)
{
	if (!isalpha(*name) && *name != '_')
		return false;
	while (*++name != '\0') {
		if (!isalpha(*name) && !isdigit(*name) && *name != '_')
			return false;
	}
	return true;
}

/* Parse probepoint definition. */
static int parse_perf_probe_point(char *arg, struct perf_probe_event *pev)
{
	struct perf_probe_point *pp = &pev->point;
	char *ptr, *tmp;
	char c, nc = 0;
	bool file_spec = false;
	/*
	 * <Syntax>
	 * perf probe [EVENT=]SRC[:LN|;PTN]
	 * perf probe [EVENT=]FUNC[@SRC][+OFFS|%return|:LN|;PAT]
	 *
	 * TODO:Group name support
	 */
	if (!arg)
		return -EINVAL;

	ptr = strpbrk(arg, ";=@+%");
	if (ptr && *ptr == '=') {	/* Event name */
		*ptr = '\0';
		tmp = ptr + 1;
		if (strchr(arg, ':')) {
			semantic_error("Group name is not supported yet.\n");
			return -ENOTSUP;
		}
		if (!check_event_name(arg)) {
			semantic_error("%s is bad for event name -it must "
				       "follow C symbol-naming rule.\n", arg);
			return -EINVAL;
		}
		pev->event = strdup(arg);
		if (pev->event == NULL)
			return -ENOMEM;
		pev->group = NULL;
		arg = tmp;
	}

	/*
	 * Check arg is function or file name and copy it.
	 *
	 * We consider arg to be a file spec if and only if it satisfies
	 * all of the below criteria::
	 * - it does not include any of "+@%",
	 * - it includes one of ":;", and
	 * - it has a period '.' in the name.
	 *
	 * Otherwise, we consider arg to be a function specification.
	 */
	if (!strpbrk(arg, "+@%") && (ptr = strpbrk(arg, ";:")) != NULL) {
		/* This is a file spec if it includes a '.' before ; or : */
		if (memchr(arg, '.', ptr - arg))
			file_spec = true;
	}

	ptr = strpbrk(arg, ";:+@%");
	if (ptr) {
		nc = *ptr;
		*ptr++ = '\0';
	}

	tmp = strdup(arg);
	if (tmp == NULL)
		return -ENOMEM;

	if (file_spec)
		pp->file = tmp;
	else
		pp->function = tmp;

	/* Parse other options */
	while (ptr) {
		arg = ptr;
		c = nc;
		if (c == ';') {	/* Lazy pattern must be the last part */
			pp->lazy_line = strdup(arg);
			if (pp->lazy_line == NULL)
				return -ENOMEM;
			break;
		}
		ptr = strpbrk(arg, ";:+@%");
		if (ptr) {
			nc = *ptr;
			*ptr++ = '\0';
		}
		switch (c) {
		case ':':	/* Line number */
			pp->line = strtoul(arg, &tmp, 0);
			if (*tmp != '\0') {
				semantic_error("There is non-digit char"
					       " in line number.\n");
				return -EINVAL;
			}
			break;
		case '+':	/* Byte offset from a symbol */
			pp->offset = strtoul(arg, &tmp, 0);
			if (*tmp != '\0') {
				semantic_error("There is non-digit character"
						" in offset.\n");
				return -EINVAL;
			}
			break;
		case '@':	/* File name */
			if (pp->file) {
				semantic_error("SRC@SRC is not allowed.\n");
				return -EINVAL;
			}
			pp->file = strdup(arg);
			if (pp->file == NULL)
				return -ENOMEM;
			break;
		case '%':	/* Probe places */
			if (strcmp(arg, "return") == 0) {
				pp->retprobe = 1;
			} else {	/* Others not supported yet */
				semantic_error("%%%s is not supported.\n", arg);
				return -ENOTSUP;
			}
			break;
		default:	/* Buggy case */
			pr_err("This program has a bug at %s:%d.\n",
				__FILE__, __LINE__);
			return -ENOTSUP;
			break;
		}
	}

	/* Exclusion check */
	if (pp->lazy_line && pp->line) {
		semantic_error("Lazy pattern can't be used with"
			       " line number.\n");
		return -EINVAL;
	}

	if (pp->lazy_line && pp->offset) {
		semantic_error("Lazy pattern can't be used with offset.\n");
		return -EINVAL;
	}

	if (pp->line && pp->offset) {
		semantic_error("Offset can't be used with line number.\n");
		return -EINVAL;
	}

	if (!pp->line && !pp->lazy_line && pp->file && !pp->function) {
		semantic_error("File always requires line number or "
			       "lazy pattern.\n");
		return -EINVAL;
	}

	if (pp->offset && !pp->function) {
		semantic_error("Offset requires an entry function.\n");
		return -EINVAL;
	}

	if (pp->retprobe && !pp->function) {
		semantic_error("Return probe requires an entry function.\n");
		return -EINVAL;
	}

	if ((pp->offset || pp->line || pp->lazy_line) && pp->retprobe) {
		semantic_error("Offset/Line/Lazy pattern can't be used with "
			       "return probe.\n");
		return -EINVAL;
	}

	pr_debug("symbol:%s file:%s line:%d offset:%lu return:%d lazy:%s\n",
		 pp->function, pp->file, pp->line, pp->offset, pp->retprobe,
		 pp->lazy_line);
	return 0;
}

/* Parse perf-probe event argument */
static int parse_perf_probe_arg(char *str, struct perf_probe_arg *arg)
{
	char *tmp, *goodname;
	struct perf_probe_arg_field **fieldp;

	pr_debug("parsing arg: %s into ", str);

	tmp = strchr(str, '=');
	if (tmp) {
		arg->name = strndup(str, tmp - str);
		if (arg->name == NULL)
			return -ENOMEM;
		pr_debug("name:%s ", arg->name);
		str = tmp + 1;
	}

	tmp = strchr(str, ':');
	if (tmp) {	/* Type setting */
		*tmp = '\0';
		arg->type = strdup(tmp + 1);
		if (arg->type == NULL)
			return -ENOMEM;
		pr_debug("type:%s ", arg->type);
	}

	tmp = strpbrk(str, "-.[");
	if (!is_c_varname(str) || !tmp) {
		/* A variable, register, symbol or special value */
		arg->var = strdup(str);
		if (arg->var == NULL)
			return -ENOMEM;
		pr_debug("%s\n", arg->var);
		return 0;
	}

	/* Structure fields or array element */
	arg->var = strndup(str, tmp - str);
	if (arg->var == NULL)
		return -ENOMEM;
	goodname = arg->var;
	pr_debug("%s, ", arg->var);
	fieldp = &arg->field;

	do {
		*fieldp = zalloc(sizeof(struct perf_probe_arg_field));
		if (*fieldp == NULL)
			return -ENOMEM;
		if (*tmp == '[') {	/* Array */
			str = tmp;
			(*fieldp)->index = strtol(str + 1, &tmp, 0);
			(*fieldp)->ref = true;
			if (*tmp != ']' || tmp == str + 1) {
				semantic_error("Array index must be a"
						" number.\n");
				return -EINVAL;
			}
			tmp++;
			if (*tmp == '\0')
				tmp = NULL;
		} else {		/* Structure */
			if (*tmp == '.') {
				str = tmp + 1;
				(*fieldp)->ref = false;
			} else if (tmp[1] == '>') {
				str = tmp + 2;
				(*fieldp)->ref = true;
			} else {
				semantic_error("Argument parse error: %s\n",
					       str);
				return -EINVAL;
			}
			tmp = strpbrk(str, "-.[");
		}
		if (tmp) {
			(*fieldp)->name = strndup(str, tmp - str);
			if ((*fieldp)->name == NULL)
				return -ENOMEM;
			if (*str != '[')
				goodname = (*fieldp)->name;
			pr_debug("%s(%d), ", (*fieldp)->name, (*fieldp)->ref);
			fieldp = &(*fieldp)->next;
		}
	} while (tmp);
	(*fieldp)->name = strdup(str);
	if ((*fieldp)->name == NULL)
		return -ENOMEM;
	if (*str != '[')
		goodname = (*fieldp)->name;
	pr_debug("%s(%d)\n", (*fieldp)->name, (*fieldp)->ref);

	/* If no name is specified, set the last field name (not array index)*/
	if (!arg->name) {
		arg->name = strdup(goodname);
		if (arg->name == NULL)
			return -ENOMEM;
	}
	return 0;
}

/* Parse perf-probe event command */
int parse_perf_probe_command(const char *cmd, struct perf_probe_event *pev)
{
	char **argv;
	int argc, i, ret = 0;

	argv = argv_split(cmd, &argc);
	if (!argv) {
		pr_debug("Failed to split arguments.\n");
		return -ENOMEM;
	}
	if (argc - 1 > MAX_PROBE_ARGS) {
		semantic_error("Too many probe arguments (%d).\n", argc - 1);
		ret = -ERANGE;
		goto out;
	}
	/* Parse probe point */
	ret = parse_perf_probe_point(argv[0], pev);
	if (ret < 0)
		goto out;

	/* Copy arguments and ensure return probe has no C argument */
	pev->nargs = argc - 1;
	pev->args = zalloc(sizeof(struct perf_probe_arg) * pev->nargs);
	if (pev->args == NULL) {
		ret = -ENOMEM;
		goto out;
	}
	for (i = 0; i < pev->nargs && ret >= 0; i++) {
		ret = parse_perf_probe_arg(argv[i + 1], &pev->args[i]);
		if (ret >= 0 &&
		    is_c_varname(pev->args[i].var) && pev->point.retprobe) {
			semantic_error("You can't specify local variable for"
				       " kretprobe.\n");
			ret = -EINVAL;
		}
	}
out:
	argv_free(argv);

	return ret;
}

/* Return true if this perf_probe_event requires debuginfo */
bool perf_probe_event_need_dwarf(struct perf_probe_event *pev)
{
	int i;

	if (pev->point.file || pev->point.line || pev->point.lazy_line)
		return true;

	for (i = 0; i < pev->nargs; i++)
		if (is_c_varname(pev->args[i].var))
			return true;

	return false;
}

/* Parse probe_events event into struct probe_point */
static int parse_probe_trace_command(const char *cmd,
				     struct probe_trace_event *tev)
{
	struct probe_trace_point *tp = &tev->point;
	char pr;
	char *p;
	char *argv0_str = NULL, *fmt, *fmt1_str, *fmt2_str, *fmt3_str;
	int ret, i, argc;
	char **argv;

	pr_debug("Parsing probe_events: %s\n", cmd);
	argv = argv_split(cmd, &argc);
	if (!argv) {
		pr_debug("Failed to split arguments.\n");
		return -ENOMEM;
	}
	if (argc < 2) {
		semantic_error("Too few probe arguments.\n");
		ret = -ERANGE;
		goto out;
	}

	/* Scan event and group name. */
	argv0_str = strdup(argv[0]);
	if (argv0_str == NULL) {
		ret = -ENOMEM;
		goto out;
	}
	fmt1_str = strtok_r(argv0_str, ":", &fmt);
	fmt2_str = strtok_r(NULL, "/", &fmt);
	fmt3_str = strtok_r(NULL, " \t", &fmt);
	if (fmt1_str == NULL || strlen(fmt1_str) != 1 || fmt2_str == NULL
	    || fmt3_str == NULL) {
		semantic_error("Failed to parse event name: %s\n", argv[0]);
		ret = -EINVAL;
		goto out;
	}
	pr = fmt1_str[0];
	tev->group = strdup(fmt2_str);
	tev->event = strdup(fmt3_str);
	if (tev->group == NULL || tev->event == NULL) {
		ret = -ENOMEM;
		goto out;
	}
	pr_debug("Group:%s Event:%s probe:%c\n", tev->group, tev->event, pr);

	tp->retprobe = (pr == 'r');

	/* Scan module name(if there), function name and offset */
	p = strchr(argv[1], ':');
	if (p) {
		tp->module = strndup(argv[1], p - argv[1]);
		p++;
	} else
		p = argv[1];
	fmt1_str = strtok_r(p, "+", &fmt);
	if (fmt1_str[0] == '0')	/* only the address started with 0x */
		tp->address = strtoul(fmt1_str, NULL, 0);
	else {
		/* Only the symbol-based probe has offset */
		tp->symbol = strdup(fmt1_str);
		if (tp->symbol == NULL) {
			ret = -ENOMEM;
			goto out;
		}
		fmt2_str = strtok_r(NULL, "", &fmt);
		if (fmt2_str == NULL)
			tp->offset = 0;
		else
			tp->offset = strtoul(fmt2_str, NULL, 10);
	}

	tev->nargs = argc - 2;
	tev->args = zalloc(sizeof(struct probe_trace_arg) * tev->nargs);
	if (tev->args == NULL) {
		ret = -ENOMEM;
		goto out;
	}
	for (i = 0; i < tev->nargs; i++) {
		p = strchr(argv[i + 2], '=');
		if (p)	/* We don't need which register is assigned. */
			*p++ = '\0';
		else
			p = argv[i + 2];
		tev->args[i].name = strdup(argv[i + 2]);
		/* TODO: parse regs and offset */
		tev->args[i].value = strdup(p);
		if (tev->args[i].name == NULL || tev->args[i].value == NULL) {
			ret = -ENOMEM;
			goto out;
		}
	}
	ret = 0;
out:
	free(argv0_str);
	argv_free(argv);
	return ret;
}

/* Compose only probe arg */
int synthesize_perf_probe_arg(struct perf_probe_arg *pa, char *buf, size_t len)
{
	struct perf_probe_arg_field *field = pa->field;
	int ret;
	char *tmp = buf;

	if (pa->name && pa->var)
		ret = e_snprintf(tmp, len, "%s=%s", pa->name, pa->var);
	else
		ret = e_snprintf(tmp, len, "%s", pa->name ? pa->name : pa->var);
	if (ret <= 0)
		goto error;
	tmp += ret;
	len -= ret;

	while (field) {
		if (field->name[0] == '[')
			ret = e_snprintf(tmp, len, "%s", field->name);
		else
			ret = e_snprintf(tmp, len, "%s%s",
					 field->ref ? "->" : ".", field->name);
		if (ret <= 0)
			goto error;
		tmp += ret;
		len -= ret;
		field = field->next;
	}

	if (pa->type) {
		ret = e_snprintf(tmp, len, ":%s", pa->type);
		if (ret <= 0)
			goto error;
		tmp += ret;
		len -= ret;
	}

	return tmp - buf;
error:
	pr_debug("Failed to synthesize perf probe argument: %d\n", ret);
	return ret;
}

/* Compose only probe point (not argument) */
static char *synthesize_perf_probe_point(struct perf_probe_point *pp)
{
	char *buf, *tmp;
	char offs[32] = "", line[32] = "", file[32] = "";
	int ret, len;

	buf = zalloc(MAX_CMDLEN);
	if (buf == NULL) {
		ret = -ENOMEM;
		goto error;
	}
	if (pp->offset) {
		ret = e_snprintf(offs, 32, "+%lu", pp->offset);
		if (ret <= 0)
			goto error;
	}
	if (pp->line) {
		ret = e_snprintf(line, 32, ":%d", pp->line);
		if (ret <= 0)
			goto error;
	}
	if (pp->file) {
		tmp = pp->file;
		len = strlen(tmp);
		if (len > 30) {
			tmp = strchr(pp->file + len - 30, '/');
			tmp = tmp ? tmp + 1 : pp->file + len - 30;
		}
		ret = e_snprintf(file, 32, "@%s", tmp);
		if (ret <= 0)
			goto error;
	}

	if (pp->function)
		ret = e_snprintf(buf, MAX_CMDLEN, "%s%s%s%s%s", pp->function,
				 offs, pp->retprobe ? "%return" : "", line,
				 file);
	else
		ret = e_snprintf(buf, MAX_CMDLEN, "%s%s", file, line);
	if (ret <= 0)
		goto error;

	return buf;
error:
	pr_debug("Failed to synthesize perf probe point: %d\n", ret);
	free(buf);
	return NULL;
}

#if 0
char *synthesize_perf_probe_command(struct perf_probe_event *pev)
{
	char *buf;
	int i, len, ret;

	buf = synthesize_perf_probe_point(&pev->point);
	if (!buf)
		return NULL;

	len = strlen(buf);
	for (i = 0; i < pev->nargs; i++) {
		ret = e_snprintf(&buf[len], MAX_CMDLEN - len, " %s",
				 pev->args[i].name);
		if (ret <= 0) {
			free(buf);
			return NULL;
		}
		len += ret;
	}

	return buf;
}
#endif

static int __synthesize_probe_trace_arg_ref(struct probe_trace_arg_ref *ref,
					     char **buf, size_t *buflen,
					     int depth)
{
	int ret;
	if (ref->next) {
		depth = __synthesize_probe_trace_arg_ref(ref->next, buf,
							 buflen, depth + 1);
		if (depth < 0)
			goto out;
	}

	ret = e_snprintf(*buf, *buflen, "%+ld(", ref->offset);
	if (ret < 0)
		depth = ret;
	else {
		*buf += ret;
		*buflen -= ret;
	}
out:
	return depth;

}

static int synthesize_probe_trace_arg(struct probe_trace_arg *arg,
				       char *buf, size_t buflen)
{
	struct probe_trace_arg_ref *ref = arg->ref;
	int ret, depth = 0;
	char *tmp = buf;

	/* Argument name or separator */
	if (arg->name)
		ret = e_snprintf(buf, buflen, " %s=", arg->name);
	else
		ret = e_snprintf(buf, buflen, " ");
	if (ret < 0)
		return ret;
	buf += ret;
	buflen -= ret;

	/* Special case: @XXX */
	if (arg->value[0] == '@' && arg->ref)
			ref = ref->next;

	/* Dereferencing arguments */
	if (ref) {
		depth = __synthesize_probe_trace_arg_ref(ref, &buf,
							  &buflen, 1);
		if (depth < 0)
			return depth;
	}

	/* Print argument value */
	if (arg->value[0] == '@' && arg->ref)
		ret = e_snprintf(buf, buflen, "%s%+ld", arg->value,
				 arg->ref->offset);
	else
		ret = e_snprintf(buf, buflen, "%s", arg->value);
	if (ret < 0)
		return ret;
	buf += ret;
	buflen -= ret;

	/* Closing */
	while (depth--) {
		ret = e_snprintf(buf, buflen, ")");
		if (ret < 0)
			return ret;
		buf += ret;
		buflen -= ret;
	}
	/* Print argument type */
	if (arg->type) {
		ret = e_snprintf(buf, buflen, ":%s", arg->type);
		if (ret <= 0)
			return ret;
		buf += ret;
	}

	return buf - tmp;
}

char *synthesize_probe_trace_command(struct probe_trace_event *tev)
{
	struct probe_trace_point *tp = &tev->point;
	char *buf;
	int i, len, ret;

	buf = zalloc(MAX_CMDLEN);
	if (buf == NULL)
		return NULL;

	len = e_snprintf(buf, MAX_CMDLEN, "%c:%s/%s ", tp->retprobe ? 'r' : 'p',
			 tev->group, tev->event);
	if (len <= 0)
		goto error;

	/* Uprobes must have tp->address and tp->module */
	if (tev->uprobes && (!tp->address || !tp->module))
		goto error;

	/* Use the tp->address for uprobes */
	if (tev->uprobes)
		ret = e_snprintf(buf + len, MAX_CMDLEN - len, "%s:0x%lx",
				 tp->module, tp->address);
	else
		ret = e_snprintf(buf + len, MAX_CMDLEN - len, "%s%s%s+%lu",
				 tp->module ?: "", tp->module ? ":" : "",
				 tp->symbol, tp->offset);

	if (ret <= 0)
		goto error;
	len += ret;

	for (i = 0; i < tev->nargs; i++) {
		ret = synthesize_probe_trace_arg(&tev->args[i], buf + len,
						  MAX_CMDLEN - len);
		if (ret <= 0)
			goto error;
		len += ret;
	}

	return buf;
error:
	free(buf);
	return NULL;
}

static int find_perf_probe_point_from_map(struct probe_trace_point *tp,
					  struct perf_probe_point *pp,
					  bool is_kprobe)
{
	struct symbol *sym = NULL;
	struct map *map;
	u64 addr;
	int ret = -ENOENT;

	if (!is_kprobe) {
		map = dso__new_map(tp->module);
		if (!map)
			goto out;
		addr = tp->address;
		sym = map__find_symbol(map, addr, NULL);
	} else {
		addr = kernel_get_symbol_address_by_name(tp->symbol, true);
		if (addr) {
			addr += tp->offset;
			sym = __find_kernel_function(addr, &map);
		}
	}
	if (!sym)
		goto out;

	pp->retprobe = tp->retprobe;
	pp->offset = addr - map->unmap_ip(map, sym->start);
	pp->function = strdup(sym->name);
	ret = pp->function ? 0 : -ENOMEM;

out:
	if (map && !is_kprobe) {
		dso__delete(map->dso);
		map__delete(map);
	}

	return ret;
}

static int convert_to_perf_probe_point(struct probe_trace_point *tp,
					struct perf_probe_point *pp,
					bool is_kprobe)
{
	char buf[128];
	int ret;

	ret = find_perf_probe_point_from_dwarf(tp, pp, is_kprobe);
	if (!ret)
		return 0;
	ret = find_perf_probe_point_from_map(tp, pp, is_kprobe);
	if (!ret)
		return 0;

	pr_debug("Failed to find probe point from both of dwarf and map.\n");

	if (tp->symbol) {
		pp->function = strdup(tp->symbol);
		pp->offset = tp->offset;
	} else if (!tp->module && !is_kprobe) {
		ret = e_snprintf(buf, 128, "0x%" PRIx64, (u64)tp->address);
		if (ret < 0)
			return ret;
		pp->function = strdup(buf);
		pp->offset = 0;
	}
	if (pp->function == NULL)
		return -ENOMEM;

	pp->retprobe = tp->retprobe;

	return 0;
}

static int convert_to_perf_probe_event(struct probe_trace_event *tev,
			       struct perf_probe_event *pev, bool is_kprobe)
{
	char buf[64] = "";
	int i, ret;

	/* Convert event/group name */
	pev->event = strdup(tev->event);
	pev->group = strdup(tev->group);
	if (pev->event == NULL || pev->group == NULL)
		return -ENOMEM;

	/* Convert trace_point to probe_point */
	ret = convert_to_perf_probe_point(&tev->point, &pev->point, is_kprobe);
	if (ret < 0)
		return ret;

	/* Convert trace_arg to probe_arg */
	pev->nargs = tev->nargs;
	pev->args = zalloc(sizeof(struct perf_probe_arg) * pev->nargs);
	if (pev->args == NULL)
		return -ENOMEM;
	for (i = 0; i < tev->nargs && ret >= 0; i++) {
		if (tev->args[i].name)
			pev->args[i].name = strdup(tev->args[i].name);
		else {
			ret = synthesize_probe_trace_arg(&tev->args[i],
							  buf, 64);
			pev->args[i].name = strdup(buf);
		}
		if (pev->args[i].name == NULL && ret >= 0)
			ret = -ENOMEM;
	}

	if (ret < 0)
		clear_perf_probe_event(pev);

	return ret;
}

void clear_perf_probe_event(struct perf_probe_event *pev)
{
	struct perf_probe_arg_field *field, *next;
	int i;

	free(pev->event);
	free(pev->group);
	free(pev->target);
	clear_perf_probe_point(&pev->point);

	for (i = 0; i < pev->nargs; i++) {
		free(pev->args[i].name);
		free(pev->args[i].var);
		free(pev->args[i].type);
		field = pev->args[i].field;
		while (field) {
			next = field->next;
			zfree(&field->name);
			free(field);
			field = next;
		}
	}
	free(pev->args);
	memset(pev, 0, sizeof(*pev));
}

static void clear_probe_trace_event(struct probe_trace_event *tev)
{
	struct probe_trace_arg_ref *ref, *next;
	int i;

	free(tev->event);
	free(tev->group);
	free(tev->point.symbol);
	free(tev->point.module);
	for (i = 0; i < tev->nargs; i++) {
		free(tev->args[i].name);
		free(tev->args[i].value);
		free(tev->args[i].type);
		ref = tev->args[i].ref;
		while (ref) {
			next = ref->next;
			free(ref);
			ref = next;
		}
	}
	free(tev->args);
	memset(tev, 0, sizeof(*tev));
}

static void print_open_warning(int err, bool is_kprobe)
{
	char sbuf[STRERR_BUFSIZE];

	if (err == -ENOENT) {
		const char *config;

		if (!is_kprobe)
			config = "CONFIG_UPROBE_EVENTS";
		else
			config = "CONFIG_KPROBE_EVENTS";

		pr_warning("%cprobe_events file does not exist"
			   " - please rebuild kernel with %s.\n",
			   is_kprobe ? 'k' : 'u', config);
	} else if (err == -ENOTSUP)
		pr_warning("Tracefs or debugfs is not mounted.\n");
	else
		pr_warning("Failed to open %cprobe_events: %s\n",
			   is_kprobe ? 'k' : 'u',
			   strerror_r(-err, sbuf, sizeof(sbuf)));
}

static void print_both_open_warning(int kerr, int uerr)
{
	/* Both kprobes and uprobes are disabled, warn it. */
	if (kerr == -ENOTSUP && uerr == -ENOTSUP)
		pr_warning("Tracefs or debugfs is not mounted.\n");
	else if (kerr == -ENOENT && uerr == -ENOENT)
		pr_warning("Please rebuild kernel with CONFIG_KPROBE_EVENTS "
			   "or/and CONFIG_UPROBE_EVENTS.\n");
	else {
		char sbuf[STRERR_BUFSIZE];
		pr_warning("Failed to open kprobe events: %s.\n",
			   strerror_r(-kerr, sbuf, sizeof(sbuf)));
		pr_warning("Failed to open uprobe events: %s.\n",
			   strerror_r(-uerr, sbuf, sizeof(sbuf)));
	}
}

static int open_probe_events(const char *trace_file, bool readwrite)
{
	char buf[PATH_MAX];
	const char *__debugfs;
	const char *tracing_dir = "";
	int ret;

	__debugfs = tracefs_find_mountpoint();
	if (__debugfs == NULL) {
		tracing_dir = "tracing/";
<<<<<<< HEAD

		__debugfs = debugfs_find_mountpoint();
		if (__debugfs == NULL)
			return -ENOTSUP;
	}

=======

		__debugfs = debugfs_find_mountpoint();
		if (__debugfs == NULL)
			return -ENOTSUP;
	}

>>>>>>> ea169fd3
	ret = e_snprintf(buf, PATH_MAX, "%s/%s%s",
			 __debugfs, tracing_dir, trace_file);
	if (ret >= 0) {
		pr_debug("Opening %s write=%d\n", buf, readwrite);
		if (readwrite && !probe_event_dry_run)
			ret = open(buf, O_RDWR, O_APPEND);
		else
			ret = open(buf, O_RDONLY, 0);

		if (ret < 0)
			ret = -errno;
	}
	return ret;
}

static int open_kprobe_events(bool readwrite)
{
	return open_probe_events("kprobe_events", readwrite);
}

static int open_uprobe_events(bool readwrite)
{
	return open_probe_events("uprobe_events", readwrite);
}

/* Get raw string list of current kprobe_events  or uprobe_events */
static struct strlist *get_probe_trace_command_rawlist(int fd)
{
	int ret, idx;
	FILE *fp;
	char buf[MAX_CMDLEN];
	char *p;
	struct strlist *sl;

	sl = strlist__new(true, NULL);

	fp = fdopen(dup(fd), "r");
	while (!feof(fp)) {
		p = fgets(buf, MAX_CMDLEN, fp);
		if (!p)
			break;

		idx = strlen(p) - 1;
		if (p[idx] == '\n')
			p[idx] = '\0';
		ret = strlist__add(sl, buf);
		if (ret < 0) {
			pr_debug("strlist__add failed (%d)\n", ret);
			strlist__delete(sl);
			return NULL;
		}
	}
	fclose(fp);

	return sl;
}

struct kprobe_blacklist_node {
	struct list_head list;
	unsigned long start;
	unsigned long end;
	char *symbol;
};

static void kprobe_blacklist__delete(struct list_head *blacklist)
{
	struct kprobe_blacklist_node *node;

	while (!list_empty(blacklist)) {
		node = list_first_entry(blacklist,
					struct kprobe_blacklist_node, list);
		list_del(&node->list);
		free(node->symbol);
		free(node);
	}
}

static int kprobe_blacklist__load(struct list_head *blacklist)
{
	struct kprobe_blacklist_node *node;
	const char *__debugfs = debugfs_find_mountpoint();
	char buf[PATH_MAX], *p;
	FILE *fp;
	int ret;

	if (__debugfs == NULL)
		return -ENOTSUP;

	ret = e_snprintf(buf, PATH_MAX, "%s/kprobes/blacklist", __debugfs);
	if (ret < 0)
		return ret;

	fp = fopen(buf, "r");
	if (!fp)
		return -errno;

	ret = 0;
	while (fgets(buf, PATH_MAX, fp)) {
		node = zalloc(sizeof(*node));
		if (!node) {
			ret = -ENOMEM;
			break;
		}
		INIT_LIST_HEAD(&node->list);
		list_add_tail(&node->list, blacklist);
		if (sscanf(buf, "0x%lx-0x%lx", &node->start, &node->end) != 2) {
			ret = -EINVAL;
			break;
		}
		p = strchr(buf, '\t');
		if (p) {
			p++;
			if (p[strlen(p) - 1] == '\n')
				p[strlen(p) - 1] = '\0';
		} else
			p = (char *)"unknown";
		node->symbol = strdup(p);
		if (!node->symbol) {
			ret = -ENOMEM;
			break;
		}
		pr_debug2("Blacklist: 0x%lx-0x%lx, %s\n",
			  node->start, node->end, node->symbol);
		ret++;
	}
	if (ret < 0)
		kprobe_blacklist__delete(blacklist);
	fclose(fp);

	return ret;
}

static struct kprobe_blacklist_node *
kprobe_blacklist__find_by_address(struct list_head *blacklist,
				  unsigned long address)
{
	struct kprobe_blacklist_node *node;

	list_for_each_entry(node, blacklist, list) {
		if (node->start <= address && address <= node->end)
			return node;
	}

	return NULL;
}

/* Show an event */
static int show_perf_probe_event(struct perf_probe_event *pev,
				 const char *module)
{
	int i, ret;
	char buf[128];
	char *place;

	/* Synthesize only event probe point */
	place = synthesize_perf_probe_point(&pev->point);
	if (!place)
		return -EINVAL;

	ret = e_snprintf(buf, 128, "%s:%s", pev->group, pev->event);
	if (ret < 0)
		return ret;

	pr_info("  %-20s (on %s", buf, place);
	if (module)
		pr_info(" in %s", module);

	if (pev->nargs > 0) {
		pr_info(" with");
		for (i = 0; i < pev->nargs; i++) {
			ret = synthesize_perf_probe_arg(&pev->args[i],
							buf, 128);
			if (ret < 0)
				break;
			pr_info(" %s", buf);
		}
	}
	pr_info(")\n");
	free(place);
	return ret;
}

static bool filter_probe_trace_event(struct probe_trace_event *tev,
				     struct strfilter *filter)
{
	char tmp[128];

	/* At first, check the event name itself */
	if (strfilter__compare(filter, tev->event))
		return true;

	/* Next, check the combination of name and group */
	if (e_snprintf(tmp, 128, "%s:%s", tev->group, tev->event) < 0)
		return false;
	return strfilter__compare(filter, tmp);
}

static int __show_perf_probe_events(int fd, bool is_kprobe,
				    struct strfilter *filter)
{
	int ret = 0;
	struct probe_trace_event tev;
	struct perf_probe_event pev;
	struct strlist *rawlist;
	struct str_node *ent;

	memset(&tev, 0, sizeof(tev));
	memset(&pev, 0, sizeof(pev));

	rawlist = get_probe_trace_command_rawlist(fd);
	if (!rawlist)
		return -ENOMEM;

	strlist__for_each(ent, rawlist) {
		ret = parse_probe_trace_command(ent->s, &tev);
		if (ret >= 0) {
			if (!filter_probe_trace_event(&tev, filter))
				goto next;
			ret = convert_to_perf_probe_event(&tev, &pev,
								is_kprobe);
			if (ret >= 0)
				ret = show_perf_probe_event(&pev,
							    tev.point.module);
		}
next:
		clear_perf_probe_event(&pev);
		clear_probe_trace_event(&tev);
		if (ret < 0)
			break;
	}
	strlist__delete(rawlist);

	return ret;
}

/* List up current perf-probe events */
int show_perf_probe_events(struct strfilter *filter)
{
	int kp_fd, up_fd, ret;

	setup_pager();

	ret = init_symbol_maps(false);
	if (ret < 0)
		return ret;

	kp_fd = open_kprobe_events(false);
	if (kp_fd >= 0) {
		ret = __show_perf_probe_events(kp_fd, true, filter);
		close(kp_fd);
		if (ret < 0)
			goto out;
	}

	up_fd = open_uprobe_events(false);
	if (kp_fd < 0 && up_fd < 0) {
		print_both_open_warning(kp_fd, up_fd);
		ret = kp_fd;
		goto out;
	}

	if (up_fd >= 0) {
		ret = __show_perf_probe_events(up_fd, false, filter);
		close(up_fd);
	}
out:
	exit_symbol_maps();
	return ret;
}

/* Get current perf-probe event names */
static struct strlist *get_probe_trace_event_names(int fd, bool include_group)
{
	char buf[128];
	struct strlist *sl, *rawlist;
	struct str_node *ent;
	struct probe_trace_event tev;
	int ret = 0;

	memset(&tev, 0, sizeof(tev));
	rawlist = get_probe_trace_command_rawlist(fd);
	if (!rawlist)
		return NULL;
	sl = strlist__new(true, NULL);
	strlist__for_each(ent, rawlist) {
		ret = parse_probe_trace_command(ent->s, &tev);
		if (ret < 0)
			break;
		if (include_group) {
			ret = e_snprintf(buf, 128, "%s:%s", tev.group,
					tev.event);
			if (ret >= 0)
				ret = strlist__add(sl, buf);
		} else
			ret = strlist__add(sl, tev.event);
		clear_probe_trace_event(&tev);
		if (ret < 0)
			break;
	}
	strlist__delete(rawlist);

	if (ret < 0) {
		strlist__delete(sl);
		return NULL;
	}
	return sl;
}

static int write_probe_trace_event(int fd, struct probe_trace_event *tev)
{
	int ret = 0;
	char *buf = synthesize_probe_trace_command(tev);
	char sbuf[STRERR_BUFSIZE];

	if (!buf) {
		pr_debug("Failed to synthesize probe trace event.\n");
		return -EINVAL;
	}

	pr_debug("Writing event: %s\n", buf);
	if (!probe_event_dry_run) {
		ret = write(fd, buf, strlen(buf));
		if (ret <= 0) {
			ret = -errno;
			pr_warning("Failed to write event: %s\n",
				   strerror_r(errno, sbuf, sizeof(sbuf)));
		}
	}
	free(buf);
	return ret;
}

static int get_new_event_name(char *buf, size_t len, const char *base,
			      struct strlist *namelist, bool allow_suffix)
{
	int i, ret;

	if (*base == '.')
		base++;

	/* Try no suffix */
	ret = e_snprintf(buf, len, "%s", base);
	if (ret < 0) {
		pr_debug("snprintf() failed: %d\n", ret);
		return ret;
	}
	if (!strlist__has_entry(namelist, buf))
		return 0;

	if (!allow_suffix) {
		pr_warning("Error: event \"%s\" already exists. "
			   "(Use -f to force duplicates.)\n", base);
		return -EEXIST;
	}

	/* Try to add suffix */
	for (i = 1; i < MAX_EVENT_INDEX; i++) {
		ret = e_snprintf(buf, len, "%s_%d", base, i);
		if (ret < 0) {
			pr_debug("snprintf() failed: %d\n", ret);
			return ret;
		}
		if (!strlist__has_entry(namelist, buf))
			break;
	}
	if (i == MAX_EVENT_INDEX) {
		pr_warning("Too many events are on the same function.\n");
		ret = -ERANGE;
	}

	return ret;
}

/* Warn if the current kernel's uprobe implementation is old */
static void warn_uprobe_event_compat(struct probe_trace_event *tev)
{
	int i;
	char *buf = synthesize_probe_trace_command(tev);

	/* Old uprobe event doesn't support memory dereference */
	if (!tev->uprobes || tev->nargs == 0 || !buf)
		goto out;

	for (i = 0; i < tev->nargs; i++)
		if (strglobmatch(tev->args[i].value, "[$@+-]*")) {
			pr_warning("Please upgrade your kernel to at least "
				   "3.14 to have access to feature %s\n",
				   tev->args[i].value);
			break;
		}
out:
	free(buf);
}

static int __add_probe_trace_events(struct perf_probe_event *pev,
				     struct probe_trace_event *tevs,
				     int ntevs, bool allow_suffix)
{
	int i, fd, ret;
	struct probe_trace_event *tev = NULL;
	char buf[64];
	const char *event, *group;
	struct strlist *namelist;
	LIST_HEAD(blacklist);
	struct kprobe_blacklist_node *node;

	if (pev->uprobes)
		fd = open_uprobe_events(true);
	else
		fd = open_kprobe_events(true);

	if (fd < 0) {
		print_open_warning(fd, !pev->uprobes);
		return fd;
	}

	/* Get current event names */
	namelist = get_probe_trace_event_names(fd, false);
	if (!namelist) {
		pr_debug("Failed to get current event list.\n");
		return -EIO;
	}
	/* Get kprobe blacklist if exists */
	if (!pev->uprobes) {
		ret = kprobe_blacklist__load(&blacklist);
		if (ret < 0)
			pr_debug("No kprobe blacklist support, ignored\n");
	}

	ret = 0;
	pr_info("Added new event%s\n", (ntevs > 1) ? "s:" : ":");
	for (i = 0; i < ntevs; i++) {
		tev = &tevs[i];
		/* Ensure that the address is NOT blacklisted */
		node = kprobe_blacklist__find_by_address(&blacklist,
							 tev->point.address);
		if (node) {
			pr_warning("Warning: Skipped probing on blacklisted function: %s\n", node->symbol);
			continue;
		}

		if (pev->event)
			event = pev->event;
		else
			if (pev->point.function)
				event = pev->point.function;
			else
				event = tev->point.symbol;
		if (pev->group)
			group = pev->group;
		else
			group = PERFPROBE_GROUP;

		/* Get an unused new event name */
		ret = get_new_event_name(buf, 64, event,
					 namelist, allow_suffix);
		if (ret < 0)
			break;
		event = buf;

		tev->event = strdup(event);
		tev->group = strdup(group);
		if (tev->event == NULL || tev->group == NULL) {
			ret = -ENOMEM;
			break;
		}
		ret = write_probe_trace_event(fd, tev);
		if (ret < 0)
			break;
		/* Add added event name to namelist */
		strlist__add(namelist, event);

		/* Trick here - save current event/group */
		event = pev->event;
		group = pev->group;
		pev->event = tev->event;
		pev->group = tev->group;
		show_perf_probe_event(pev, tev->point.module);
		/* Trick here - restore current event/group */
		pev->event = (char *)event;
		pev->group = (char *)group;

		/*
		 * Probes after the first probe which comes from same
		 * user input are always allowed to add suffix, because
		 * there might be several addresses corresponding to
		 * one code line.
		 */
		allow_suffix = true;
	}
	if (ret == -EINVAL && pev->uprobes)
		warn_uprobe_event_compat(tev);

	/* Note that it is possible to skip all events because of blacklist */
	if (ret >= 0 && tev->event) {
		/* Show how to use the event. */
		pr_info("\nYou can now use it in all perf tools, such as:\n\n");
		pr_info("\tperf record -e %s:%s -aR sleep 1\n\n", tev->group,
			 tev->event);
	}

	kprobe_blacklist__delete(&blacklist);
	strlist__delete(namelist);
	close(fd);
	return ret;
}

static int find_probe_functions(struct map *map, char *name)
{
	int found = 0;
	struct symbol *sym;

	map__for_each_symbol_by_name(map, name, sym) {
		found++;
	}

	return found;
}

#define strdup_or_goto(str, label)	\
	({ char *__p = strdup(str); if (!__p) goto label; __p; })

void __weak arch__fix_tev_from_maps(struct perf_probe_event *pev __maybe_unused,
				struct probe_trace_event *tev __maybe_unused,
				struct map *map __maybe_unused) { }

/*
 * Find probe function addresses from map.
 * Return an error or the number of found probe_trace_event
 */
static int find_probe_trace_events_from_map(struct perf_probe_event *pev,
					    struct probe_trace_event **tevs,
					    int max_tevs, const char *target)
{
	struct map *map = NULL;
	struct ref_reloc_sym *reloc_sym = NULL;
	struct symbol *sym;
	struct probe_trace_event *tev;
	struct perf_probe_point *pp = &pev->point;
	struct probe_trace_point *tp;
	int num_matched_functions;
	int ret, i;

	map = get_target_map(target, pev->uprobes);
	if (!map) {
		ret = -EINVAL;
		goto out;
	}

	/*
	 * Load matched symbols: Since the different local symbols may have
	 * same name but different addresses, this lists all the symbols.
	 */
	num_matched_functions = find_probe_functions(map, pp->function);
	if (num_matched_functions == 0) {
		pr_err("Failed to find symbol %s in %s\n", pp->function,
			target ? : "kernel");
		ret = -ENOENT;
		goto out;
	} else if (num_matched_functions > max_tevs) {
		pr_err("Too many functions matched in %s\n",
			target ? : "kernel");
		ret = -E2BIG;
		goto out;
	}

	if (!pev->uprobes && !pp->retprobe) {
		reloc_sym = kernel_get_ref_reloc_sym();
		if (!reloc_sym) {
			pr_warning("Relocated base symbol is not found!\n");
			ret = -EINVAL;
			goto out;
		}
	}

	/* Setup result trace-probe-events */
	*tevs = zalloc(sizeof(*tev) * num_matched_functions);
	if (!*tevs) {
		ret = -ENOMEM;
		goto out;
	}

	ret = 0;

	map__for_each_symbol_by_name(map, pp->function, sym) {
		tev = (*tevs) + ret;
		tp = &tev->point;
		if (ret == num_matched_functions) {
			pr_warning("Too many symbols are listed. Skip it.\n");
			break;
		}
		ret++;

		if (pp->offset > sym->end - sym->start) {
			pr_warning("Offset %ld is bigger than the size of %s\n",
				   pp->offset, sym->name);
			ret = -ENOENT;
			goto err_out;
		}
		/* Add one probe point */
		tp->address = map->unmap_ip(map, sym->start) + pp->offset;
		if (reloc_sym) {
			tp->symbol = strdup_or_goto(reloc_sym->name, nomem_out);
			tp->offset = tp->address - reloc_sym->addr;
		} else {
			tp->symbol = strdup_or_goto(sym->name, nomem_out);
			tp->offset = pp->offset;
		}
		tp->retprobe = pp->retprobe;
		if (target)
			tev->point.module = strdup_or_goto(target, nomem_out);
		tev->uprobes = pev->uprobes;
		tev->nargs = pev->nargs;
		if (tev->nargs) {
			tev->args = zalloc(sizeof(struct probe_trace_arg) *
					   tev->nargs);
			if (tev->args == NULL)
				goto nomem_out;
		}
		for (i = 0; i < tev->nargs; i++) {
			if (pev->args[i].name)
				tev->args[i].name =
					strdup_or_goto(pev->args[i].name,
							nomem_out);

			tev->args[i].value = strdup_or_goto(pev->args[i].var,
							    nomem_out);
			if (pev->args[i].type)
				tev->args[i].type =
					strdup_or_goto(pev->args[i].type,
							nomem_out);
		}
		arch__fix_tev_from_maps(pev, tev, map);
	}

out:
	put_target_map(map, pev->uprobes);
	return ret;

nomem_out:
	ret = -ENOMEM;
err_out:
	clear_probe_trace_events(*tevs, num_matched_functions);
	zfree(tevs);
	goto out;
}

bool __weak arch__prefers_symtab(void) { return false; }

static int convert_to_probe_trace_events(struct perf_probe_event *pev,
					  struct probe_trace_event **tevs,
					  int max_tevs, const char *target)
{
	int ret;

	if (pev->uprobes && !pev->group) {
		/* Replace group name if not given */
		ret = convert_exec_to_group(target, &pev->group);
		if (ret != 0) {
			pr_warning("Failed to make a group name.\n");
			return ret;
		}
	}

	if (arch__prefers_symtab() && !perf_probe_event_need_dwarf(pev)) {
		ret = find_probe_trace_events_from_map(pev, tevs, max_tevs, target);
		if (ret > 0)
			return ret; /* Found in symbol table */
	}

	/* Convert perf_probe_event with debuginfo */
	ret = try_to_find_probe_trace_events(pev, tevs, max_tevs, target);
	if (ret != 0)
		return ret;	/* Found in debuginfo or got an error */

	return find_probe_trace_events_from_map(pev, tevs, max_tevs, target);
}

struct __event_package {
	struct perf_probe_event		*pev;
	struct probe_trace_event	*tevs;
	int				ntevs;
};

int add_perf_probe_events(struct perf_probe_event *pevs, int npevs,
			  int max_tevs, bool force_add)
{
	int i, j, ret;
	struct __event_package *pkgs;

	ret = 0;
	pkgs = zalloc(sizeof(struct __event_package) * npevs);

	if (pkgs == NULL)
		return -ENOMEM;

	ret = init_symbol_maps(pevs->uprobes);
	if (ret < 0) {
		free(pkgs);
		return ret;
	}

	/* Loop 1: convert all events */
	for (i = 0; i < npevs; i++) {
		pkgs[i].pev = &pevs[i];
		/* Convert with or without debuginfo */
		ret  = convert_to_probe_trace_events(pkgs[i].pev,
						     &pkgs[i].tevs,
						     max_tevs,
						     pkgs[i].pev->target);
		if (ret < 0)
			goto end;
		pkgs[i].ntevs = ret;
	}

	/* Loop 2: add all events */
	for (i = 0; i < npevs; i++) {
		ret = __add_probe_trace_events(pkgs[i].pev, pkgs[i].tevs,
						pkgs[i].ntevs, force_add);
		if (ret < 0)
			break;
	}
end:
	/* Loop 3: cleanup and free trace events  */
	for (i = 0; i < npevs; i++) {
		for (j = 0; j < pkgs[i].ntevs; j++)
			clear_probe_trace_event(&pkgs[i].tevs[j]);
		zfree(&pkgs[i].tevs);
	}
	free(pkgs);
	exit_symbol_maps();

	return ret;
}

static int __del_trace_probe_event(int fd, struct str_node *ent)
{
	char *p;
	char buf[128];
	int ret;

	/* Convert from perf-probe event to trace-probe event */
	ret = e_snprintf(buf, 128, "-:%s", ent->s);
	if (ret < 0)
		goto error;

	p = strchr(buf + 2, ':');
	if (!p) {
		pr_debug("Internal error: %s should have ':' but not.\n",
			 ent->s);
		ret = -ENOTSUP;
		goto error;
	}
	*p = '/';

	pr_debug("Writing event: %s\n", buf);
	ret = write(fd, buf, strlen(buf));
	if (ret < 0) {
		ret = -errno;
		goto error;
	}

	pr_info("Removed event: %s\n", ent->s);
	return 0;
error:
	pr_warning("Failed to delete event: %s\n",
		   strerror_r(-ret, buf, sizeof(buf)));
	return ret;
}

static int del_trace_probe_events(int fd, struct strfilter *filter,
				  struct strlist *namelist)
{
	struct str_node *ent;
	const char *p;
	int ret = -ENOENT;

	if (!namelist)
		return -ENOENT;

	strlist__for_each(ent, namelist) {
		p = strchr(ent->s, ':');
		if ((p && strfilter__compare(filter, p + 1)) ||
		    strfilter__compare(filter, ent->s)) {
			ret = __del_trace_probe_event(fd, ent);
			if (ret < 0)
				break;
		}
	}

	return ret;
}

int del_perf_probe_events(struct strfilter *filter)
{
	int ret, ret2, ufd = -1, kfd = -1;
	struct strlist *namelist = NULL, *unamelist = NULL;
	char *str = strfilter__string(filter);

	if (!str)
		return -EINVAL;

	pr_debug("Delete filter: \'%s\'\n", str);

	/* Get current event names */
	kfd = open_kprobe_events(true);
	if (kfd >= 0)
		namelist = get_probe_trace_event_names(kfd, true);

	ufd = open_uprobe_events(true);
	if (ufd >= 0)
		unamelist = get_probe_trace_event_names(ufd, true);

	if (kfd < 0 && ufd < 0) {
		print_both_open_warning(kfd, ufd);
		ret = kfd;
		goto error;
	}

	ret = del_trace_probe_events(kfd, filter, namelist);
	if (ret < 0 && ret != -ENOENT)
		goto error;

	ret2 = del_trace_probe_events(ufd, filter, unamelist);
	if (ret2 < 0 && ret2 != -ENOENT)
		ret = ret2;
	else if (ret == -ENOENT && ret2 == -ENOENT) {
		pr_debug("\"%s\" does not hit any event.\n", str);
		/* Note that this is silently ignored */
		ret = 0;
	}

error:
	if (kfd >= 0) {
		strlist__delete(namelist);
		close(kfd);
	}

	if (ufd >= 0) {
		strlist__delete(unamelist);
		close(ufd);
	}
	free(str);

	return ret;
}

/* TODO: don't use a global variable for filter ... */
static struct strfilter *available_func_filter;

/*
 * If a symbol corresponds to a function with global binding and
 * matches filter return 0. For all others return 1.
 */
static int filter_available_functions(struct map *map __maybe_unused,
				      struct symbol *sym)
{
	if (strfilter__compare(available_func_filter, sym->name))
		return 0;
	return 1;
}

int show_available_funcs(const char *target, struct strfilter *_filter,
					bool user)
{
	struct map *map;
	int ret;

	ret = init_symbol_maps(user);
	if (ret < 0)
		return ret;

	/* Get a symbol map */
	if (user)
		map = dso__new_map(target);
	else
		map = kernel_get_module_map(target);
	if (!map) {
		pr_err("Failed to get a map for %s\n", (target) ? : "kernel");
		return -EINVAL;
	}

	/* Load symbols with given filter */
	available_func_filter = _filter;
	if (map__load(map, filter_available_functions)) {
		pr_err("Failed to load symbols in %s\n", (target) ? : "kernel");
		goto end;
	}
	if (!dso__sorted_by_name(map->dso, map->type))
		dso__sort_by_name(map->dso, map->type);

	/* Show all (filtered) symbols */
	setup_pager();
	dso__fprintf_symbols_by_name(map->dso, map->type, stdout);
end:
	if (user) {
		dso__delete(map->dso);
		map__delete(map);
	}
	exit_symbol_maps();

	return ret;
}
<|MERGE_RESOLUTION|>--- conflicted
+++ resolved
@@ -1960,21 +1960,12 @@
 	__debugfs = tracefs_find_mountpoint();
 	if (__debugfs == NULL) {
 		tracing_dir = "tracing/";
-<<<<<<< HEAD
 
 		__debugfs = debugfs_find_mountpoint();
 		if (__debugfs == NULL)
 			return -ENOTSUP;
 	}
 
-=======
-
-		__debugfs = debugfs_find_mountpoint();
-		if (__debugfs == NULL)
-			return -ENOTSUP;
-	}
-
->>>>>>> ea169fd3
 	ret = e_snprintf(buf, PATH_MAX, "%s/%s%s",
 			 __debugfs, tracing_dir, trace_file);
 	if (ret >= 0) {
