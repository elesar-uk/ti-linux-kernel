/* For debugging general purposes */
#ifndef __PERF_DEBUG_H
#define __PERF_DEBUG_H

#include <stdbool.h>
#include "event.h"
#include "../ui/helpline.h"

extern int verbose;
extern bool quiet, dump_trace;

int dump_printf(const char *fmt, ...) __attribute__((format(printf, 1, 2)));
void trace_event(union perf_event *event);

struct ui_progress;
struct perf_error_ops;

<<<<<<< HEAD
#if defined(NO_NEWT_SUPPORT) && defined(NO_GTK2_SUPPORT)
=======
#if defined(NEWT_SUPPORT) || defined(GTK2_SUPPORT)

#include "../ui/progress.h"
int ui__error(const char *format, ...) __attribute__((format(printf, 1, 2)));
#include "../ui/util.h"

#else

>>>>>>> ddffeb8c
static inline void ui_progress__update(u64 curr __maybe_unused,
				       u64 total __maybe_unused,
				       const char *title __maybe_unused) {}

#define ui__error(format, arg...) ui__warning(format, ##arg)

static inline int
perf_error__register(struct perf_error_ops *eops __maybe_unused)
{
	return 0;
}

static inline int
perf_error__unregister(struct perf_error_ops *eops __maybe_unused)
{
	return 0;
}

<<<<<<< HEAD
#else /* NO_NEWT_SUPPORT && NO_GTK2_SUPPORT */

#include "../ui/progress.h"
int ui__error(const char *format, ...) __attribute__((format(printf, 1, 2)));
#include "../ui/util.h"

#endif /* NO_NEWT_SUPPORT && NO_GTK2_SUPPORT */
=======
#endif /* NEWT_SUPPORT || GTK2_SUPPORT */
>>>>>>> ddffeb8c

int ui__warning(const char *format, ...) __attribute__((format(printf, 1, 2)));
int ui__error_paranoid(void);

#endif	/* __PERF_DEBUG_H */<|MERGE_RESOLUTION|>--- conflicted
+++ resolved
@@ -15,9 +15,6 @@
 struct ui_progress;
 struct perf_error_ops;
 
-<<<<<<< HEAD
-#if defined(NO_NEWT_SUPPORT) && defined(NO_GTK2_SUPPORT)
-=======
 #if defined(NEWT_SUPPORT) || defined(GTK2_SUPPORT)
 
 #include "../ui/progress.h"
@@ -26,7 +23,6 @@
 
 #else
 
->>>>>>> ddffeb8c
 static inline void ui_progress__update(u64 curr __maybe_unused,
 				       u64 total __maybe_unused,
 				       const char *title __maybe_unused) {}
@@ -45,17 +41,7 @@
 	return 0;
 }
 
-<<<<<<< HEAD
-#else /* NO_NEWT_SUPPORT && NO_GTK2_SUPPORT */
-
-#include "../ui/progress.h"
-int ui__error(const char *format, ...) __attribute__((format(printf, 1, 2)));
-#include "../ui/util.h"
-
-#endif /* NO_NEWT_SUPPORT && NO_GTK2_SUPPORT */
-=======
 #endif /* NEWT_SUPPORT || GTK2_SUPPORT */
->>>>>>> ddffeb8c
 
 int ui__warning(const char *format, ...) __attribute__((format(printf, 1, 2)));
 int ui__error_paranoid(void);
