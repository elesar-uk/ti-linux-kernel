#ifndef GIT_COMPAT_UTIL_H
#define GIT_COMPAT_UTIL_H

#ifndef FLEX_ARRAY
/*
 * See if our compiler is known to support flexible array members.
 */
#if defined(__STDC_VERSION__) && (__STDC_VERSION__ >= 199901L)
# define FLEX_ARRAY /* empty */
#elif defined(__GNUC__)
# if (__GNUC__ >= 3)
#  define FLEX_ARRAY /* empty */
# else
#  define FLEX_ARRAY 0 /* older GNU extension */
# endif
#endif

/*
 * Otherwise, default to safer but a bit wasteful traditional style
 */
#ifndef FLEX_ARRAY
# define FLEX_ARRAY 1
#endif
#endif

#define ARRAY_SIZE(x) (sizeof(x)/sizeof(x[0]))

#ifdef __GNUC__
#define TYPEOF(x) (__typeof__(x))
#else
#define TYPEOF(x)
#endif

#define MSB(x, bits) ((x) & TYPEOF(x)(~0ULL << (sizeof(x) * 8 - (bits))))
#define HAS_MULTI_BITS(i)  ((i) & ((i) - 1))  /* checks if an integer has more than 1 bit set */

/* Approximation of the length of the decimal representation of this type. */
#define decimal_length(x)	((int)(sizeof(x) * 2.56 + 0.5) + 1)

#define _ALL_SOURCE 1
#define _BSD_SOURCE 1
/* glibc 2.20 deprecates _BSD_SOURCE in favour of _DEFAULT_SOURCE */
#define _DEFAULT_SOURCE 1
#define HAS_BOOL

#include <unistd.h>
#include <stdio.h>
#include <sys/stat.h>
#include <sys/statfs.h>
#include <fcntl.h>
#include <stdbool.h>
#include <stddef.h>
#include <stdlib.h>
#include <stdarg.h>
#include <string.h>
#include <errno.h>
#include <limits.h>
#include <sys/param.h>
#include <sys/types.h>
#include <dirent.h>
#include <sys/time.h>
#include <time.h>
#include <signal.h>
#include <fnmatch.h>
#include <assert.h>
#include <regex.h>
#include <utime.h>
#include <sys/wait.h>
#include <poll.h>
#include <sys/socket.h>
#include <sys/ioctl.h>
#include <inttypes.h>
#include <linux/kernel.h>
#include <linux/magic.h>
#include <linux/types.h>
#include <sys/ttydefaults.h>
#include <api/fs/debugfs.h>
#include <termios.h>
#include <linux/bitops.h>
#include <termios.h>

extern const char *graph_line;
extern const char *graph_dotted_line;
extern char buildid_dir[];
extern char tracing_events_path[];
extern void perf_debugfs_set_path(const char *mountpoint);
const char *perf_debugfs_mount(const char *mountpoint);
const char *find_tracing_dir(void);
char *get_tracing_file(const char *name);
void put_tracing_file(char *file);

/* On most systems <limits.h> would have given us this, but
 * not on some systems (e.g. GNU/Hurd).
 */
#ifndef PATH_MAX
#define PATH_MAX 4096
#endif

#ifndef PRIuMAX
#define PRIuMAX "llu"
#endif

#ifndef PRIu32
#define PRIu32 "u"
#endif

#ifndef PRIx32
#define PRIx32 "x"
#endif

#ifndef PATH_SEP
#define PATH_SEP ':'
#endif

#ifndef STRIP_EXTENSION
#define STRIP_EXTENSION ""
#endif

#ifndef has_dos_drive_prefix
#define has_dos_drive_prefix(path) 0
#endif

#ifndef is_dir_sep
#define is_dir_sep(c) ((c) == '/')
#endif

#ifdef __GNUC__
#define NORETURN __attribute__((__noreturn__))
#else
#define NORETURN
#ifndef __attribute__
#define __attribute__(x)
#endif
#endif

#define PERF_GTK_DSO  "libperf-gtk.so"

/* General helper functions */
extern void usage(const char *err) NORETURN;
extern void die(const char *err, ...) NORETURN __attribute__((format (printf, 1, 2)));
extern int error(const char *err, ...) __attribute__((format (printf, 1, 2)));
extern void warning(const char *err, ...) __attribute__((format (printf, 1, 2)));

#include "../../../include/linux/stringify.h"

#define DIE_IF(cnd)	\
	do { if (cnd)	\
		die(" at (" __FILE__ ":" __stringify(__LINE__) "): "	\
		    __stringify(cnd) "\n");				\
	} while (0)


extern void set_die_routine(void (*routine)(const char *err, va_list params) NORETURN);

extern int prefixcmp(const char *str, const char *prefix);
<<<<<<< HEAD
extern void set_buildid_dir(void);
=======
extern void set_buildid_dir(const char *dir);
>>>>>>> 9f8d144b

static inline const char *skip_prefix(const char *str, const char *prefix)
{
	size_t len = strlen(prefix);
	return strncmp(str, prefix, len) ? NULL : str + len;
}

#ifdef __GLIBC_PREREQ
#if __GLIBC_PREREQ(2, 1)
#define HAVE_STRCHRNUL
#endif
#endif

#ifndef HAVE_STRCHRNUL
#define strchrnul gitstrchrnul
static inline char *gitstrchrnul(const char *s, int c)
{
	while (*s && *s != c)
		s++;
	return (char *)s;
}
#endif

/*
 * Wrappers:
 */
extern char *xstrdup(const char *str);
extern void *xrealloc(void *ptr, size_t size) __attribute__((weak));


static inline void *zalloc(size_t size)
{
	return calloc(1, size);
}

#define zfree(ptr) ({ free(*ptr); *ptr = NULL; })

static inline int has_extension(const char *filename, const char *ext)
{
	size_t len = strlen(filename);
	size_t extlen = strlen(ext);

	return len > extlen && !memcmp(filename + len - extlen, ext, extlen);
}

/* Sane ctype - no locale, and works with signed chars */
#undef isascii
#undef isspace
#undef isdigit
#undef isxdigit
#undef isalpha
#undef isprint
#undef isalnum
#undef islower
#undef isupper
#undef tolower
#undef toupper

#ifndef NSEC_PER_MSEC
#define NSEC_PER_MSEC	1000000L
#endif

int parse_nsec_time(const char *str, u64 *ptime);

extern unsigned char sane_ctype[256];
#define GIT_SPACE		0x01
#define GIT_DIGIT		0x02
#define GIT_ALPHA		0x04
#define GIT_GLOB_SPECIAL	0x08
#define GIT_REGEX_SPECIAL	0x10
#define GIT_PRINT_EXTRA		0x20
#define GIT_PRINT		0x3E
#define sane_istest(x,mask) ((sane_ctype[(unsigned char)(x)] & (mask)) != 0)
#define isascii(x) (((x) & ~0x7f) == 0)
#define isspace(x) sane_istest(x,GIT_SPACE)
#define isdigit(x) sane_istest(x,GIT_DIGIT)
#define isxdigit(x)	\
	(sane_istest(toupper(x), GIT_ALPHA | GIT_DIGIT) && toupper(x) < 'G')
#define isalpha(x) sane_istest(x,GIT_ALPHA)
#define isalnum(x) sane_istest(x,GIT_ALPHA | GIT_DIGIT)
#define isprint(x) sane_istest(x,GIT_PRINT)
#define islower(x) (sane_istest(x,GIT_ALPHA) && (x & 0x20))
#define isupper(x) (sane_istest(x,GIT_ALPHA) && !(x & 0x20))
#define tolower(x) sane_case((unsigned char)(x), 0x20)
#define toupper(x) sane_case((unsigned char)(x), 0)

static inline int sane_case(int x, int high)
{
	if (sane_istest(x, GIT_ALPHA))
		x = (x & ~0x20) | high;
	return x;
}

int mkdir_p(char *path, mode_t mode);
int copyfile(const char *from, const char *to);
int copyfile_mode(const char *from, const char *to, mode_t mode);

s64 perf_atoll(const char *str);
char **argv_split(const char *str, int *argcp);
void argv_free(char **argv);
bool strglobmatch(const char *str, const char *pat);
bool strlazymatch(const char *str, const char *pat);
int strtailcmp(const char *s1, const char *s2);
char *strxfrchar(char *s, char from, char to);
unsigned long convert_unit(unsigned long value, char *unit);
ssize_t readn(int fd, void *buf, size_t n);
ssize_t writen(int fd, void *buf, size_t n);

struct perf_event_attr;

void event_attr_init(struct perf_event_attr *attr);

#define _STR(x) #x
#define STR(x) _STR(x)

/*
 *  Determine whether some value is a power of two, where zero is
 * *not* considered a power of two.
 */

static inline __attribute__((const))
bool is_power_of_2(unsigned long n)
{
	return (n != 0 && ((n & (n - 1)) == 0));
}

static inline unsigned next_pow2(unsigned x)
{
	if (!x)
		return 1;
	return 1ULL << (32 - __builtin_clz(x - 1));
}

static inline unsigned long next_pow2_l(unsigned long x)
{
#if BITS_PER_LONG == 64
	if (x <= (1UL << 31))
		return next_pow2(x);
	return (unsigned long)next_pow2(x >> 32) << 32;
#else
	return next_pow2(x);
#endif
}

size_t hex_width(u64 v);
int hex2u64(const char *ptr, u64 *val);

char *ltrim(char *s);
char *rtrim(char *s);

void dump_stack(void);

extern unsigned int page_size;
extern int cacheline_size;

void get_term_dimensions(struct winsize *ws);
void set_term_quiet_input(struct termios *old);

struct parse_tag {
	char tag;
	int mult;
};

unsigned long parse_tag_value(const char *str, struct parse_tag *tags);

#define SRCLINE_UNKNOWN  ((char *) "??:0")

static inline int path__join(char *bf, size_t size,
			     const char *path1, const char *path2)
{
	return scnprintf(bf, size, "%s%s%s", path1, path1[0] ? "/" : "", path2);
}

static inline int path__join3(char *bf, size_t size,
			      const char *path1, const char *path2,
			      const char *path3)
{
	return scnprintf(bf, size, "%s%s%s%s%s",
			 path1, path1[0] ? "/" : "",
			 path2, path2[0] ? "/" : "", path3);
}

struct dso;
struct symbol;

char *get_srcline(struct dso *dso, unsigned long addr, struct symbol *sym,
		  bool show_sym);
void free_srcline(char *srcline);

int filename__read_str(const char *filename, char **buf, size_t *sizep);
int perf_event_paranoid(void);

void mem_bswap_64(void *src, int byte_size);
void mem_bswap_32(void *src, int byte_size);

const char *get_filename_for_perf_kvm(void);
bool find_process(const char *name);

#ifdef HAVE_ZLIB_SUPPORT
int gzip_decompress_to_file(const char *input, int output_fd);
#endif

#endif /* GIT_COMPAT_UTIL_H */<|MERGE_RESOLUTION|>--- conflicted
+++ resolved
@@ -153,11 +153,7 @@
 extern void set_die_routine(void (*routine)(const char *err, va_list params) NORETURN);
 
 extern int prefixcmp(const char *str, const char *prefix);
-<<<<<<< HEAD
-extern void set_buildid_dir(void);
-=======
 extern void set_buildid_dir(const char *dir);
->>>>>>> 9f8d144b
 
 static inline const char *skip_prefix(const char *str, const char *prefix)
 {
