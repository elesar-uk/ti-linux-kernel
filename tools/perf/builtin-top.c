--- conflicted
+++ resolved
@@ -991,11 +991,7 @@
 	evlist__for_each_entry(evlist, counter)
 		counter->attr.write_backward = false;
 	opts->overwrite = false;
-<<<<<<< HEAD
-	ui__warning("fall back to non-overwrite mode\n");
-=======
 	pr_debug2("fall back to non-overwrite mode\n");
->>>>>>> 18a95521
 	return 1;
 }
 
