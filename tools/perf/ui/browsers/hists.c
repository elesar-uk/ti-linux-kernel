#include <stdio.h>
#include "../libslang.h"
#include <stdlib.h>
#include <string.h>
#include <linux/rbtree.h>

#include "../../util/evsel.h"
#include "../../util/evlist.h"
#include "../../util/hist.h"
#include "../../util/pstack.h"
#include "../../util/sort.h"
#include "../../util/util.h"
#include "../../util/top.h"
#include "../../arch/common.h"

#include "../browser.h"
#include "../helpline.h"
#include "../util.h"
#include "../ui.h"
#include "map.h"
#include "annotate.h"

struct hist_browser {
	struct ui_browser   b;
	struct hists	    *hists;
	struct hist_entry   *he_selection;
	struct map_symbol   *selection;
	struct hist_browser_timer *hbt;
	struct pstack	    *pstack;
	struct perf_session_env *env;
	int		     print_seq;
	bool		     show_dso;
	bool		     show_headers;
	float		     min_pcnt;
	u64		     nr_non_filtered_entries;
	u64		     nr_callchain_rows;
};

extern void hist_browser__init_hpp(void);

static int hists__browser_title(struct hists *hists,
				struct hist_browser_timer *hbt,
				char *bf, size_t size);
static void hist_browser__update_nr_entries(struct hist_browser *hb);

static struct rb_node *hists__filter_entries(struct rb_node *nd,
					     float min_pcnt);

static bool hist_browser__has_filter(struct hist_browser *hb)
{
	return hists__has_filter(hb->hists) || hb->min_pcnt;
}

static int hist_browser__get_folding(struct hist_browser *browser)
{
	struct rb_node *nd;
	struct hists *hists = browser->hists;
	int unfolded_rows = 0;

	for (nd = rb_first(&hists->entries);
	     (nd = hists__filter_entries(nd, browser->min_pcnt)) != NULL;
	     nd = rb_next(nd)) {
		struct hist_entry *he =
			rb_entry(nd, struct hist_entry, rb_node);

<<<<<<< HEAD
		if (he->ms.unfolded)
=======
		if (he->unfolded)
>>>>>>> ea169fd3
			unfolded_rows += he->nr_rows;
	}
	return unfolded_rows;
}

static u32 hist_browser__nr_entries(struct hist_browser *hb)
{
	u32 nr_entries;

	if (hist_browser__has_filter(hb))
		nr_entries = hb->nr_non_filtered_entries;
	else
		nr_entries = hb->hists->nr_entries;

	hb->nr_callchain_rows = hist_browser__get_folding(hb);
	return nr_entries + hb->nr_callchain_rows;
}

static void hist_browser__update_rows(struct hist_browser *hb)
{
	struct ui_browser *browser = &hb->b;
	u16 header_offset = hb->show_headers ? 1 : 0, index_row;

	browser->rows = browser->height - header_offset;
	/*
	 * Verify if we were at the last line and that line isn't
	 * visibe because we now show the header line(s).
	 */
	index_row = browser->index - browser->top_idx;
	if (index_row >= browser->rows)
		browser->index -= index_row - browser->rows + 1;
}

static void hist_browser__refresh_dimensions(struct ui_browser *browser)
{
	struct hist_browser *hb = container_of(browser, struct hist_browser, b);

	/* 3 == +/- toggle symbol before actual hist_entry rendering */
	browser->width = 3 + (hists__sort_list_width(hb->hists) + sizeof("[k]"));
	/*
 	 * FIXME: Just keeping existing behaviour, but this really should be
 	 *	  before updating browser->width, as it will invalidate the
 	 *	  calculation above. Fix this and the fallout in another
 	 *	  changeset.
 	 */
	ui_browser__refresh_dimensions(browser);
	hist_browser__update_rows(hb);
}

static void hist_browser__gotorc(struct hist_browser *browser, int row, int column)
{
	u16 header_offset = browser->show_headers ? 1 : 0;

	ui_browser__gotorc(&browser->b, row + header_offset, column);
}

static void hist_browser__reset(struct hist_browser *browser)
{
	/*
	 * The hists__remove_entry_filter() already folds non-filtered
	 * entries so we can assume it has 0 callchain rows.
	 */
	browser->nr_callchain_rows = 0;

	hist_browser__update_nr_entries(browser);
	browser->b.nr_entries = hist_browser__nr_entries(browser);
	hist_browser__refresh_dimensions(&browser->b);
	ui_browser__reset_index(&browser->b);
}

static char tree__folded_sign(bool unfolded)
{
	return unfolded ? '-' : '+';
}

static char hist_entry__folded(const struct hist_entry *he)
{
	return he->has_children ? tree__folded_sign(he->unfolded) : ' ';
}

static char callchain_list__folded(const struct callchain_list *cl)
{
	return cl->has_children ? tree__folded_sign(cl->unfolded) : ' ';
}

static void callchain_list__set_folding(struct callchain_list *cl, bool unfold)
{
	cl->unfolded = unfold ? cl->has_children : false;
}

static int callchain_node__count_rows_rb_tree(struct callchain_node *node)
{
	int n = 0;
	struct rb_node *nd;

	for (nd = rb_first(&node->rb_root); nd; nd = rb_next(nd)) {
		struct callchain_node *child = rb_entry(nd, struct callchain_node, rb_node);
		struct callchain_list *chain;
		char folded_sign = ' '; /* No children */

		list_for_each_entry(chain, &child->val, list) {
			++n;
			/* We need this because we may not have children */
			folded_sign = callchain_list__folded(chain);
			if (folded_sign == '+')
				break;
		}

		if (folded_sign == '-') /* Have children and they're unfolded */
			n += callchain_node__count_rows_rb_tree(child);
	}

	return n;
}

static int callchain_node__count_rows(struct callchain_node *node)
{
	struct callchain_list *chain;
	bool unfolded = false;
	int n = 0;

	list_for_each_entry(chain, &node->val, list) {
		++n;
		unfolded = chain->unfolded;
	}

	if (unfolded)
		n += callchain_node__count_rows_rb_tree(node);

	return n;
}

static int callchain__count_rows(struct rb_root *chain)
{
	struct rb_node *nd;
	int n = 0;

	for (nd = rb_first(chain); nd; nd = rb_next(nd)) {
		struct callchain_node *node = rb_entry(nd, struct callchain_node, rb_node);
		n += callchain_node__count_rows(node);
	}

	return n;
}

static bool hist_entry__toggle_fold(struct hist_entry *he)
{
	if (!he)
		return false;

	if (!he->has_children)
		return false;

	he->unfolded = !he->unfolded;
	return true;
}

static bool callchain_list__toggle_fold(struct callchain_list *cl)
{
	if (!cl)
		return false;

	if (!cl->has_children)
		return false;

	cl->unfolded = !cl->unfolded;
	return true;
}

static void callchain_node__init_have_children_rb_tree(struct callchain_node *node)
{
	struct rb_node *nd = rb_first(&node->rb_root);

	for (nd = rb_first(&node->rb_root); nd; nd = rb_next(nd)) {
		struct callchain_node *child = rb_entry(nd, struct callchain_node, rb_node);
		struct callchain_list *chain;
		bool first = true;

		list_for_each_entry(chain, &child->val, list) {
			if (first) {
				first = false;
				chain->has_children = chain->list.next != &child->val ||
							 !RB_EMPTY_ROOT(&child->rb_root);
			} else
				chain->has_children = chain->list.next == &child->val &&
							 !RB_EMPTY_ROOT(&child->rb_root);
		}

		callchain_node__init_have_children_rb_tree(child);
	}
}

static void callchain_node__init_have_children(struct callchain_node *node,
					       bool has_sibling)
{
	struct callchain_list *chain;

	chain = list_entry(node->val.next, struct callchain_list, list);
	chain->has_children = has_sibling;

	if (!list_empty(&node->val)) {
		chain = list_entry(node->val.prev, struct callchain_list, list);
		chain->has_children = !RB_EMPTY_ROOT(&node->rb_root);
	}

	callchain_node__init_have_children_rb_tree(node);
}

static void callchain__init_have_children(struct rb_root *root)
{
	struct rb_node *nd = rb_first(root);
	bool has_sibling = nd && rb_next(nd);

	for (nd = rb_first(root); nd; nd = rb_next(nd)) {
		struct callchain_node *node = rb_entry(nd, struct callchain_node, rb_node);
		callchain_node__init_have_children(node, has_sibling);
	}
}

static void hist_entry__init_have_children(struct hist_entry *he)
{
	if (!he->init_have_children) {
		he->has_children = !RB_EMPTY_ROOT(&he->sorted_chain);
		callchain__init_have_children(&he->sorted_chain);
		he->init_have_children = true;
	}
}

static bool hist_browser__toggle_fold(struct hist_browser *browser)
{
	struct hist_entry *he = browser->he_selection;
	struct map_symbol *ms = browser->selection;
	struct callchain_list *cl = container_of(ms, struct callchain_list, ms);
	bool has_children;

	if (ms == &he->ms)
		has_children = hist_entry__toggle_fold(he);
	else
		has_children = callchain_list__toggle_fold(cl);

	if (has_children) {
		hist_entry__init_have_children(he);
		browser->b.nr_entries -= he->nr_rows;
		browser->nr_callchain_rows -= he->nr_rows;

		if (he->unfolded)
			he->nr_rows = callchain__count_rows(&he->sorted_chain);
		else
			he->nr_rows = 0;

		browser->b.nr_entries += he->nr_rows;
		browser->nr_callchain_rows += he->nr_rows;

		return true;
	}

	/* If it doesn't have children, no toggling performed */
	return false;
}

static int callchain_node__set_folding_rb_tree(struct callchain_node *node, bool unfold)
{
	int n = 0;
	struct rb_node *nd;

	for (nd = rb_first(&node->rb_root); nd; nd = rb_next(nd)) {
		struct callchain_node *child = rb_entry(nd, struct callchain_node, rb_node);
		struct callchain_list *chain;
		bool has_children = false;

		list_for_each_entry(chain, &child->val, list) {
			++n;
			callchain_list__set_folding(chain, unfold);
			has_children = chain->has_children;
		}

		if (has_children)
			n += callchain_node__set_folding_rb_tree(child, unfold);
	}

	return n;
}

static int callchain_node__set_folding(struct callchain_node *node, bool unfold)
{
	struct callchain_list *chain;
	bool has_children = false;
	int n = 0;

	list_for_each_entry(chain, &node->val, list) {
		++n;
		callchain_list__set_folding(chain, unfold);
		has_children = chain->has_children;
	}

	if (has_children)
		n += callchain_node__set_folding_rb_tree(node, unfold);

	return n;
}

static int callchain__set_folding(struct rb_root *chain, bool unfold)
{
	struct rb_node *nd;
	int n = 0;

	for (nd = rb_first(chain); nd; nd = rb_next(nd)) {
		struct callchain_node *node = rb_entry(nd, struct callchain_node, rb_node);
		n += callchain_node__set_folding(node, unfold);
	}

	return n;
}

static void hist_entry__set_folding(struct hist_entry *he, bool unfold)
{
	hist_entry__init_have_children(he);
	he->unfolded = unfold ? he->has_children : false;

	if (he->has_children) {
		int n = callchain__set_folding(&he->sorted_chain, unfold);
		he->nr_rows = unfold ? n : 0;
	} else
		he->nr_rows = 0;
}

static void
__hist_browser__set_folding(struct hist_browser *browser, bool unfold)
{
	struct rb_node *nd;
	struct hists *hists = browser->hists;

	for (nd = rb_first(&hists->entries);
	     (nd = hists__filter_entries(nd, browser->min_pcnt)) != NULL;
	     nd = rb_next(nd)) {
		struct hist_entry *he = rb_entry(nd, struct hist_entry, rb_node);
		hist_entry__set_folding(he, unfold);
		browser->nr_callchain_rows += he->nr_rows;
	}
}

static void hist_browser__set_folding(struct hist_browser *browser, bool unfold)
{
	browser->nr_callchain_rows = 0;
	__hist_browser__set_folding(browser, unfold);

	browser->b.nr_entries = hist_browser__nr_entries(browser);
	/* Go to the start, we may be way after valid entries after a collapse */
	ui_browser__reset_index(&browser->b);
}

static void ui_browser__warn_lost_events(struct ui_browser *browser)
{
	ui_browser__warning(browser, 4,
		"Events are being lost, check IO/CPU overload!\n\n"
		"You may want to run 'perf' using a RT scheduler policy:\n\n"
		" perf top -r 80\n\n"
		"Or reduce the sampling frequency.");
}

static int hist_browser__run(struct hist_browser *browser)
{
	int key;
	char title[160];
	struct hist_browser_timer *hbt = browser->hbt;
	int delay_secs = hbt ? hbt->refresh : 0;

	browser->b.entries = &browser->hists->entries;
	browser->b.nr_entries = hist_browser__nr_entries(browser);

	hists__browser_title(browser->hists, hbt, title, sizeof(title));

	if (ui_browser__show(&browser->b, title,
			     "Press '?' for help on key bindings") < 0)
		return -1;

	while (1) {
		key = ui_browser__run(&browser->b, delay_secs);

		switch (key) {
		case K_TIMER: {
			u64 nr_entries;
			hbt->timer(hbt->arg);

			if (hist_browser__has_filter(browser))
				hist_browser__update_nr_entries(browser);

			nr_entries = hist_browser__nr_entries(browser);
			ui_browser__update_nr_entries(&browser->b, nr_entries);

			if (browser->hists->stats.nr_lost_warned !=
			    browser->hists->stats.nr_events[PERF_RECORD_LOST]) {
				browser->hists->stats.nr_lost_warned =
					browser->hists->stats.nr_events[PERF_RECORD_LOST];
				ui_browser__warn_lost_events(&browser->b);
			}

			hists__browser_title(browser->hists,
					     hbt, title, sizeof(title));
			ui_browser__show_title(&browser->b, title);
			continue;
		}
		case 'D': { /* Debug */
			static int seq;
			struct hist_entry *h = rb_entry(browser->b.top,
							struct hist_entry, rb_node);
			ui_helpline__pop();
			ui_helpline__fpush("%d: nr_ent=(%d,%d), rows=%d, idx=%d, fve: idx=%d, row_off=%d, nrows=%d",
					   seq++, browser->b.nr_entries,
					   browser->hists->nr_entries,
					   browser->b.rows,
					   browser->b.index,
					   browser->b.top_idx,
					   h->row_offset, h->nr_rows);
		}
			break;
		case 'C':
			/* Collapse the whole world. */
			hist_browser__set_folding(browser, false);
			break;
		case 'E':
			/* Expand the whole world. */
			hist_browser__set_folding(browser, true);
			break;
		case 'H':
			browser->show_headers = !browser->show_headers;
			hist_browser__update_rows(browser);
			break;
		case K_ENTER:
			if (hist_browser__toggle_fold(browser))
				break;
			/* fall thru */
		default:
			goto out;
		}
	}
out:
	ui_browser__hide(&browser->b);
	return key;
}

struct callchain_print_arg {
	/* for hists browser */
	off_t	row_offset;
	bool	is_current_entry;

	/* for file dump */
	FILE	*fp;
	int	printed;
};

typedef void (*print_callchain_entry_fn)(struct hist_browser *browser,
					 struct callchain_list *chain,
					 const char *str, int offset,
					 unsigned short row,
					 struct callchain_print_arg *arg);

static void hist_browser__show_callchain_entry(struct hist_browser *browser,
					       struct callchain_list *chain,
					       const char *str, int offset,
					       unsigned short row,
					       struct callchain_print_arg *arg)
{
	int color, width;
	char folded_sign = callchain_list__folded(chain);
	bool show_annotated = browser->show_dso && chain->ms.sym && symbol__annotation(chain->ms.sym)->src;

	color = HE_COLORSET_NORMAL;
	width = browser->b.width - (offset + 2);
	if (ui_browser__is_current_entry(&browser->b, row)) {
		browser->selection = &chain->ms;
		color = HE_COLORSET_SELECTED;
		arg->is_current_entry = true;
	}

	ui_browser__set_color(&browser->b, color);
	hist_browser__gotorc(browser, row, 0);
	slsmg_write_nstring(" ", offset);
	slsmg_printf("%c", folded_sign);
	ui_browser__write_graph(&browser->b, show_annotated ? SLSMG_RARROW_CHAR : ' ');
	slsmg_write_nstring(str, width);
}

static void hist_browser__fprintf_callchain_entry(struct hist_browser *b __maybe_unused,
						  struct callchain_list *chain,
						  const char *str, int offset,
						  unsigned short row __maybe_unused,
						  struct callchain_print_arg *arg)
{
	char folded_sign = callchain_list__folded(chain);

	arg->printed += fprintf(arg->fp, "%*s%c %s\n", offset, " ",
				folded_sign, str);
}

typedef bool (*check_output_full_fn)(struct hist_browser *browser,
				     unsigned short row);

static bool hist_browser__check_output_full(struct hist_browser *browser,
					    unsigned short row)
{
	return browser->b.rows == row;
}

static bool hist_browser__check_dump_full(struct hist_browser *browser __maybe_unused,
					  unsigned short row __maybe_unused)
{
	return false;
}

#define LEVEL_OFFSET_STEP 3

static int hist_browser__show_callchain(struct hist_browser *browser,
					struct rb_root *root, int level,
					unsigned short row, u64 total,
					print_callchain_entry_fn print,
					struct callchain_print_arg *arg,
					check_output_full_fn is_output_full)
{
	struct rb_node *node;
	int first_row = row, offset = level * LEVEL_OFFSET_STEP;
	u64 new_total;
	bool need_percent;

	node = rb_first(root);
	need_percent = node && rb_next(node);

	while (node) {
		struct callchain_node *child = rb_entry(node, struct callchain_node, rb_node);
		struct rb_node *next = rb_next(node);
		u64 cumul = callchain_cumul_hits(child);
		struct callchain_list *chain;
		char folded_sign = ' ';
		int first = true;
		int extra_offset = 0;

		list_for_each_entry(chain, &child->val, list) {
			char bf[1024], *alloc_str;
			const char *str;
			bool was_first = first;

			if (first)
				first = false;
			else if (need_percent)
				extra_offset = LEVEL_OFFSET_STEP;

			folded_sign = callchain_list__folded(chain);
			if (arg->row_offset != 0) {
				arg->row_offset--;
				goto do_next;
			}

			alloc_str = NULL;
			str = callchain_list__sym_name(chain, bf, sizeof(bf),
						       browser->show_dso);

			if (was_first && need_percent) {
				double percent = cumul * 100.0 / total;

				if (asprintf(&alloc_str, "%2.2f%% %s", percent, str) < 0)
					str = "Not enough memory!";
				else
					str = alloc_str;
			}

			print(browser, chain, str, offset + extra_offset, row, arg);

			free(alloc_str);

			if (is_output_full(browser, ++row))
				goto out;
do_next:
			if (folded_sign == '+')
				break;
		}

		if (folded_sign == '-') {
			const int new_level = level + (extra_offset ? 2 : 1);

			if (callchain_param.mode == CHAIN_GRAPH_REL)
				new_total = child->children_hit;
			else
				new_total = total;

			row += hist_browser__show_callchain(browser, &child->rb_root,
							    new_level, row, new_total,
							    print, arg, is_output_full);
		}
		if (is_output_full(browser, row))
			break;
		node = next;
	}
out:
	return row - first_row;
}

struct hpp_arg {
	struct ui_browser *b;
	char folded_sign;
	bool current_entry;
};

static int __hpp__slsmg_color_printf(struct perf_hpp *hpp, const char *fmt, ...)
{
	struct hpp_arg *arg = hpp->ptr;
	int ret, len;
	va_list args;
	double percent;

	va_start(args, fmt);
	len = va_arg(args, int);
	percent = va_arg(args, double);
	va_end(args);

	ui_browser__set_percent_color(arg->b, percent, arg->current_entry);

	ret = scnprintf(hpp->buf, hpp->size, fmt, len, percent);
	slsmg_printf("%s", hpp->buf);

	advance_hpp(hpp, ret);
	return ret;
}

#define __HPP_COLOR_PERCENT_FN(_type, _field)				\
static u64 __hpp_get_##_field(struct hist_entry *he)			\
{									\
	return he->stat._field;						\
}									\
									\
static int								\
hist_browser__hpp_color_##_type(struct perf_hpp_fmt *fmt,		\
				struct perf_hpp *hpp,			\
				struct hist_entry *he)			\
{									\
	return hpp__fmt(fmt, hpp, he, __hpp_get_##_field, " %*.2f%%",	\
			__hpp__slsmg_color_printf, true);		\
}

#define __HPP_COLOR_ACC_PERCENT_FN(_type, _field)			\
static u64 __hpp_get_acc_##_field(struct hist_entry *he)		\
{									\
	return he->stat_acc->_field;					\
}									\
									\
static int								\
hist_browser__hpp_color_##_type(struct perf_hpp_fmt *fmt,		\
				struct perf_hpp *hpp,			\
				struct hist_entry *he)			\
{									\
	if (!symbol_conf.cumulate_callchain) {				\
		int len = fmt->user_len ?: fmt->len;			\
		int ret = scnprintf(hpp->buf, hpp->size,		\
				    "%*s", len, "N/A");			\
		slsmg_printf("%s", hpp->buf);				\
									\
		return ret;						\
	}								\
	return hpp__fmt(fmt, hpp, he, __hpp_get_acc_##_field,		\
			" %*.2f%%", __hpp__slsmg_color_printf, true);	\
}

__HPP_COLOR_PERCENT_FN(overhead, period)
__HPP_COLOR_PERCENT_FN(overhead_sys, period_sys)
__HPP_COLOR_PERCENT_FN(overhead_us, period_us)
__HPP_COLOR_PERCENT_FN(overhead_guest_sys, period_guest_sys)
__HPP_COLOR_PERCENT_FN(overhead_guest_us, period_guest_us)
__HPP_COLOR_ACC_PERCENT_FN(overhead_acc, period)

#undef __HPP_COLOR_PERCENT_FN
#undef __HPP_COLOR_ACC_PERCENT_FN

void hist_browser__init_hpp(void)
{
	perf_hpp__format[PERF_HPP__OVERHEAD].color =
				hist_browser__hpp_color_overhead;
	perf_hpp__format[PERF_HPP__OVERHEAD_SYS].color =
				hist_browser__hpp_color_overhead_sys;
	perf_hpp__format[PERF_HPP__OVERHEAD_US].color =
				hist_browser__hpp_color_overhead_us;
	perf_hpp__format[PERF_HPP__OVERHEAD_GUEST_SYS].color =
				hist_browser__hpp_color_overhead_guest_sys;
	perf_hpp__format[PERF_HPP__OVERHEAD_GUEST_US].color =
				hist_browser__hpp_color_overhead_guest_us;
	perf_hpp__format[PERF_HPP__OVERHEAD_ACC].color =
				hist_browser__hpp_color_overhead_acc;
}

static int hist_browser__show_entry(struct hist_browser *browser,
				    struct hist_entry *entry,
				    unsigned short row)
{
	char s[256];
	int printed = 0;
	int width = browser->b.width;
	char folded_sign = ' ';
	bool current_entry = ui_browser__is_current_entry(&browser->b, row);
	off_t row_offset = entry->row_offset;
	bool first = true;
	struct perf_hpp_fmt *fmt;

	if (current_entry) {
		browser->he_selection = entry;
		browser->selection = &entry->ms;
	}

	if (symbol_conf.use_callchain) {
		hist_entry__init_have_children(entry);
		folded_sign = hist_entry__folded(entry);
	}

	if (row_offset == 0) {
		struct hpp_arg arg = {
			.b		= &browser->b,
			.folded_sign	= folded_sign,
			.current_entry	= current_entry,
		};
		struct perf_hpp hpp = {
			.buf		= s,
			.size		= sizeof(s),
			.ptr		= &arg,
		};

		hist_browser__gotorc(browser, row, 0);

		perf_hpp__for_each_format(fmt) {
			if (perf_hpp__should_skip(fmt))
				continue;

			if (current_entry && browser->b.navkeypressed) {
				ui_browser__set_color(&browser->b,
						      HE_COLORSET_SELECTED);
			} else {
				ui_browser__set_color(&browser->b,
						      HE_COLORSET_NORMAL);
			}

			if (first) {
				if (symbol_conf.use_callchain) {
					slsmg_printf("%c ", folded_sign);
					width -= 2;
				}
				first = false;
			} else {
				slsmg_printf("  ");
				width -= 2;
			}

			if (fmt->color) {
				width -= fmt->color(fmt, &hpp, entry);
			} else {
				width -= fmt->entry(fmt, &hpp, entry);
				slsmg_printf("%s", s);
			}
		}

		/* The scroll bar isn't being used */
		if (!browser->b.navkeypressed)
			width += 1;

		slsmg_write_nstring("", width);

		++row;
		++printed;
	} else
		--row_offset;

	if (folded_sign == '-' && row != browser->b.rows) {
		u64 total = hists__total_period(entry->hists);
		struct callchain_print_arg arg = {
			.row_offset = row_offset,
			.is_current_entry = current_entry,
		};

		if (callchain_param.mode == CHAIN_GRAPH_REL) {
			if (symbol_conf.cumulate_callchain)
				total = entry->stat_acc->period;
			else
				total = entry->stat.period;
		}

		printed += hist_browser__show_callchain(browser,
					&entry->sorted_chain, 1, row, total,
					hist_browser__show_callchain_entry, &arg,
					hist_browser__check_output_full);

		if (arg.is_current_entry)
			browser->he_selection = entry;
	}

	return printed;
}

static int advance_hpp_check(struct perf_hpp *hpp, int inc)
{
	advance_hpp(hpp, inc);
	return hpp->size <= 0;
}

static int hists__scnprintf_headers(char *buf, size_t size, struct hists *hists)
{
	struct perf_hpp dummy_hpp = {
		.buf    = buf,
		.size   = size,
	};
	struct perf_hpp_fmt *fmt;
	size_t ret = 0;

	if (symbol_conf.use_callchain) {
		ret = scnprintf(buf, size, "  ");
		if (advance_hpp_check(&dummy_hpp, ret))
			return ret;
	}

	perf_hpp__for_each_format(fmt) {
		if (perf_hpp__should_skip(fmt))
			continue;

		ret = fmt->header(fmt, &dummy_hpp, hists_to_evsel(hists));
		if (advance_hpp_check(&dummy_hpp, ret))
			break;

		ret = scnprintf(dummy_hpp.buf, dummy_hpp.size, "  ");
		if (advance_hpp_check(&dummy_hpp, ret))
			break;
	}

	return ret;
}

static void hist_browser__show_headers(struct hist_browser *browser)
{
	char headers[1024];

	hists__scnprintf_headers(headers, sizeof(headers), browser->hists);
	ui_browser__gotorc(&browser->b, 0, 0);
	ui_browser__set_color(&browser->b, HE_COLORSET_ROOT);
	slsmg_write_nstring(headers, browser->b.width + 1);
}

static void ui_browser__hists_init_top(struct ui_browser *browser)
{
	if (browser->top == NULL) {
		struct hist_browser *hb;

		hb = container_of(browser, struct hist_browser, b);
		browser->top = rb_first(&hb->hists->entries);
	}
}

static unsigned int hist_browser__refresh(struct ui_browser *browser)
{
	unsigned row = 0;
	u16 header_offset = 0;
	struct rb_node *nd;
	struct hist_browser *hb = container_of(browser, struct hist_browser, b);

	if (hb->show_headers) {
		hist_browser__show_headers(hb);
		header_offset = 1;
	}

	ui_browser__hists_init_top(browser);

	for (nd = browser->top; nd; nd = rb_next(nd)) {
		struct hist_entry *h = rb_entry(nd, struct hist_entry, rb_node);
		float percent;

		if (h->filtered)
			continue;

		percent = hist_entry__get_percent_limit(h);
		if (percent < hb->min_pcnt)
			continue;

		row += hist_browser__show_entry(hb, h, row);
		if (row == browser->rows)
			break;
	}

	return row + header_offset;
}

static struct rb_node *hists__filter_entries(struct rb_node *nd,
					     float min_pcnt)
{
	while (nd != NULL) {
		struct hist_entry *h = rb_entry(nd, struct hist_entry, rb_node);
		float percent = hist_entry__get_percent_limit(h);

		if (!h->filtered && percent >= min_pcnt)
			return nd;

		nd = rb_next(nd);
	}

	return NULL;
}

static struct rb_node *hists__filter_prev_entries(struct rb_node *nd,
						  float min_pcnt)
{
	while (nd != NULL) {
		struct hist_entry *h = rb_entry(nd, struct hist_entry, rb_node);
		float percent = hist_entry__get_percent_limit(h);

		if (!h->filtered && percent >= min_pcnt)
			return nd;

		nd = rb_prev(nd);
	}

	return NULL;
}

static void ui_browser__hists_seek(struct ui_browser *browser,
				   off_t offset, int whence)
{
	struct hist_entry *h;
	struct rb_node *nd;
	bool first = true;
	struct hist_browser *hb;

	hb = container_of(browser, struct hist_browser, b);

	if (browser->nr_entries == 0)
		return;

	ui_browser__hists_init_top(browser);

	switch (whence) {
	case SEEK_SET:
		nd = hists__filter_entries(rb_first(browser->entries),
					   hb->min_pcnt);
		break;
	case SEEK_CUR:
		nd = browser->top;
		goto do_offset;
	case SEEK_END:
		nd = hists__filter_prev_entries(rb_last(browser->entries),
						hb->min_pcnt);
		first = false;
		break;
	default:
		return;
	}

	/*
	 * Moves not relative to the first visible entry invalidates its
	 * row_offset:
	 */
	h = rb_entry(browser->top, struct hist_entry, rb_node);
	h->row_offset = 0;

	/*
	 * Here we have to check if nd is expanded (+), if it is we can't go
	 * the next top level hist_entry, instead we must compute an offset of
	 * what _not_ to show and not change the first visible entry.
	 *
	 * This offset increments when we are going from top to bottom and
	 * decreases when we're going from bottom to top.
	 *
	 * As we don't have backpointers to the top level in the callchains
	 * structure, we need to always print the whole hist_entry callchain,
	 * skipping the first ones that are before the first visible entry
	 * and stop when we printed enough lines to fill the screen.
	 */
do_offset:
	if (offset > 0) {
		do {
			h = rb_entry(nd, struct hist_entry, rb_node);
			if (h->unfolded) {
				u16 remaining = h->nr_rows - h->row_offset;
				if (offset > remaining) {
					offset -= remaining;
					h->row_offset = 0;
				} else {
					h->row_offset += offset;
					offset = 0;
					browser->top = nd;
					break;
				}
			}
			nd = hists__filter_entries(rb_next(nd), hb->min_pcnt);
			if (nd == NULL)
				break;
			--offset;
			browser->top = nd;
		} while (offset != 0);
	} else if (offset < 0) {
		while (1) {
			h = rb_entry(nd, struct hist_entry, rb_node);
			if (h->unfolded) {
				if (first) {
					if (-offset > h->row_offset) {
						offset += h->row_offset;
						h->row_offset = 0;
					} else {
						h->row_offset += offset;
						offset = 0;
						browser->top = nd;
						break;
					}
				} else {
					if (-offset > h->nr_rows) {
						offset += h->nr_rows;
						h->row_offset = 0;
					} else {
						h->row_offset = h->nr_rows + offset;
						offset = 0;
						browser->top = nd;
						break;
					}
				}
			}

			nd = hists__filter_prev_entries(rb_prev(nd),
							hb->min_pcnt);
			if (nd == NULL)
				break;
			++offset;
			browser->top = nd;
			if (offset == 0) {
				/*
				 * Last unfiltered hist_entry, check if it is
				 * unfolded, if it is then we should have
				 * row_offset at its last entry.
				 */
				h = rb_entry(nd, struct hist_entry, rb_node);
				if (h->unfolded)
					h->row_offset = h->nr_rows;
				break;
			}
			first = false;
		}
	} else {
		browser->top = nd;
		h = rb_entry(nd, struct hist_entry, rb_node);
		h->row_offset = 0;
	}
}

static int hist_browser__fprintf_callchain(struct hist_browser *browser,
					   struct hist_entry *he, FILE *fp)
{
	u64 total = hists__total_period(he->hists);
	struct callchain_print_arg arg  = {
		.fp = fp,
	};

	if (symbol_conf.cumulate_callchain)
		total = he->stat_acc->period;

	hist_browser__show_callchain(browser, &he->sorted_chain, 1, 0, total,
				     hist_browser__fprintf_callchain_entry, &arg,
				     hist_browser__check_dump_full);
	return arg.printed;
}

static int hist_browser__fprintf_entry(struct hist_browser *browser,
				       struct hist_entry *he, FILE *fp)
{
	char s[8192];
	int printed = 0;
	char folded_sign = ' ';
	struct perf_hpp hpp = {
		.buf = s,
		.size = sizeof(s),
	};
	struct perf_hpp_fmt *fmt;
	bool first = true;
	int ret;

	if (symbol_conf.use_callchain)
		folded_sign = hist_entry__folded(he);

	if (symbol_conf.use_callchain)
		printed += fprintf(fp, "%c ", folded_sign);

	perf_hpp__for_each_format(fmt) {
		if (perf_hpp__should_skip(fmt))
			continue;

		if (!first) {
			ret = scnprintf(hpp.buf, hpp.size, "  ");
			advance_hpp(&hpp, ret);
		} else
			first = false;

		ret = fmt->entry(fmt, &hpp, he);
		advance_hpp(&hpp, ret);
	}
	printed += fprintf(fp, "%s\n", rtrim(s));

	if (folded_sign == '-')
		printed += hist_browser__fprintf_callchain(browser, he, fp);

	return printed;
}

static int hist_browser__fprintf(struct hist_browser *browser, FILE *fp)
{
	struct rb_node *nd = hists__filter_entries(rb_first(browser->b.entries),
						   browser->min_pcnt);
	int printed = 0;

	while (nd) {
		struct hist_entry *h = rb_entry(nd, struct hist_entry, rb_node);

		printed += hist_browser__fprintf_entry(browser, h, fp);
		nd = hists__filter_entries(rb_next(nd), browser->min_pcnt);
	}

	return printed;
}

static int hist_browser__dump(struct hist_browser *browser)
{
	char filename[64];
	FILE *fp;

	while (1) {
		scnprintf(filename, sizeof(filename), "perf.hist.%d", browser->print_seq);
		if (access(filename, F_OK))
			break;
		/*
 		 * XXX: Just an arbitrary lazy upper limit
 		 */
		if (++browser->print_seq == 8192) {
			ui_helpline__fpush("Too many perf.hist.N files, nothing written!");
			return -1;
		}
	}

	fp = fopen(filename, "w");
	if (fp == NULL) {
		char bf[64];
		const char *err = strerror_r(errno, bf, sizeof(bf));
		ui_helpline__fpush("Couldn't write to %s: %s", filename, err);
		return -1;
	}

	++browser->print_seq;
	hist_browser__fprintf(browser, fp);
	fclose(fp);
	ui_helpline__fpush("%s written!", filename);

	return 0;
}

static struct hist_browser *hist_browser__new(struct hists *hists,
					      struct hist_browser_timer *hbt,
					      struct perf_session_env *env)
{
	struct hist_browser *browser = zalloc(sizeof(*browser));

	if (browser) {
		browser->hists = hists;
		browser->b.refresh = hist_browser__refresh;
		browser->b.refresh_dimensions = hist_browser__refresh_dimensions;
		browser->b.seek = ui_browser__hists_seek;
		browser->b.use_navkeypressed = true;
		browser->show_headers = symbol_conf.show_hist_headers;
		browser->hbt = hbt;
		browser->env = env;
	}

	return browser;
}

static void hist_browser__delete(struct hist_browser *browser)
{
	free(browser);
}

static struct hist_entry *hist_browser__selected_entry(struct hist_browser *browser)
{
	return browser->he_selection;
}

static struct thread *hist_browser__selected_thread(struct hist_browser *browser)
{
	return browser->he_selection->thread;
}

/* Check whether the browser is for 'top' or 'report' */
static inline bool is_report_browser(void *timer)
{
	return timer == NULL;
}

static int hists__browser_title(struct hists *hists,
				struct hist_browser_timer *hbt,
				char *bf, size_t size)
{
	char unit;
	int printed;
	const struct dso *dso = hists->dso_filter;
	const struct thread *thread = hists->thread_filter;
	unsigned long nr_samples = hists->stats.nr_events[PERF_RECORD_SAMPLE];
	u64 nr_events = hists->stats.total_period;
	struct perf_evsel *evsel = hists_to_evsel(hists);
	const char *ev_name = perf_evsel__name(evsel);
	char buf[512];
	size_t buflen = sizeof(buf);

	if (symbol_conf.filter_relative) {
		nr_samples = hists->stats.nr_non_filtered_samples;
		nr_events = hists->stats.total_non_filtered_period;
	}

	if (perf_evsel__is_group_event(evsel)) {
		struct perf_evsel *pos;

		perf_evsel__group_desc(evsel, buf, buflen);
		ev_name = buf;

		for_each_group_member(pos, evsel) {
			struct hists *pos_hists = evsel__hists(pos);

			if (symbol_conf.filter_relative) {
				nr_samples += pos_hists->stats.nr_non_filtered_samples;
				nr_events += pos_hists->stats.total_non_filtered_period;
			} else {
				nr_samples += pos_hists->stats.nr_events[PERF_RECORD_SAMPLE];
				nr_events += pos_hists->stats.total_period;
			}
		}
	}

	nr_samples = convert_unit(nr_samples, &unit);
	printed = scnprintf(bf, size,
			   "Samples: %lu%c of event '%s', Event count (approx.): %" PRIu64,
			   nr_samples, unit, ev_name, nr_events);


	if (hists->uid_filter_str)
		printed += snprintf(bf + printed, size - printed,
				    ", UID: %s", hists->uid_filter_str);
	if (thread)
		printed += scnprintf(bf + printed, size - printed,
				    ", Thread: %s(%d)",
				     (thread->comm_set ? thread__comm_str(thread) : ""),
				    thread->tid);
	if (dso)
		printed += scnprintf(bf + printed, size - printed,
				    ", DSO: %s", dso->short_name);
	if (!is_report_browser(hbt)) {
		struct perf_top *top = hbt->arg;

		if (top->zero)
			printed += scnprintf(bf + printed, size - printed, " [z]");
	}

	return printed;
}

static inline void free_popup_options(char **options, int n)
{
	int i;

	for (i = 0; i < n; ++i)
		zfree(&options[i]);
}

/*
 * Only runtime switching of perf data file will make "input_name" point
 * to a malloced buffer. So add "is_input_name_malloced" flag to decide
 * whether we need to call free() for current "input_name" during the switch.
 */
static bool is_input_name_malloced = false;

static int switch_data_file(void)
{
	char *pwd, *options[32], *abs_path[32], *tmp;
	DIR *pwd_dir;
	int nr_options = 0, choice = -1, ret = -1;
	struct dirent *dent;

	pwd = getenv("PWD");
	if (!pwd)
		return ret;

	pwd_dir = opendir(pwd);
	if (!pwd_dir)
		return ret;

	memset(options, 0, sizeof(options));
	memset(options, 0, sizeof(abs_path));

	while ((dent = readdir(pwd_dir))) {
		char path[PATH_MAX];
		u64 magic;
		char *name = dent->d_name;
		FILE *file;

		if (!(dent->d_type == DT_REG))
			continue;

		snprintf(path, sizeof(path), "%s/%s", pwd, name);

		file = fopen(path, "r");
		if (!file)
			continue;

		if (fread(&magic, 1, 8, file) < 8)
			goto close_file_and_continue;

		if (is_perf_magic(magic)) {
			options[nr_options] = strdup(name);
			if (!options[nr_options])
				goto close_file_and_continue;

			abs_path[nr_options] = strdup(path);
			if (!abs_path[nr_options]) {
				zfree(&options[nr_options]);
				ui__warning("Can't search all data files due to memory shortage.\n");
				fclose(file);
				break;
			}

			nr_options++;
		}

close_file_and_continue:
		fclose(file);
		if (nr_options >= 32) {
			ui__warning("Too many perf data files in PWD!\n"
				    "Only the first 32 files will be listed.\n");
			break;
		}
	}
	closedir(pwd_dir);

	if (nr_options) {
		choice = ui__popup_menu(nr_options, options);
		if (choice < nr_options && choice >= 0) {
			tmp = strdup(abs_path[choice]);
			if (tmp) {
				if (is_input_name_malloced)
					free((void *)input_name);
				input_name = tmp;
				is_input_name_malloced = true;
				ret = 0;
			} else
				ui__warning("Data switch failed due to memory shortage!\n");
		}
	}

	free_popup_options(options, nr_options);
	free_popup_options(abs_path, nr_options);
	return ret;
}

struct popup_action {
	struct thread 		*thread;
	struct dso		*dso;
	struct map_symbol 	ms;

	int (*fn)(struct hist_browser *browser, struct popup_action *act);
};

static int
do_annotate(struct hist_browser *browser, struct popup_action *act)
{
	struct perf_evsel *evsel;
	struct annotation *notes;
	struct hist_entry *he;
	int err;

	if (!objdump_path && perf_session_env__lookup_objdump(browser->env))
		return 0;

	notes = symbol__annotation(act->ms.sym);
	if (!notes->src)
		return 0;

	evsel = hists_to_evsel(browser->hists);
	err = map_symbol__tui_annotate(&act->ms, evsel, browser->hbt);
	he = hist_browser__selected_entry(browser);
	/*
	 * offer option to annotate the other branch source or target
	 * (if they exists) when returning from annotate
	 */
	if ((err == 'q' || err == CTRL('c')) && he->branch_info)
		return 1;

	ui_browser__update_nr_entries(&browser->b, browser->hists->nr_entries);
	if (err)
		ui_browser__handle_resize(&browser->b);
	return 0;
}

static int
add_annotate_opt(struct hist_browser *browser __maybe_unused,
		 struct popup_action *act, char **optstr,
		 struct map *map, struct symbol *sym)
{
	if (sym == NULL || map->dso->annotate_warned)
		return 0;

	if (asprintf(optstr, "Annotate %s", sym->name) < 0)
		return 0;

	act->ms.map = map;
	act->ms.sym = sym;
	act->fn = do_annotate;
	return 1;
}

static int
do_zoom_thread(struct hist_browser *browser, struct popup_action *act)
{
	struct thread *thread = act->thread;

	if (browser->hists->thread_filter) {
		pstack__remove(browser->pstack, &browser->hists->thread_filter);
		perf_hpp__set_elide(HISTC_THREAD, false);
		thread__zput(browser->hists->thread_filter);
		ui_helpline__pop();
	} else {
		ui_helpline__fpush("To zoom out press <- or -> + \"Zoom out of %s(%d) thread\"",
				   thread->comm_set ? thread__comm_str(thread) : "",
				   thread->tid);
		browser->hists->thread_filter = thread__get(thread);
		perf_hpp__set_elide(HISTC_THREAD, false);
		pstack__push(browser->pstack, &browser->hists->thread_filter);
	}

	hists__filter_by_thread(browser->hists);
	hist_browser__reset(browser);
	return 0;
}

static int
add_thread_opt(struct hist_browser *browser, struct popup_action *act,
	       char **optstr, struct thread *thread)
{
	if (thread == NULL)
		return 0;

	if (asprintf(optstr, "Zoom %s %s(%d) thread",
		     browser->hists->thread_filter ? "out of" : "into",
		     thread->comm_set ? thread__comm_str(thread) : "",
		     thread->tid) < 0)
		return 0;

	act->thread = thread;
	act->fn = do_zoom_thread;
	return 1;
}

static int
do_zoom_dso(struct hist_browser *browser, struct popup_action *act)
{
	struct dso *dso = act->dso;

	if (browser->hists->dso_filter) {
		pstack__remove(browser->pstack, &browser->hists->dso_filter);
		perf_hpp__set_elide(HISTC_DSO, false);
		browser->hists->dso_filter = NULL;
		ui_helpline__pop();
	} else {
		if (dso == NULL)
			return 0;
		ui_helpline__fpush("To zoom out press <- or -> + \"Zoom out of %s DSO\"",
				   dso->kernel ? "the Kernel" : dso->short_name);
		browser->hists->dso_filter = dso;
		perf_hpp__set_elide(HISTC_DSO, true);
		pstack__push(browser->pstack, &browser->hists->dso_filter);
	}

	hists__filter_by_dso(browser->hists);
	hist_browser__reset(browser);
	return 0;
}

static int
add_dso_opt(struct hist_browser *browser, struct popup_action *act,
	    char **optstr, struct dso *dso)
{
	if (dso == NULL)
		return 0;

	if (asprintf(optstr, "Zoom %s %s DSO",
		     browser->hists->dso_filter ? "out of" : "into",
		     dso->kernel ? "the Kernel" : dso->short_name) < 0)
		return 0;

	act->dso = dso;
	act->fn = do_zoom_dso;
	return 1;
}

static int
do_browse_map(struct hist_browser *browser __maybe_unused,
	      struct popup_action *act)
{
	map__browse(act->ms.map);
	return 0;
}

static int
add_map_opt(struct hist_browser *browser __maybe_unused,
	    struct popup_action *act, char **optstr, struct map *map)
{
	if (map == NULL)
		return 0;

	if (asprintf(optstr, "Browse map details") < 0)
		return 0;

	act->ms.map = map;
	act->fn = do_browse_map;
	return 1;
}

static int
do_run_script(struct hist_browser *browser __maybe_unused,
	      struct popup_action *act)
{
	char script_opt[64];
	memset(script_opt, 0, sizeof(script_opt));

	if (act->thread) {
		scnprintf(script_opt, sizeof(script_opt), " -c %s ",
			  thread__comm_str(act->thread));
	} else if (act->ms.sym) {
		scnprintf(script_opt, sizeof(script_opt), " -S %s ",
			  act->ms.sym->name);
	}

	script_browse(script_opt);
	return 0;
}

static int
add_script_opt(struct hist_browser *browser __maybe_unused,
	       struct popup_action *act, char **optstr,
	       struct thread *thread, struct symbol *sym)
{
	if (thread) {
		if (asprintf(optstr, "Run scripts for samples of thread [%s]",
			     thread__comm_str(thread)) < 0)
			return 0;
	} else if (sym) {
		if (asprintf(optstr, "Run scripts for samples of symbol [%s]",
			     sym->name) < 0)
			return 0;
	} else {
		if (asprintf(optstr, "Run scripts for all samples") < 0)
			return 0;
	}

	act->thread = thread;
	act->ms.sym = sym;
	act->fn = do_run_script;
	return 1;
}

static int
do_switch_data(struct hist_browser *browser __maybe_unused,
	       struct popup_action *act __maybe_unused)
{
	if (switch_data_file()) {
		ui__warning("Won't switch the data files due to\n"
			    "no valid data file get selected!\n");
		return 0;
	}

	return K_SWITCH_INPUT_DATA;
}

static int
add_switch_opt(struct hist_browser *browser,
	       struct popup_action *act, char **optstr)
{
	if (!is_report_browser(browser->hbt))
		return 0;

	if (asprintf(optstr, "Switch to another data file in PWD") < 0)
		return 0;

	act->fn = do_switch_data;
	return 1;
}

static int
do_exit_browser(struct hist_browser *browser __maybe_unused,
		struct popup_action *act __maybe_unused)
{
	return 0;
}

static int
add_exit_opt(struct hist_browser *browser __maybe_unused,
	     struct popup_action *act, char **optstr)
{
	if (asprintf(optstr, "Exit") < 0)
		return 0;

	act->fn = do_exit_browser;
	return 1;
}

static void hist_browser__update_nr_entries(struct hist_browser *hb)
{
	u64 nr_entries = 0;
	struct rb_node *nd = rb_first(&hb->hists->entries);

	if (hb->min_pcnt == 0) {
		hb->nr_non_filtered_entries = hb->hists->nr_non_filtered_entries;
		return;
	}

	while ((nd = hists__filter_entries(nd, hb->min_pcnt)) != NULL) {
		nr_entries++;
		nd = rb_next(nd);
	}

	hb->nr_non_filtered_entries = nr_entries;
}

static int perf_evsel__hists_browse(struct perf_evsel *evsel, int nr_events,
				    const char *helpline,
				    bool left_exits,
				    struct hist_browser_timer *hbt,
				    float min_pcnt,
				    struct perf_session_env *env)
{
	struct hists *hists = evsel__hists(evsel);
	struct hist_browser *browser = hist_browser__new(hists, hbt, env);
	struct branch_info *bi;
#define MAX_OPTIONS  16
	char *options[MAX_OPTIONS];
	struct popup_action actions[MAX_OPTIONS];
	int nr_options = 0;
	int key = -1;
	char buf[64];
	int delay_secs = hbt ? hbt->refresh : 0;
	struct perf_hpp_fmt *fmt;

#define HIST_BROWSER_HELP_COMMON					\
	"h/?/F1        Show this window\n"				\
	"UP/DOWN/PGUP\n"						\
	"PGDN/SPACE    Navigate\n"					\
	"q/ESC/CTRL+C  Exit browser\n\n"				\
	"For multiple event sessions:\n\n"				\
	"TAB/UNTAB     Switch events\n\n"				\
	"For symbolic views (--sort has sym):\n\n"			\
	"->            Zoom into DSO/Threads & Annotate current symbol\n" \
	"<-            Zoom out\n"					\
	"a             Annotate current symbol\n"			\
	"C             Collapse all callchains\n"			\
	"d             Zoom into current DSO\n"				\
	"E             Expand all callchains\n"				\
	"F             Toggle percentage of filtered entries\n"		\
	"H             Display column headers\n"			\

	/* help messages are sorted by lexical order of the hotkey */
	const char report_help[] = HIST_BROWSER_HELP_COMMON
	"i             Show header information\n"
	"P             Print histograms to perf.hist.N\n"
	"r             Run available scripts\n"
	"s             Switch to another data file in PWD\n"
	"t             Zoom into current Thread\n"
	"V             Verbose (DSO names in callchains, etc)\n"
	"/             Filter symbol by name";
	const char top_help[] = HIST_BROWSER_HELP_COMMON
	"P             Print histograms to perf.hist.N\n"
	"t             Zoom into current Thread\n"
	"V             Verbose (DSO names in callchains, etc)\n"
	"z             Toggle zeroing of samples\n"
	"/             Filter symbol by name";

	if (browser == NULL)
		return -1;

	if (min_pcnt) {
		browser->min_pcnt = min_pcnt;
		hist_browser__update_nr_entries(browser);
	}

	browser->pstack = pstack__new(2);
	if (browser->pstack == NULL)
		goto out;

	ui_helpline__push(helpline);

	memset(options, 0, sizeof(options));
	memset(actions, 0, sizeof(actions));

	perf_hpp__for_each_format(fmt)
		perf_hpp__reset_width(fmt, hists);

	if (symbol_conf.col_width_list_str)
		perf_hpp__set_user_width(symbol_conf.col_width_list_str);

	while (1) {
		struct thread *thread = NULL;
<<<<<<< HEAD
		const struct dso *dso = NULL;
		int choice = 0,
		    annotate = -2, zoom_dso = -2, zoom_thread = -2,
		    annotate_f = -2, annotate_t = -2, browse_map = -2;
		int scripts_comm = -2, scripts_symbol = -2,
		    scripts_all = -2, switch_data = -2;
=======
		struct dso *dso = NULL;
		int choice = 0;
>>>>>>> ea169fd3

		nr_options = 0;

		key = hist_browser__run(browser);

		if (browser->he_selection != NULL) {
			thread = hist_browser__selected_thread(browser);
			dso = browser->selection->map ? browser->selection->map->dso : NULL;
		}
		switch (key) {
		case K_TAB:
		case K_UNTAB:
			if (nr_events == 1)
				continue;
			/*
			 * Exit the browser, let hists__browser_tree
			 * go to the next or previous
			 */
			goto out_free_stack;
		case 'a':
			if (!sort__has_sym) {
				ui_browser__warning(&browser->b, delay_secs * 2,
			"Annotation is only available for symbolic views, "
			"include \"sym*\" in --sort to use it.");
				continue;
			}

			if (browser->selection == NULL ||
			    browser->selection->sym == NULL ||
			    browser->selection->map->dso->annotate_warned)
				continue;

			actions->ms.map = browser->selection->map;
			actions->ms.sym = browser->selection->sym;
			do_annotate(browser, actions);
			continue;
		case 'P':
			hist_browser__dump(browser);
			continue;
		case 'd':
			actions->dso = dso;
			do_zoom_dso(browser, actions);
			continue;
		case 'V':
			browser->show_dso = !browser->show_dso;
			continue;
		case 't':
			actions->thread = thread;
			do_zoom_thread(browser, actions);
			continue;
		case '/':
			if (ui_browser__input_window("Symbol to show",
					"Please enter the name of symbol you want to see",
					buf, "ENTER: OK, ESC: Cancel",
					delay_secs * 2) == K_ENTER) {
				hists->symbol_filter_str = *buf ? buf : NULL;
				hists__filter_by_symbol(hists);
				hist_browser__reset(browser);
			}
			continue;
		case 'r':
			if (is_report_browser(hbt)) {
				actions->thread = NULL;
				actions->ms.sym = NULL;
				do_run_script(browser, actions);
			}
			continue;
		case 's':
			if (is_report_browser(hbt)) {
				key = do_switch_data(browser, actions);
				if (key == K_SWITCH_INPUT_DATA)
					goto out_free_stack;
			}
			continue;
		case 'i':
			/* env->arch is NULL for live-mode (i.e. perf top) */
			if (env->arch)
				tui__header_window(env);
			continue;
		case 'F':
			symbol_conf.filter_relative ^= 1;
			continue;
		case 'z':
			if (!is_report_browser(hbt)) {
				struct perf_top *top = hbt->arg;

				top->zero = !top->zero;
			}
			continue;
		case K_F1:
		case 'h':
		case '?':
			ui_browser__help_window(&browser->b,
				is_report_browser(hbt) ? report_help : top_help);
			continue;
		case K_ENTER:
		case K_RIGHT:
			/* menu */
			break;
		case K_LEFT: {
			const void *top;

			if (pstack__empty(browser->pstack)) {
				/*
				 * Go back to the perf_evsel_menu__run or other user
				 */
				if (left_exits)
					goto out_free_stack;
				continue;
			}
			top = pstack__peek(browser->pstack);
			if (top == &browser->hists->dso_filter) {
				/*
				 * No need to set actions->dso here since
				 * it's just to remove the current filter.
				 * Ditto for thread below.
				 */
				do_zoom_dso(browser, actions);
			}
			if (top == &browser->hists->thread_filter)
				do_zoom_thread(browser, actions);
			continue;
		}
		case K_ESC:
			if (!left_exits &&
			    !ui_browser__dialog_yesno(&browser->b,
					       "Do you really want to exit?"))
				continue;
			/* Fall thru */
		case 'q':
		case CTRL('c'):
			goto out_free_stack;
		default:
			continue;
		}

		if (!sort__has_sym)
			goto add_exit_option;

		if (browser->selection == NULL)
			goto skip_annotation;

		if (sort__mode == SORT_MODE__BRANCH) {
			bi = browser->he_selection->branch_info;
<<<<<<< HEAD

			if (bi == NULL)
				goto skip_annotation;

			if (bi->from.sym != NULL &&
			    !bi->from.map->dso->annotate_warned &&
			    asprintf(&options[nr_options], "Annotate %s", bi->from.sym->name) > 0) {
				annotate_f = nr_options++;
			}

			if (bi->to.sym != NULL &&
			    !bi->to.map->dso->annotate_warned &&
			    (bi->to.sym != bi->from.sym ||
			     bi->to.map->dso != bi->from.map->dso) &&
			    asprintf(&options[nr_options], "Annotate %s", bi->to.sym->name) > 0) {
				annotate_t = nr_options++;
			}
		} else {
			if (browser->selection->sym != NULL &&
			    !browser->selection->map->dso->annotate_warned) {
				struct annotation *notes;

				notes = symbol__annotation(browser->selection->sym);

				if (notes->src &&
				    asprintf(&options[nr_options], "Annotate %s",
						 browser->selection->sym->name) > 0) {
					annotate = nr_options++;
				}
			}
		}
skip_annotation:
		if (thread != NULL &&
		    asprintf(&options[nr_options], "Zoom %s %s(%d) thread",
			     (browser->hists->thread_filter ? "out of" : "into"),
			     (thread->comm_set ? thread__comm_str(thread) : ""),
			     thread->tid) > 0)
			zoom_thread = nr_options++;

		if (dso != NULL &&
		    asprintf(&options[nr_options], "Zoom %s %s DSO",
			     (browser->hists->dso_filter ? "out of" : "into"),
			     (dso->kernel ? "the Kernel" : dso->short_name)) > 0)
			zoom_dso = nr_options++;

		if (browser->selection != NULL &&
		    browser->selection->map != NULL &&
		    asprintf(&options[nr_options], "Browse map details") > 0)
			browse_map = nr_options++;
=======

			if (bi == NULL)
				goto skip_annotation;

			nr_options += add_annotate_opt(browser,
						       &actions[nr_options],
						       &options[nr_options],
						       bi->from.map,
						       bi->from.sym);
			if (bi->to.sym != bi->from.sym)
				nr_options += add_annotate_opt(browser,
							&actions[nr_options],
							&options[nr_options],
							bi->to.map,
							bi->to.sym);
		} else {
			nr_options += add_annotate_opt(browser,
						       &actions[nr_options],
						       &options[nr_options],
						       browser->selection->map,
						       browser->selection->sym);
		}
skip_annotation:
		nr_options += add_thread_opt(browser, &actions[nr_options],
					     &options[nr_options], thread);
		nr_options += add_dso_opt(browser, &actions[nr_options],
					  &options[nr_options], dso);
		nr_options += add_map_opt(browser, &actions[nr_options],
					  &options[nr_options],
					  browser->selection->map);
>>>>>>> ea169fd3

		/* perf script support */
		if (browser->he_selection) {
			nr_options += add_script_opt(browser,
						     &actions[nr_options],
						     &options[nr_options],
						     thread, NULL);
			nr_options += add_script_opt(browser,
						     &actions[nr_options],
						     &options[nr_options],
						     NULL, browser->selection->sym);
		}
		nr_options += add_script_opt(browser, &actions[nr_options],
					     &options[nr_options], NULL, NULL);
		nr_options += add_switch_opt(browser, &actions[nr_options],
					     &options[nr_options]);
add_exit_option:
		nr_options += add_exit_opt(browser, &actions[nr_options],
					   &options[nr_options]);

<<<<<<< HEAD
		if (choice == -1) {
			free_popup_options(options, nr_options - 1);
			continue;
		}

		if (choice == annotate || choice == annotate_t || choice == annotate_f) {
			struct hist_entry *he;
			struct annotation *notes;
			struct map_symbol ms;
			int err;
do_annotate:
			if (!objdump_path && perf_session_env__lookup_objdump(env))
				continue;

			he = hist_browser__selected_entry(browser);
			if (he == NULL)
				continue;

			if (choice == annotate_f) {
				ms.map = he->branch_info->from.map;
				ms.sym = he->branch_info->from.sym;
			} else if (choice == annotate_t) {
				ms.map = he->branch_info->to.map;
				ms.sym = he->branch_info->to.sym;
			} else {
				ms = *browser->selection;
			}

			notes = symbol__annotation(ms.sym);
			if (!notes->src)
				continue;

			err = map_symbol__tui_annotate(&ms, evsel, hbt);
			/*
			 * offer option to annotate the other branch source or target
			 * (if they exists) when returning from annotate
			 */
			if ((err == 'q' || err == CTRL('c'))
			    && annotate_t != -2 && annotate_f != -2)
				goto retry_popup_menu;

			ui_browser__update_nr_entries(&browser->b, browser->hists->nr_entries);
			if (err)
				ui_browser__handle_resize(&browser->b);

		} else if (choice == browse_map)
			map__browse(browser->selection->map);
		else if (choice == zoom_dso) {
zoom_dso:
			if (browser->hists->dso_filter) {
				pstack__remove(fstack, &browser->hists->dso_filter);
zoom_out_dso:
				ui_helpline__pop();
				browser->hists->dso_filter = NULL;
				perf_hpp__set_elide(HISTC_DSO, false);
			} else {
				if (dso == NULL)
					continue;
				ui_helpline__fpush("To zoom out press <- or -> + \"Zoom out of %s DSO\"",
						   dso->kernel ? "the Kernel" : dso->short_name);
				browser->hists->dso_filter = dso;
				perf_hpp__set_elide(HISTC_DSO, true);
				pstack__push(fstack, &browser->hists->dso_filter);
			}
			hists__filter_by_dso(hists);
			hist_browser__reset(browser);
		} else if (choice == zoom_thread) {
zoom_thread:
			if (browser->hists->thread_filter) {
				pstack__remove(fstack, &browser->hists->thread_filter);
zoom_out_thread:
				ui_helpline__pop();
				thread__zput(browser->hists->thread_filter);
				perf_hpp__set_elide(HISTC_THREAD, false);
			} else {
				ui_helpline__fpush("To zoom out press <- or -> + \"Zoom out of %s(%d) thread\"",
						   thread->comm_set ? thread__comm_str(thread) : "",
						   thread->tid);
				browser->hists->thread_filter = thread__get(thread);
				perf_hpp__set_elide(HISTC_THREAD, false);
				pstack__push(fstack, &browser->hists->thread_filter);
			}
			hists__filter_by_thread(hists);
			hist_browser__reset(browser);
		}
		/* perf scripts support */
		else if (choice == scripts_all || choice == scripts_comm ||
				choice == scripts_symbol) {
do_scripts:
			memset(script_opt, 0, 64);
=======
		do {
			struct popup_action *act;
>>>>>>> ea169fd3

			choice = ui__popup_menu(nr_options, options);
			if (choice == -1 || choice >= nr_options)
				break;

			act = &actions[choice];
			key = act->fn(browser, act);
		} while (key == 1);

		if (key == K_SWITCH_INPUT_DATA)
			break;
	}
out_free_stack:
	pstack__delete(browser->pstack);
out:
	hist_browser__delete(browser);
	free_popup_options(options, MAX_OPTIONS);
	return key;
}

struct perf_evsel_menu {
	struct ui_browser b;
	struct perf_evsel *selection;
	bool lost_events, lost_events_warned;
	float min_pcnt;
	struct perf_session_env *env;
};

static void perf_evsel_menu__write(struct ui_browser *browser,
				   void *entry, int row)
{
	struct perf_evsel_menu *menu = container_of(browser,
						    struct perf_evsel_menu, b);
	struct perf_evsel *evsel = list_entry(entry, struct perf_evsel, node);
	struct hists *hists = evsel__hists(evsel);
	bool current_entry = ui_browser__is_current_entry(browser, row);
	unsigned long nr_events = hists->stats.nr_events[PERF_RECORD_SAMPLE];
	const char *ev_name = perf_evsel__name(evsel);
	char bf[256], unit;
	const char *warn = " ";
	size_t printed;

	ui_browser__set_color(browser, current_entry ? HE_COLORSET_SELECTED :
						       HE_COLORSET_NORMAL);

	if (perf_evsel__is_group_event(evsel)) {
		struct perf_evsel *pos;

		ev_name = perf_evsel__group_name(evsel);

		for_each_group_member(pos, evsel) {
			struct hists *pos_hists = evsel__hists(pos);
			nr_events += pos_hists->stats.nr_events[PERF_RECORD_SAMPLE];
		}
	}

	nr_events = convert_unit(nr_events, &unit);
	printed = scnprintf(bf, sizeof(bf), "%lu%c%s%s", nr_events,
			   unit, unit == ' ' ? "" : " ", ev_name);
	slsmg_printf("%s", bf);

	nr_events = hists->stats.nr_events[PERF_RECORD_LOST];
	if (nr_events != 0) {
		menu->lost_events = true;
		if (!current_entry)
			ui_browser__set_color(browser, HE_COLORSET_TOP);
		nr_events = convert_unit(nr_events, &unit);
		printed += scnprintf(bf, sizeof(bf), ": %ld%c%schunks LOST!",
				     nr_events, unit, unit == ' ' ? "" : " ");
		warn = bf;
	}

	slsmg_write_nstring(warn, browser->width - printed);

	if (current_entry)
		menu->selection = evsel;
}

static int perf_evsel_menu__run(struct perf_evsel_menu *menu,
				int nr_events, const char *help,
				struct hist_browser_timer *hbt)
{
	struct perf_evlist *evlist = menu->b.priv;
	struct perf_evsel *pos;
	const char *title = "Available samples";
	int delay_secs = hbt ? hbt->refresh : 0;
	int key;

	if (ui_browser__show(&menu->b, title,
			     "ESC: exit, ENTER|->: Browse histograms") < 0)
		return -1;

	while (1) {
		key = ui_browser__run(&menu->b, delay_secs);

		switch (key) {
		case K_TIMER:
			hbt->timer(hbt->arg);

			if (!menu->lost_events_warned && menu->lost_events) {
				ui_browser__warn_lost_events(&menu->b);
				menu->lost_events_warned = true;
			}
			continue;
		case K_RIGHT:
		case K_ENTER:
			if (!menu->selection)
				continue;
			pos = menu->selection;
browse_hists:
			perf_evlist__set_selected(evlist, pos);
			/*
			 * Give the calling tool a chance to populate the non
			 * default evsel resorted hists tree.
			 */
			if (hbt)
				hbt->timer(hbt->arg);
			key = perf_evsel__hists_browse(pos, nr_events, help,
						       true, hbt,
						       menu->min_pcnt,
						       menu->env);
			ui_browser__show_title(&menu->b, title);
			switch (key) {
			case K_TAB:
				if (pos->node.next == &evlist->entries)
					pos = perf_evlist__first(evlist);
				else
					pos = perf_evsel__next(pos);
				goto browse_hists;
			case K_UNTAB:
				if (pos->node.prev == &evlist->entries)
					pos = perf_evlist__last(evlist);
				else
					pos = perf_evsel__prev(pos);
				goto browse_hists;
			case K_ESC:
				if (!ui_browser__dialog_yesno(&menu->b,
						"Do you really want to exit?"))
					continue;
				/* Fall thru */
			case K_SWITCH_INPUT_DATA:
			case 'q':
			case CTRL('c'):
				goto out;
			default:
				continue;
			}
		case K_LEFT:
			continue;
		case K_ESC:
			if (!ui_browser__dialog_yesno(&menu->b,
					       "Do you really want to exit?"))
				continue;
			/* Fall thru */
		case 'q':
		case CTRL('c'):
			goto out;
		default:
			continue;
		}
	}

out:
	ui_browser__hide(&menu->b);
	return key;
}

static bool filter_group_entries(struct ui_browser *browser __maybe_unused,
				 void *entry)
{
	struct perf_evsel *evsel = list_entry(entry, struct perf_evsel, node);

	if (symbol_conf.event_group && !perf_evsel__is_group_leader(evsel))
		return true;

	return false;
}

static int __perf_evlist__tui_browse_hists(struct perf_evlist *evlist,
					   int nr_entries, const char *help,
					   struct hist_browser_timer *hbt,
					   float min_pcnt,
					   struct perf_session_env *env)
{
	struct perf_evsel *pos;
	struct perf_evsel_menu menu = {
		.b = {
			.entries    = &evlist->entries,
			.refresh    = ui_browser__list_head_refresh,
			.seek	    = ui_browser__list_head_seek,
			.write	    = perf_evsel_menu__write,
			.filter	    = filter_group_entries,
			.nr_entries = nr_entries,
			.priv	    = evlist,
		},
		.min_pcnt = min_pcnt,
		.env = env,
	};

	ui_helpline__push("Press ESC to exit");

	evlist__for_each(evlist, pos) {
		const char *ev_name = perf_evsel__name(pos);
		size_t line_len = strlen(ev_name) + 7;

		if (menu.b.width < line_len)
			menu.b.width = line_len;
	}

	return perf_evsel_menu__run(&menu, nr_entries, help, hbt);
}

int perf_evlist__tui_browse_hists(struct perf_evlist *evlist, const char *help,
				  struct hist_browser_timer *hbt,
				  float min_pcnt,
				  struct perf_session_env *env)
{
	int nr_entries = evlist->nr_entries;

single_entry:
	if (nr_entries == 1) {
		struct perf_evsel *first = perf_evlist__first(evlist);

		return perf_evsel__hists_browse(first, nr_entries, help,
						false, hbt, min_pcnt,
						env);
	}

	if (symbol_conf.event_group) {
		struct perf_evsel *pos;

		nr_entries = 0;
		evlist__for_each(evlist, pos) {
			if (perf_evsel__is_group_leader(pos))
				nr_entries++;
		}

		if (nr_entries == 1)
			goto single_entry;
	}

	return __perf_evlist__tui_browse_hists(evlist, nr_entries, help,
					       hbt, min_pcnt, env);
}<|MERGE_RESOLUTION|>--- conflicted
+++ resolved
@@ -63,11 +63,7 @@
 		struct hist_entry *he =
 			rb_entry(nd, struct hist_entry, rb_node);
 
-<<<<<<< HEAD
-		if (he->ms.unfolded)
-=======
 		if (he->unfolded)
->>>>>>> ea169fd3
 			unfolded_rows += he->nr_rows;
 	}
 	return unfolded_rows;
@@ -1767,17 +1763,8 @@
 
 	while (1) {
 		struct thread *thread = NULL;
-<<<<<<< HEAD
-		const struct dso *dso = NULL;
-		int choice = 0,
-		    annotate = -2, zoom_dso = -2, zoom_thread = -2,
-		    annotate_f = -2, annotate_t = -2, browse_map = -2;
-		int scripts_comm = -2, scripts_symbol = -2,
-		    scripts_all = -2, switch_data = -2;
-=======
 		struct dso *dso = NULL;
 		int choice = 0;
->>>>>>> ea169fd3
 
 		nr_options = 0;
 
@@ -1922,57 +1909,6 @@
 
 		if (sort__mode == SORT_MODE__BRANCH) {
 			bi = browser->he_selection->branch_info;
-<<<<<<< HEAD
-
-			if (bi == NULL)
-				goto skip_annotation;
-
-			if (bi->from.sym != NULL &&
-			    !bi->from.map->dso->annotate_warned &&
-			    asprintf(&options[nr_options], "Annotate %s", bi->from.sym->name) > 0) {
-				annotate_f = nr_options++;
-			}
-
-			if (bi->to.sym != NULL &&
-			    !bi->to.map->dso->annotate_warned &&
-			    (bi->to.sym != bi->from.sym ||
-			     bi->to.map->dso != bi->from.map->dso) &&
-			    asprintf(&options[nr_options], "Annotate %s", bi->to.sym->name) > 0) {
-				annotate_t = nr_options++;
-			}
-		} else {
-			if (browser->selection->sym != NULL &&
-			    !browser->selection->map->dso->annotate_warned) {
-				struct annotation *notes;
-
-				notes = symbol__annotation(browser->selection->sym);
-
-				if (notes->src &&
-				    asprintf(&options[nr_options], "Annotate %s",
-						 browser->selection->sym->name) > 0) {
-					annotate = nr_options++;
-				}
-			}
-		}
-skip_annotation:
-		if (thread != NULL &&
-		    asprintf(&options[nr_options], "Zoom %s %s(%d) thread",
-			     (browser->hists->thread_filter ? "out of" : "into"),
-			     (thread->comm_set ? thread__comm_str(thread) : ""),
-			     thread->tid) > 0)
-			zoom_thread = nr_options++;
-
-		if (dso != NULL &&
-		    asprintf(&options[nr_options], "Zoom %s %s DSO",
-			     (browser->hists->dso_filter ? "out of" : "into"),
-			     (dso->kernel ? "the Kernel" : dso->short_name)) > 0)
-			zoom_dso = nr_options++;
-
-		if (browser->selection != NULL &&
-		    browser->selection->map != NULL &&
-		    asprintf(&options[nr_options], "Browse map details") > 0)
-			browse_map = nr_options++;
-=======
 
 			if (bi == NULL)
 				goto skip_annotation;
@@ -2003,7 +1939,6 @@
 		nr_options += add_map_opt(browser, &actions[nr_options],
 					  &options[nr_options],
 					  browser->selection->map);
->>>>>>> ea169fd3
 
 		/* perf script support */
 		if (browser->he_selection) {
@@ -2024,101 +1959,8 @@
 		nr_options += add_exit_opt(browser, &actions[nr_options],
 					   &options[nr_options]);
 
-<<<<<<< HEAD
-		if (choice == -1) {
-			free_popup_options(options, nr_options - 1);
-			continue;
-		}
-
-		if (choice == annotate || choice == annotate_t || choice == annotate_f) {
-			struct hist_entry *he;
-			struct annotation *notes;
-			struct map_symbol ms;
-			int err;
-do_annotate:
-			if (!objdump_path && perf_session_env__lookup_objdump(env))
-				continue;
-
-			he = hist_browser__selected_entry(browser);
-			if (he == NULL)
-				continue;
-
-			if (choice == annotate_f) {
-				ms.map = he->branch_info->from.map;
-				ms.sym = he->branch_info->from.sym;
-			} else if (choice == annotate_t) {
-				ms.map = he->branch_info->to.map;
-				ms.sym = he->branch_info->to.sym;
-			} else {
-				ms = *browser->selection;
-			}
-
-			notes = symbol__annotation(ms.sym);
-			if (!notes->src)
-				continue;
-
-			err = map_symbol__tui_annotate(&ms, evsel, hbt);
-			/*
-			 * offer option to annotate the other branch source or target
-			 * (if they exists) when returning from annotate
-			 */
-			if ((err == 'q' || err == CTRL('c'))
-			    && annotate_t != -2 && annotate_f != -2)
-				goto retry_popup_menu;
-
-			ui_browser__update_nr_entries(&browser->b, browser->hists->nr_entries);
-			if (err)
-				ui_browser__handle_resize(&browser->b);
-
-		} else if (choice == browse_map)
-			map__browse(browser->selection->map);
-		else if (choice == zoom_dso) {
-zoom_dso:
-			if (browser->hists->dso_filter) {
-				pstack__remove(fstack, &browser->hists->dso_filter);
-zoom_out_dso:
-				ui_helpline__pop();
-				browser->hists->dso_filter = NULL;
-				perf_hpp__set_elide(HISTC_DSO, false);
-			} else {
-				if (dso == NULL)
-					continue;
-				ui_helpline__fpush("To zoom out press <- or -> + \"Zoom out of %s DSO\"",
-						   dso->kernel ? "the Kernel" : dso->short_name);
-				browser->hists->dso_filter = dso;
-				perf_hpp__set_elide(HISTC_DSO, true);
-				pstack__push(fstack, &browser->hists->dso_filter);
-			}
-			hists__filter_by_dso(hists);
-			hist_browser__reset(browser);
-		} else if (choice == zoom_thread) {
-zoom_thread:
-			if (browser->hists->thread_filter) {
-				pstack__remove(fstack, &browser->hists->thread_filter);
-zoom_out_thread:
-				ui_helpline__pop();
-				thread__zput(browser->hists->thread_filter);
-				perf_hpp__set_elide(HISTC_THREAD, false);
-			} else {
-				ui_helpline__fpush("To zoom out press <- or -> + \"Zoom out of %s(%d) thread\"",
-						   thread->comm_set ? thread__comm_str(thread) : "",
-						   thread->tid);
-				browser->hists->thread_filter = thread__get(thread);
-				perf_hpp__set_elide(HISTC_THREAD, false);
-				pstack__push(fstack, &browser->hists->thread_filter);
-			}
-			hists__filter_by_thread(hists);
-			hist_browser__reset(browser);
-		}
-		/* perf scripts support */
-		else if (choice == scripts_all || choice == scripts_comm ||
-				choice == scripts_symbol) {
-do_scripts:
-			memset(script_opt, 0, 64);
-=======
 		do {
 			struct popup_action *act;
->>>>>>> ea169fd3
 
 			choice = ui__popup_menu(nr_options, options);
 			if (choice == -1 || choice >= nr_options)
