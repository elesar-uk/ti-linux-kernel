--- conflicted
+++ resolved
@@ -395,12 +395,9 @@
 {
 	u64 size = lseek(output, 0, SEEK_CUR);
 
-<<<<<<< HEAD
-=======
 	if (size == 0)
 		return 0;
 
->>>>>>> 93929ebc
 	session->fd = output;
 	return __perf_session__process_events(session, post_processing_offset,
 					      size - post_processing_offset,
