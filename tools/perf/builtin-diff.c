--- conflicted
+++ resolved
@@ -154,8 +154,6 @@
 	return NULL;
 }
 
-<<<<<<< HEAD
-=======
 static void perf_evlist__resort_hists(struct perf_evlist *evlist, bool name)
 {
 	struct perf_evsel *evsel;
@@ -174,7 +172,6 @@
 	}
 }
 
->>>>>>> ddffeb8c
 static int __cmd_diff(void)
 {
 	int ret, i;
@@ -201,20 +198,8 @@
 	evlist_old = older->evlist;
 	evlist_new = newer->evlist;
 
-<<<<<<< HEAD
-	list_for_each_entry(evsel, &evlist_new->entries, node)
-		hists__output_resort(&evsel->hists);
-
-	list_for_each_entry(evsel, &evlist_old->entries, node) {
-		hists__output_resort(&evsel->hists);
-
-		if (show_displacement)
-			hists__resort_entries(&evsel->hists);
-	}
-=======
 	perf_evlist__resort_hists(evlist_old, true);
 	perf_evlist__resort_hists(evlist_new, false);
->>>>>>> ddffeb8c
 
 	list_for_each_entry(evsel, &evlist_new->entries, node) {
 		struct perf_evsel *evsel_old;
@@ -229,12 +214,7 @@
 		first = false;
 
 		hists__match(&evsel_old->hists, &evsel->hists);
-<<<<<<< HEAD
-		hists__fprintf(&evsel->hists, &evsel_old->hists,
-			       show_displacement, true, 0, 0, stdout);
-=======
 		hists__fprintf(&evsel->hists, true, 0, 0, stdout);
->>>>>>> ddffeb8c
 	}
 
 out_delete:
@@ -276,8 +256,6 @@
 	OPT_END()
 };
 
-<<<<<<< HEAD
-=======
 static void ui_init(void)
 {
 	perf_hpp__init();
@@ -293,7 +271,6 @@
 		perf_hpp__column_enable(PERF_HPP__DISPL, true);
 }
 
->>>>>>> ddffeb8c
 int cmd_diff(int argc, const char **argv, const char *prefix __maybe_unused)
 {
 	sort_order = diff__default_sort_order;
@@ -316,12 +293,8 @@
 	if (symbol__init() < 0)
 		return -1;
 
-<<<<<<< HEAD
-	perf_hpp__init(true, show_displacement);
-=======
 	ui_init();
 
->>>>>>> ddffeb8c
 	setup_sorting(diff_usage, options);
 	setup_pager();
 
