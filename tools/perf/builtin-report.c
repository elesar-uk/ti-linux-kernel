--- conflicted
+++ resolved
@@ -333,11 +333,7 @@
 	}
 
 	if (sort_order == NULL &&
-<<<<<<< HEAD
-	    parent_pattern == default_parent_pattern) {
-=======
 	    parent_pattern == default_parent_pattern)
->>>>>>> 982578da
 		fprintf(stdout, "#\n# (%s)\n#\n", help);
 
 	if (rep->show_threads) {
