--- conflicted
+++ resolved
@@ -792,14 +792,6 @@
 	if (sscanf(input, "%u:%u%n", &major, &minor, &key_len) != 2)
 		return -EINVAL;
 
-<<<<<<< HEAD
-	disk = get_gendisk(MKDEV(major, minor), &part);
-	if (!disk)
-		return -EINVAL;
-	if (part) {
-		put_disk(disk);
-		return -EINVAL;
-=======
 	body = input + key_len;
 	if (!isspace(*body))
 		return -EINVAL;
@@ -811,7 +803,6 @@
 	if (part) {
 		put_disk(disk);
 		return -ENODEV;
->>>>>>> 3cb73014
 	}
 
 	rcu_read_lock();
