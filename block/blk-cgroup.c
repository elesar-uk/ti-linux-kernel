/*
 * Common Block IO controller cgroup interface
 *
 * Based on ideas and code from CFQ, CFS and BFQ:
 * Copyright (C) 2003 Jens Axboe <axboe@kernel.dk>
 *
 * Copyright (C) 2008 Fabio Checconi <fabio@gandalf.sssup.it>
 *		      Paolo Valente <paolo.valente@unimore.it>
 *
 * Copyright (C) 2009 Vivek Goyal <vgoyal@redhat.com>
 * 	              Nauman Rafique <nauman@google.com>
 */
#include <linux/ioprio.h>
#include <linux/kdev_t.h>
#include <linux/module.h>
#include <linux/err.h>
#include <linux/blkdev.h>
#include <linux/slab.h>
#include <linux/genhd.h>
#include <linux/delay.h>
#include <linux/atomic.h>
#include "blk-cgroup.h"
#include "blk.h"

#define MAX_KEY_LEN 100

static DEFINE_MUTEX(blkcg_pol_mutex);

struct blkcg blkcg_root = { .cfq_weight = 2 * CFQ_WEIGHT_DEFAULT };
EXPORT_SYMBOL_GPL(blkcg_root);

static struct blkcg_policy *blkcg_policy[BLKCG_MAX_POLS];

struct blkcg *cgroup_to_blkcg(struct cgroup *cgroup)
{
	return container_of(cgroup_subsys_state(cgroup, blkio_subsys_id),
			    struct blkcg, css);
}
EXPORT_SYMBOL_GPL(cgroup_to_blkcg);

static struct blkcg *task_blkcg(struct task_struct *tsk)
{
	return container_of(task_subsys_state(tsk, blkio_subsys_id),
			    struct blkcg, css);
}

struct blkcg *bio_blkcg(struct bio *bio)
{
	if (bio && bio->bi_css)
		return container_of(bio->bi_css, struct blkcg, css);
	return task_blkcg(current);
}
EXPORT_SYMBOL_GPL(bio_blkcg);

static bool blkcg_policy_enabled(struct request_queue *q,
				 const struct blkcg_policy *pol)
{
	return pol && test_bit(pol->plid, q->blkcg_pols);
}

/**
 * blkg_free - free a blkg
 * @blkg: blkg to free
 *
 * Free @blkg which may be partially allocated.
 */
static void blkg_free(struct blkcg_gq *blkg)
{
	int i;

	if (!blkg)
		return;

	for (i = 0; i < BLKCG_MAX_POLS; i++) {
		struct blkcg_policy *pol = blkcg_policy[i];
		struct blkg_policy_data *pd = blkg->pd[i];

		if (!pd)
			continue;

		if (pol && pol->pd_exit_fn)
			pol->pd_exit_fn(blkg);

		kfree(pd);
	}

	kfree(blkg);
}

/**
 * blkg_alloc - allocate a blkg
 * @blkcg: block cgroup the new blkg is associated with
 * @q: request_queue the new blkg is associated with
 *
 * Allocate a new blkg assocating @blkcg and @q.
 */
static struct blkcg_gq *blkg_alloc(struct blkcg *blkcg, struct request_queue *q)
{
	struct blkcg_gq *blkg;
	int i;

	/* alloc and init base part */
	blkg = kzalloc_node(sizeof(*blkg), GFP_ATOMIC, q->node);
	if (!blkg)
		return NULL;

	blkg->q = q;
	INIT_LIST_HEAD(&blkg->q_node);
	blkg->blkcg = blkcg;
	blkg->refcnt = 1;

	for (i = 0; i < BLKCG_MAX_POLS; i++) {
		struct blkcg_policy *pol = blkcg_policy[i];
		struct blkg_policy_data *pd;

		if (!blkcg_policy_enabled(q, pol))
			continue;

		/* alloc per-policy data and attach it to blkg */
		pd = kzalloc_node(pol->pd_size, GFP_ATOMIC, q->node);
		if (!pd) {
			blkg_free(blkg);
			return NULL;
		}
<<<<<<< HEAD

		blkg->pd[i] = pd;
		pd->blkg = blkg;
	}

	/* invoke per-policy init */
	for (i = 0; i < BLKCG_MAX_POLS; i++) {
		struct blkcg_policy *pol = blkcg_policy[i];

=======

		blkg->pd[i] = pd;
		pd->blkg = blkg;

		/* invoke per-policy init */
>>>>>>> bd0a521e
		if (blkcg_policy_enabled(blkg->q, pol))
			pol->pd_init_fn(blkg);
	}

	return blkg;
}

static struct blkcg_gq *__blkg_lookup(struct blkcg *blkcg,
				      struct request_queue *q)
{
	struct blkcg_gq *blkg;

	blkg = rcu_dereference(blkcg->blkg_hint);
	if (blkg && blkg->q == q)
		return blkg;

	/*
	 * Hint didn't match.  Look up from the radix tree.  Note that we
	 * may not be holding queue_lock and thus are not sure whether
	 * @blkg from blkg_tree has already been removed or not, so we
	 * can't update hint to the lookup result.  Leave it to the caller.
	 */
	blkg = radix_tree_lookup(&blkcg->blkg_tree, q->id);
	if (blkg && blkg->q == q)
		return blkg;

	return NULL;
}

/**
 * blkg_lookup - lookup blkg for the specified blkcg - q pair
 * @blkcg: blkcg of interest
 * @q: request_queue of interest
 *
 * Lookup blkg for the @blkcg - @q pair.  This function should be called
 * under RCU read lock and is guaranteed to return %NULL if @q is bypassing
 * - see blk_queue_bypass_start() for details.
 */
struct blkcg_gq *blkg_lookup(struct blkcg *blkcg, struct request_queue *q)
{
	WARN_ON_ONCE(!rcu_read_lock_held());

	if (unlikely(blk_queue_bypass(q)))
		return NULL;
	return __blkg_lookup(blkcg, q);
}
EXPORT_SYMBOL_GPL(blkg_lookup);

static struct blkcg_gq *__blkg_lookup_create(struct blkcg *blkcg,
					     struct request_queue *q)
	__releases(q->queue_lock) __acquires(q->queue_lock)
{
	struct blkcg_gq *blkg;
	int ret;

	WARN_ON_ONCE(!rcu_read_lock_held());
	lockdep_assert_held(q->queue_lock);

	/* lookup and update hint on success, see __blkg_lookup() for details */
	blkg = __blkg_lookup(blkcg, q);
	if (blkg) {
		rcu_assign_pointer(blkcg->blkg_hint, blkg);
		return blkg;
	}

	/* blkg holds a reference to blkcg */
	if (!css_tryget(&blkcg->css))
		return ERR_PTR(-EINVAL);

	/* allocate */
	ret = -ENOMEM;
	blkg = blkg_alloc(blkcg, q);
	if (unlikely(!blkg))
		goto err_put;

	/* insert */
	ret = radix_tree_preload(GFP_ATOMIC);
	if (ret)
		goto err_free;

	spin_lock(&blkcg->lock);
	ret = radix_tree_insert(&blkcg->blkg_tree, q->id, blkg);
	if (likely(!ret)) {
		hlist_add_head_rcu(&blkg->blkcg_node, &blkcg->blkg_list);
		list_add(&blkg->q_node, &q->blkg_list);
	}
	spin_unlock(&blkcg->lock);

	radix_tree_preload_end();

	if (!ret)
		return blkg;
err_free:
	blkg_free(blkg);
err_put:
	css_put(&blkcg->css);
	return ERR_PTR(ret);
}

struct blkcg_gq *blkg_lookup_create(struct blkcg *blkcg,
				    struct request_queue *q)
{
	/*
	 * This could be the first entry point of blkcg implementation and
	 * we shouldn't allow anything to go through for a bypassing queue.
	 */
	if (unlikely(blk_queue_bypass(q)))
		return ERR_PTR(blk_queue_dead(q) ? -EINVAL : -EBUSY);
	return __blkg_lookup_create(blkcg, q);
}
EXPORT_SYMBOL_GPL(blkg_lookup_create);

static void blkg_destroy(struct blkcg_gq *blkg)
{
<<<<<<< HEAD
	struct request_queue *q = blkg->q;
	struct blkcg *blkcg = blkg->blkcg;

	lockdep_assert_held(q->queue_lock);
=======
	struct blkcg *blkcg = blkg->blkcg;

	lockdep_assert_held(blkg->q->queue_lock);
>>>>>>> bd0a521e
	lockdep_assert_held(&blkcg->lock);

	/* Something wrong if we are trying to remove same group twice */
	WARN_ON_ONCE(list_empty(&blkg->q_node));
	WARN_ON_ONCE(hlist_unhashed(&blkg->blkcg_node));

	radix_tree_delete(&blkcg->blkg_tree, blkg->q->id);
	list_del_init(&blkg->q_node);
	hlist_del_init_rcu(&blkg->blkcg_node);

	/*
	 * Both setting lookup hint to and clearing it from @blkg are done
	 * under queue_lock.  If it's not pointing to @blkg now, it never
	 * will.  Hint assignment itself can race safely.
	 */
	if (rcu_dereference_raw(blkcg->blkg_hint) == blkg)
		rcu_assign_pointer(blkcg->blkg_hint, NULL);

	/*
	 * Put the reference taken at the time of creation so that when all
	 * queues are gone, group can be destroyed.
	 */
	blkg_put(blkg);
}

/**
 * blkg_destroy_all - destroy all blkgs associated with a request_queue
 * @q: request_queue of interest
 *
 * Destroy all blkgs associated with @q.
 */
static void blkg_destroy_all(struct request_queue *q)
{
	struct blkcg_gq *blkg, *n;

	lockdep_assert_held(q->queue_lock);

	list_for_each_entry_safe(blkg, n, &q->blkg_list, q_node) {
		struct blkcg *blkcg = blkg->blkcg;

		spin_lock(&blkcg->lock);
		blkg_destroy(blkg);
		spin_unlock(&blkcg->lock);
	}
}

static void blkg_rcu_free(struct rcu_head *rcu_head)
{
	blkg_free(container_of(rcu_head, struct blkcg_gq, rcu_head));
}

void __blkg_release(struct blkcg_gq *blkg)
{
	/* release the extra blkcg reference this blkg has been holding */
	css_put(&blkg->blkcg->css);

	/*
	 * A group is freed in rcu manner. But having an rcu lock does not
	 * mean that one can access all the fields of blkg and assume these
	 * are valid. For example, don't try to follow throtl_data and
	 * request queue links.
	 *
	 * Having a reference to blkg under an rcu allows acess to only
	 * values local to groups like group stats and group rate limits
	 */
	call_rcu(&blkg->rcu_head, blkg_rcu_free);
}
EXPORT_SYMBOL_GPL(__blkg_release);

static int blkcg_reset_stats(struct cgroup *cgroup, struct cftype *cftype,
			     u64 val)
{
	struct blkcg *blkcg = cgroup_to_blkcg(cgroup);
	struct blkcg_gq *blkg;
	struct hlist_node *n;
	int i;

	mutex_lock(&blkcg_pol_mutex);
	spin_lock_irq(&blkcg->lock);

	/*
	 * Note that stat reset is racy - it doesn't synchronize against
	 * stat updates.  This is a debug feature which shouldn't exist
	 * anyway.  If you get hit by a race, retry.
	 */
	hlist_for_each_entry(blkg, n, &blkcg->blkg_list, blkcg_node) {
		for (i = 0; i < BLKCG_MAX_POLS; i++) {
			struct blkcg_policy *pol = blkcg_policy[i];

			if (blkcg_policy_enabled(blkg->q, pol) &&
			    pol->pd_reset_stats_fn)
				pol->pd_reset_stats_fn(blkg);
		}
	}

	spin_unlock_irq(&blkcg->lock);
	mutex_unlock(&blkcg_pol_mutex);
	return 0;
}

static const char *blkg_dev_name(struct blkcg_gq *blkg)
{
	/* some drivers (floppy) instantiate a queue w/o disk registered */
	if (blkg->q->backing_dev_info.dev)
		return dev_name(blkg->q->backing_dev_info.dev);
	return NULL;
}

/**
 * blkcg_print_blkgs - helper for printing per-blkg data
 * @sf: seq_file to print to
 * @blkcg: blkcg of interest
 * @prfill: fill function to print out a blkg
 * @pol: policy in question
 * @data: data to be passed to @prfill
 * @show_total: to print out sum of prfill return values or not
 *
 * This function invokes @prfill on each blkg of @blkcg if pd for the
 * policy specified by @pol exists.  @prfill is invoked with @sf, the
 * policy data and @data.  If @show_total is %true, the sum of the return
 * values from @prfill is printed with "Total" label at the end.
 *
 * This is to be used to construct print functions for
 * cftype->read_seq_string method.
 */
void blkcg_print_blkgs(struct seq_file *sf, struct blkcg *blkcg,
		       u64 (*prfill)(struct seq_file *,
				     struct blkg_policy_data *, int),
		       const struct blkcg_policy *pol, int data,
		       bool show_total)
{
	struct blkcg_gq *blkg;
	struct hlist_node *n;
	u64 total = 0;

	spin_lock_irq(&blkcg->lock);
	hlist_for_each_entry(blkg, n, &blkcg->blkg_list, blkcg_node)
		if (blkcg_policy_enabled(blkg->q, pol))
			total += prfill(sf, blkg->pd[pol->plid], data);
	spin_unlock_irq(&blkcg->lock);

	if (show_total)
		seq_printf(sf, "Total %llu\n", (unsigned long long)total);
}
EXPORT_SYMBOL_GPL(blkcg_print_blkgs);

/**
 * __blkg_prfill_u64 - prfill helper for a single u64 value
 * @sf: seq_file to print to
 * @pd: policy private data of interest
 * @v: value to print
 *
 * Print @v to @sf for the device assocaited with @pd.
 */
u64 __blkg_prfill_u64(struct seq_file *sf, struct blkg_policy_data *pd, u64 v)
{
	const char *dname = blkg_dev_name(pd->blkg);
<<<<<<< HEAD

	if (!dname)
		return 0;

=======

	if (!dname)
		return 0;

>>>>>>> bd0a521e
	seq_printf(sf, "%s %llu\n", dname, (unsigned long long)v);
	return v;
}
EXPORT_SYMBOL_GPL(__blkg_prfill_u64);

/**
 * __blkg_prfill_rwstat - prfill helper for a blkg_rwstat
 * @sf: seq_file to print to
 * @pd: policy private data of interest
 * @rwstat: rwstat to print
 *
 * Print @rwstat to @sf for the device assocaited with @pd.
 */
u64 __blkg_prfill_rwstat(struct seq_file *sf, struct blkg_policy_data *pd,
			 const struct blkg_rwstat *rwstat)
{
	static const char *rwstr[] = {
		[BLKG_RWSTAT_READ]	= "Read",
		[BLKG_RWSTAT_WRITE]	= "Write",
		[BLKG_RWSTAT_SYNC]	= "Sync",
		[BLKG_RWSTAT_ASYNC]	= "Async",
	};
	const char *dname = blkg_dev_name(pd->blkg);
	u64 v;
	int i;

	if (!dname)
		return 0;

	for (i = 0; i < BLKG_RWSTAT_NR; i++)
		seq_printf(sf, "%s %s %llu\n", dname, rwstr[i],
			   (unsigned long long)rwstat->cnt[i]);

	v = rwstat->cnt[BLKG_RWSTAT_READ] + rwstat->cnt[BLKG_RWSTAT_WRITE];
	seq_printf(sf, "%s Total %llu\n", dname, (unsigned long long)v);
	return v;
}

/**
 * blkg_prfill_stat - prfill callback for blkg_stat
 * @sf: seq_file to print to
 * @pd: policy private data of interest
 * @off: offset to the blkg_stat in @pd
 *
 * prfill callback for printing a blkg_stat.
 */
u64 blkg_prfill_stat(struct seq_file *sf, struct blkg_policy_data *pd, int off)
{
	return __blkg_prfill_u64(sf, pd, blkg_stat_read((void *)pd + off));
}
EXPORT_SYMBOL_GPL(blkg_prfill_stat);

/**
 * blkg_prfill_rwstat - prfill callback for blkg_rwstat
 * @sf: seq_file to print to
 * @pd: policy private data of interest
 * @off: offset to the blkg_rwstat in @pd
 *
 * prfill callback for printing a blkg_rwstat.
 */
u64 blkg_prfill_rwstat(struct seq_file *sf, struct blkg_policy_data *pd,
		       int off)
{
	struct blkg_rwstat rwstat = blkg_rwstat_read((void *)pd + off);

	return __blkg_prfill_rwstat(sf, pd, &rwstat);
}
EXPORT_SYMBOL_GPL(blkg_prfill_rwstat);

/**
 * blkg_conf_prep - parse and prepare for per-blkg config update
 * @blkcg: target block cgroup
 * @pol: target policy
 * @input: input string
 * @ctx: blkg_conf_ctx to be filled
 *
 * Parse per-blkg config update from @input and initialize @ctx with the
 * result.  @ctx->blkg points to the blkg to be updated and @ctx->v the new
 * value.  This function returns with RCU read lock and queue lock held and
 * must be paired with blkg_conf_finish().
 */
int blkg_conf_prep(struct blkcg *blkcg, const struct blkcg_policy *pol,
		   const char *input, struct blkg_conf_ctx *ctx)
	__acquires(rcu) __acquires(disk->queue->queue_lock)
{
	struct gendisk *disk;
	struct blkcg_gq *blkg;
	unsigned int major, minor;
	unsigned long long v;
	int part, ret;

	if (sscanf(input, "%u:%u %llu", &major, &minor, &v) != 3)
		return -EINVAL;

	disk = get_gendisk(MKDEV(major, minor), &part);
	if (!disk || part)
		return -EINVAL;

	rcu_read_lock();
	spin_lock_irq(disk->queue->queue_lock);

	if (blkcg_policy_enabled(disk->queue, pol))
		blkg = blkg_lookup_create(blkcg, disk->queue);
	else
		blkg = ERR_PTR(-EINVAL);

	if (IS_ERR(blkg)) {
		ret = PTR_ERR(blkg);
		rcu_read_unlock();
		spin_unlock_irq(disk->queue->queue_lock);
		put_disk(disk);
		/*
		 * If queue was bypassing, we should retry.  Do so after a
		 * short msleep().  It isn't strictly necessary but queue
		 * can be bypassing for some time and it's always nice to
		 * avoid busy looping.
		 */
		if (ret == -EBUSY) {
			msleep(10);
			ret = restart_syscall();
		}
		return ret;
	}

	ctx->disk = disk;
	ctx->blkg = blkg;
	ctx->v = v;
	return 0;
}
EXPORT_SYMBOL_GPL(blkg_conf_prep);

/**
 * blkg_conf_finish - finish up per-blkg config update
 * @ctx: blkg_conf_ctx intiailized by blkg_conf_prep()
 *
 * Finish up after per-blkg config update.  This function must be paired
 * with blkg_conf_prep().
 */
void blkg_conf_finish(struct blkg_conf_ctx *ctx)
	__releases(ctx->disk->queue->queue_lock) __releases(rcu)
{
	spin_unlock_irq(ctx->disk->queue->queue_lock);
	rcu_read_unlock();
	put_disk(ctx->disk);
}
EXPORT_SYMBOL_GPL(blkg_conf_finish);

struct cftype blkcg_files[] = {
	{
		.name = "reset_stats",
		.write_u64 = blkcg_reset_stats,
	},
	{ }	/* terminate */
};

/**
 * blkcg_pre_destroy - cgroup pre_destroy callback
 * @cgroup: cgroup of interest
 *
 * This function is called when @cgroup is about to go away and responsible
 * for shooting down all blkgs associated with @cgroup.  blkgs should be
 * removed while holding both q and blkcg locks.  As blkcg lock is nested
 * inside q lock, this function performs reverse double lock dancing.
 *
 * This is the blkcg counterpart of ioc_release_fn().
 */
static int blkcg_pre_destroy(struct cgroup *cgroup)
{
	struct blkcg *blkcg = cgroup_to_blkcg(cgroup);

	spin_lock_irq(&blkcg->lock);

	while (!hlist_empty(&blkcg->blkg_list)) {
		struct blkcg_gq *blkg = hlist_entry(blkcg->blkg_list.first,
						struct blkcg_gq, blkcg_node);
		struct request_queue *q = blkg->q;

		if (spin_trylock(q->queue_lock)) {
			blkg_destroy(blkg);
			spin_unlock(q->queue_lock);
		} else {
			spin_unlock_irq(&blkcg->lock);
			cpu_relax();
			spin_lock_irq(&blkcg->lock);
		}
	}

	spin_unlock_irq(&blkcg->lock);
	return 0;
}

static void blkcg_destroy(struct cgroup *cgroup)
{
	struct blkcg *blkcg = cgroup_to_blkcg(cgroup);

	if (blkcg != &blkcg_root)
		kfree(blkcg);
}

static struct cgroup_subsys_state *blkcg_create(struct cgroup *cgroup)
{
	static atomic64_t id_seq = ATOMIC64_INIT(0);
	struct blkcg *blkcg;
	struct cgroup *parent = cgroup->parent;

	if (!parent) {
		blkcg = &blkcg_root;
		goto done;
	}

	blkcg = kzalloc(sizeof(*blkcg), GFP_KERNEL);
	if (!blkcg)
		return ERR_PTR(-ENOMEM);

	blkcg->cfq_weight = CFQ_WEIGHT_DEFAULT;
	blkcg->id = atomic64_inc_return(&id_seq); /* root is 0, start from 1 */
done:
	spin_lock_init(&blkcg->lock);
	INIT_RADIX_TREE(&blkcg->blkg_tree, GFP_ATOMIC);
	INIT_HLIST_HEAD(&blkcg->blkg_list);

	return &blkcg->css;
}

/**
 * blkcg_init_queue - initialize blkcg part of request queue
 * @q: request_queue to initialize
 *
 * Called from blk_alloc_queue_node(). Responsible for initializing blkcg
 * part of new request_queue @q.
 *
 * RETURNS:
 * 0 on success, -errno on failure.
 */
int blkcg_init_queue(struct request_queue *q)
{
	might_sleep();

	return blk_throtl_init(q);
}

/**
 * blkcg_drain_queue - drain blkcg part of request_queue
 * @q: request_queue to drain
 *
 * Called from blk_drain_queue().  Responsible for draining blkcg part.
 */
void blkcg_drain_queue(struct request_queue *q)
{
	lockdep_assert_held(q->queue_lock);

	blk_throtl_drain(q);
}

/**
 * blkcg_exit_queue - exit and release blkcg part of request_queue
 * @q: request_queue being released
 *
 * Called from blk_release_queue().  Responsible for exiting blkcg part.
 */
void blkcg_exit_queue(struct request_queue *q)
{
	spin_lock_irq(q->queue_lock);
	blkg_destroy_all(q);
	spin_unlock_irq(q->queue_lock);

	blk_throtl_exit(q);
}

/*
 * We cannot support shared io contexts, as we have no mean to support
 * two tasks with the same ioc in two different groups without major rework
 * of the main cic data structures.  For now we allow a task to change
 * its cgroup only if it's the only owner of its ioc.
 */
static int blkcg_can_attach(struct cgroup *cgrp, struct cgroup_taskset *tset)
{
	struct task_struct *task;
	struct io_context *ioc;
	int ret = 0;

	/* task_lock() is needed to avoid races with exit_io_context() */
	cgroup_taskset_for_each(task, cgrp, tset) {
		task_lock(task);
		ioc = task->io_context;
		if (ioc && atomic_read(&ioc->nr_tasks) > 1)
			ret = -EINVAL;
		task_unlock(task);
		if (ret)
			break;
	}
	return ret;
}

struct cgroup_subsys blkio_subsys = {
	.name = "blkio",
	.create = blkcg_create,
	.can_attach = blkcg_can_attach,
	.pre_destroy = blkcg_pre_destroy,
	.destroy = blkcg_destroy,
	.subsys_id = blkio_subsys_id,
	.base_cftypes = blkcg_files,
	.module = THIS_MODULE,
};
EXPORT_SYMBOL_GPL(blkio_subsys);

/**
 * blkcg_activate_policy - activate a blkcg policy on a request_queue
 * @q: request_queue of interest
 * @pol: blkcg policy to activate
 *
 * Activate @pol on @q.  Requires %GFP_KERNEL context.  @q goes through
 * bypass mode to populate its blkgs with policy_data for @pol.
 *
 * Activation happens with @q bypassed, so nobody would be accessing blkgs
 * from IO path.  Update of each blkg is protected by both queue and blkcg
 * locks so that holding either lock and testing blkcg_policy_enabled() is
 * always enough for dereferencing policy data.
 *
 * The caller is responsible for synchronizing [de]activations and policy
 * [un]registerations.  Returns 0 on success, -errno on failure.
 */
int blkcg_activate_policy(struct request_queue *q,
			  const struct blkcg_policy *pol)
{
	LIST_HEAD(pds);
	struct blkcg_gq *blkg;
	struct blkg_policy_data *pd, *n;
	int cnt = 0, ret;

	if (blkcg_policy_enabled(q, pol))
		return 0;

	blk_queue_bypass_start(q);

	/* make sure the root blkg exists and count the existing blkgs */
	spin_lock_irq(q->queue_lock);

	rcu_read_lock();
	blkg = __blkg_lookup_create(&blkcg_root, q);
	rcu_read_unlock();

	if (IS_ERR(blkg)) {
		ret = PTR_ERR(blkg);
		goto out_unlock;
	}
	q->root_blkg = blkg;

	list_for_each_entry(blkg, &q->blkg_list, q_node)
		cnt++;

	spin_unlock_irq(q->queue_lock);

	/* allocate policy_data for all existing blkgs */
	while (cnt--) {
		pd = kzalloc_node(pol->pd_size, GFP_KERNEL, q->node);
		if (!pd) {
			ret = -ENOMEM;
			goto out_free;
		}
		list_add_tail(&pd->alloc_node, &pds);
	}

	/*
	 * Install the allocated pds.  With @q bypassing, no new blkg
	 * should have been created while the queue lock was dropped.
	 */
	spin_lock_irq(q->queue_lock);

	list_for_each_entry(blkg, &q->blkg_list, q_node) {
		if (WARN_ON(list_empty(&pds))) {
			/* umm... this shouldn't happen, just abort */
			ret = -ENOMEM;
			goto out_unlock;
		}
		pd = list_first_entry(&pds, struct blkg_policy_data, alloc_node);
		list_del_init(&pd->alloc_node);

		/* grab blkcg lock too while installing @pd on @blkg */
		spin_lock(&blkg->blkcg->lock);

		blkg->pd[pol->plid] = pd;
		pd->blkg = blkg;
		pol->pd_init_fn(blkg);

		spin_unlock(&blkg->blkcg->lock);
	}

	__set_bit(pol->plid, q->blkcg_pols);
	ret = 0;
out_unlock:
	spin_unlock_irq(q->queue_lock);
out_free:
	blk_queue_bypass_end(q);
	list_for_each_entry_safe(pd, n, &pds, alloc_node)
		kfree(pd);
	return ret;
}
EXPORT_SYMBOL_GPL(blkcg_activate_policy);

/**
 * blkcg_deactivate_policy - deactivate a blkcg policy on a request_queue
 * @q: request_queue of interest
 * @pol: blkcg policy to deactivate
 *
 * Deactivate @pol on @q.  Follows the same synchronization rules as
 * blkcg_activate_policy().
 */
void blkcg_deactivate_policy(struct request_queue *q,
			     const struct blkcg_policy *pol)
{
	struct blkcg_gq *blkg;

	if (!blkcg_policy_enabled(q, pol))
		return;

	blk_queue_bypass_start(q);
	spin_lock_irq(q->queue_lock);

	__clear_bit(pol->plid, q->blkcg_pols);

	/* if no policy is left, no need for blkgs - shoot them down */
	if (bitmap_empty(q->blkcg_pols, BLKCG_MAX_POLS))
		blkg_destroy_all(q);

	list_for_each_entry(blkg, &q->blkg_list, q_node) {
		/* grab blkcg lock too while removing @pd from @blkg */
		spin_lock(&blkg->blkcg->lock);

		if (pol->pd_exit_fn)
			pol->pd_exit_fn(blkg);

		kfree(blkg->pd[pol->plid]);
		blkg->pd[pol->plid] = NULL;

		spin_unlock(&blkg->blkcg->lock);
	}

	spin_unlock_irq(q->queue_lock);
	blk_queue_bypass_end(q);
}
EXPORT_SYMBOL_GPL(blkcg_deactivate_policy);

/**
 * blkcg_policy_register - register a blkcg policy
 * @pol: blkcg policy to register
 *
 * Register @pol with blkcg core.  Might sleep and @pol may be modified on
 * successful registration.  Returns 0 on success and -errno on failure.
 */
int blkcg_policy_register(struct blkcg_policy *pol)
{
	int i, ret;

	if (WARN_ON(pol->pd_size < sizeof(struct blkg_policy_data)))
		return -EINVAL;

	mutex_lock(&blkcg_pol_mutex);

	/* find an empty slot */
	ret = -ENOSPC;
	for (i = 0; i < BLKCG_MAX_POLS; i++)
		if (!blkcg_policy[i])
			break;
	if (i >= BLKCG_MAX_POLS)
		goto out_unlock;

	/* register and update blkgs */
	pol->plid = i;
	blkcg_policy[i] = pol;

	/* everything is in place, add intf files for the new policy */
	if (pol->cftypes)
		WARN_ON(cgroup_add_cftypes(&blkio_subsys, pol->cftypes));
	ret = 0;
out_unlock:
	mutex_unlock(&blkcg_pol_mutex);
	return ret;
}
EXPORT_SYMBOL_GPL(blkcg_policy_register);

/**
 * blkcg_policy_unregister - unregister a blkcg policy
 * @pol: blkcg policy to unregister
 *
 * Undo blkcg_policy_register(@pol).  Might sleep.
 */
void blkcg_policy_unregister(struct blkcg_policy *pol)
{
	mutex_lock(&blkcg_pol_mutex);

	if (WARN_ON(blkcg_policy[pol->plid] != pol))
		goto out_unlock;

	/* kill the intf files first */
	if (pol->cftypes)
		cgroup_rm_cftypes(&blkio_subsys, pol->cftypes);

	/* unregister and update blkgs */
	blkcg_policy[pol->plid] = NULL;
out_unlock:
	mutex_unlock(&blkcg_pol_mutex);
}
EXPORT_SYMBOL_GPL(blkcg_policy_unregister);<|MERGE_RESOLUTION|>--- conflicted
+++ resolved
@@ -122,23 +122,11 @@
 			blkg_free(blkg);
 			return NULL;
 		}
-<<<<<<< HEAD
 
 		blkg->pd[i] = pd;
 		pd->blkg = blkg;
-	}
-
-	/* invoke per-policy init */
-	for (i = 0; i < BLKCG_MAX_POLS; i++) {
-		struct blkcg_policy *pol = blkcg_policy[i];
-
-=======
-
-		blkg->pd[i] = pd;
-		pd->blkg = blkg;
 
 		/* invoke per-policy init */
->>>>>>> bd0a521e
 		if (blkcg_policy_enabled(blkg->q, pol))
 			pol->pd_init_fn(blkg);
 	}
@@ -253,16 +241,9 @@
 
 static void blkg_destroy(struct blkcg_gq *blkg)
 {
-<<<<<<< HEAD
-	struct request_queue *q = blkg->q;
 	struct blkcg *blkcg = blkg->blkcg;
 
-	lockdep_assert_held(q->queue_lock);
-=======
-	struct blkcg *blkcg = blkg->blkcg;
-
 	lockdep_assert_held(blkg->q->queue_lock);
->>>>>>> bd0a521e
 	lockdep_assert_held(&blkcg->lock);
 
 	/* Something wrong if we are trying to remove same group twice */
@@ -420,17 +401,10 @@
 u64 __blkg_prfill_u64(struct seq_file *sf, struct blkg_policy_data *pd, u64 v)
 {
 	const char *dname = blkg_dev_name(pd->blkg);
-<<<<<<< HEAD
 
 	if (!dname)
 		return 0;
 
-=======
-
-	if (!dname)
-		return 0;
-
->>>>>>> bd0a521e
 	seq_printf(sf, "%s %llu\n", dname, (unsigned long long)v);
 	return v;
 }
