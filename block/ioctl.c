--- conflicted
+++ resolved
@@ -406,10 +406,6 @@
 		ret == -ENOIOCTLCMD;
 }
 
-<<<<<<< HEAD
-static int blkdev_flushbuf(struct block_device *bdev, fmode_t mode,
-		unsigned cmd, unsigned long arg)
-=======
 #ifdef CONFIG_FS_DAX
 bool blkdev_dax_capable(struct block_device *bdev)
 {
@@ -456,12 +452,8 @@
 }
 #endif
 
-/*
- * always keep this in sync with compat_blkdev_ioctl()
- */
-int blkdev_ioctl(struct block_device *bdev, fmode_t mode, unsigned cmd,
-			unsigned long arg)
->>>>>>> a22bb890
+static int blkdev_flushbuf(struct block_device *bdev, fmode_t mode,
+		unsigned cmd, unsigned long arg)
 {
 	int ret;
 
@@ -553,6 +545,7 @@
 	struct backing_dev_info *bdi;
 	void __user *argp = (void __user *)arg;
 	loff_t size;
+	int n;
 	unsigned int max_sectors;
 
 	switch (cmd) {
@@ -621,8 +614,20 @@
 	case BLKTRACESTOP:
 	case BLKTRACESETUP:
 	case BLKTRACETEARDOWN:
-<<<<<<< HEAD
 		return blk_trace_ioctl(bdev, cmd, argp);
+	case BLKDAXSET:
+		if (!capable(CAP_SYS_ADMIN))
+			return -EACCES;
+
+		if (get_user(n, (int __user *)(arg)))
+			return -EFAULT;
+		n = !!n;
+		if (n == !!(bdev->bd_inode->i_flags & S_DAX))
+			return 0;
+
+		return blkdev_set_dax(bdev, n);
+	case BLKDAXGET:
+		return put_int(arg, !!(bdev->bd_inode->i_flags & S_DAX));
 	case IOC_PR_REGISTER:
 		return blkdev_pr_register(bdev, argp);
 	case IOC_PR_RESERVE:
@@ -635,24 +640,6 @@
 		return blkdev_pr_preempt(bdev, argp, true);
 	case IOC_PR_CLEAR:
 		return blkdev_pr_clear(bdev, argp);
-=======
-		ret = blk_trace_ioctl(bdev, cmd, (char __user *) arg);
-		break;
-	case BLKDAXSET:
-		if (!capable(CAP_SYS_ADMIN))
-			return -EACCES;
-
-		if (get_user(n, (int __user *)(arg)))
-			return -EFAULT;
-		n = !!n;
-		if (n == !!(bdev->bd_inode->i_flags & S_DAX))
-			return 0;
-
-		return blkdev_set_dax(bdev, n);
-	case BLKDAXGET:
-		return put_int(arg, !!(bdev->bd_inode->i_flags & S_DAX));
-		break;
->>>>>>> a22bb890
 	default:
 		return __blkdev_driver_ioctl(bdev, mode, cmd, arg);
 	}
