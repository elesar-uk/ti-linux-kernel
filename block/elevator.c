--- conflicted
+++ resolved
@@ -692,26 +692,7 @@
 		       int plug)
 {
 	if (rq->cmd_flags & (REQ_SOFTBARRIER | REQ_HARDBARRIER)) {
-<<<<<<< HEAD
-		/*
-		 * toggle ordered color
-		 */
-		if (rq->cmd_flags & REQ_HARDBARRIER)
-			q->ordcolor ^= 1;
-
-		/*
-		 * barriers implicitly indicate back insertion
-		 */
-		if (where == ELEVATOR_INSERT_SORT)
-			where = ELEVATOR_INSERT_BACK;
-
-		/*
-		 * this request is scheduling boundary, update
-		 * end_sector
-		 */
-=======
 		/* barriers are scheduling boundary, update end_sector */
->>>>>>> 45f53cc9
 		if (rq->cmd_type == REQ_TYPE_FS ||
 		    (rq->cmd_flags & REQ_DISCARD)) {
 			q->end_sector = rq_end_sector(rq);
