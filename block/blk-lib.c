/*
 * Functions related to generic helpers functions
 */
#include <linux/kernel.h>
#include <linux/module.h>
#include <linux/bio.h>
#include <linux/blkdev.h>
#include <linux/scatterlist.h>

#include "blk.h"

static struct bio *next_bio(struct bio *bio, unsigned int nr_pages,
		gfp_t gfp)
{
	struct bio *new = bio_alloc(gfp, nr_pages);

	if (bio) {
		bio_chain(bio, new);
		submit_bio(bio);
	}

	return new;
}

int __blkdev_issue_discard(struct block_device *bdev, sector_t sector,
		sector_t nr_sects, gfp_t gfp_mask, int op_flags,
		struct bio **biop)
{
	struct request_queue *q = bdev_get_queue(bdev);
	struct bio *bio = *biop;
	unsigned int granularity;
	int alignment;

	if (!q)
		return -ENXIO;
	if (!blk_queue_discard(q))
		return -EOPNOTSUPP;
	if ((op_flags & REQ_SECURE) && !blk_queue_secdiscard(q))
		return -EOPNOTSUPP;

	/* Zero-sector (unknown) and one-sector granularities are the same.  */
	granularity = max(q->limits.discard_granularity >> 9, 1U);
	alignment = (bdev_discard_alignment(bdev) >> 9) % granularity;

	while (nr_sects) {
		unsigned int req_sects;
		sector_t end_sect, tmp;

		/* Make sure bi_size doesn't overflow */
		req_sects = min_t(sector_t, nr_sects, UINT_MAX >> 9);

		/**
		 * If splitting a request, and the next starting sector would be
		 * misaligned, stop the discard at the previous aligned sector.
		 */
		end_sect = sector + req_sects;
		tmp = end_sect;
		if (req_sects < nr_sects &&
		    sector_div(tmp, granularity) != alignment) {
			end_sect = end_sect - alignment;
			sector_div(end_sect, granularity);
			end_sect = end_sect * granularity + alignment;
			req_sects = end_sect - sector;
		}

		bio = next_bio(bio, 1, gfp_mask);
		bio->bi_iter.bi_sector = sector;
		bio->bi_bdev = bdev;
		bio_set_op_attrs(bio, REQ_OP_DISCARD, op_flags);

		bio->bi_iter.bi_size = req_sects << 9;
		nr_sects -= req_sects;
		sector = end_sect;

		/*
		 * We can loop for a long time in here, if someone does
		 * full device discards (like mkfs). Be nice and allow
		 * us to schedule out to avoid softlocking if preempt
		 * is disabled.
		 */
		cond_resched();
	}

	*biop = bio;
	return 0;
}
EXPORT_SYMBOL(__blkdev_issue_discard);

/**
 * blkdev_issue_discard - queue a discard
 * @bdev:	blockdev to issue discard for
 * @sector:	start sector
 * @nr_sects:	number of sectors to discard
 * @gfp_mask:	memory allocation flags (for bio_alloc)
 * @flags:	BLKDEV_IFL_* flags to control behaviour
 *
 * Description:
 *    Issue a discard request for the sectors in question.
 */
int blkdev_issue_discard(struct block_device *bdev, sector_t sector,
		sector_t nr_sects, gfp_t gfp_mask, unsigned long flags)
{
	int op_flags = 0;
	struct bio *bio = NULL;
	struct blk_plug plug;
	int ret;

	if (flags & BLKDEV_DISCARD_SECURE)
		op_flags |= REQ_SECURE;

	blk_start_plug(&plug);
	ret = __blkdev_issue_discard(bdev, sector, nr_sects, gfp_mask, op_flags,
			&bio);
	if (!ret && bio) {
		ret = submit_bio_wait(bio);
		if (ret == -EOPNOTSUPP)
			ret = 0;
		bio_put(bio);
	}
	blk_finish_plug(&plug);

	return ret;
}
EXPORT_SYMBOL(blkdev_issue_discard);

/**
 * blkdev_issue_write_same - queue a write same operation
 * @bdev:	target blockdev
 * @sector:	start sector
 * @nr_sects:	number of sectors to write
 * @gfp_mask:	memory allocation flags (for bio_alloc)
 * @page:	page containing data to write
 *
 * Description:
 *    Issue a write same request for the sectors in question.
 */
int blkdev_issue_write_same(struct block_device *bdev, sector_t sector,
			    sector_t nr_sects, gfp_t gfp_mask,
			    struct page *page)
{
	struct request_queue *q = bdev_get_queue(bdev);
	unsigned int max_write_same_sectors;
	struct bio *bio = NULL;
	int ret = 0;

	if (!q)
		return -ENXIO;

	/* Ensure that max_write_same_sectors doesn't overflow bi_size */
	max_write_same_sectors = UINT_MAX >> 9;

	while (nr_sects) {
		bio = next_bio(bio, 1, gfp_mask);
		bio->bi_iter.bi_sector = sector;
		bio->bi_bdev = bdev;
		bio->bi_vcnt = 1;
		bio->bi_io_vec->bv_page = page;
		bio->bi_io_vec->bv_offset = 0;
		bio->bi_io_vec->bv_len = bdev_logical_block_size(bdev);
		bio_set_op_attrs(bio, REQ_OP_WRITE_SAME, 0);

		if (nr_sects > max_write_same_sectors) {
			bio->bi_iter.bi_size = max_write_same_sectors << 9;
			nr_sects -= max_write_same_sectors;
			sector += max_write_same_sectors;
		} else {
			bio->bi_iter.bi_size = nr_sects << 9;
			nr_sects = 0;
		}
	}

<<<<<<< HEAD
	if (bio)
		ret = submit_bio_wait(bio);
=======
	if (bio) {
		ret = submit_bio_wait(REQ_WRITE | REQ_WRITE_SAME, bio);
		bio_put(bio);
	}
>>>>>>> 00121471
	return ret != -EOPNOTSUPP ? ret : 0;
}
EXPORT_SYMBOL(blkdev_issue_write_same);

/**
 * blkdev_issue_zeroout - generate number of zero filed write bios
 * @bdev:	blockdev to issue
 * @sector:	start sector
 * @nr_sects:	number of sectors to write
 * @gfp_mask:	memory allocation flags (for bio_alloc)
 *
 * Description:
 *  Generate and issue number of bios with zerofiled pages.
 */

static int __blkdev_issue_zeroout(struct block_device *bdev, sector_t sector,
				  sector_t nr_sects, gfp_t gfp_mask)
{
	int ret;
	struct bio *bio = NULL;
	unsigned int sz;

	while (nr_sects != 0) {
		bio = next_bio(bio, min(nr_sects, (sector_t)BIO_MAX_PAGES),
				gfp_mask);
		bio->bi_iter.bi_sector = sector;
		bio->bi_bdev   = bdev;
		bio_set_op_attrs(bio, REQ_OP_WRITE, 0);

		while (nr_sects != 0) {
			sz = min((sector_t) PAGE_SIZE >> 9 , nr_sects);
			ret = bio_add_page(bio, ZERO_PAGE(0), sz << 9, 0);
			nr_sects -= ret >> 9;
			sector += ret >> 9;
			if (ret < (sz << 9))
				break;
		}
	}

<<<<<<< HEAD
	if (bio)
		return submit_bio_wait(bio);
=======
	if (bio) {
		ret = submit_bio_wait(WRITE, bio);
		bio_put(bio);
		return ret;
	}
>>>>>>> 00121471
	return 0;
}

/**
 * blkdev_issue_zeroout - zero-fill a block range
 * @bdev:	blockdev to write
 * @sector:	start sector
 * @nr_sects:	number of sectors to write
 * @gfp_mask:	memory allocation flags (for bio_alloc)
 * @discard:	whether to discard the block range
 *
 * Description:
 *  Zero-fill a block range.  If the discard flag is set and the block
 *  device guarantees that subsequent READ operations to the block range
 *  in question will return zeroes, the blocks will be discarded. Should
 *  the discard request fail, if the discard flag is not set, or if
 *  discard_zeroes_data is not supported, this function will resort to
 *  zeroing the blocks manually, thus provisioning (allocating,
 *  anchoring) them. If the block device supports the WRITE SAME command
 *  blkdev_issue_zeroout() will use it to optimize the process of
 *  clearing the block range. Otherwise the zeroing will be performed
 *  using regular WRITE calls.
 */

int blkdev_issue_zeroout(struct block_device *bdev, sector_t sector,
			 sector_t nr_sects, gfp_t gfp_mask, bool discard)
{
	struct request_queue *q = bdev_get_queue(bdev);

	if (discard && blk_queue_discard(q) && q->limits.discard_zeroes_data &&
	    blkdev_issue_discard(bdev, sector, nr_sects, gfp_mask, 0) == 0)
		return 0;

	if (bdev_write_same(bdev) &&
	    blkdev_issue_write_same(bdev, sector, nr_sects, gfp_mask,
				    ZERO_PAGE(0)) == 0)
		return 0;

	return __blkdev_issue_zeroout(bdev, sector, nr_sects, gfp_mask);
}
EXPORT_SYMBOL(blkdev_issue_zeroout);<|MERGE_RESOLUTION|>--- conflicted
+++ resolved
@@ -169,15 +169,10 @@
 		}
 	}
 
-<<<<<<< HEAD
-	if (bio)
+	if (bio) {
 		ret = submit_bio_wait(bio);
-=======
-	if (bio) {
-		ret = submit_bio_wait(REQ_WRITE | REQ_WRITE_SAME, bio);
 		bio_put(bio);
 	}
->>>>>>> 00121471
 	return ret != -EOPNOTSUPP ? ret : 0;
 }
 EXPORT_SYMBOL(blkdev_issue_write_same);
@@ -217,16 +212,11 @@
 		}
 	}
 
-<<<<<<< HEAD
-	if (bio)
-		return submit_bio_wait(bio);
-=======
 	if (bio) {
-		ret = submit_bio_wait(WRITE, bio);
+		ret = submit_bio_wait(bio);
 		bio_put(bio);
 		return ret;
 	}
->>>>>>> 00121471
 	return 0;
 }
 
