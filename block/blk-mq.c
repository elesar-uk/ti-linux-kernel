--- conflicted
+++ resolved
@@ -539,7 +539,6 @@
 	 */
 	if (!test_bit(REQ_ATOM_STARTED, &req->atomic_flags))
 		return;
-<<<<<<< HEAD
 
 	if (ops->timeout)
 		ret = ops->timeout(req, reserved);
@@ -568,36 +567,6 @@
 	if (!test_bit(REQ_ATOM_STARTED, &rq->atomic_flags))
 		return;
 
-=======
-
-	if (ops->timeout)
-		ret = ops->timeout(req, reserved);
-
-	switch (ret) {
-	case BLK_EH_HANDLED:
-		__blk_mq_complete_request(req);
-		break;
-	case BLK_EH_RESET_TIMER:
-		blk_add_timer(req);
-		blk_clear_rq_complete(req);
-		break;
-	case BLK_EH_NOT_HANDLED:
-		break;
-	default:
-		printk(KERN_ERR "block: bad eh return: %d\n", ret);
-		break;
-	}
-}
-		
-static void blk_mq_check_expired(struct blk_mq_hw_ctx *hctx,
-		struct request *rq, void *priv, bool reserved)
-{
-	struct blk_mq_timeout_data *data = priv;
-
-	if (!test_bit(REQ_ATOM_STARTED, &rq->atomic_flags))
-		return;
-
->>>>>>> e529fea9
 	if (time_after_eq(jiffies, rq->deadline)) {
 		if (!blk_mark_rq_complete(rq))
 			blk_mq_rq_timed_out(rq, reserved);
