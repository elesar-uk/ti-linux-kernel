--- conflicted
+++ resolved
@@ -161,8 +161,6 @@
 	queue_for_each_hw_ctx(q, hctx, i)
 		if (blk_mq_hw_queue_mapped(hctx))
 			blk_mq_tag_wakeup_all(hctx->tags, true);
-<<<<<<< HEAD
-=======
 
 	/*
 	 * If we are called because the queue has now been marked as
@@ -170,7 +168,6 @@
 	 * the queue are notified as well.
 	 */
 	wake_up_all(&q->mq_freeze_wq);
->>>>>>> 2a7eaea0
 }
 
 bool blk_mq_can_queue(struct blk_mq_hw_ctx *hctx)
