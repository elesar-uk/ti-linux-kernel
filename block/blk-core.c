--- conflicted
+++ resolved
@@ -416,11 +416,6 @@
 	 * left with hung waiters. We need to wake up those waiters.
 	 */
 	if (q->request_fn) {
-<<<<<<< HEAD
-		spin_lock_irq(q->queue_lock);
-		for (i = 0; i < ARRAY_SIZE(q->rq.wait); i++)
-			wake_up_all(&q->rq.wait[i]);
-=======
 		struct request_list *rl;
 
 		spin_lock_irq(q->queue_lock);
@@ -429,7 +424,6 @@
 			for (i = 0; i < ARRAY_SIZE(rl->wait); i++)
 				wake_up_all(&rl->wait[i]);
 
->>>>>>> d9875690
 		spin_unlock_irq(q->queue_lock);
 	}
 }
